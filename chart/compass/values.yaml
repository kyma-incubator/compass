global:
  disableLegacyConnectivity: true
  defaultTenant: 3e64ebae-38b5-46a0-b1ed-9ccee153a0ae
  tenants:
    - name: default
      id: 3e64ebae-38b5-46a0-b1ed-9ccee153a0ae
    - name: foo
      id: 1eba80dd-8ff6-54ee-be4d-77944d17b10b
    - name: bar
      id: af9f84a9-1d3a-4d9f-ae0c-94f883b33b6e
    - name: TestTenantSeparation
      id: f1c4b5be-b0e1-41f9-b0bc-b378200dcca0
    - name: TestDeleteLastScenarioForApplication
      id: 0403be1e-f854-475e-9074-922120277af5
    - name: Test_DeleteAutomaticScenarioAssignmentForSelector
      id: d9553135-6115-4c67-b4d9-962c00f3725f
    - name: Test_AutomaticScenarioAssigmentForRuntime
      id: 8c733a45-d988-4472-af10-1256b82c70c0
    - name: TestAutomaticScenarioAssignmentsWholeScenario
      id: 65a63692-c00a-4a7d-8376-8615ee37f45c
    - name: TestTenantsQueryTenantNotInitialized
      id: 72329135-27fd-4284-9bcb-37ea8d6307d0
    - name: Test Default
      id: 5577cf46-4f78-45fa-b55f-a42a3bdba868
    - name: TestListLabelDefinitions
      id: 3f641cf5-2d14-4e0f-a122-16e7569926f1
    - name: Test_AutomaticScenarioAssignmentQueries
      id: 8263cc13-5698-4a2d-9257-e8e76b543e88
    - name: TestGetScenariosLabelDefinitionCreatesOneIfNotExists
      id: 2263cc13-5698-4a2d-9257-e8e76b543e33
    - name: TestApplicationsForRuntime
      id: 5984a414-1eed-4972-af2c-b2b6a415c7d7
    - name: Test_DeleteAutomaticScenarioAssignmentForScenario
      id: d08e4cb6-a77f-4a07-b021-e3317a373597
    - name: TestApplicationsForRuntimeWithHiddenApps
      id: 7e1f2df8-36dc-4e40-8be3-d1555d50c91c
    - name: TestTenantsQueryTenantInitialized
      id: 8cf0c909-f816-4fe3-a507-a7917ccd8380
    - name: TestDeleteApplicationIfInScenario
      id: 0d597250-6b2d-4d89-9c54-e23cb497cd01

  images:
    containerRegistry:
      path: eu.gcr.io/kyma-project/incubator
    connector:
      dir:
      version: "PR-1910"
    connectivity_adapter:
      dir:
      version: "PR-1910"
    pairing_adapter:
      dir:
      version: "PR-1910"
    director:
      dir:
<<<<<<< HEAD
      version: "PR-1914"
=======
      version: "PR-1912"
>>>>>>> cdd6789f
    gateway:
      dir:
      version: "PR-1910"
    operations_controller:
      dir:
      version: "PR-1910"
    tenant_fetcher:
      dir:
      version: "PR-1910"
    ord_service:
      dir:
      version: "PR-31"
    schema_migrator:
      dir:
      version: "PR-1912"
    system_broker:
      dir:
      version: "PR-1910"
    certs_setup_job:
      containerRegistry:
        path: eu.gcr.io/kyma-project
      dir:
      version: "0a651695"
    external_services_mock:
      dir:
      version: "PR-1910"
    console:
      dir:
      version: "PR-35"
    e2e_tests:
      dir:
      version: "PR-1919"
  isLocalEnv: false
  oauth2:
    host: oauth2
  livenessProbe:
    initialDelaySeconds: 30
    timeoutSeconds: 1
    periodSeconds: 10
  readinessProbe:
    initialDelaySeconds: 5
    timeoutSeconds: 1
    periodSeconds: 2

  agentPreconfiguration: false

  director:
    prefix: /director
    graphql:
      external:
        port: 3000
      internal:
        port: 3001
    validator:
      port: 8080
    metrics:
      port: 3003
    operations:
      port: 3002
      path: "/operation"
      lastOperationPath: "/last_operation"

    clientIDHeaderKey: client_user

    tests:
      scopes: "runtime:write application:write label_definition:write integration_system:write application:read runtime:read label_definition:read integration_system:read health_checks:read application_template:read application_template:write eventing:manage tenant:read automatic_scenario_assignment:read automatic_scenario_assignment:write"

  auditlog:
    configMapName: "compass-gateway-auditlog-config"
    secretName: "compass-gateway-auditlog-secret"
    script:
      configMapName: "auditlog-script"

  testCredentials:
    secretName: "test-credentials-secret"

  enableCompassDefaultScenarioAssignment: true

  tenantConfig:
    useDefaultTenants: true
    dbPool:
      maxOpenConnections: 1
      maxIdleConnections: 1

  connector:
    prefix: /connector
    graphql:
      external:
        port: 3000
    validator:
      port: 8080
    # If secrets do not exist they will be created
    secrets:
      ca:
        name: compass-connector-app-ca
        namespace: compass-system
        certificateKey: ca.crt
        keyKey: ca.key
      rootCA:
        namespace: istio-system # For Ingress Gateway to work properly the namespace needs to be istio-system
        # In order for istio mTLS to work we should have two different secrets one containing the server certificate (let’s say X) and one used for validation of the client’s certificates.
        # The second one should be our root certificate and istio wants it to be named X-cacert. (-cacert suffix).
        # This is the reason for the confusing name of our root certificate. https://preliminary.istio.io/v1.6/docs/tasks/traffic-management/ingress/secure-ingress/#configure-a-mutual-tls-ingress-gateway
        cacert: compass-gateway-mtls-certs-cacert # For cert-rotation the cacert should be in different secret
        certificateKey: cacert
    certificateDataHeader: "Certificate-Data"
    revocation:
      configmap:
        name: revocations-config
        namespace: "{{ .Release.Namespace }}"
    # If key and certificate are not provided they will be generated
    caKey: ""
    caCertificate: ""

  system_broker:
    enabled: true
    port: 5001
    prefix: /broker
    tokenProviderFromHeader:
      forwardHeaders: Authorization
    tokenProviderFromSecret:
      enabled: false
      secrets:
        integrationSystemCredentials:
          name: compass-system-broker-credentials
          namespace: compass-system
    testNamespace: kyma-system

  gateway:
    port: 3000
    tls:
      host: compass-gateway
      secure:
        oauth:
          host: compass-gateway-auth-oauth
    mtls:
      host: compass-gateway-mtls
      certSecret: compass-gateway-mtls-certs
    headers:
      request:
        remove:
          - "Client-Id-From-Token"
          - "Client-Id-From-Certificate"
          - "Client-Certificate-Hash"
          - "Certificate-Data"

  operations_controller:
    enabled: true

  connectivity_adapter:
    port: 8080
    tls:
      host: adapter-gateway
    mtls:
      host: adapter-gateway-mtls

  oathkeeperFilters:
    workloadLabel: oathkeeper
    namespace: kyma-system
    tokenDataHeader: "Connector-Token"
    certificateDataHeader: "Certificate-Data"

  istio:
    mtlsGateway:
      name: "compass-gateway-mtls"
      namespace: "compass-system"
    gateway:
      name: "kyma-gateway"
      namespace: "kyma-system"
    proxy:
      port: 15020
    namespace: istio-system
    ingressgateway:
      workloadLabel: istio-ingressgateway
      requestPayloadSizeLimit: 2097152 # 2 MB
      correlationHeaderRewriteFilter:
        expectedHeaders:
        - "x-request-id"
        - "x-correlation-id"
        - "x-correlationid"
        - "x-forrequest-id"
        - "x-vcap-request-id"
        - "x-broker-api-request-identity"

  ingress:
    domainName: "kyma.local"

  database:
    manageSecrets: true
    embedded:
      enabled: true
      director:
        name: "postgres"
      directorDBName: "postgres"
    managedGCP:
      serviceAccountKey: ""
      instanceConnectionName: ""
      director:
        name: ""
        user: ""
        password: ""
      host: "localhost"
      hostPort: "5432"
      sslMode: ""

      #TODO remove below after migration to separate user will be done
      dbUser: ""
      dbPassword: ""
      directorDBName: ""

  oathkeeper:
    host: ory-oathkeeper-proxy.kyma-system.svc.cluster.local
    port: 4455
    timeout_ms: 120000
    idTokenConfig:
      claims: '{"scopes": "{{ print .Extra.scope }}", "tenant": "{{ print .Extra.tenant }}", "externalTenant": "{{ print .Extra.externalTenant }}", "consumerID": "{{ print .Extra.consumerID}}", "consumerType": "{{ print .Extra.consumerType }}"}'
    mutators:
      runtimeMappingService:
        config:
          api:
            url: http://compass-director.compass-system.svc.cluster.local:3000/runtime-mapping
            retry:
              give_up_after: 6s
              max_delay: 2000ms
      authenticationMappingService:
        config:
          api:
            url: http://compass-director.compass-system.svc.cluster.local:3000/authn-mapping
            retry:
              give_up_after: 6s
              max_delay: 2000ms
      tenantMappingService:
        config:
          api:
            url: http://compass-director.compass-system.svc.cluster.local:3000/tenant-mapping
            retry:
              give_up_after: 6s
              max_delay: 2000ms
      certificateResolverService:
        config:
          api:
            url: http://compass-connector.compass-system.svc.cluster.local:8080/v1/certificate/data/resolve
            retry:
              give_up_after: 6s
              max_delay: 2000ms
      tokenResolverService:
        config:
          api:
            url: http://compass-director.compass-system.svc.cluster.local:8080/v1/tokens/resolve
            retry:
              give_up_after: 6s
              max_delay: 2000ms

  tenantFetcher:
    host: compass-tenant-fetcher.compass-system.svc.cluster.local
    prefix: /tenants
    port: 3000
    authentication:
      allowJWTSigningNone: true
      jwksEndpoints: '["http://ory-oathkeeper-api.kyma-system.svc.cluster.local:4456/.well-known/jwks.json"]'
      identityZone: "id-zone"
    tenantProvider:
      tenantIdProperty: "tenantId"
      name: "provider"

  ordService:
    host: compass-ord-service.compass-system.svc.cluster.local
    prefix: /open-resource-discovery-service/v0
    docsPrefix: /open-resource-discovery-docs
    staticPrefix: /open-resource-discovery-static/v0
    port: 3000
    defaultResponseType: "xml"

  ordAggregator:
    name: ord-aggregator
    enabled: true
    schedule: "*/5 * * * *"
    dbPool:
      maxOpenConnections: 2
      maxIdleConnections: 2

  tenantFetchers:
    job1:
      enabled: false
      configMapNamespace: "compass-system"
      manageSecrets: true
      providerName: "compass"
      schedule: "*/5 * * * *"
      kubernetes:
        configMapNamespace: "compass-system"
        pollInterval: 2s
        pollTimeout: 1m
        timeout: 2m
      oauth:
        client: ""
        secret: ""
        tokenURL: ""
      endpoints:
        tenantCreated: "127.0.0.1/events?type=created"
        tenantDeleted: "127.0.0.1/events?type=deleted"
        tenantUpdated: "127.0.0.1/events?type=updated"
      fieldMapping:
        totalPagesField: "totalPages"
        totalResultsField: "totalResults"
        tenantEventsField: "events"
        idField: "id"
        nameField: "name"
        discriminatorField: ""
        discriminatorValue: ""
        detailsField: "details"
      queryMapping:
        pageNumField: "pageNum"
        pageSizeField: "pageSize"
        timestampField: "timestamp"
      query:
        startPage: "0"
        pageSize: "100"
      dbPool:
        maxOpenConnections: 1
        maxIdleConnections: 1

  metrics:
    enabled: true
    pushEndpoint: http://monitoring-prometheus-pushgateway.kyma-system.svc.cluster.local:9091

  authenticators:
    authenticator0:
      enabled: true
      gatewayHost: "compass-gateway-authenticator0"
      trusted_issuers: '[{"domain_url": "authenticator.domain", "scope_prefix": "prefix."}, {}]'
      attributes: '{"uniqueAttribute": { "key": "key", "value": "val" }, "tenant": { "key": "key" }, "identity": { "key": "key" } }'

  externalServicesMock:
    enabled: false
    auditlog: false

  tests:
    namespace: kyma-system
    connectivityAdapterFQDN: http://compass-connectivity-adapter.compass-system.svc.cluster.local
    directorFQDN: http://compass-director.compass-system.svc.cluster.local
    connectorFQDN: http://compass-connector.compass-system.svc.cluster.local
    externalServicesMockFQDN: http://compass-external-services-mock.compass-system.svc.cluster.local
    ordServiceFQDN: http://compass-ord-service.compass-system.svc.cluster.local
    systemBrokerFQDN: http://compass-system-broker.compass-system.svc.cluster.local
    tenantFetcherFQDN: http://compass-tenant-fetcher.compass-system.svc.cluster.local
    db:
      maxOpenConnections: 3
      maxIdleConnections: 1
    skipTLSVerify: true

    token:
      server:
        enabled: false
        port: 5000
    securityContext: # Set on container level
      runAsUser: 2000
      allowPrivilegeEscalation: false

pairing-adapter:
  enabled: false<|MERGE_RESOLUTION|>--- conflicted
+++ resolved
@@ -53,11 +53,7 @@
       version: "PR-1910"
     director:
       dir:
-<<<<<<< HEAD
       version: "PR-1914"
-=======
-      version: "PR-1912"
->>>>>>> cdd6789f
     gateway:
       dir:
       version: "PR-1910"
