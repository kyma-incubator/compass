--- conflicted
+++ resolved
@@ -139,19 +139,12 @@
       name: compass-operations-controller
     ord_service:
       dir:
-<<<<<<< HEAD
       version: "PR-78"
-    schema_migrator:
-      dir:
-      version: "PR-2582"
-=======
-      version: "PR-75"
       name: compass-ord-service
     schema_migrator:
       dir:
-      version: "PR-2575"
+      version: "PR-2582"
       name: compass-schema-migrator
->>>>>>> 518bbd10
     system_broker:
       dir:
       version: "PR-2575"
