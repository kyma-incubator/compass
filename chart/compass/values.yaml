--- conflicted
+++ resolved
@@ -31,11 +31,7 @@
       version: "PR-357"
     schema_migrator:
       dir:
-<<<<<<< HEAD
       version: "PR-1153"
-=======
-      version: "PR-1201"
->>>>>>> 42cf7349
     provisioner:
       dir:
       version: "PR-1153"
