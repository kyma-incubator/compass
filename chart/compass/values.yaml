global:
  disableLegacyConnectivity: true
  defaultTenant: 3e64ebae-38b5-46a0-b1ed-9ccee153a0ae
  defaultTenantRegion: "eu-1"
  tenantLabelsFilePath: "/labelsData/default-tenant-labels.json"
  tenants: # tenant order matters, so new tenants should be added to the end of the list
    - name: default
      id: 3e64ebae-38b5-46a0-b1ed-9ccee153a0ae
      type: account
    - name: foo
      id: 1eba80dd-8ff6-54ee-be4d-77944d17b10b
      type: account
    - name: bar
      id: af9f84a9-1d3a-4d9f-ae0c-94f883b33b6e
      type: account
    - name: TestTenantSeparation
      id: f1c4b5be-b0e1-41f9-b0bc-b378200dcca0
      type: account
    - name: TestDeleteLastScenarioForApplication
      id: 0403be1e-f854-475e-9074-922120277af5
      type: account
    - name: Test_DeleteAutomaticScenarioAssignmentForSelector
      id: d9553135-6115-4c67-b4d9-962c00f3725f
      type: account
    - name: Test_AutomaticScenarioAssigmentForRuntime
      id: 8c733a45-d988-4472-af10-1256b82c70c0
      type: account
    - name: TestAutomaticScenarioAssignmentsWholeScenario
      id: 65a63692-c00a-4a7d-8376-8615ee37f45c
      type: account
    - name: TestTenantsQueryTenantNotInitialized
      id: 72329135-27fd-4284-9bcb-37ea8d6307d0
      type: account
    - name: Test Default
      id: 5577cf46-4f78-45fa-b55f-a42a3bdba868
      type: account
      parents: [2c4f4a25-ba9a-4dbc-be68-e0beb77a7eb0]
    - name: Test_DefaultCustomer
      id: 2c4f4a25-ba9a-4dbc-be68-e0beb77a7eb0
      type: customer
    - name: TestListLabelDefinitions
      id: 3f641cf5-2d14-4e0f-a122-16e7569926f1
      type: account
    - name: Test_AutomaticScenarioAssignmentQueries
      id: 8263cc13-5698-4a2d-9257-e8e76b543e88
      type: account
    - name: TestGetScenariosLabelDefinitionCreatesOneIfNotExists
      id: 2263cc13-5698-4a2d-9257-e8e76b543e33
      type: account
    - name: TestApplicationsForRuntime
      id: 5984a414-1eed-4972-af2c-b2b6a415c7d7
      type: account
    - name: Test_DeleteAutomaticScenarioAssignmentForScenario
      id: d08e4cb6-a77f-4a07-b021-e3317a373597
      type: account
    - name: TestApplicationsForRuntimeWithHiddenApps
      id: 7e1f2df8-36dc-4e40-8be3-d1555d50c91c
      type: account
    - name: TestTenantsQueryTenantInitialized
      id: 8cf0c909-f816-4fe3-a507-a7917ccd8380
      type: account
    - name: TestDeleteApplicationIfInScenario
      id: 0d597250-6b2d-4d89-9c54-e23cb497cd01
      type: account
    - name: TestProviderSubaccount
      id: 47b4575a-f102-414a-8398-2d973ad65f3a
      type: subaccount
      parents: [5577cf46-4f78-45fa-b55f-a42a3bdba868]
    - name: TestCompassProviderSubaccount
      id: f8075207-1478-4a80-bd26-24a4785a2bfd
      type: subaccount
      parents: [5577cf46-4f78-45fa-b55f-a42a3bdba868]
    - name: TestProviderSubaccountRegion2
      id: 731b7bc4-5472-41d2-a447-e4c0f45de739
      type: subaccount
      region: "eu-2"
      parents: [5577cf46-4f78-45fa-b55f-a42a3bdba868]
    - name: TestCertificateSubaccount
      id: 123e4567-e89b-12d3-a456-426614174001
      type: subaccount
      parents: [5577cf46-4f78-45fa-b55f-a42a3bdba868]
    - name: TestNsAdapter
      id: 08b6da37-e911-48fb-a0cb-fa635a6c5678
      type: subaccount
      parents: [5577cf46-4f78-45fa-b55f-a42a3bdba868]
    - name: TestNsAdapterSubaccountWithApplications
      id: 08b6da37-e911-48fb-a0cb-fa635a6c4321
      type: subaccount
      parents: [5577cf46-4f78-45fa-b55f-a42a3bdba868]
    - name: TestIntegrationSystemManagedSubaccount
      id: 3cfcdd62-320d-403b-b66a-4ee3cdd06947
      type: subaccount
      parents: [5577cf46-4f78-45fa-b55f-a42a3bdba868]
    - name: TestIntegrationSystemManagedAccount
      id: 7e8ab2e3-3bb4-42e3-92b2-4e0bf48559d3
      type: account
      parents: [2c4f4a25-ba9a-4dbc-be68-e0beb77a7eb0]
    - name: TestSystemFetcherAccount
      id: c395681d-11dd-4cde-bbcf-570b4a153e79
      type: account
      parents: [2c4f4a25-ba9a-4dbc-be68-e0beb77a7eb0]
    - name: TestConsumerSubaccount
      id: 1f538f34-30bf-4d3d-aeaa-02e69eef84ae
      type: subaccount
      subdomain: compass-external-services-mock-sap-mtls
      parents: [5984a414-1eed-4972-af2c-b2b6a415c7d7]
    - name: TestTenantsOnDemandAPI
      id: 8d42d818-d4c4-4036-b82f-b199db7ffeb5
      type: subaccount
      parents: [5984a414-1eed-4972-af2c-b2b6a415c7d7]
    - name: TestExternalCertificateSubaccount
      id: bad76f69-e5c2-4d55-bca5-240944824b83
      type: subaccount
      parents: [5577cf46-4f78-45fa-b55f-a42a3bdba868]
    - name: TestAtomOrganization
      id: f2724f8e-1a58-4f32-bfd0-8b831de34e71
      type: organization
      parents: [2c4f4a25-ba9a-4dbc-be68-e0beb77a7eb0]
    - name: TestAtomFolder
      id: 4c31b7c7-2bea-4bd5-9ea5-e9a8d704f900
      type: folder
      parents: [f2724f8e-1a58-4f32-bfd0-8b831de34e71]
    - name: TestAtomResourceGroup
      id: ff30da87-7685-4462-869a-baae6441898b
      type: resource-group
      parents: [4c31b7c7-2bea-4bd5-9ea5-e9a8d704f900]
    - name: Test Default Subaccount
      id: 777ce47b-d901-4647-9223-14e94819830b
      type: subaccount
      parents: [5577cf46-4f78-45fa-b55f-a42a3bdba868]
      # The "substitution" tenants should be used only in specific use cases and not as "regular" test tenants
      # because when using them, the operation is actually executed on behalf of another tenant,
      # the one defined in a label of the substituted tenant
    - name: Test Tenant Substitution Account
      id: baf425d1-8630-46da-bf80-f4ed5f405a27
      type: account
    - name: Test Tenant Substitution Subaccount
      id: 818005d6-9264-4abb-af4c-29c754630a7d
      type: subaccount
      parents: [baf425d1-8630-46da-bf80-f4ed5f405a27]
    - name: Test Tenant Substitution Account 2
      id: 46c189a1-9e04-4cbf-9c59-ba7b120492ad
      type: account
    - name: Test Tenant Substitution Subaccount 2
      id: e1e2f861-2b2e-42a9-ba9f-404d292e5471
      type: subaccount
      parents: [46c189a1-9e04-4cbf-9c59-ba7b120492ad]
    - name: TestIsolatedAccount
      id: ded8eca9-12b9-4076-9458-9deabff87bd8
      type: account
    - name: TestSystemFetcherOnNewGA
      id: 44dfe415-4847-4feb-8580-ecb07958347d
      type: account
  tenantsLabels:
    - tenantID: 818005d6-9264-4abb-af4c-29c754630a7d # TestTenantSubstitutionSubaccount
      key: customerId
      value: 2c4f4a25-ba9a-4dbc-be68-e0beb77a7eb0
    - tenantID: e1e2f861-2b2e-42a9-ba9f-404d292e5471 # TestTenantSubstitutionSubaccount2
      key: customerId
      value: 5984a414-1eed-4972-af2c-b2b6a415c7d7 # ApplicationsForRuntimeTenantName, randomly chosen Account tenant
  images:
    containerRegistry:
      path: europe-docker.pkg.dev/kyma-project
    connector:
      dir: prod/incubator/
      version: "v20240318-8734b35c"
      name: compass-connector
    connectivity_adapter:
      dir: dev/incubator/
      version: "PR-3751"
      name: compass-connectivity-adapter
    pairing_adapter:
      dir: dev/incubator/
      version: "PR-3742"
      name: compass-pairing-adapter
    director:
      dir: dev/incubator/
<<<<<<< HEAD
      version: "PR-3787"
=======
      version: "PR-3814"
>>>>>>> e94c2375
      name: compass-director
    hydrator:
      dir: dev/incubator/
      version: "PR-3717"
      name: compass-hydrator
    ias_adapter:
      dir: dev/incubator/
      version: "PR-3815"
      name: compass-ias-adapter
    kyma_adapter:
      dir: dev/incubator/
      version: "PR-3719"
      name: compass-kyma-adapter
    instance_creator:
      dir: dev/incubator/
      version: "PR-3792"
      name: compass-instance-creator
    default_tenant_mapping_handler:
      dir: dev/incubator/
      version: "PR-3713"
      name: compass-default-tenant-mapping-handler
    gateway:
      dir: prod/incubator/
      version: "v20240314-5adad565"
      name: compass-gateway
    operations_controller:
      dir: dev/incubator/
      version: "PR-3744"
      name: compass-operations-controller
    ord_service:
      dir: dev/incubator/
      version: "PR-129"
      name: compass-ord-service
    schema_migrator:
      dir: dev/incubator/
      version: "PR-3785"
      name: compass-schema-migrator
    system_broker:
      dir: dev/incubator/
      version: "PR-3718"
      name: compass-system-broker
    certs_setup_job:
      containerRegistry:
        path: eu.gcr.io/kyma-project
      dir:
      version: "0a651695"
    external_services_mock:
      dir: dev/incubator/
      version: "PR-3771"
      name: compass-external-services-mock
    console:
      dir: prod/incubator/
      version: "v20230421-e8840c18"
      name: compass-console
    e2e_tests:
      dir: dev/incubator/
      version: "PR-3787"
      name: compass-e2e-tests
  isLocalEnv: false
  isForTesting: false
  oauth2:
    host: oauth2
  livenessProbe:
    initialDelaySeconds: 30
    timeoutSeconds: 1
    periodSeconds: 10
  readinessProbe:
    initialDelaySeconds: 5
    timeoutSeconds: 1
    periodSeconds: 2
  agentPreconfiguration: false
  portieris:
    isEnabled: false
    imagePullSecretName: "portieris-dummy-image-pull-secret"
  nsAdapter:
    external:
      port: 3005
    e2eTests:
      gatewayHost: "compass-gateway-xsuaa"
    prefix: /nsadapter
    path: /nsadapter/api/v1/notifications
    systemToTemplateMappings: '[{  "Name": "SAP S/4HANA On-Premise",  "SourceKey": ["type"],  "SourceValue": ["abapSys"]},{  "Name": "SAP S/4HANA On-Premise",  "SourceKey": ["type"],  "SourceValue": ["nonSAPsys"]},{  "Name": "SAP S/4HANA On-Premise",  "SourceKey": ["type"],  "SourceValue": ["hana"]}]'
    secret:
      name: nsadapter-secret
      subaccountKey: subaccount
      local:
        subaccountValue: subaccount
    authSecret:
      name: "compass-external-services-mock-oauth-credentials"
      clientIdKey: client-id
      clientSecretKey: client-secret
      tokenUrlKey: url
      instanceUrlKey: url
      certKey: cert
      keyKey: key
    registerPath: "/register"
    tokenPath: "/secured/oauth/token"
    createClonePattern: '{"key": "%s"}'
    createBindingPattern: '{}'
    useClone: "false"
    authentication:
      jwksEndpoint: http://ory-stack-oathkeeper-api.ory.svc.cluster.local:4456/.well-known/jwks.json
  director:
    host: compass-director.compass-system.svc.cluster.local
    formationMappingAsyncStatusApi:
      pathPrefix: "/v1/businessIntegrations"
      formationAssignmentPath: "/{ucl-formation-id}/assignments/{ucl-assignment-id}/status"
      formationAssignmentResetPath: "/{ucl-formation-id}/assignments/{ucl-assignment-id}/status/reset"
      formationPath: "/{ucl-formation-id}/status"
      authentication:
        name: "external-token-status"
        hydratorAuthenticator:
          name: "external-token"
          enabled: false
        gatewayHost: "compass-gateway-external-token"
        trusted_issuers: '[{"domain_url": "compass-system.svc.cluster.local:8080", "scope_prefixes": ["prefix.", "prefix2."], "protocol": "http", "region": "eu-1"}]'
        attributes: '{"uniqueAttribute": { "key": "unique-attr-authenticator-key", "value": "unique-attr-authenticator-value" }, "tenants": [{ "key": "ext_attr.subaccountid", "priority": 1 },{ "key": "ext_attr.globalaccountid", "priority": 2 }], "identity": { "key": "user_name" }, "clientid": { "key": "client_id" } }'
        upstreamComponent: "compass-director"
        checkSuffix: false
        retry:
          give_up_after: 6s
          max_delay: 2000ms
    prefix: /director
    graphql:
      external:
        port: 3000
    tls:
      secure:
        internal:
          host: compass-director-internal
    validator:
      port: 8080
    metrics:
      port: 3003
      enableGraphqlOperationInstrumentation: true
    operations:
      port: 3002
      path: "/operation"
      lastOperationPath: "/last_operation"
    info:
      path: "/v1/info"
    subscription:
      subscriptionProviderLabelKey: "subscriptionProviderId"
      subscriptionLabelKey: "subscription"
      tokenPrefix: "sb-"
    selfRegister:
      secrets:
        instancesCreds:
          name: "region-instances-credentials"
          key: "keyConfig"
          path: "/tmp"
        saasAppNameCfg:
          name: "saas-app-names"
          key: "appNameConfig"
          path: "/tmp/appNameConfig"
      clientIdPath: "clientId"
      clientSecretPath: "clientSecret"
      urlPath: "url"
      tokenUrlPath: "tokenUrl"
      clientCertPath: "clientCert"
      clientKeyPath: "clientKey"
      local:
        templateMappings:
          clientIDMapping: '{{ printf "\"%s\":\"client_id\"" .Values.global.director.selfRegister.clientIdPath }}'
          clientSecretMapping: '{{ printf "\"%s\":\"client_secret\"" .Values.global.director.selfRegister.clientSecretPath }}'
          urlMapping: '{{ printf "\"%s\":\"http://compass-external-services-mock.%s.svc.cluster.local:%s\"" .Values.global.director.selfRegister.urlPath .Release.Namespace (.Values.service.port | toString) }}'
          tokenURLMapping: '{{ printf "\"%s\":\"https://%s.%s:%s\"" .Values.global.director.selfRegister.tokenUrlPath .Values.global.externalServicesMock.certSecuredHost .Values.global.ingress.domainName (.Values.service.certPort | toString) }}'
          x509CertificateMapping: '{{ printf "\"%s\":\"%s\"" .Values.global.director.selfRegister.clientCertPath .Values.global.connector.caCertificate }}'
          x509KeyMapping: '{{ printf "\"%s\":\"%s\"" .Values.global.director.selfRegister.clientKeyPath .Values.global.connector.caKey }}'
      oauthTokenPath: "/cert/token"
      oauthMode: "oauth-mtls"
      label: "selfRegLabel"
      labelValuePrefix: "self-reg-prefix-"
      responseKey: "self-reg-key"
      path: "/external-api/self-reg"
      nameQueryParam: "name"
      tenantQueryParam: "tenant"
      requestBodyPattern: '{"key": "%s"}'
      saasAppNameLabelKey: "CMPSaaSAppName"
      saasAppNamePath: "localSaaSAppNamePath"
      saasRegistryURLPath: "localSaaSRegistryPath"
    clientIDHeaderKey: client_user
    suggestTokenHeaderKey: suggest_token
    runtimeTypeLabelKey: "runtimeType"
    applicationTypeLabelKey: "applicationType"
    globalSubaccountIDLabelKey: "global_subaccount_id"
    kymaRuntimeTypeLabelValue: "kyma"
    kymaApplicationNamespaceValue: "sap.kyma"
    destinationCreator:
      correlationIDsKey: "correlationIds"
      destinationAPI:
        baseURL: "http://compass-external-services-mock.compass-system.svc.cluster.local:8081"
        path: "/regions/{region}/subaccounts/{subaccountId}/destinations"
        instanceLevelPath: "/regions/{region}/subaccounts/{subaccountId}/instances/{instanceId}/destinations"
        regionParam: "region"
        instanceIDParam: "instanceId"
        subaccountIDParam: "subaccountId"
        nameParam: "destinationName"
      certificateAPI:
        baseURL: "http://compass-external-services-mock.compass-system.svc.cluster.local:8081"
        path: "/regions/{region}/subaccounts/{subaccountId}/certificates"
        instanceLevelPath: "/regions/{region}/subaccounts/{subaccountId}/instances/{instanceId}/certificates"
        regionParam: "region"
        instanceIDParam: "instanceId"
        subaccountIDParam: "subaccountId"
        nameParam: "certificateName"
        fileNameKey: "fileName"
        commonNameKey: "commonName"
        certChainKey: "certificateChain"
    fetchTenantEndpoint: '{{ printf "https://%s.%s%s/v1/fetch" .Values.global.gateway.tls.secure.internal.host .Values.global.ingress.domainName .Values.global.tenantFetcher.prefix }}'
    ordWebhookMappings: '[{ "ProxyURL": "http://compass-external-services-mock.compass-system.svc.cluster.local:8090/proxy", "ProxyHeaderTemplate": "{\"target_host\": \"{{.Application.BaseURL}}\" }", "OrdUrlPath": "/sap/bc/http/sap/ord_configuration", "SubdomainSuffix": "-api", "Type": "SAP Proxy Template" }]'
    tenantMappingsPath: "/tmp/tenantMappingsConfig"
    tenantMappingsKey: "tenant-mapping-config.json"
    tenantMappings:
      SYNC:
        v1.0:
          - type: CONFIGURATION_CHANGED
            mode: SYNC
            urlTemplate: '{"path":"%s/v1/tenant-mappings/{{.RuntimeContext.Value}}","method":"PATCH"}'
            inputTemplate: '{"context":{ {{ if .CustomerTenantContext.AccountID }}"btp": {"uclFormationId":"{{.FormationID}}","globalAccountId":"{{.CustomerTenantContext.AccountID}}","crmId":"{{.CustomerTenantContext.CustomerID}}"} {{ else }}"atom": {"uclFormationId":"{{.FormationID}}","path":"{{.CustomerTenantContext.Path}}","crmId":"{{.CustomerTenantContext.CustomerID}}"} {{ end }} },"items": [ {"uclAssignmentId":"{{ .Assignment.ID }}","operation":"{{.Operation}}","deploymentRegion":"{{if .Application.Labels.region }}{{.Application.Labels.region}}{{ else }}{{.ApplicationTemplate.Labels.region}}{{end }}","applicationNamespace":"{{ if .Application.ApplicationNamespace }}{{.Application.ApplicationNamespace}}{{else }}{{.ApplicationTemplate.ApplicationNamespace}}{{ end }}","applicationTenantId":"{{.Application.LocalTenantID}}","uclSystemTenantId":"{{.Application.ID}}",{{ if .ApplicationTemplate.Labels.parameters }}"parameters": {{.ApplicationTemplate.Labels.parameters}},{{ end }}"configuration": {{.ReverseAssignment.Value}} } ] }'
            headerTemplate: '{"Content-Type": ["application/json"]}'
            outputTemplate: '{"error":"{{.Body.error}}","success_status_code": 200}'
          - type: APPLICATION_TENANT_MAPPING
            mode: SYNC
            urlTemplate: '{"path":"%s/v1/tenant-mappings/{{.TargetApplication.LocalTenantID}}","method":"PATCH"}'
            inputTemplate: '{"context": { {{ if .CustomerTenantContext.AccountID }}"btp":{"uclFormationId":"{{.FormationID}}","globalAccountId":"{{.CustomerTenantContext.AccountID}}","crmId":"{{.CustomerTenantContext.CustomerID}}"} {{ else }}"atom": {"uclFormationId":"{{.FormationID}}","path":"{{.CustomerTenantContext.Path}}","crmId":"{{.CustomerTenantContext.CustomerID}}"} {{ end }} },"items": [ {"uclAssignmentId":"{{ .Assignment.ID }}","operation":"{{.Operation}}","deploymentRegion":"{{if .SourceApplication.Labels.region }}{{.SourceApplication.Labels.region}}{{else }}{{.SourceApplicationTemplate.Labels.region}}{{ end }}","applicationNamespace":"{{if .SourceApplication.ApplicationNamespace }}{{.SourceApplication.ApplicationNamespace}}{{else }}{{.SourceApplicationTemplate.ApplicationNamespace}}{{ end }}","applicationTenantId":"{{.SourceApplication.LocalTenantID}}","uclSystemTenantId":"{{.SourceApplication.ID}}",{{ if .SourceApplicationTemplate.Labels.parameters }}"parameters": {{.SourceApplicationTemplate.Labels.parameters}},{{ end }}"configuration": {{.ReverseAssignment.Value}} } ]}'
            headerTemplate: '{"Content-Type": ["application/json"]}'
            outputTemplate: '{"error":"{{.Body.error}}","success_status_code": 200}'
        configuration_changed:v1.0:
          - type: CONFIGURATION_CHANGED
            mode: SYNC
            urlTemplate: '{"path":"%s/v1/tenant-mappings/{{.RuntimeContext.Value}}","method":"PATCH"}'
            inputTemplate: '{"context":{ {{ if .CustomerTenantContext.AccountID }}"btp": {"uclFormationId":"{{.FormationID}}","globalAccountId":"{{.CustomerTenantContext.AccountID}}","crmId":"{{.CustomerTenantContext.CustomerID}}"} {{ else }}"atom": {"uclFormationId":"{{.FormationID}}","path":"{{.CustomerTenantContext.Path}}","crmId":"{{.CustomerTenantContext.CustomerID}}"} {{ end }} },"items": [ {"uclAssignmentId":"{{ .Assignment.ID }}","operation":"{{.Operation}}","deploymentRegion":"{{if .Application.Labels.region }}{{.Application.Labels.region}}{{ else }}{{.ApplicationTemplate.Labels.region}}{{end }}","applicationNamespace":"{{ if .Application.ApplicationNamespace }}{{.Application.ApplicationNamespace}}{{else }}{{.ApplicationTemplate.ApplicationNamespace}}{{ end }}","applicationTenantId":"{{.Application.LocalTenantID}}","uclSystemTenantId":"{{.Application.ID}}",{{ if .ApplicationTemplate.Labels.parameters }}"parameters": {{.ApplicationTemplate.Labels.parameters}},{{ end }}"configuration": {{.ReverseAssignment.Value}} } ] }'
            headerTemplate: '{"Content-Type": ["application/json"]}'
            outputTemplate: '{"error":"{{.Body.error}}","success_status_code": 200}'
        application_tenant_mapping:v1.0:
          - type: APPLICATION_TENANT_MAPPING
            mode: SYNC
            urlTemplate: '{"path":"%s/v1/tenant-mappings/{{.TargetApplication.LocalTenantID}}","method":"PATCH"}'
            inputTemplate: '{"context": { {{ if .CustomerTenantContext.AccountID }}"btp":{"uclFormationId":"{{.FormationID}}","globalAccountId":"{{.CustomerTenantContext.AccountID}}","crmId":"{{.CustomerTenantContext.CustomerID}}"} {{ else }}"atom": {"uclFormationId":"{{.FormationID}}","path":"{{.CustomerTenantContext.Path}}","crmId":"{{.CustomerTenantContext.CustomerID}}"} {{ end }} },"items": [ {"uclAssignmentId":"{{ .Assignment.ID }}","operation":"{{.Operation}}","deploymentRegion":"{{if .SourceApplication.Labels.region }}{{.SourceApplication.Labels.region}}{{else }}{{.SourceApplicationTemplate.Labels.region}}{{ end }}","applicationNamespace":"{{if .SourceApplication.ApplicationNamespace }}{{.SourceApplication.ApplicationNamespace}}{{else }}{{.SourceApplicationTemplate.ApplicationNamespace}}{{ end }}","applicationTenantId":"{{.SourceApplication.LocalTenantID}}","uclSystemTenantId":"{{.SourceApplication.ID}}",{{ if .SourceApplicationTemplate.Labels.parameters }}"parameters": {{.SourceApplicationTemplate.Labels.parameters}},{{ end }}"configuration": {{.ReverseAssignment.Value}} } ]}'
            headerTemplate: '{"Content-Type": ["application/json"]}'
            outputTemplate: '{"error":"{{.Body.error}}","success_status_code": 200}'
        application_tenant_mapping:v1.1:
          - type: APPLICATION_TENANT_MAPPING
            mode: SYNC
            urlTemplate: '{"path":"%s/v1/tenant-mappings/{{.TargetApplication.LocalTenantID}}","method":"PATCH"}'
            inputTemplate: '{"context": { {{ if .CustomerTenantContext.AccountID }}"btp":{"uclFormationId":"{{.FormationID}}","globalAccountId":"{{.CustomerTenantContext.AccountID}}","crmId":"{{.CustomerTenantContext.CustomerID}}"} {{ else }}"atom": {"uclFormationId":"{{.FormationID}}","path":"{{.CustomerTenantContext.Path}}","crmId":"{{.CustomerTenantContext.CustomerID}}"} {{ end }} },"receiverTenant": {"deploymentRegion":"{{ if .TargetApplication.Labels.region}}{{.TargetApplication.Labels.region}}{{ else }}{{.TargetApplicationTemplate.Labels.region}}{{end }}","applicationNamespace":"{{ if .TargetApplication.ApplicationNamespace}}{{.TargetApplication.ApplicationNamespace}}{{ else }}{{.TargetApplicationTemplate.ApplicationNamespace}}{{end }}","applicationUrl":"{{ .TargetApplication.BaseURL }}","applicationTenantId":"{{.TargetApplication.LocalTenantID }}","uclSystemTenantId":"{{ .TargetApplication.ID}}", {{ if .TargetApplicationTemplate.Labels.parameters }}"parameters": {{.TargetApplicationTemplate.Labels.parameters}}{{ end }} },"assignedTenants": [ {"uclAssignmentId":"{{ .Assignment.ID }}","operation":"{{.Operation}}","deploymentRegion":"{{if .SourceApplication.Labels.region }}{{.SourceApplication.Labels.region}}{{else }}{{.SourceApplicationTemplate.Labels.region}}{{ end }}","applicationNamespace":"{{if .SourceApplication.ApplicationNamespace }}{{.SourceApplication.ApplicationNamespace}}{{else }}{{.SourceApplicationTemplate.ApplicationNamespace}}{{ end }}","applicationUrl":"{{.SourceApplication.BaseURL }}","applicationTenantId":"{{.SourceApplication.LocalTenantID}}","uclSystemTenantId":"{{.SourceApplication.ID}}",{{ if .SourceApplicationTemplate.Labels.parameters }}"parameters": {{.SourceApplicationTemplate.Labels.parameters}},{{ end }}"configuration": {{.ReverseAssignment.Value}} } ]}'
            headerTemplate: '{"Content-Type": ["application/json"]}'
            outputTemplate: '{"error":"{{.Body.error}}","success_status_code": 200}'
      ASYNC_CALLBACK:
        v1.0:
          - type: CONFIGURATION_CHANGED
            mode: ASYNC_CALLBACK
            urlTemplate: '{"path":"%s/v1/tenant-mappings/{{.RuntimeContext.Value}}","method":"PATCH"}'
            inputTemplate: '{"context":{ {{ if .CustomerTenantContext.AccountID }}"btp": {"uclFormationId":"{{.FormationID}}","globalAccountId":"{{.CustomerTenantContext.AccountID}}","crmId":"{{.CustomerTenantContext.CustomerID}}"} {{ else }}"atom": {"uclFormationId":"{{.FormationID}}","path":"{{.CustomerTenantContext.Path}}","crmId":"{{.CustomerTenantContext.CustomerID}}"} {{ end }} },"items": [ {"uclAssignmentId":"{{ .Assignment.ID }}","operation":"{{.Operation}}","deploymentRegion":"{{if .Application.Labels.region }}{{.Application.Labels.region}}{{ else }}{{.ApplicationTemplate.Labels.region}}{{end }}","applicationNamespace":"{{ if .Application.ApplicationNamespace }}{{.Application.ApplicationNamespace}}{{else }}{{.ApplicationTemplate.ApplicationNamespace}}{{ end }}","applicationTenantId":"{{.Application.LocalTenantID}}","uclSystemTenantId":"{{.Application.ID}}",{{ if .ApplicationTemplate.Labels.parameters }}"parameters": {{.ApplicationTemplate.Labels.parameters}},{{ end }}"configuration": {{.ReverseAssignment.Value}} } ] }'
            headerTemplate: '{"Content-Type": ["application/json"],"Location": ["%s/v1/businessIntegrations/{{.FormationID}}/assignments/{{.Assignment.ID}}/status"]}'
            outputTemplate: '{"error":"{{.Body.error}}","success_status_code": 202}'
          - type: APPLICATION_TENANT_MAPPING
            mode: ASYNC_CALLBACK
            urlTemplate: '{"path":"%s/v1/tenant-mappings/{{.TargetApplication.LocalTenantID}}","method":"PATCH"}'
            inputTemplate: '{"context": { {{ if .CustomerTenantContext.AccountID }}"btp":{"uclFormationId":"{{.FormationID}}","globalAccountId":"{{.CustomerTenantContext.AccountID}}","crmId":"{{.CustomerTenantContext.CustomerID}}"} {{ else }}"atom": {"uclFormationId":"{{.FormationID}}","path":"{{.CustomerTenantContext.Path}}","crmId":"{{.CustomerTenantContext.CustomerID}}"} {{ end }} },"items": [ {"uclAssignmentId":"{{ .Assignment.ID }}","operation":"{{.Operation}}","deploymentRegion":"{{if .SourceApplication.Labels.region }}{{.SourceApplication.Labels.region}}{{else }}{{.SourceApplicationTemplate.Labels.region}}{{ end }}","applicationNamespace":"{{if .SourceApplication.ApplicationNamespace }}{{.SourceApplication.ApplicationNamespace}}{{else }}{{.SourceApplicationTemplate.ApplicationNamespace}}{{ end }}","applicationTenantId":"{{.SourceApplication.LocalTenantID}}","uclSystemTenantId":"{{.SourceApplication.ID}}",{{ if .SourceApplicationTemplate.Labels.parameters }}"parameters": {{.SourceApplicationTemplate.Labels.parameters}},{{ end }}"configuration": {{.ReverseAssignment.Value}} } ]}'
            headerTemplate: '{"Content-Type": ["application/json"],"Location": ["%s/v1/businessIntegrations/{{.FormationID}}/assignments/{{.Assignment.ID}}/status"]}'
            outputTemplate: '{"error":"{{.Body.error}}","success_status_code": 202}'
        configuration_changed:v1.0:
          - type: CONFIGURATION_CHANGED
            mode: ASYNC_CALLBACK
            urlTemplate: '{"path":"%s/v1/tenant-mappings/{{.RuntimeContext.Value}}","method":"PATCH"}'
            inputTemplate: '{"context":{ {{ if .CustomerTenantContext.AccountID }}"btp": {"uclFormationId":"{{.FormationID}}","globalAccountId":"{{.CustomerTenantContext.AccountID}}","crmId":"{{.CustomerTenantContext.CustomerID}}"} {{ else }}"atom": {"uclFormationId":"{{.FormationID}}","path":"{{.CustomerTenantContext.Path}}","crmId":"{{.CustomerTenantContext.CustomerID}}"} {{ end }} },"items": [ {"uclAssignmentId":"{{ .Assignment.ID }}","operation":"{{.Operation}}","deploymentRegion":"{{if .Application.Labels.region }}{{.Application.Labels.region}}{{ else }}{{.ApplicationTemplate.Labels.region}}{{end }}","applicationNamespace":"{{ if .Application.ApplicationNamespace }}{{.Application.ApplicationNamespace}}{{else }}{{.ApplicationTemplate.ApplicationNamespace}}{{ end }}","applicationTenantId":"{{.Application.LocalTenantID}}","uclSystemTenantId":"{{.Application.ID}}",{{ if .ApplicationTemplate.Labels.parameters }}"parameters": {{.ApplicationTemplate.Labels.parameters}},{{ end }}"configuration": {{.ReverseAssignment.Value}} } ] }'
            headerTemplate: '{"Content-Type": ["application/json"],"Location": ["%s/v1/businessIntegrations/{{.FormationID}}/assignments/{{.Assignment.ID}}/status"]}'
            outputTemplate: '{"error":"{{.Body.error}}","success_status_code": 202}'
        application_tenant_mapping:v1.0:
          - type: APPLICATION_TENANT_MAPPING
            mode: ASYNC_CALLBACK
            urlTemplate: '{"path":"%s/v1/tenant-mappings/{{.TargetApplication.LocalTenantID}}","method":"PATCH"}'
            inputTemplate: '{"context": { {{ if .CustomerTenantContext.AccountID }}"btp":{"uclFormationId":"{{.FormationID}}","globalAccountId":"{{.CustomerTenantContext.AccountID}}","crmId":"{{.CustomerTenantContext.CustomerID}}"} {{ else }}"atom": {"uclFormationId":"{{.FormationID}}","path":"{{.CustomerTenantContext.Path}}","crmId":"{{.CustomerTenantContext.CustomerID}}"} {{ end }} },"items": [ {"uclAssignmentId":"{{ .Assignment.ID }}","operation":"{{.Operation}}","deploymentRegion":"{{if .SourceApplication.Labels.region }}{{.SourceApplication.Labels.region}}{{else }}{{.SourceApplicationTemplate.Labels.region}}{{ end }}","applicationNamespace":"{{if .SourceApplication.ApplicationNamespace }}{{.SourceApplication.ApplicationNamespace}}{{else }}{{.SourceApplicationTemplate.ApplicationNamespace}}{{ end }}","applicationTenantId":"{{.SourceApplication.LocalTenantID}}","uclSystemTenantId":"{{.SourceApplication.ID}}",{{ if .SourceApplicationTemplate.Labels.parameters }}"parameters": {{.SourceApplicationTemplate.Labels.parameters}},{{ end }}"configuration": {{.ReverseAssignment.Value}} } ]}'
            headerTemplate: '{"Content-Type": ["application/json"],"Location": ["%s/v1/businessIntegrations/{{.FormationID}}/assignments/{{.Assignment.ID}}/status"]}'
            outputTemplate: '{"error":"{{.Body.error}}","success_status_code": 202}'
        application_tenant_mapping:v1.1:
          - type: APPLICATION_TENANT_MAPPING
            mode: ASYNC_CALLBACK
            urlTemplate: '{"path":"%s/v1/tenant-mappings/{{.TargetApplication.LocalTenantID}}","method":"PATCH"}'
            inputTemplate: '{"context": { {{ if .CustomerTenantContext.AccountID }}"btp":{"uclFormationId":"{{.FormationID}}","globalAccountId":"{{.CustomerTenantContext.AccountID}}","crmId":"{{.CustomerTenantContext.CustomerID}}"} {{ else }}"atom": {"uclFormationId":"{{.FormationID}}","path":"{{.CustomerTenantContext.Path}}","crmId":"{{.CustomerTenantContext.CustomerID}}"} {{ end }} },"receiverTenant": {"deploymentRegion":"{{ if .TargetApplication.Labels.region}}{{.TargetApplication.Labels.region}}{{ else }}{{.TargetApplicationTemplate.Labels.region}}{{end }}","applicationNamespace":"{{ if .TargetApplication.ApplicationNamespace}}{{.TargetApplication.ApplicationNamespace}}{{ else }}{{.TargetApplicationTemplate.ApplicationNamespace}}{{end }}","applicationUrl":"{{ .TargetApplication.BaseURL }}","applicationTenantId":"{{.TargetApplication.LocalTenantID }}","uclSystemTenantId":"{{ .TargetApplication.ID}}", {{ if .TargetApplicationTemplate.Labels.parameters }}"parameters": {{.TargetApplicationTemplate.Labels.parameters}}{{ end }} },"assignedTenants": [ {"uclAssignmentId":"{{ .Assignment.ID }}","operation":"{{.Operation}}","deploymentRegion":"{{if .SourceApplication.Labels.region }}{{.SourceApplication.Labels.region}}{{else }}{{.SourceApplicationTemplate.Labels.region}}{{ end }}","applicationNamespace":"{{if .SourceApplication.ApplicationNamespace }}{{.SourceApplication.ApplicationNamespace}}{{else }}{{.SourceApplicationTemplate.ApplicationNamespace}}{{ end }}","applicationUrl":"{{.SourceApplication.BaseURL }}","applicationTenantId":"{{.SourceApplication.LocalTenantID}}","uclSystemTenantId":"{{.SourceApplication.ID}}",{{ if .SourceApplicationTemplate.Labels.parameters }}"parameters": {{.SourceApplicationTemplate.Labels.parameters}},{{ end }}"configuration": {{.ReverseAssignment.Value}} } ]}'
            headerTemplate: '{"Content-Type": ["application/json"],"Location": ["%s/v1/businessIntegrations/{{.FormationID}}/assignments/{{.Assignment.ID}}/status"]}'
            outputTemplate: '{"error":"{{.Body.error}}","success_status_code": 202}'
    authentication:
      jwksEndpoint: http://ory-stack-oathkeeper-api.ory.svc.cluster.local:4456/.well-known/jwks.json
      oauth2:
        url: http://ory-stack-hydra-admin.ory.svc.cluster.local:4445
  auditlog:
    configMapName: "compass-gateway-auditlog-config"
    protocol: HTTP
    tlsOrigination: false
    host: compass-external-services-mock.compass-system.svc.cluster.local
    port: 8080
    mtlsTokenPath: "/cert/token"
    standardTokenPath: "/secured/oauth/token"
    skipSSLValidation: false
    secret:
      name: "compass-gateway-auditlog-secret"
      urlKey: url
      clientIdKey: client-id
      clientSecretKey: client-secret
      clientCertKey: client-cert
      clientKeyKey: client-key
  log:
    format: "text"
    formatJson: "json"
  tenantConfig:
    useDefaultTenants: true
    dbPool:
      maxOpenConnections: 1
      maxIdleConnections: 1
  connector:
    prefix: /connector
    graphql:
      external:
        port: 3000
    validator:
      port: 8080
    # If secrets do not exist they will be created
    secrets:
      ca:
        name: compass-connector-app-ca
        namespace: compass-system
        certificateKey: ca.crt
        keyKey: ca.key
      rootCA:
        namespace: istio-system # For Ingress Gateway to work properly the namespace needs to be istio-system
        # In order for istio mTLS to work we should have two different secrets one containing the server certificate (let’s say X) and one used for validation of the client’s certificates.
        # The second one should be our root certificate and istio wants it to be named X-cacert. (-cacert suffix).
        # This is the reason for the confusing name of our root certificate. https://preliminary.istio.io/v1.6/docs/tasks/traffic-management/ingress/secure-ingress/#configure-a-mutual-tls-ingress-gateway
        cacert: compass-gateway-mtls-certs-cacert # For cert-rotation the cacert should be in different secret
        certificateKey: cacert
    revocation:
      configmap:
        name: revocations-config
        namespace: "{{ .Release.Namespace }}"
    # If key and certificate are not provided they will be generated
    caKey: ""
    caCertificate: ""
  system_broker:
    enabled: false
    port: 5001
    prefix: /broker
    tokenProviderFromHeader:
      forwardHeaders: Authorization
    tokenProviderFromSecret:
      enabled: false
      secrets:
        integrationSystemCredentials:
          name: compass-system-broker-credentials
          namespace: compass-system
    testNamespace: kyma-system
  gateway:
    port: 3000
    tls:
      host: compass-gateway
      adapterHost: compass-ns-adapter
      secure:
        internal:
          host: compass-gateway-internal
        oauth:
          host: compass-gateway-auth-oauth
    mtls:
      manageCerts: false
      host: compass-gateway-mtls
      certSecret: compass-gateway-mtls-certs
      external:
        host: compass-gateway-sap-mtls
        certSecret: compass-gateway-mtls-certs # Use connector's root CA as root CA by default. This should be overridden for productive deployments.
    headers:
      rateLimit: X-Flow-Identity
      request:
        remove:
          - "Client-Id-From-Token"
          - "Client-Id-From-Certificate"
          - "Client-Certificate-Hash"
          - "Certificate-Data"
  hydrator:
    host: compass-hydrator.compass-system.svc.cluster.local
    port: 3000
    prefix: /hydrators
    certSubjectMappingResyncInterval: "3s"
    subjectConsumerMappingConfig: '[{"consumer_type": "Super Admin", "tenant_access_levels": ["customer", "account","subaccount", "global", "organization", "folder", "resource-group", "cost-object"], "subject": "C=DE, L=local, O=SAP SE, OU=Region, OU=SAP Cloud Platform Clients, OU=f8075207-1478-4a80-bd26-24a4785a2bfd, CN=compass"}, {"consumer_type": "Integration System", "tenant_access_levels": ["account","subaccount"], "subject": "C=DE, L=local, O=SAP SE, OU=Region, OU=SAP Cloud Platform Clients, OU=f8075207-1478-4a80-bd26-24a4785a2bfd, CN=integration-system-test"}, {"consumer_type": "Technical Client", "tenant_access_levels": ["global"], "subject": "C=DE, L=local, O=SAP SE, OU=SAP Cloud Platform Clients, OU=Region, OU=1f538f34-30bf-4d3d-aeaa-02e69eef84ae, CN=technical-client-test"}, {"consumer_type": "Instance Creator", "tenant_access_levels": ["global"], "subject": "C=DE, L=local, O=SAP SE, OU=SAP Cloud Platform Clients, OU=Region, OU=47b4575a-f102-414a-8398-2d973ad65f3a, CN=instance-creator"}, {"consumer_type": "Instance Creator", "tenant_access_levels": ["global"], "subject": "C=DE, L=local, O=SAP SE, OU=SAP Cloud Platform Clients, OU=Region, OU=f8075207-1478-4a80-bd26-24a4785a2bfd, CN=instance-creator"}, {"consumer_type":  "Landscape Resource Operator", "tenant_access_levels": ["global"], "subject": "C=DE, L=local, O=SAP SE, OU=SAP Cloud Platform Clients, OU=Region, OU=47b4575a-f102-414a-8398-2d973ad65f3a, CN=landscape_resource_operator"}]'
    certificateDataHeader: "Certificate-Data"
    initialSubdomainsForAuthenticators: ""
    consumerClaimsKeys:
      clientIDKey: "client_id"
      tenantIDKey: "tenantid"
      userNameKey: "user_name"
      subdomainKey: "subdomain" # used only in local setup
    http:
      client:
        skipSSLValidation: false
    metrics:
      port: 3003
      enableClientInstrumentation: true
      censoredFlows: "JWT"
  iasAdapter:
    port: 8080
    apiRootPath: "/ias-adapter"
    readTimeout: 30s
    readHeaderTimeout: 30s
    writeTimeout: 30s
    idleTimeout: 30s
    tenantInfo:
      requestTimeout: 30s
      insecureSkipVerify: false
    ias:
      requestTimeout: 30s
      secret:
        name: "ias-adapter-cockpit"
        path: "/tmp"
        fileName: "ias-adapter-cockpit.yaml"
        clientCert: cert
        clientKey: key
        ca: ca
        manage: false
    postgres:
      connectTimeout: 30s
      requestTimeout: 30s
    authentication:
      jwksEndpoint: "http://ory-stack-oathkeeper-api.ory.svc.cluster.local:4456/.well-known/jwks.json"
  kymaAdapter:
    port: 8080
    apiRootPath: "/kyma-adapter"
    apiTenantMappingsEndpoint: "/v1/tenantMappings/{tenant-id}"
    tenantInfo:
      requestTimeout: 30s
    tenantMapping:
      type: CONFIGURATION_CHANGED
      mode: SYNC
      urlTemplate: '{"path":"%s/kyma-adapter/v1/tenantMappings/{{.Runtime.Labels.global_subaccount_id}}","method":"PATCH"}'
      inputTemplate: '{"context":{"platform":"{{if .CustomerTenantContext.AccountID}}btp{{else}}unified-services{{end}}","uclFormationId":"{{.FormationID}}","accountId":"{{if .CustomerTenantContext.AccountID}}{{.CustomerTenantContext.AccountID}}{{else}}{{.CustomerTenantContext.Path}}{{end}}","crmId":"{{.CustomerTenantContext.CustomerID}}","operation":"{{.Operation}}"},"assignedTenant":{"state":"{{.Assignment.State}}","uclAssignmentId":"{{.Assignment.ID}}","deploymentRegion":"{{if .Application.Labels.region}}{{.Application.Labels.region}}{{else}}{{.ApplicationTemplate.Labels.region}}{{end}}","applicationNamespace":"{{if .Application.ApplicationNamespace}}{{.Application.ApplicationNamespace}}{{else}}{{.ApplicationTemplate.ApplicationNamespace}}{{end}}","applicationUrl":"{{.Application.BaseURL}}","applicationTenantId":"{{.Application.LocalTenantID}}","uclSystemName":"{{.Application.Name}}","uclSystemTenantId":"{{.Application.ID}}",{{if .ApplicationTemplate.Labels.parameters}}"parameters":{{.ApplicationTemplate.Labels.parameters}},{{end}}"configuration":{{.ReverseAssignment.Value}}},"receiverTenant":{"ownerTenants": [{{ Join .Runtime.Tenant.Parents }}],"state":"{{.ReverseAssignment.State}}","uclAssignmentId":"{{.ReverseAssignment.ID}}","deploymentRegion":"{{if and .RuntimeContext .RuntimeContext.Labels.region}}{{.RuntimeContext.Labels.region}}{{else}}{{.Runtime.Labels.region}}{{end}}","applicationNamespace":"{{.Runtime.ApplicationNamespace}}","applicationTenantId":"{{if .RuntimeContext}}{{.RuntimeContext.Value}}{{else}}{{.Runtime.Labels.global_subaccount_id}}{{end}}","uclSystemTenantId":"{{if .RuntimeContext}}{{.RuntimeContext.ID}}{{else}}{{.Runtime.ID}}{{end}}",{{if .Runtime.Labels.parameters}}"parameters":{{.Runtime.Labels.parameters}},{{end}}"configuration":{{.Assignment.Value}}}}'
      headerTemplate: '{"Content-Type": ["application/json"]}'
      outputTemplate: '{"error":"{{.Body.error}}","state":"{{.Body.state}}","success_status_code": 200,"incomplete_status_code": 422}'
    authentication:
      jwksEndpoint: http://ory-stack-oathkeeper-api.ory.svc.cluster.local:4456/.well-known/jwks.json
  instanceCreator:
    port: 8080
    apiRootPath: "/instance-creator"
    apiTenantMappingsEndpoint: "/v1/tenantMappings/{tenant-id}"
    subaccountQueryParam: "subaccount_id"
    labelsQueryParam: "labelQuery"
    tenantInfo:
      requestTimeout: 30s
    authentication:
      jwksEndpoint: http://ory-stack-oathkeeper-api.ory.svc.cluster.local:4456/.well-known/jwks.json
    client:
      timeout: 30s
    secrets:
      name: "regional-sm-instances-credentials"
      key: "keyConfig"
      path: "/tmp"
    clientIdPath: "clientid"
    smUrlPath: "sm_url"
    tokenURLPath: "certurl"
    appNamePath: "appName"
    certificatePath: "certificate"
    certificateKeyPath: "key"
    oauthTokenPath: "/oauth/token"
    ticker: 3s
    timeout: 300s
    local:
      templateMappings:
        clientIDMapping: '{{ printf "\"%s\":\"client_id\"" .Values.global.instanceCreator.clientIdPath }}'
        smUrlMapping: '{{ printf "\"%s\":\"http://compass-external-services-mock.%s.svc.cluster.local:%s\"" .Values.global.instanceCreator.smUrlPath .Release.Namespace (.Values.service.port | toString) }}'
        tokenURLMapping: '{{ printf "\"%s\":\"http://compass-external-services-mock.%s.svc.cluster.local:%s\"" .Values.global.instanceCreator.tokenURLPath .Release.Namespace (.Values.service.port | toString) }}'
        appNameMapping: '{{ printf "\"%s\":\"app_name\"" .Values.global.instanceCreator.appNamePath }}'
        certificateMapping: '{{ printf "\"%s\":\"%s\"" .Values.global.instanceCreator.certificatePath .Values.global.connector.caCertificate }}'
        certificateKeyMapping: '{{ printf "\"%s\":\"%s\"" .Values.global.instanceCreator.certificateKeyPath .Values.global.connector.caKey }}'
  defaultTenantMappingHandler:
    port: 8080
    apiRootPath: "/default-tenant-mapping-handler"
    apiTenantMappingsEndpoint: "/v1/tenantMappings/{tenant-id}"
    tenantInfo:
      requestTimeout: 30s
    authentication:
      jwksEndpoint: http://ory-stack-oathkeeper-api.ory.svc.cluster.local:4456/.well-known/jwks.json
  operations_controller:
    enabled: true
  connectivity_adapter:
    port: 8080
    tls:
      host: adapter-gateway
    mtls:
      host: adapter-gateway-mtls
  oathkeeperFilters:
    workloadLabel: oathkeeper
    namespace: ory
    tokenDataHeader: "Connector-Token"
    certificateDataHeader: "Certificate-Data"
  istio:
    discoveryMtlsGateway:
      name: "discovery-gateway"
      namespace: "compass-system"
      certSecretName: discovery-gateway-certs
      localCA: # the CA property and its nested fields are used only in local setup
        secretName: discovery-gateway-certs-cacert
        namespace: istio-system # For Ingress Gateway to work properly the namespace needs to be istio-system
        certificate: ""
        key: ""
    externalMtlsGateway:
      name: "compass-gateway-external-mtls"
      namespace: "compass-system"
    mtlsGateway:
      name: "compass-gateway-mtls"
      namespace: "compass-system"
    gateway:
      name: "kyma-gateway"
      namespace: "kyma-system"
    proxy:
      port: 15020
    namespace: istio-system
    ingressgateway:
      workloadLabel: istio-ingressgateway
      requestPayloadSizeLimit2MB: 2097152
      requestPayloadSizeLimit2MBLabel: "2MB"
      requestPayloadSizeLimit5MB: 5097152
      requestPayloadSizeLimit5MBLabel: "5MB"
      correlationHeaderRewriteFilter:
        expectedHeaders:
          - "x-request-id"
          - "x-correlation-id"
          - "x-correlationid"
          - "x-forrequest-id"
          - "x-vcap-request-id"
          - "x-broker-api-request-identity"
  kubernetes:
    # Enable ClusterRoleBinding needed for local installation but unsafe on GKE
    # It allows anonymous users to retrieve the JWKS of the K8S server used to create SA tokens
    # Whenever this is running on GKE, there is a JWKS URL given by Google and is unneeded and unsafe
    # Overriden to true in local compass overrides
    local: false
    serviceAccountTokenIssuer: https://kubernetes.default.svc.cluster.local
    serviceAccountTokenJWKS: https://kubernetes.default.svc.cluster.local/openid/v1/jwks
  ingress:
    domainName: "local.kyma.dev"
    discoveryDomain:
      name: "discovery.api.local"
      tlsCert: ""
      tlsKey: ""
  database:
    sqlProxyServiceAccount: "proxy-user@gcp-cmp.iam.gserviceaccount.com"
    manageSecrets: true
    embedded:
      enabled: true
      director:
        name: "postgres"
      ias_adapter:
        name: "postgres2"
      directorDBName: "postgres"
    managedGCP:
      serviceAccountKey: ""
      instanceConnectionName: ""
      director:
        name: ""
        user: ""
        password: ""
      iasAdapter:
        name: ""
        user: ""
        password: ""
      instanceCreator:
        name: ""
        user: ""
        password: ""
      host: "localhost"
      hostPort: "5432"
      sslMode: ""
      #TODO remove below after migration to separate user will be done
      dbUser: ""
      dbPassword: ""
      directorDBName: ""
  oathkeeper:
    host: ory-stack-oathkeeper-proxy.ory.svc.cluster.local
    port: 4455
    timeout_ms: 120000
    ns_adapter_timeout_ms: 3600000
    idTokenConfig:
      claims: '{"scopes": "{{ print .Extra.scope }}","tenant": "{{ .Extra.tenant }}", "consumerID": "{{ print .Extra.consumerID}}", "consumerType": "{{ print .Extra.consumerType }}", "flow": "{{ print .Extra.flow }}", "onBehalfOf": "{{ print .Extra.onBehalfOf }}", "region": "{{ print .Extra.region }}", "tokenClientID": "{{ print .Extra.tokenClientID }}"}'
      internalClaims: '{"scopes": "application:read application:write application.webhooks:read application.application_template:read application_template.webhooks:read webhooks.auth:read runtime:write runtime:read tenant:read tenant:write tenant_subscription:write ory_internal fetch_tenant application_template:read destinations_sensitive_data:read destinations:sync ord_aggregator:sync system_fetcher:sync certificate_subject_mapping:read certificate_subject_mapping:write bundle_instance_auth:write bundle.instance_auths:read","tenant":"{ {{ if .Header.Tenant }} \"consumerTenant\":\"{{ print (index .Header.Tenant 0) }}\", {{ end }} \"externalTenant\":\"\"}", "consumerType": "Internal Component", "flow": "Internal"}'
    mutators:
      runtimeMappingService:
        config:
          api:
            url: http://compass-hydrator.compass-system.svc.cluster.local:3000/hydrators/runtime-mapping
            retry:
              give_up_after: 6s
              max_delay: 2000ms
      authenticationMappingServices:
        nsadapter:
          cfg:
            config:
              api:
                url: http://compass-hydrator.compass-system.svc.cluster.local:3000/hydrators/authn-mapping/nsadapter
                retry:
                  give_up_after: 6s
                  max_delay: 2000ms
          authenticator:
            enabled: false
            createRule: true
            gatewayHost: "compass-gateway-xsuaa"
            trusted_issuers: '[{"domain_url": "compass-system.svc.cluster.local:8080", "scope_prefixes": ["prefix."], "protocol": "http"}]'
            attributes: '{"uniqueAttribute": { "key": "ns-adapter-test", "value": "ns-adapter-flow" }, "tenants": [{ "key": "tenant" }], "identity": { "key": "identity" }, "clientid": { "key": "client_id" } }'
            path: /nsadapter/api/v1/notifications
            upstreamComponent: "compass-gateway"
            checkSuffix: true
        tenant-fetcher:
          cfg:
            config:
              api:
                url: http://compass-hydrator.compass-system.svc.cluster.local:3000/hydrators/authn-mapping/tenant-fetcher
                retry:
                  give_up_after: 6s
                  max_delay: 2000ms
          authenticator:
            enabled: false
            createRule: true
            gatewayHost: "compass-gateway"
            trusted_issuers: '[{"domain_url": "compass-system.svc.cluster.local:8080", "scope_prefixes": ["prefix."], "protocol": "http"}]'
            attributes: '{"uniqueAttribute": { "key": "test", "value": "tenant-fetcher" }, "tenants": [{ "key": "tenant" }], "identity": { "key": "identity" } }'
            path: /tenants/<.*>
            upstreamComponent: "compass-tenant-fetcher"
            checkSuffix: false
        subscriber:
          cfg:
            config:
              api:
                url: http://compass-hydrator.compass-system.svc.cluster.local:3000/hydrators/authn-mapping/subscriber
                retry:
                  give_up_after: 6s
                  max_delay: 2000ms
          authenticator:
            enabled: false
            createRule: false
            gatewayHost: "compass-gateway-sap-mtls"
            trusted_issuers: '[{"domain_url": "compass-system.svc.cluster.local:8080", "scope_prefixes": ["prefix."], "protocol": "http", "region": "eu-1"}]'
            attributes: '{"uniqueAttribute": { "key": "subsc-key-test", "value": "subscription-flow" }, "tenants": [{ "key": "tenant" }], "identity": { "key": "user_name" }, "clientid": { "key": "client_id" } }'
            path: /<.*>
            checkSuffix: false
        user-name-authenticator:
          cfg:
            config:
              api:
                url: http://compass-hydrator.compass-system.svc.cluster.local:3000/hydrators/authn-mapping/user-name-authenticator
                retry:
                  give_up_after: 6s
                  max_delay: 2000ms
          authenticator:
            enabled: false
            createRule: true
            gatewayHost: "compass-gateway-user-name"
            trusted_issuers: '[{"domain_url": "compass-system.svc.cluster.local:8080", "scope_prefixes": ["prefix.", "prefix2."], "protocol": "http", "region": "eu-1"}]'
            attributes: '{"uniqueAttribute": { "key": "unique-attr-authenticator-key", "value": "unique-attr-authenticator-value" }, "tenants": [{ "key": "ext_attr.subaccountid", "priority": 1 },{ "key": "ext_attr.globalaccountid", "priority": 2 }], "identity": { "key": "user_name" }, "clientid": { "key": "client_id" } }'
            path: "/director/graphql"
            upstreamComponent: "compass-gateway"
            checkSuffix: false
      tenantMappingService:
        config:
          api:
            url: http://compass-hydrator.compass-system.svc.cluster.local:3000/hydrators/tenant-mapping
            retry:
              give_up_after: 6s
              max_delay: 2000ms
      certificateResolverService:
        config:
          api:
            url: http://compass-hydrator.compass-system.svc.cluster.local:3000/hydrators/v1/certificate/data/resolve
            retry:
              give_up_after: 6s
              max_delay: 2000ms
      tokenResolverService:
        config:
          api:
            url: http://compass-hydrator.compass-system.svc.cluster.local:3000/hydrators/v1/tokens/resolve
            retry:
              give_up_after: 6s
              max_delay: 2000ms
  cockpit:
    auth:
      allowedConnectSrc: "https://*.ondemand.com"
      secretName: "cockpit-auth-secret"
      idpHost: ""
      clientID: ""
      scopes: "openid profile email"
      path: "/oauth2/certs"
  destinationFetcher:
    manageSecrets: true
    host: compass-destination-fetcher.compass-system.svc.cluster.local
    prefix: /destination-configuration
    port: 3000
    jobSchedule: 10s
    lease:
      lockname: destinationlease
    parallelTenants: 10
    tenantSyncTimeout: "5m"
    authentication:
      jwksEndpoint: "http://ory-stack-oathkeeper-api.ory.svc.cluster.local:4456/.well-known/jwks.json"
      appDestinationsSyncScope: "destinations:sync"
      appDetinationsSensitiveDataScope: "destinations_sensitive_data:read"
    server:
      tenantDestinationsEndpoint: "/v1/subaccountDestinations"
      tenantDestinationCertificatesEndpoint: "/v1/subaccountCertificates"
      tenantInstanceLevelDestinationCertificatesEndpoint: "/v1/instanceCertificates"
      sensitiveDataEndpoint: "/v1/destinations"
      findAPIEndpoint: "/local/v1/destinations" # used by external-services-mock in the destination creator flows; due to the fact that in ESM there are separate handlers for the two flows (dest-creator & dest-fetcher), we need different endpoints where each one of them can call the destination service find API
      sensitiveDataQueryParam: "name"
    request:
      skipSSLValidation: false
      retry_interval: "100ms"
      retry_attempts: 3
      goroutineLimit: 10
      requestTimeout: "5s"
      pageSize: 100
      oauthTokenPath: "/oauth/token"
    instance:
      clientIdPath: "clientid"
      clientSecretPath: "clientsecret"
      urlPath: "uri"
      tokenUrlPath: "certurl"
      clientCertPath: "certificate"
      clientKeyPath: "key"
    secretName: destination-region-instances
    dependenciesConfig:
      path: "/cfg/dependencies"
    oauthMode: "oauth-mtls"
  destinationRegionSecret:
    secretName: "destination-region-instances"
    fileName: "keyConfig"
    local:
      templateMappings:
        xsappMapping: '{{ printf "\"%s\":\"xsappname1\"" .Values.global.tenantFetcher.xsappNamePath }}'
        clientIDMapping: '{{ printf "\"%s\":\"client_id\"" .Values.global.destinationFetcher.instance.clientIdPath }}'
        clientSecretMapping: '{{ printf "\"%s\":\"client_secret\"" .Values.global.destinationFetcher.instance.clientSecretPath }}'
        urlMapping: '{{ printf "\"%s\":\"http://compass-external-services-mock.%s.svc.cluster.local:%s\"" .Values.global.destinationFetcher.instance.urlPath .Release.Namespace (.Values.service.port | toString) }}'
        tokenURLMapping: '{{ printf "\"%s\":\"https://%s.%s:%s\"" .Values.global.destinationFetcher.instance.tokenUrlPath .Values.global.externalServicesMock.certSecuredHost .Values.global.ingress.domainName (.Values.service.certPort | toString) }}'
        x509CertificateMapping: '{{ printf "\"%s\":\"%s\"" .Values.global.destinationFetcher.instance.clientCertPath .Values.global.connector.caCertificate }}'
        x509KeyMapping: '{{ printf "\"%s\":\"%s\"" .Values.global.destinationFetcher.instance.clientKeyPath .Values.global.connector.caKey }}'
  tenantFetcher:
    k8sSecret:
      manageSecrets: true
      name: "tenant-fetcher-secret"
      namespace: "compass-system"
      key: "keyConfig"
      path: "/tmp"
    host: compass-tenant-fetcher.compass-system.svc.cluster.local
    prefix: /tenants
    port: 3000
    systemFieldDiscoveryWebhookPartialProcessing: true
    systemFieldDiscoveryWebhookPartialProcessMaxDays: 7
    webhookProcessorJobInterval: 10s
    lease:
      lockname: tenantfetcherlease
    xsappNamePath: "xsappname"
    omitDependenciesParamName: ""
    omitDependenciesParamValue: ""
    requiredAuthScope: Callback
    fetchTenantAuthScope: fetch_tenant
    authentication:
      jwksEndpoint: "http://ory-stack-oathkeeper-api.ory.svc.cluster.local:4456/.well-known/jwks.json"
    tenantProvider:
      tenantIdProperty: "tenantId"
      customerIdProperty: "customerId"
      costObjectIdProperty: "costObjectId"
      subaccountTenantIdProperty: "subaccountTenantId"
      subdomainProperty: "subdomain"
      licenseTypeProperty: "licenseType"
      name: "provider"
      subscriptionProviderIdProperty: "subscriptionProviderIdProperty"
      providerSubaccountIdProperty: "providerSubaccountIdProperty"
      consumerTenantIdProperty: "consumerTenantIdProperty"
      subscriptionProviderAppNameProperty: "subscriptionProviderAppNameProperty"
      subscriptionIDProperty: "subscriptionGUID"
      dependentServiceInstancesInfoProperty: "dependentServiceInstancesInfo"
      dependentServiceInstancesInfoAppIdProperty: "appId"
      dependentServiceInstancesInfoAppNameProperty: "appName"
      dependentServiceInstancesInfoProviderSubaccountIdProperty: "providerSubaccountId"
    server:
      fetchTenantWithParentEndpoint: "/v1/fetch/{parentTenantId}/{tenantId}"
      fetchTenantWithoutParentEndpoint: "/v1/fetch/{tenantId}"
      regionalHandlerEndpoint: "/v1/regional/{region}/callback/{tenantId}"
      dependenciesEndpoint: "/v1/regional/{region}/dependencies"
      tenantPathParam: "tenantId"
      regionPathParam: "region"
    dependenciesConfig:
      path: "/cfg/dependencies"
    local:
      templateMappings:
        xsappMapping: '{{ printf "\"%s\":\"xsappname1\"" .Values.global.tenantFetcher.xsappNamePath }}'
    containerName: "tenant-fetcher"
  externalCertConfiguration:
    issuerLocality: "local,local2" # In local setup we have manually created connector CA certificate with 'local' Locality property
    subjectPattern: "/C=DE/O=SAP SE/OU=SAP Cloud Platform Clients/OU=Region/OU=%s/L=%s/CN=%s"
    technicalClientSubjectPattern: "/C=DE/O=SAP SE/OU=SAP Cloud Platform Clients/OU=Region/OU=%s/L=%s/CN=%s"
    ouCertSubaccountID: "f8075207-1478-4a80-bd26-24a4785a2bfd"
    commonName: "compass"
    locality: "local"
    certSvcApiPath: "/cert"
    tokenPath: "/cert/token"
    secrets:
      externalCertSvcSecret:
        manage: false
        name: "cert-svc-secret"
        clientIdKey: client-id
        clientSecretKey: client-secret
        oauthUrlKey: url
        csrEndpointKey: csr-endpoint
        clientCert: client-cert
        clientKey: client-key
        skipSSLValidationFlag: "-k"
      externalClientCertSecret:
        name: "external-client-certificate"
        namespace: compass-system
        certKey: tls.crt
        keyKey: tls.key
      publicPrivateKeysSecret:
        name: "system-fetcher-external-keys"
        namespace: compass-system
        dataKey: data
        manage: false
    rotationCronjob:
      name: "external-certificate-rotation"
      schedule: "*/1 * * * *" # Executes every minute
      certValidity: "7"
      clientCertRetryAttempts: "8"
      containerName: "certificate-rotation"
    preInstallJob:
      enabled: false
      name: "external-certificate-pre-install"
      certValidity: "7"
      clientCertRetryAttempts: "8"
  instanceCreatorCertConfiguration:
    issuerLocality: "local,local2" # In local setup we have manually created connector CA certificate with 'local' Locality property
    subjectPattern: "/C=DE/O=SAP SE/OU=SAP Cloud Platform Clients/OU=Region/OU=%s/L=%s/CN=%s"
    ouCertSubaccountID: "f8075207-1478-4a80-bd26-24a4785a2bfd"
    commonName: "instance-creator"
    locality: "local"
    certSvcApiPath: "/cert"
    tokenPath: "/cert/token"
    secrets:
      instanceCreatorSvcSecret:
        manage: false
        name: "instance-creator-cert-svc-secret"
        clientIdKey: client-id
        clientSecretKey: client-secret
        oauthUrlKey: url
        csrEndpointKey: csr-endpoint
        clientCert: client-cert
        clientKey: client-key
        skipSSLValidationFlag: "-k"
      instanceCreatorClientCertSecret:
        name: "instance-creator-client-certificate"
        namespace: compass-system
        certKey: tls.crt
        keyKey: tls.key
    rotationCronjob:
      name: "instance-creator-certificate-rotation"
      schedule: "*/1 * * * *" # Executes every minute
      certValidity: "7"
      clientCertRetryAttempts: "8"
      containerName: "instance-creator-certificate-rotation"
    preInstallJob:
      enabled: false
      name: "instance-creator-certificate-pre-install"
      certValidity: "7"
      clientCertRetryAttempts: "8"
  ordService:
    host: compass-ord-service.compass-system.svc.cluster.local
    prefix: /open-resource-discovery-service/v0
    docsPrefix: /open-resource-discovery-docs
    staticPrefix: /open-resource-discovery-static/v0
    port: 3000
    defaultResponseType: "xml"
    userContextHeader: "user_context"
    authTokenPath: "/var/run/secrets/kubernetes.io/serviceaccount/token"
    skipSSLValidation: false
    specification:
      protocol: "https"
  ordAggregator:
    port: 3000
    prefix: /ord-aggregator
    aggregateEndpoint: /aggregate
    name: ord-aggregator
    client:
      timeout: "30s"
    lease:
      lockname: aggregatorlease
    authentication:
      jwksEndpoint: "http://ory-stack-oathkeeper-api.ory.svc.cluster.local:4456/.well-known/jwks.json"
    http:
      client:
        skipSSLValidation: false
      retry:
        attempts: 3
        delay: 100ms
    dbPool:
      maxOpenConnections: 2
      maxIdleConnections: 2
    globalRegistryUrl: http://compass-external-services-mock.compass-system.svc.cluster.local:8087/.well-known/open-resource-discovery
    maxParallelDocumentsPerApplication: 10
    maxParallelSpecificationProcessors: 100
    containerName: "ord-aggregator"
    metadataValidator:
      enabled: "false"
      setImagePullSecrets: false
      imagePullSecretName: api-validator-secret
      image: ""
      version: 3.5.5
      host: ""
      port: 8080
    tenantMappingConfiguration: '{}'
    parallelOperationProcessors: 10
    priorityQueueLimit: 10
    rescheduleJobInterval: 24h
    reschedulePeriod: 168h
    rescheduleHangedJobInterval: 1h
    rescheduleHangedPeriod: 1h
    maintainOperationsJobInterval: 60m
    operationProcessorsQuietPeriod: 5s
  systemFetcher:
    name: "system-fetcher"
    port: 3000
    prefix: /system-fetcher
    syncEndpoint: /sync
    job:
      schedulePeriod: 60m
      isSchedulable: true
    client:
      timeout: "30s"
    lease:
      lockname: systemfetcherlease
    authentication:
      jwksEndpoint: "http://ory-stack-oathkeeper-api.ory.svc.cluster.local:4456/.well-known/jwks.json"
    manageSecrets: true
    # enableSystemDeletion - whether systems in deleted state should be deleted from director database
    enableSystemDeletion: true
    # fetchRequestTimeout - shows the timeout to wait for oauth token and for fetching systems (in one request) separately
    fetchRequestTimeout: "30s"
    # directorRequestTimeout - graphql requests timeout to director
    directorRequestTimeout: "30s"
    dbPool:
      maxOpenConnections: 20
      maxIdleConnections: 2
    # systemsAPIEndpoint - endpoint of the service to fetch systems from
    systemsAPIEndpoint: ""
    # systemsAPIFilterCriteria - criteria for fetching systems
    systemsAPIFilterCriteria: ""
    appTemplatesProductLabel: "systemRole"
    systemSourceKey: "prop"
    appTemplates: []
    templatePlaceholderToSystemKeyMappings: '[ { "placeholder_name": "name", "system_key": "$.displayName" }, { "placeholder_name": "display-name", "system_key": "$.displayName" }, { "placeholder_name": "systemNumber", "system_key": "$.systemNumber" }, { "placeholder_name": "productId", "system_key": "$.productId" }, { "placeholder_name": "ppmsProductVersionId", "system_key": "$.ppmsProductVersionId", "optional": true }, { "placeholder_name": "region", "system_key": "$.additionalAttributes.systemSCPLandscapeID", "optional": true }, { "placeholder_name": "description", "system_key": "$.productDescription", "optional": true }, { "placeholder_name": "baseUrl", "system_key": "$.additionalUrls.mainUrl", "optional": true }, { "placeholder_name": "providerName", "system_key": "$.infrastructureProvider", "optional": true } ]'
    templateOverrideApplicationInput: '{"name": "{{name}}","description": "{{description}}","providerName": "{{providerName}}","statusCondition": "INITIAL","systemNumber": "{{systemNumber}}","labels": {"managed": "true","productId": "{{productId}}","ppmsProductVersionId": "{{ppmsProductVersionId}}","region": "{{region}}"},"baseUrl": "{{baseUrl}}"}'
    http:
      client:
        skipSSLValidation: false
    oauth:
      client: "client_id"
      tokenEndpointProtocol: "https"
      tokenBaseHost: "compass-external-services-mock-sap-mtls"
      tokenPath: "/cert/token"
      scopesClaim: "scopes"
      tenantHeaderName: "x-zid"
      tokenRequestTimeout: 30s
      skipSSLValidation: true
    jwt:
      expireAfter: 60m
    secret:
      name: "compass-system-fetcher-secret"
      clientIdKey: client-id
      oauthUrlKey: url
    paging:
      pageSize: 200
      sizeParam: "$top"
      skipParam: "$skip"
    containerName: "system-fetcher"
    parallelOperationProcessors: 10
    priorityQueueLimit: 10
    rescheduleJobInterval: 24h
    reschedulePeriod: 168h
    rescheduleHangedJobInterval: 1h
    rescheduleHangedPeriod: 1h
    maintainOperationsJobInterval: 60m
    operationProcessorsQuietPeriod: 5s
    asyncRequestProcessors: 100
  tenantFetchers:
    job1:
      enabled: false
      job:
        interval: "5m"
      configMapNamespace: "compass-system"
      manageSecrets: true
      providerName: "compass"
      tenantType: "subaccount"
      schedule: "*/5 * * * *"
      tenantInsertChunkSize: "500"
      pageWorkers: "2"
      kubernetes:
        configMapNamespace: "compass-system"
        pollInterval: 2s
        pollTimeout: 1m
        timeout: 2m
      authConfig:
        skipSSLValidation: true
        oauthMode: "oauth-mtls"
        clientIDPath: "clientid"
        clientSecretPath: "secret"
        clientCertPath: "cert"
        clientKeyPath: "key"
        tokenEndpointPath: "url"
        tokenURLPath: "/cert/token"
      queryMapping:
        regionField: "region"
        pageNumField: "pageNum"
        pageSizeField: "pageSize"
        timestampField: "timestamp"
      query:
        startPage: "0"
        pageSize: "100"
      api:
        regionName: "central"
        authConfigSecretKey: "central"
        fieldMapping:
          totalPagesField: "totalPages"
          totalResultsField: "totalResults"
          tenantEventsField: "events"
          idField: "id"
          nameField: "name"
          customerIdField: "customerId"
          costObjectIDField: "costObject"
          subaccountCostObjectIDField: "costObjectId"
          subaccountCostObjectTypeField: "costObjectType"
          subdomainField: "subdomain"
          licenseTypeField: "licenseType"
          discriminatorField: ""
          discriminatorValue: ""
          detailsField: "details"
          labelsField: "labels"
          entityTypeField: "entityType"
          globalAccountID: "gaID"
          regionField: "region"
          movedSubaccountTargetField: "targetGlobalAccountGUID"
          movedSubaccountSourceField: "sourceGlobalAccountGUID"
        endpoints:
          accountCreated: "127.0.0.1/events?type=account-created"
          accountDeleted: "127.0.0.1/events?type=account-deleted"
          accountUpdated: "127.0.0.1/events?type=account-updated"
          subaccountCreated: "127.0.0.1/events?type=subaccount-created"
          subaccountDeleted: "127.0.0.1/events?type=subaccount-deleted"
          subaccountUpdated: "127.0.0.1/events?type=subaccount-updated"
          subaccountMoved: "127.0.0.1/events?type=subaccount-moved"
      regionalConfig:
        fieldMapping:
          totalPagesField: "totalPages"
          totalResultsField: "totalResults"
          tenantEventsField: "events"
          idField: "guid"
          nameField: "displayName"
          customerIdField: "customerId"
          costObjectIDField: "costObject"
          subaccountCostObjectIDField: "costObjectId"
          subaccountCostObjectTypeField: "costObjectType"
          subdomainField: "subdomain"
          licenseTypeField: "licenseType"
          discriminatorField: ""
          discriminatorValue: ""
          detailsField: "details"
          entityTypeField: "entityType"
          globalAccountID: "globalAccountGUID"
          regionField: "region"
          labelsField: "labels"
          movedSubaccountTargetField: "targetGlobalAccountGUID"
          movedSubaccountSourceField: "sourceGlobalAccountGUID"
        regions:
          eu-east:
            api:
              oauthMode: "oauth-mtls"
              authConfigSecretKey: "central"
              endpoints:
                accountCreated: "127.0.0.1/events?type=account-created"
                accountDeleted: "127.0.0.1/events?type=account-deleted"
                accountUpdated: "127.0.0.1/events?type=account-updated"
                subaccountCreated: "127.0.0.1/events?type=subaccount-created"
                subaccountDeleted: "127.0.0.1/events?type=subaccount-deleted"
                subaccountUpdated: "127.0.0.1/events?type=subaccount-updated"
                subaccountMoved: "127.0.0.1/events?type=subaccount-moved"
      dbPool:
        maxOpenConnections: 1
        maxIdleConnections: 1
  metrics:
    enabled: true
    pushEndpoint: http://monitoring-prometheus-pushgateway.kyma-system.svc.cluster.local:9091
  externalServicesMock:
    enabled: false
    certSecuredPort: 8081
    ordCertSecuredPort: 8082
    unsecuredPort: 8083
    basicSecuredPort: 8084
    oauthSecuredPort: 8085
    ordGlobalRegistryCertPort: 8086
    ordGlobalRegistryUnsecuredPort: 8087
    unsecuredPortWithAdditionalContent: 8088
    unsecuredMultiTenantPort: 8089
    certSecuredProxyPort: 8090
    certSecuredHost: compass-external-services-mock-sap-mtls
    ordCertSecuredHost: compass-external-services-mock-sap-mtls-ord
    ordGlobalCertSecuredHost: compass-external-services-mock-sap-mtls-global-ord-registry
    unSecuredHost: compass-external-services-mock
    host: compass-external-services-mock.compass-system.svc.cluster.local
    directDependencyXsappname: ""
    saasAppNamesSecret:
      manage: false
    regionInstancesCredentials:
      manage: false
    regionSMInstancesCredentials:
      manage: false
    oauthSecret:
      manage: false
      name: compass-external-services-mock-oauth-credentials
      clientIdKey: client-id
      clientSecretKey: client-secret
      oauthUrlKey: url
      oauthTokenPath: "/secured/oauth/token"
    auditlog:
      applyMockConfiguration: false
      managementApiPath: /audit-log/v2/configuration-changes/search
      mtlsTokenPath: "/cert/token"
      secret:
        name: "auditlog-instance-management"
        urlKey: url
        tokenUrlKey: token-url
        clientIdKey: client-id
        clientSecretKey: client-secret
        clientCertKey: client-cert
        clientKeyKey: client-key
    iasAdapter:
      consumerAppID: "consumer-app-id"
      consumerAppClientID: "consumer-client-id"
      consumerAppTenantID: "consumer-app-tenant-id"
      providerAppID: "provider-app-id"
      providerAppClientID: "provider-client-id"
      providerAppTenantID: "provider-app-tenant-id"
      apiName: "Test API Name"
  tests:
    http:
      client:
        skipSSLValidation: false
    externalCertConfiguration:
      ouCertSubaccountID: "bad76f69-e5c2-4d55-bca5-240944824b83"
      issuerLocalityRegion2: "local"
    hydrator:
      certSubjectMappingResyncInterval: "3s"
    director:
      skipPattern: ""
      externalCertIntSystemCN: "integration-system-test"
      supportedOrdApplicationType: "SAP temp1"
    tenantFetcher:
      tenantOnDemandID: "8d42d818-d4c4-4036-b82f-b199db7ffeb5"
      missingTenantOnDemandID: "subaccount-external-tnt"
      tenantRegion: "us-1"
      tenantRegionPrefix: "cf-"
      region: "eu-1"
      region2: "eu-2"
    ordAggregator:
      skipPattern: ""
      proxyApplicationTemplateName: "SAP Proxy Template"
    ordService:
      accountTenantID: "5577cf46-4f78-45fa-b55f-a42a3bdba868" # testDefaultTenant from our testing tenants
      skipPattern: ""
    externalServicesMock:
      skipPattern: ""
      tenantMappingStatusAPI:
        responseDelayInMilliseconds: 1
    selfRegistration:
      region: "eu-1"
      region2: "eu-2"
    instanceCreator:
      region: "eu-1"
    destination:
      consumerSubdomain: "compass-external-services-mock"
      consumerSubdomainMtls: "compass-external-services-mock-sap-mtls"
      instanceID: "37d7d783-d9ad-47de-b6c8-b05a4cb961ca" # randomly generated UUID
      claims:
        subaccountIDKey: "subaccountid"
        serviceInstanceIDKey: "serviceinstanceid"
    subscription:
      labelKey: "subscriptions"
      standardFlow: "standard"
      indirectDependencyFlow: "indirectDependency"
      directDependencyFlow: "directDependency"
      subscriptionsFlowHeaderKey: "subscriptionFlow"
      consumerSubdomain: "compass-external-services-mock-sap-mtls"
      tenants:
        providerAccountID: "5577cf46-4f78-45fa-b55f-a42a3bdba868" # testDefaultTenant from our testing tenants
        providerSubaccountID: "47b4575a-f102-414a-8398-2d973ad65f3a" # TestProviderSubaccount from our testing tenants
        consumerAccountID: "5984a414-1eed-4972-af2c-b2b6a415c7d7" # ApplicationsForRuntimeTenantName from our testing tenants
        consumerSubaccountID: "1f538f34-30bf-4d3d-aeaa-02e69eef84ae" # randomly chosen
        costObjectID: "de235c0e-9cb0-4f39-9fd5-d558ec6850bb" # randomly chosen
        consumerTenantID: "ba49f1aa-ddc1-43ff-943c-fe949857a34a" # randomly chosen
        providerSubaccountIDRegion2: "731b7bc4-5472-41d2-a447-e4c0f45de739" # TestProviderSubaccountRegion2 from our testing tenants
        consumerAccountIDTenantHierarchy: "5577cf46-4f78-45fa-b55f-a42a3bdba868" # testDefaultTenant from our testing tenants; more info in 'TestFormationNotificationsTenantHierarchy'
        consumerSubaccountIDTenantHierarchy: "3cfcdd62-320d-403b-b66a-4ee3cdd06947" # TestIntegrationSystemManagedSubaccount from our testing tenants; more info in 'TestFormationNotificationsTenantHierarchy'
      destinationOauthSecret:
        manage: false
        name: provider-destination-instance-tests
        clientIdKey: client-id
        clientSecretKey: client-secret
        oauthUrlKey: url
        oauthTokenPath: "/secured/oauth/token"
        serviceUrlKey: uri
        dependencyKey: dependency
      oauthSecret:
        manage: false
        name: compass-subscription-secret
        clientIdKey: client-id
        clientSecretKey: client-secret
        oauthUrlKey: url
      propagatedProviderSubaccountHeader: "X-Provider-Subaccount"
      externalClientCertTestSecretName: "external-client-certificate-test-secret"
      externalClientCertTestSecretNamespace: "compass-system"
      externalCertTestJobName: "external-certificate-rotation-test-job"
      certSvcInstanceTestSecretName: "cert-svc-secret"
      certSvcInstanceTestRegion2SecretName: "cert-svc-secret-eu2"
      consumerTokenURL: "http://compass-external-services-mock.compass-system.svc.cluster.local:8080"
      subscriptionURL: "http://compass-external-services-mock.compass-system.svc.cluster.local:8080"
      subscriptionProviderIdValue: "id-value!t12345"
      directDependencySubscriptionProviderIdValue: "direct-dep-id-value!t12345"
      subscriptionProviderAppNameValue: "subscriptionProviderAppNameValue"
      indirectDependencySubscriptionProviderAppNameValue: "indirectDependencySubscriptionProviderAppNameValue"
      directDependencySubscriptionProviderAppNameValue: "subscriptionProviderAppNameValue" # this is used for real env tests where there is a dedicated SAAS svc instance for the indirect dependency flow
    namespace: kyma-system
    connectivityAdapterFQDN: http://compass-connectivity-adapter.compass-system.svc.cluster.local
    externalServicesMockFQDN: http://compass-external-services-mock.compass-system.svc.cluster.local
    ordServiceFQDN: http://compass-ord-service.compass-system.svc.cluster.local
    systemBrokerFQDN: http://compass-system-broker.compass-system.svc.cluster.local
    tenantFetcherFQDN: http://compass-tenant-fetcher.compass-system.svc.cluster.local
    hydratorFQDN: http://compass-hydrator.compass-system.svc.cluster.local
    userNameAuthenticators:
      gatewayHost: "compass-gateway-user-name"
      account:
        manage: false
        secretName: "user-name-account-authenticator"
        clientIdKey: client-id
        clientSecretKey: client-secret
        oauthUrlKey: url
        oauthTokenPath: "/secured/oauth/token"
        subdomain: "compass-external-services-mock"
      subaccount:
        manage: false
        secretName: "user-name-subaccount-authenticator"
        clientIdKey: client-id
        clientSecretKey: client-secret
        oauthUrlKey: url
        oauthTokenPath: "/secured/oauth/token"
        subdomain: "compass-external-services-mock"
    basicCredentials:
      manage: false
      secretName: "test-basic-credentials-secret"
    db:
      maxOpenConnections: 3
      maxIdleConnections: 1
    securityContext: # Set on container level
      runAsUser: 2000
      allowPrivilegeEscalation: false
  expectedSchemaVersionUpdateJob:
    cm:
      name: "expected-schema-version"
    ias_adapter:
      cm:
        name: "ias-adapter-expected-schema-version"
  migratorJob:
    nodeSelectorEnabled: false
    pvc:
      name: "compass-director-migrations"
      namespace: "compass-system"
      migrationsPath: "/compass-migrations"
      storageClass: local-path
    ias_adapter:
      pvc:
        name: "compass-ias-adapter-migrations"
        namespace: "compass-system"
        migrationsPath: "/compass-ias-adapter-migrations"
        storageClass: local-path
  http:
    client:
      skipSSLValidation: false
  pairingAdapter:
    templateName: "pairing-adapter-app-template"
    watcherCorrelationID: "pairing-adapter-watcher-id"
    configMap:
      manage: false
      key: "config.json"
      name: "pairing-adapter-config-local"
      namespace: "compass-system"
      localAdapterFQDN: "http://compass-pairing-adapter.compass-system.svc.cluster.local/adapter-local-mtls"
      integrationSystemID: "d3e9b9f5-25dc-4adb-a0a0-ed69ef371fb6"
    e2e:
      appName: "test-app"
      appID: "123-test-456"
      clientUser: "test-user"
      tenant: "test-tenant"
  # Scopes assigned for every new Client Credentials by given object type (Runtime / Application / Integration System)
  # and scopes mapped to a consumer with the given type, then that consumer is using a client certificate
  scopes:
    scopesPerConsumerType:
      business_integration:
        - "application_template:read"
        - "application_template:write"
        - "formation:read"
        - "formation:write"
        - "formation.state:write"
        - "formation_template:read"
        - "formation_template:write"
        - "formation_template.webhooks:read"
        - "tenant_access:write"
      managed_application_provider_operator:
        - "application.local_tenant_id:write"
        - "application_template:write"
        - "application_template:read"
        - "application_template.webhooks:read"
        - "application_template.labels:write"
        - "internal_visibility:read"
        - "webhook:write"
        - "webhooks.auth:read"
        - "certificate_subject_mapping:write"
        - "certificate_subject_mapping:read"
      managed_application_consumer: []
      formation_viewer:
        - "formation:read"
      landscape_resource_operator:
        - "application:read"
        - "application:write"
        - "application.local_tenant_id:write"
        - "tenant_access:write"
        - "formation:read"
        - "formation:write"
        - "formation:global_write"
        - "formation:global_read"
      tenant_discovery_operator:
        - "application:read"
      instance_creator:
        - "application_template:read"
        - "formation:read"
        - "formation_template:read"
        - "formation_template.webhooks:read"
      technical_client:
        - "tenant:read"
        - "tenant:write"
      runtime:
        - "runtime:read"
        - "runtime:write"
        - "application:read"
        - "runtime.auths:read"
        - "bundle.instance_auths:read"
        - "runtime.webhooks:read"
        - "webhook:write"
      external_certificate:
        - "runtime:read"
        - "runtime:write"
        - "application:read"
        - "application:write"
        - "runtime.auths:read"
        - "bundle.instance_auths:read"
        - "runtime.webhooks:read"
        - "webhook:write"
        - "application_template:read"
        - "application_template:write"
        - "application_template.webhooks:read"
        - "formation_template:read"
        - "formation_template:write"
        - "formation_template.webhooks:read"
      application:
        - "application:read"
        - "application:write"
        - "application.auths:read"
        - "application.webhooks:read"
        - "application.application_template:read"
        - "bundle.instance_auths:read"
        - "document.fetch_request:read"
        - "event_spec.fetch_request:read"
        - "api_spec.fetch_request:read"
        - "fetch-request.auth:read"
        - "webhook:write"
      integration_system:
        - "application:read"
        - "application:write"
        - "application.local_tenant_id:write"
        - "application.application_template:read"
        - "application_template:read"
        - "application_template:write"
        - "runtime:read"
        - "runtime:write"
        - "integration_system:read"
        - "label_definition:read"
        - "label_definition:write"
        - "automatic_scenario_assignment:read"
        - "integration_system.auths:read"
        - "application_template.webhooks:read"
        - "formation.state:write"
        - "formation:write"
        - "formation:read"
        - "internal_visibility:read"
        - "application.auths:read"
        - "webhook:write"
        - "formation_template:read"
        - "formation_template.webhooks:read"
      super_admin:
        - "application:read"
        - "application:write"
        - "application.local_tenant_id:write"
        - "application_template:read"
        - "application_template:write"
        - "integration_system:read"
        - "integration_system:write"
        - "runtime:read"
        - "runtime:write"
        - "label_definition:read"
        - "label_definition:write"
        - "eventing:manage"
        - "tenant:read"
        - "tenant:write"
        - "automatic_scenario_assignment:read"
        - "application.auths:read"
        - "application.webhooks:read"
        - "application.application_template:read"
        - "application_template.webhooks:read"
        - "bundle.instance_auths:read"
        - "document.fetch_request:read"
        - "event_spec.fetch_request:read"
        - "api_spec.fetch_request:read"
        - "integration_system.auths:read"
        - "runtime.auths:read"
        - "fetch-request.auth:read"
        - "webhooks.auth:read"
        - "formation:write"
        - "formation:read"
        - "internal_visibility:read"
        - "runtime.webhooks:read"
        - "webhook:write"
        - "formation_template:read"
        - "formation_template:write"
        - "formation_template.webhooks:read"
        - "formation_constraint:read"
        - "formation_constraint:write"
        - "certificate_subject_mapping:read"
        - "certificate_subject_mapping:write"
        - "formation.state:write"
        - "tenant_access:write"
        - "bundle_instance_auth:write"
        - "formation:global_write"
        - "formation:global_read"
      default:
        - "runtime:read"
        - "runtime:write"
        - "tenant:read"<|MERGE_RESOLUTION|>--- conflicted
+++ resolved
@@ -175,11 +175,7 @@
       name: compass-pairing-adapter
     director:
       dir: dev/incubator/
-<<<<<<< HEAD
       version: "PR-3787"
-=======
-      version: "PR-3814"
->>>>>>> e94c2375
       name: compass-director
     hydrator:
       dir: dev/incubator/
