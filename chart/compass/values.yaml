--- conflicted
+++ resolved
@@ -75,11 +75,7 @@
       version: "PR-2027"
     director:
       dir:
-<<<<<<< HEAD
       version: "PR-2059"
-=======
-      version: "PR-2051"
->>>>>>> e5431d0d
     gateway:
       dir:
       version: "PR-2034"
@@ -108,11 +104,7 @@
       version: "PR-45"
     e2e_tests:
       dir:
-<<<<<<< HEAD
       version: "PR-2059"
-=======
-      version: "PR-2051"
->>>>>>> e5431d0d
   isLocalEnv: false
   oauth2:
     host: oauth2
