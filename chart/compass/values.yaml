global:
  disableLegacyConnectivity: true
  defaultTenant: 3e64ebae-38b5-46a0-b1ed-9ccee153a0ae
  defaultTenantRegion: "eu-1"
  tenants: # tenant order matters, so new tenants should be added to the end of the list
    - name: default
      id: 3e64ebae-38b5-46a0-b1ed-9ccee153a0ae
      type: account
    - name: foo
      id: 1eba80dd-8ff6-54ee-be4d-77944d17b10b
      type: account
    - name: bar
      id: af9f84a9-1d3a-4d9f-ae0c-94f883b33b6e
      type: account
    - name: TestTenantSeparation
      id: f1c4b5be-b0e1-41f9-b0bc-b378200dcca0
      type: account
    - name: TestDeleteLastScenarioForApplication
      id: 0403be1e-f854-475e-9074-922120277af5
      type: account
    - name: Test_DeleteAutomaticScenarioAssignmentForSelector
      id: d9553135-6115-4c67-b4d9-962c00f3725f
      type: account
    - name: Test_AutomaticScenarioAssigmentForRuntime
      id: 8c733a45-d988-4472-af10-1256b82c70c0
      type: account
    - name: TestAutomaticScenarioAssignmentsWholeScenario
      id: 65a63692-c00a-4a7d-8376-8615ee37f45c
      type: account
    - name: TestTenantsQueryTenantNotInitialized
      id: 72329135-27fd-4284-9bcb-37ea8d6307d0
      type: account
    - name: Test Default
      id: 5577cf46-4f78-45fa-b55f-a42a3bdba868
      type: account
      parent: 2c4f4a25-ba9a-4dbc-be68-e0beb77a7eb0
    - name: Test_DefaultCustomer
      id: 2c4f4a25-ba9a-4dbc-be68-e0beb77a7eb0
      type: customer
    - name: TestListLabelDefinitions
      id: 3f641cf5-2d14-4e0f-a122-16e7569926f1
      type: account
    - name: Test_AutomaticScenarioAssignmentQueries
      id: 8263cc13-5698-4a2d-9257-e8e76b543e88
      type: account
    - name: TestGetScenariosLabelDefinitionCreatesOneIfNotExists
      id: 2263cc13-5698-4a2d-9257-e8e76b543e33
      type: account
    - name: TestApplicationsForRuntime
      id: 5984a414-1eed-4972-af2c-b2b6a415c7d7
      type: account
    - name: Test_DeleteAutomaticScenarioAssignmentForScenario
      id: d08e4cb6-a77f-4a07-b021-e3317a373597
      type: account
    - name: TestApplicationsForRuntimeWithHiddenApps
      id: 7e1f2df8-36dc-4e40-8be3-d1555d50c91c
      type: account
    - name: TestTenantsQueryTenantInitialized
      id: 8cf0c909-f816-4fe3-a507-a7917ccd8380
      type: account
    - name: TestDeleteApplicationIfInScenario
      id: 0d597250-6b2d-4d89-9c54-e23cb497cd01
      type: account
    - name: TestProviderSubaccount
      id: 47b4575a-f102-414a-8398-2d973ad65f3a
      type: subaccount
      parent: 5577cf46-4f78-45fa-b55f-a42a3bdba868
    - name: TestCompassProviderSubaccount
      id: f8075207-1478-4a80-bd26-24a4785a2bfd
      type: subaccount
      parent: 5577cf46-4f78-45fa-b55f-a42a3bdba868
    - name: TestProviderSubaccountRegion2
      id: 731b7bc4-5472-41d2-a447-e4c0f45de739
      type: subaccount
      region: "eu-2"
      parent: 5577cf46-4f78-45fa-b55f-a42a3bdba868
    - name: TestCertificateSubaccount
      id: 123e4567-e89b-12d3-a456-426614174001
      type: subaccount
      parent: 5577cf46-4f78-45fa-b55f-a42a3bdba868
    - name: TestNsAdapter
      id: 08b6da37-e911-48fb-a0cb-fa635a6c5678
      type: subaccount
      parent: 5577cf46-4f78-45fa-b55f-a42a3bdba868
    - name: TestNsAdapterSubaccountWithApplications
      id: 08b6da37-e911-48fb-a0cb-fa635a6c4321
      type: subaccount
      parent: 5577cf46-4f78-45fa-b55f-a42a3bdba868
    - name: TestIntegrationSystemManagedSubaccount
      id: 3cfcdd62-320d-403b-b66a-4ee3cdd06947
      type: subaccount
      parent: 5577cf46-4f78-45fa-b55f-a42a3bdba868
    - name: TestIntegrationSystemManagedAccount
      id: 7e8ab2e3-3bb4-42e3-92b2-4e0bf48559d3
      type: account
      parent: 2c4f4a25-ba9a-4dbc-be68-e0beb77a7eb0
    - name: TestSystemFetcherAccount
      id: c395681d-11dd-4cde-bbcf-570b4a153e79
      type: account
      parent: 2c4f4a25-ba9a-4dbc-be68-e0beb77a7eb0
    - name: TestConsumerSubaccount
      id: 1f538f34-30bf-4d3d-aeaa-02e69eef84ae
      type: subaccount
      parent: 5984a414-1eed-4972-af2c-b2b6a415c7d7
    - name: TestTenantsOnDemandAPI
      id: 8d42d818-d4c4-4036-b82f-b199db7ffeb5
      type: subaccount
      parent: 5984a414-1eed-4972-af2c-b2b6a415c7d7
    - name: TestExternalCertificateSubaccount
      id: bad76f69-e5c2-4d55-bca5-240944824b83
      type: subaccount
      parent: 5577cf46-4f78-45fa-b55f-a42a3bdba868
    - name: TestAtomOrganization
      id: f2724f8e-1a58-4f32-bfd0-8b831de34e71
      type: organization
      parent: 2c4f4a25-ba9a-4dbc-be68-e0beb77a7eb0
    - name: TestAtomFolder
      id: 4c31b7c7-2bea-4bd5-9ea5-e9a8d704f900
      type: folder
      parent: f2724f8e-1a58-4f32-bfd0-8b831de34e71
    - name: TestAtomResourceGroup
      id: ff30da87-7685-4462-869a-baae6441898b
      type: resource-group
      parent: 4c31b7c7-2bea-4bd5-9ea5-e9a8d704f900
  images:
    containerRegistry:
      path: europe-docker.pkg.dev/kyma-project
    connector:
      dir: dev/incubator/
      version: "PR-3170"
      name: compass-connector
    connectivity_adapter:
      dir: dev/incubator/
      version: "PR-3170"
      name: compass-connectivity-adapter
    pairing_adapter:
      dir: dev/incubator/
      version: "PR-3170"
      name: compass-pairing-adapter
    director:
      dir: dev/incubator/
<<<<<<< HEAD
      version: "PR-3179"
=======
      version: "PR-3170"
>>>>>>> e1b9d738
      name: compass-director
    hydrator:
      dir: dev/incubator/
      version: "PR-3170"
      name: compass-hydrator
    ias_adapter:
      dir: dev/incubator/
      version: "PR-3170"
      name: compass-ias-adapter
    kyma_adapter:
      dir: dev/incubator/
      version: "PR-3170"
      name: compass-kyma-adapter
    gateway:
      dir: dev/incubator/
      version: "PR-3170"
      name: compass-gateway
    operations_controller:
      dir: dev/incubator/
      version: "PR-3170"
      name: compass-operations-controller
    ord_service:
      dir: dev/incubator/
      version: "PR-95"
      name: compass-ord-service
    schema_migrator:
      dir: dev/incubator/
      version: "PR-3170"
      name: compass-schema-migrator
    system_broker:
      dir: dev/incubator/
      version: "PR-3170"
      name: compass-system-broker
    certs_setup_job:
      containerRegistry:
        path: eu.gcr.io/kyma-project
      dir:
      version: "0a651695"
    external_services_mock:
      dir: dev/incubator/
      version: "PR-3170"
      name: compass-external-services-mock
    console:
      dir: prod/incubator/
      version: "v20230421-e8840c18"
      name: compass-console
    e2e_tests:
      dir: dev/incubator/
      version: "PR-3181"
      name: compass-e2e-tests
  isLocalEnv: false
  isForTesting: false
  oauth2:
    host: oauth2
  livenessProbe:
    initialDelaySeconds: 30
    timeoutSeconds: 1
    periodSeconds: 10
  readinessProbe:
    initialDelaySeconds: 5
    timeoutSeconds: 1
    periodSeconds: 2
  agentPreconfiguration: false
  portieris:
    isEnabled: false
    imagePullSecretName: "portieris-dummy-image-pull-secret"
  operations_manager:
    election:
      enabled: false
    lease:
      lockname: opmanagerlease
    job:
      ordCreation:
        schedulePeriod: 168h
      ordDeletion:
        schedulePeriod: 24h
        completedOpsOlderThanDays: 5
        failedOpsOlderThanDays: 10
    external:
      port: 3009
  nsAdapter:
    external:
      port: 3005
    e2eTests:
      gatewayHost: "compass-gateway-xsuaa"
    prefix: /nsadapter
    path: /nsadapter/api/v1/notifications
    systemToTemplateMappings: '[{  "Name": "SAP S/4HANA On-Premise",  "SourceKey": ["type"],  "SourceValue": ["abapSys"]},{  "Name": "SAP S/4HANA On-Premise",  "SourceKey": ["type"],  "SourceValue": ["nonSAPsys"]},{  "Name": "SAP S/4HANA On-Premise",  "SourceKey": ["type"],  "SourceValue": ["hana"]}]'
    secret:
      name: nsadapter-secret
      subaccountKey: subaccount
      local:
        subaccountValue: subaccount
    authSecret:
      name: "compass-external-services-mock-oauth-credentials"
      clientIdKey: client-id
      clientSecretKey: client-secret
      tokenUrlKey: url
      instanceUrlKey: url
      certKey: cert
      keyKey: key
    registerPath: "/register"
    tokenPath: "/secured/oauth/token"
    createClonePattern: '{"key": "%s"}'
    createBindingPattern: '{}'
    useClone: "false"
  director:
    host: compass-director.compass-system.svc.cluster.local
    formationMappingAsyncStatusApi:
      pathPrefix: "/v1/businessIntegrations"
      formationAssignmentPath: "/{ucl-formation-id}/assignments/{ucl-assignment-id}/status"
      formationPath: "/{ucl-formation-id}/status"
    prefix: /director
    graphql:
      external:
        port: 3000
    tls:
      secure:
        internal:
          host: compass-director-internal
    validator:
      port: 8080
    metrics:
      port: 3003
      enableGraphqlOperationInstrumentation: true
    operations:
      port: 3002
      path: "/operation"
      lastOperationPath: "/last_operation"
    info:
      path: "/v1/info"
    subscription:
      subscriptionProviderLabelKey: "subscriptionProviderId"
      consumerSubaccountLabelKey: "global_subaccount_id"
      subscriptionLabelKey: "subscription"
      tokenPrefix: "sb-"
    selfRegister:
      secrets:
        instancesCreds:
          name: "region-instances-credentials"
          key: "keyConfig"
          path: "/tmp"
        saasAppNameCfg:
          name: "saas-app-names"
          key: "appNameConfig"
          path: "/tmp/appNameConfig"
      clientIdPath: "clientId"
      clientSecretPath: "clientSecret"
      urlPath: "url"
      tokenUrlPath: "tokenUrl"
      clientCertPath: "clientCert"
      clientKeyPath: "clientKey"
      local:
        templateMappings:
          clientIDMapping: '{{ printf "\"%s\":\"client_id\"" .Values.global.director.selfRegister.clientIdPath }}'
          clientSecretMapping: '{{ printf "\"%s\":\"client_secret\"" .Values.global.director.selfRegister.clientSecretPath }}'
          urlMapping: '{{ printf "\"%s\":\"http://compass-external-services-mock.%s.svc.cluster.local:%s\"" .Values.global.director.selfRegister.urlPath .Release.Namespace (.Values.service.port | toString) }}'
          tokenURLMapping: '{{ printf "\"%s\":\"https://%s.%s:%s\"" .Values.global.director.selfRegister.tokenUrlPath .Values.global.externalServicesMock.certSecuredHost .Values.global.ingress.domainName (.Values.service.certPort | toString) }}'
          x509CertificateMapping: '{{ printf "\"%s\":\"%s\"" .Values.global.director.selfRegister.clientCertPath .Values.global.connector.caCertificate }}'
          x509KeyMapping: '{{ printf "\"%s\":\"%s\"" .Values.global.director.selfRegister.clientKeyPath .Values.global.connector.caKey }}'
      oauthTokenPath: "/cert/token"
      oauthMode: "oauth-mtls"
      label: "selfRegLabel"
      labelValuePrefix: "self-reg-prefix-"
      responseKey: "self-reg-key"
      path: "/external-api/self-reg"
      nameQueryParam: "name"
      tenantQueryParam: "tenant"
      requestBodyPattern: '{"key": "%s"}'
      saasAppNameLabelKey: "CMPSaaSAppName"
      saasAppNamePath: "localSaaSAppNamePath"
    clientIDHeaderKey: client_user
    suggestTokenHeaderKey: suggest_token
    runtimeTypeLabelKey: "runtimeType"
    applicationTypeLabelKey: "applicationType"
    kymaRuntimeTypeLabelValue: "kyma"
    kymaApplicationNamespaceValue: "sap.kyma"
    destinationCreator:
      correlationIDsKey: "correlationIds"
      destinationAPI:
        baseURL: "https://destination-creator-local-destination-api-url.com"
        path: "/regions/{region}/subaccounts/{subaccountId}/destinations"
        regionParam: "region"
        subaccountIDParam: "subaccountId"
        nameParam: "destinationName"
      certificateAPI:
        baseURL: "https://destination-creator-local-certificate-api-url.com"
        path: "/regions/{region}/subaccounts/{subaccountId}/certificates"
        regionParam: "region"
        subaccountIDParam: "subaccountId"
        nameParam: "certificateName"
        fileNameKey: "fileName"
        commonNameKey: "commonName"
        certChainKey: "certificateChain"
    fetchTenantEndpoint: '{{ printf "https://%s.%s%s/v1/fetch" .Values.global.gateway.tls.secure.internal.host .Values.global.ingress.domainName .Values.global.tenantFetcher.prefix }}'
    ordWebhookMappings: '[]'
    tenantMappingsPath: "/tmp/tenantMappingsConfig"
    tenantMappingsKey: "tenant-mapping-config.json"
    tenantMappings:
      SYNC:
        v1.0:
          - type: CONFIGURATION_CHANGED
            mode: SYNC
            urlTemplate: '{"path":"%s/v1/tenant-mappings/{{.RuntimeContext.Value}}","method":"PATCH"}'
            inputTemplate: '{"context":{ {{ if .CustomerTenantContext.AccountID }}"btp": {"uclFormationId":"{{.FormationID}}","globalAccountId":"{{.CustomerTenantContext.AccountID}}","crmId":"{{.CustomerTenantContext.CustomerID}}"} {{ else }}"atom": {"uclFormationId":"{{.FormationID}}","path":"{{.CustomerTenantContext.Path}}","crmId":"{{.CustomerTenantContext.CustomerID}}"} {{ end }} },"items": [ {"uclAssignmentId":"{{ .Assignment.ID }}","operation":"{{.Operation}}","deploymentRegion":"{{if .Application.Labels.region }}{{.Application.Labels.region}}{{ else }}{{.ApplicationTemplate.Labels.region}}{{end }}","applicationNamespace":"{{ if .Application.ApplicationNamespace }}{{.Application.ApplicationNamespace}}{{else }}{{.ApplicationTemplate.ApplicationNamespace}}{{ end }}","applicationTenantId":"{{.Application.LocalTenantID}}","uclSystemTenantId":"{{.Application.ID}}",{{ if .ApplicationTemplate.Labels.parameters }}"parameters": {{.ApplicationTemplate.Labels.parameters}},{{ end }}"configuration": {{.ReverseAssignment.Value}} } ] }'
            headerTemplate: '{"Content-Type": ["application/json"]}'
            outputTemplate: '{"error":"{{.Body.error}}","success_status_code": 200}'
          - type: APPLICATION_TENANT_MAPPING
            mode: SYNC
            urlTemplate: '{"path":"%s/v1/tenant-mappings/{{.TargetApplication.LocalTenantID}}","method":"PATCH"}'
            inputTemplate: '{"context": { {{ if .CustomerTenantContext.AccountID }}"btp":{"uclFormationId":"{{.FormationID}}","globalAccountId":"{{.CustomerTenantContext.AccountID}}","crmId":"{{.CustomerTenantContext.CustomerID}}"} {{ else }}"atom": {"uclFormationId":"{{.FormationID}}","path":"{{.CustomerTenantContext.Path}}","crmId":"{{.CustomerTenantContext.CustomerID}}"} {{ end }} },"items": [ {"uclAssignmentId":"{{ .Assignment.ID }}","operation":"{{.Operation}}","deploymentRegion":"{{if .SourceApplication.Labels.region }}{{.SourceApplication.Labels.region}}{{else }}{{.SourceApplicationTemplate.Labels.region}}{{ end }}","applicationNamespace":"{{if .SourceApplication.ApplicationNamespace }}{{.SourceApplication.ApplicationNamespace}}{{else }}{{.SourceApplicationTemplate.ApplicationNamespace}}{{ end }}","applicationTenantId":"{{.SourceApplication.LocalTenantID}}","uclSystemTenantId":"{{.SourceApplication.ID}}",{{ if .SourceApplicationTemplate.Labels.parameters }}"parameters": {{.SourceApplicationTemplate.Labels.parameters}},{{ end }}"configuration": {{.ReverseAssignment.Value}} } ]}'
            headerTemplate: '{"Content-Type": ["application/json"]}'
            outputTemplate: '{"error":"{{.Body.error}}","success_status_code": 200}'
        configuration_changed:v1.0:
          - type: CONFIGURATION_CHANGED
            mode: SYNC
            urlTemplate: '{"path":"%s/v1/tenant-mappings/{{.RuntimeContext.Value}}","method":"PATCH"}'
            inputTemplate: '{"context":{ {{ if .CustomerTenantContext.AccountID }}"btp": {"uclFormationId":"{{.FormationID}}","globalAccountId":"{{.CustomerTenantContext.AccountID}}","crmId":"{{.CustomerTenantContext.CustomerID}}"} {{ else }}"atom": {"uclFormationId":"{{.FormationID}}","path":"{{.CustomerTenantContext.Path}}","crmId":"{{.CustomerTenantContext.CustomerID}}"} {{ end }} },"items": [ {"uclAssignmentId":"{{ .Assignment.ID }}","operation":"{{.Operation}}","deploymentRegion":"{{if .Application.Labels.region }}{{.Application.Labels.region}}{{ else }}{{.ApplicationTemplate.Labels.region}}{{end }}","applicationNamespace":"{{ if .Application.ApplicationNamespace }}{{.Application.ApplicationNamespace}}{{else }}{{.ApplicationTemplate.ApplicationNamespace}}{{ end }}","applicationTenantId":"{{.Application.LocalTenantID}}","uclSystemTenantId":"{{.Application.ID}}",{{ if .ApplicationTemplate.Labels.parameters }}"parameters": {{.ApplicationTemplate.Labels.parameters}},{{ end }}"configuration": {{.ReverseAssignment.Value}} } ] }'
            headerTemplate: '{"Content-Type": ["application/json"]}'
            outputTemplate: '{"error":"{{.Body.error}}","success_status_code": 200}'
        application_tenant_mapping:v1.0:
          - type: APPLICATION_TENANT_MAPPING
            mode: SYNC
            urlTemplate: '{"path":"%s/v1/tenant-mappings/{{.TargetApplication.LocalTenantID}}","method":"PATCH"}'
            inputTemplate: '{"context": { {{ if .CustomerTenantContext.AccountID }}"btp":{"uclFormationId":"{{.FormationID}}","globalAccountId":"{{.CustomerTenantContext.AccountID}}","crmId":"{{.CustomerTenantContext.CustomerID}}"} {{ else }}"atom": {"uclFormationId":"{{.FormationID}}","path":"{{.CustomerTenantContext.Path}}","crmId":"{{.CustomerTenantContext.CustomerID}}"} {{ end }} },"items": [ {"uclAssignmentId":"{{ .Assignment.ID }}","operation":"{{.Operation}}","deploymentRegion":"{{if .SourceApplication.Labels.region }}{{.SourceApplication.Labels.region}}{{else }}{{.SourceApplicationTemplate.Labels.region}}{{ end }}","applicationNamespace":"{{if .SourceApplication.ApplicationNamespace }}{{.SourceApplication.ApplicationNamespace}}{{else }}{{.SourceApplicationTemplate.ApplicationNamespace}}{{ end }}","applicationTenantId":"{{.SourceApplication.LocalTenantID}}","uclSystemTenantId":"{{.SourceApplication.ID}}",{{ if .SourceApplicationTemplate.Labels.parameters }}"parameters": {{.SourceApplicationTemplate.Labels.parameters}},{{ end }}"configuration": {{.ReverseAssignment.Value}} } ]}'
            headerTemplate: '{"Content-Type": ["application/json"]}'
            outputTemplate: '{"error":"{{.Body.error}}","success_status_code": 200}'
        application_tenant_mapping:v1.1:
          - type: APPLICATION_TENANT_MAPPING
            mode: SYNC
            urlTemplate: '{"path":"%s/v1/tenant-mappings/{{.TargetApplication.LocalTenantID}}","method":"PATCH"}'
            inputTemplate: '{"context": { {{ if .CustomerTenantContext.AccountID }}"btp":{"uclFormationId":"{{.FormationID}}","globalAccountId":"{{.CustomerTenantContext.AccountID}}","crmId":"{{.CustomerTenantContext.CustomerID}}"} {{ else }}"atom": {"uclFormationId":"{{.FormationID}}","path":"{{.CustomerTenantContext.Path}}","crmId":"{{.CustomerTenantContext.CustomerID}}"} {{ end }} },"receiverTenant": {"deploymentRegion":"{{ if .TargetApplication.Labels.region}}{{.TargetApplication.Labels.region}}{{ else }}{{.TargetApplicationTemplate.Labels.region}}{{end }}","applicationNamespace":"{{ if .TargetApplication.ApplicationNamespace}}{{.TargetApplication.ApplicationNamespace}}{{ else }}{{.TargetApplicationTemplate.ApplicationNamespace}}{{end }}","applicationUrl":"{{ .TargetApplication.BaseURL }}","applicationTenantId":"{{.TargetApplication.LocalTenantID }}","uclSystemTenantId":"{{ .TargetApplication.ID}}", {{ if .TargetApplicationTemplate.Labels.parameters }}"parameters": {{.TargetApplicationTemplate.Labels.parameters}}{{ end }} },"assignedTenants": [ {"uclAssignmentId":"{{ .Assignment.ID }}","operation":"{{.Operation}}","deploymentRegion":"{{if .SourceApplication.Labels.region }}{{.SourceApplication.Labels.region}}{{else }}{{.SourceApplicationTemplate.Labels.region}}{{ end }}","applicationNamespace":"{{if .SourceApplication.ApplicationNamespace }}{{.SourceApplication.ApplicationNamespace}}{{else }}{{.SourceApplicationTemplate.ApplicationNamespace}}{{ end }}","applicationUrl":"{{.SourceApplication.BaseURL }}","applicationTenantId":"{{.SourceApplication.LocalTenantID}}","uclSystemTenantId":"{{.SourceApplication.ID}}",{{ if .SourceApplicationTemplate.Labels.parameters }}"parameters": {{.SourceApplicationTemplate.Labels.parameters}},{{ end }}"configuration": {{.ReverseAssignment.Value}} } ]}'
            headerTemplate: '{"Content-Type": ["application/json"]}'
            outputTemplate: '{"error":"{{.Body.error}}","success_status_code": 200}'
      ASYNC_CALLBACK:
        v1.0:
          - type: CONFIGURATION_CHANGED
            mode: ASYNC_CALLBACK
            urlTemplate: '{"path":"%s/v1/tenant-mappings/{{.RuntimeContext.Value}}","method":"PATCH"}'
            inputTemplate: '{"context":{ {{ if .CustomerTenantContext.AccountID }}"btp": {"uclFormationId":"{{.FormationID}}","globalAccountId":"{{.CustomerTenantContext.AccountID}}","crmId":"{{.CustomerTenantContext.CustomerID}}"} {{ else }}"atom": {"uclFormationId":"{{.FormationID}}","path":"{{.CustomerTenantContext.Path}}","crmId":"{{.CustomerTenantContext.CustomerID}}"} {{ end }} },"items": [ {"uclAssignmentId":"{{ .Assignment.ID }}","operation":"{{.Operation}}","deploymentRegion":"{{if .Application.Labels.region }}{{.Application.Labels.region}}{{ else }}{{.ApplicationTemplate.Labels.region}}{{end }}","applicationNamespace":"{{ if .Application.ApplicationNamespace }}{{.Application.ApplicationNamespace}}{{else }}{{.ApplicationTemplate.ApplicationNamespace}}{{ end }}","applicationTenantId":"{{.Application.LocalTenantID}}","uclSystemTenantId":"{{.Application.ID}}",{{ if .ApplicationTemplate.Labels.parameters }}"parameters": {{.ApplicationTemplate.Labels.parameters}},{{ end }}"configuration": {{.ReverseAssignment.Value}} } ] }'
            headerTemplate: '{"Content-Type": ["application/json"],"Location": ["%s/v1/businessIntegrations/{{.FormationID}}/assignments/{{.Assignment.ID}}/status"]}'
            outputTemplate: '{"error":"{{.Body.error}}","success_status_code": 202}'
          - type: APPLICATION_TENANT_MAPPING
            mode: ASYNC_CALLBACK
            urlTemplate: '{"path":"%s/v1/tenant-mappings/{{.TargetApplication.LocalTenantID}}","method":"PATCH"}'
            inputTemplate: '{"context": { {{ if .CustomerTenantContext.AccountID }}"btp":{"uclFormationId":"{{.FormationID}}","globalAccountId":"{{.CustomerTenantContext.AccountID}}","crmId":"{{.CustomerTenantContext.CustomerID}}"} {{ else }}"atom": {"uclFormationId":"{{.FormationID}}","path":"{{.CustomerTenantContext.Path}}","crmId":"{{.CustomerTenantContext.CustomerID}}"} {{ end }} },"items": [ {"uclAssignmentId":"{{ .Assignment.ID }}","operation":"{{.Operation}}","deploymentRegion":"{{if .SourceApplication.Labels.region }}{{.SourceApplication.Labels.region}}{{else }}{{.SourceApplicationTemplate.Labels.region}}{{ end }}","applicationNamespace":"{{if .SourceApplication.ApplicationNamespace }}{{.SourceApplication.ApplicationNamespace}}{{else }}{{.SourceApplicationTemplate.ApplicationNamespace}}{{ end }}","applicationTenantId":"{{.SourceApplication.LocalTenantID}}","uclSystemTenantId":"{{.SourceApplication.ID}}",{{ if .SourceApplicationTemplate.Labels.parameters }}"parameters": {{.SourceApplicationTemplate.Labels.parameters}},{{ end }}"configuration": {{.ReverseAssignment.Value}} } ]}'
            headerTemplate: '{"Content-Type": ["application/json"],"Location": ["%s/v1/businessIntegrations/{{.FormationID}}/assignments/{{.Assignment.ID}}/status"]}'
            outputTemplate: '{"error":"{{.Body.error}}","success_status_code": 202}'
        configuration_changed:v1.0:
          - type: CONFIGURATION_CHANGED
            mode: ASYNC_CALLBACK
            urlTemplate: '{"path":"%s/v1/tenant-mappings/{{.RuntimeContext.Value}}","method":"PATCH"}'
            inputTemplate: '{"context":{ {{ if .CustomerTenantContext.AccountID }}"btp": {"uclFormationId":"{{.FormationID}}","globalAccountId":"{{.CustomerTenantContext.AccountID}}","crmId":"{{.CustomerTenantContext.CustomerID}}"} {{ else }}"atom": {"uclFormationId":"{{.FormationID}}","path":"{{.CustomerTenantContext.Path}}","crmId":"{{.CustomerTenantContext.CustomerID}}"} {{ end }} },"items": [ {"uclAssignmentId":"{{ .Assignment.ID }}","operation":"{{.Operation}}","deploymentRegion":"{{if .Application.Labels.region }}{{.Application.Labels.region}}{{ else }}{{.ApplicationTemplate.Labels.region}}{{end }}","applicationNamespace":"{{ if .Application.ApplicationNamespace }}{{.Application.ApplicationNamespace}}{{else }}{{.ApplicationTemplate.ApplicationNamespace}}{{ end }}","applicationTenantId":"{{.Application.LocalTenantID}}","uclSystemTenantId":"{{.Application.ID}}",{{ if .ApplicationTemplate.Labels.parameters }}"parameters": {{.ApplicationTemplate.Labels.parameters}},{{ end }}"configuration": {{.ReverseAssignment.Value}} } ] }'
            headerTemplate: '{"Content-Type": ["application/json"],"Location": ["%s/v1/businessIntegrations/{{.FormationID}}/assignments/{{.Assignment.ID}}/status"]}'
            outputTemplate: '{"error":"{{.Body.error}}","success_status_code": 202}'
        application_tenant_mapping:v1.0:
          - type: APPLICATION_TENANT_MAPPING
            mode: ASYNC_CALLBACK
            urlTemplate: '{"path":"%s/v1/tenant-mappings/{{.TargetApplication.LocalTenantID}}","method":"PATCH"}'
            inputTemplate: '{"context": { {{ if .CustomerTenantContext.AccountID }}"btp":{"uclFormationId":"{{.FormationID}}","globalAccountId":"{{.CustomerTenantContext.AccountID}}","crmId":"{{.CustomerTenantContext.CustomerID}}"} {{ else }}"atom": {"uclFormationId":"{{.FormationID}}","path":"{{.CustomerTenantContext.Path}}","crmId":"{{.CustomerTenantContext.CustomerID}}"} {{ end }} },"items": [ {"uclAssignmentId":"{{ .Assignment.ID }}","operation":"{{.Operation}}","deploymentRegion":"{{if .SourceApplication.Labels.region }}{{.SourceApplication.Labels.region}}{{else }}{{.SourceApplicationTemplate.Labels.region}}{{ end }}","applicationNamespace":"{{if .SourceApplication.ApplicationNamespace }}{{.SourceApplication.ApplicationNamespace}}{{else }}{{.SourceApplicationTemplate.ApplicationNamespace}}{{ end }}","applicationTenantId":"{{.SourceApplication.LocalTenantID}}","uclSystemTenantId":"{{.SourceApplication.ID}}",{{ if .SourceApplicationTemplate.Labels.parameters }}"parameters": {{.SourceApplicationTemplate.Labels.parameters}},{{ end }}"configuration": {{.ReverseAssignment.Value}} } ]}'
            headerTemplate: '{"Content-Type": ["application/json"],"Location": ["%s/v1/businessIntegrations/{{.FormationID}}/assignments/{{.Assignment.ID}}/status"]}'
            outputTemplate: '{"error":"{{.Body.error}}","success_status_code": 202}'
        application_tenant_mapping:v1.1:
          - type: APPLICATION_TENANT_MAPPING
            mode: ASYNC_CALLBACK
            urlTemplate: '{"path":"%s/v1/tenant-mappings/{{.TargetApplication.LocalTenantID}}","method":"PATCH"}'
            inputTemplate: '{"context": { {{ if .CustomerTenantContext.AccountID }}"btp":{"uclFormationId":"{{.FormationID}}","globalAccountId":"{{.CustomerTenantContext.AccountID}}","crmId":"{{.CustomerTenantContext.CustomerID}}"} {{ else }}"atom": {"uclFormationId":"{{.FormationID}}","path":"{{.CustomerTenantContext.Path}}","crmId":"{{.CustomerTenantContext.CustomerID}}"} {{ end }} },"receiverTenant": {"deploymentRegion":"{{ if .TargetApplication.Labels.region}}{{.TargetApplication.Labels.region}}{{ else }}{{.TargetApplicationTemplate.Labels.region}}{{end }}","applicationNamespace":"{{ if .TargetApplication.ApplicationNamespace}}{{.TargetApplication.ApplicationNamespace}}{{ else }}{{.TargetApplicationTemplate.ApplicationNamespace}}{{end }}","applicationUrl":"{{ .TargetApplication.BaseURL }}","applicationTenantId":"{{.TargetApplication.LocalTenantID }}","uclSystemTenantId":"{{ .TargetApplication.ID}}", {{ if .TargetApplicationTemplate.Labels.parameters }}"parameters": {{.TargetApplicationTemplate.Labels.parameters}}{{ end }} },"assignedTenants": [ {"uclAssignmentId":"{{ .Assignment.ID }}","operation":"{{.Operation}}","deploymentRegion":"{{if .SourceApplication.Labels.region }}{{.SourceApplication.Labels.region}}{{else }}{{.SourceApplicationTemplate.Labels.region}}{{ end }}","applicationNamespace":"{{if .SourceApplication.ApplicationNamespace }}{{.SourceApplication.ApplicationNamespace}}{{else }}{{.SourceApplicationTemplate.ApplicationNamespace}}{{ end }}","applicationUrl":"{{.SourceApplication.BaseURL }}","applicationTenantId":"{{.SourceApplication.LocalTenantID}}","uclSystemTenantId":"{{.SourceApplication.ID}}",{{ if .SourceApplicationTemplate.Labels.parameters }}"parameters": {{.SourceApplicationTemplate.Labels.parameters}},{{ end }}"configuration": {{.ReverseAssignment.Value}} } ]}'
            headerTemplate: '{"Content-Type": ["application/json"],"Location": ["%s/v1/businessIntegrations/{{.FormationID}}/assignments/{{.Assignment.ID}}/status"]}'
            outputTemplate: '{"error":"{{.Body.error}}","success_status_code": 202}'
  auditlog:
    configMapName: "compass-gateway-auditlog-config"
    protocol: HTTP
    tlsOrigination: false
    host: compass-external-services-mock.compass-system.svc.cluster.local
    port: 8080
    mtlsTokenPath: "/cert/token"
    standardTokenPath: "/secured/oauth/token"
    skipSSLValidation: false
    secret:
      name: "compass-gateway-auditlog-secret"
      urlKey: url
      clientIdKey: client-id
      clientSecretKey: client-secret
      clientCertKey: client-cert
      clientKeyKey: client-key
  log:
    format: "text"
  tenantConfig:
    useDefaultTenants: true
    dbPool:
      maxOpenConnections: 1
      maxIdleConnections: 1
  connector:
    prefix: /connector
    graphql:
      external:
        port: 3000
    validator:
      port: 8080
    # If secrets do not exist they will be created
    secrets:
      ca:
        name: compass-connector-app-ca
        namespace: compass-system
        certificateKey: ca.crt
        keyKey: ca.key
      rootCA:
        namespace: istio-system # For Ingress Gateway to work properly the namespace needs to be istio-system
        # In order for istio mTLS to work we should have two different secrets one containing the server certificate (let’s say X) and one used for validation of the client’s certificates.
        # The second one should be our root certificate and istio wants it to be named X-cacert. (-cacert suffix).
        # This is the reason for the confusing name of our root certificate. https://preliminary.istio.io/v1.6/docs/tasks/traffic-management/ingress/secure-ingress/#configure-a-mutual-tls-ingress-gateway
        cacert: compass-gateway-mtls-certs-cacert # For cert-rotation the cacert should be in different secret
        certificateKey: cacert
    revocation:
      configmap:
        name: revocations-config
        namespace: "{{ .Release.Namespace }}"
    # If key and certificate are not provided they will be generated
    caKey: ""
    caCertificate: ""
  system_broker:
    enabled: false
    port: 5001
    prefix: /broker
    tokenProviderFromHeader:
      forwardHeaders: Authorization
    tokenProviderFromSecret:
      enabled: false
      secrets:
        integrationSystemCredentials:
          name: compass-system-broker-credentials
          namespace: compass-system
    testNamespace: kyma-system
  gateway:
    port: 3000
    tls:
      host: compass-gateway
      adapterHost: compass-ns-adapter
      secure:
        internal:
          host: compass-gateway-internal
        oauth:
          host: compass-gateway-auth-oauth
    mtls:
      manageCerts: false
      host: compass-gateway-mtls
      certSecret: compass-gateway-mtls-certs
      external:
        host: compass-gateway-sap-mtls
        certSecret: compass-gateway-mtls-certs # Use connector's root CA as root CA by default. This should be overridden for productive deployments.
    headers:
      rateLimit: X-Flow-Identity
      request:
        remove:
          - "Client-Id-From-Token"
          - "Client-Id-From-Certificate"
          - "Client-Certificate-Hash"
          - "Certificate-Data"
  hydrator:
    host: compass-hydrator.compass-system.svc.cluster.local
    port: 3000
    prefix: /hydrators
    certSubjectMappingResyncInterval: "10s"
    subjectConsumerMappingConfig: '[{"consumer_type": "Super Admin", "tenant_access_levels": ["customer", "account","subaccount", "global", "organization", "folder", "resource-group"], "subject": "C=DE, L=local, O=SAP SE, OU=Region, OU=SAP Cloud Platform Clients, OU=f8075207-1478-4a80-bd26-24a4785a2bfd, CN=compass"}, {"consumer_type": "Integration System", "tenant_access_levels": ["account","subaccount"], "subject": "C=DE, L=local, O=SAP SE, OU=Region, OU=SAP Cloud Platform Clients, OU=f8075207-1478-4a80-bd26-24a4785a2bfd, CN=integration-system-test"}, {"consumer_type": "Technical Client", "tenant_access_levels": ["global"], "subject": "C=DE, L=local, O=SAP SE, OU=SAP Cloud Platform Clients, OU=Region, OU=1f538f34-30bf-4d3d-aeaa-02e69eef84ae, CN=technical-client-test"}]'
    certificateDataHeader: "Certificate-Data"
    consumerClaimsKeys:
      clientIDKey: "client_id"
      tenantIDKey: "tenantid"
      userNameKey: "user_name"
      subdomainKey: "subdomain"
    http:
      client:
        skipSSLValidation: false
    metrics:
      port: 3003
      enableClientInstrumentation: true
      censoredFlows: "JWT"
  iasAdapter:
    port: 8080
    apiRootPath: "/ias-adapter"
    readTimeout: 30s
    readHeaderTimeout: 30s
    writeTimeout: 30s
    idleTimeout: 30s
    tenantInfo:
      requestTimeout: 30s
      insecureSkipVerify: false
    ias:
      requestTimeout: 30s
      secret:
        name: "ias-adapter-cockpit"
        path: "/tmp"
        fileName: "ias-adapter-cockpit.yaml"
        clientCert: cert
        clientKey: key
        ca: ca
        manage: false
    postgres:
      connectTimeout: 30s
      requestTimeout: 30s
    authentication:
      jwksEndpoint: "http://ory-oathkeeper-api.kyma-system.svc.cluster.local:4456/.well-known/jwks.json"
  kymaAdapter:
    port: 8080
    apiRootPath: "/kyma-adapter"
    apiTenantMappingsEndpoint: "/v1/tenantMappings/{tenant-id}"
    tenantInfo:
      requestTimeout: 30s
    tenantMapping:
      type: CONFIGURATION_CHANGED
      mode: SYNC
      urlTemplate: '{"path":"%s/kyma-adapter/v1/tenantMappings/{{.Runtime.Labels.global_subaccount_id}}","method":"PATCH"}'
      inputTemplate: '{"context":{"platform":"{{if .CustomerTenantContext.AccountID}}btp{{else}}unified-services{{end}}","uclFormationId":"{{.FormationID}}","accountId":"{{if .CustomerTenantContext.AccountID}}{{.CustomerTenantContext.AccountID}}{{else}}{{.CustomerTenantContext.Path}}{{end}}","crmId":"{{.CustomerTenantContext.CustomerID}}","operation":"{{.Operation}}"},"assignedTenant":{"state":"{{.Assignment.State}}","uclAssignmentId":"{{.Assignment.ID}}","deploymentRegion":"{{if .Application.Labels.region}}{{.Application.Labels.region}}{{else}}{{.ApplicationTemplate.Labels.region}}{{end}}","applicationNamespace":"{{if .Application.ApplicationNamespace}}{{.Application.ApplicationNamespace}}{{else}}{{.ApplicationTemplate.ApplicationNamespace}}{{end}}","applicationUrl":"{{.Application.BaseURL}}","applicationTenantId":"{{.Application.LocalTenantID}}","uclSystemName":"{{.Application.Name}}","uclSystemTenantId":"{{.Application.ID}}",{{if .ApplicationTemplate.Labels.parameters}}"parameters":{{.ApplicationTemplate.Labels.parameters}},{{end}}"configuration":{{.ReverseAssignment.Value}}},"receiverTenant":{"ownerTenant":"{{.Runtime.Tenant.Parent}}","state":"{{.ReverseAssignment.State}}","uclAssignmentId":"{{.ReverseAssignment.ID}}","deploymentRegion":"{{if and .RuntimeContext .RuntimeContext.Labels.region}}{{.RuntimeContext.Labels.region}}{{else}}{{.Runtime.Labels.region}}{{end}}","applicationNamespace":"{{.Runtime.ApplicationNamespace}}","applicationTenantId":"{{if .RuntimeContext}}{{.RuntimeContext.Value}}{{else}}{{.Runtime.Labels.global_subaccount_id}}{{end}}","uclSystemTenantId":"{{if .RuntimeContext}}{{.RuntimeContext.ID}}{{else}}{{.Runtime.ID}}{{end}}",{{if .Runtime.Labels.parameters}}"parameters":{{.Runtime.Labels.parameters}},{{end}}"configuration":{{.Assignment.Value}}}}'
      headerTemplate: '{"Content-Type": ["application/json"]}'
      outputTemplate: '{"error":"{{.Body.error}}","state":"{{.Body.state}}","success_status_code": 200,"incomplete_status_code": 422}'
  operations_controller:
    enabled: true
  connectivity_adapter:
    port: 8080
    tls:
      host: adapter-gateway
    mtls:
      host: adapter-gateway-mtls
  oathkeeperFilters:
    workloadLabel: oathkeeper
    namespace: kyma-system
    tokenDataHeader: "Connector-Token"
    certificateDataHeader: "Certificate-Data"
  istio:
    discoveryMtlsGateway:
      name: "discovery-gateway"
      namespace: "compass-system"
      certSecretName: discovery-gateway-certs
      localCA: # the CA property and its nested fields are used only in local setup
        secretName: discovery-gateway-certs-cacert
        namespace: istio-system # For Ingress Gateway to work properly the namespace needs to be istio-system
        certificate: ""
        key: ""
    externalMtlsGateway:
      name: "compass-gateway-external-mtls"
      namespace: "compass-system"
    mtlsGateway:
      name: "compass-gateway-mtls"
      namespace: "compass-system"
    gateway:
      name: "kyma-gateway"
      namespace: "kyma-system"
    proxy:
      port: 15020
    namespace: istio-system
    ingressgateway:
      workloadLabel: istio-ingressgateway
      requestPayloadSizeLimit2MB: 2097152
      requestPayloadSizeLimit2MBLabel: "2MB"
      requestPayloadSizeLimit5MB: 5097152
      requestPayloadSizeLimit5MBLabel: "5MB"
      correlationHeaderRewriteFilter:
        expectedHeaders:
          - "x-request-id"
          - "x-correlation-id"
          - "x-correlationid"
          - "x-forrequest-id"
          - "x-vcap-request-id"
          - "x-broker-api-request-identity"
  kubernetes:
    serviceAccountTokenIssuer: https://kubernetes.default.svc.cluster.local
    serviceAccountTokenJWKS: https://kubernetes.default.svc.cluster.local/openid/v1/jwks
  ingress:
    domainName: "local.kyma.dev"
    discoveryDomain:
      name: "discovery.api.local"
      tlsCert: ""
      tlsKey: ""
  database:
    sqlProxyServiceAccount: "proxy-user@gcp-cmp.iam.gserviceaccount.com"
    manageSecrets: true
    embedded:
      enabled: true
      director:
        name: "postgres"
      ias_adapter:
        name: "postgres2"
      directorDBName: "postgres"
    managedGCP:
      serviceAccountKey: ""
      instanceConnectionName: ""
      director:
        name: ""
        user: ""
        password: ""
      iasAdapter:
        name: ""
        user: ""
        password: ""
      host: "localhost"
      hostPort: "5432"
      sslMode: ""
      #TODO remove below after migration to separate user will be done
      dbUser: ""
      dbPassword: ""
      directorDBName: ""
  oathkeeper:
    host: ory-oathkeeper-proxy.kyma-system.svc.cluster.local
    port: 4455
    timeout_ms: 120000
    ns_adapter_timeout_ms: 3600000
    idTokenConfig:
      claims: '{"scopes": "{{ print .Extra.scope }}","tenant": "{{ .Extra.tenant }}", "consumerID": "{{ print .Extra.consumerID}}", "consumerType": "{{ print .Extra.consumerType }}", "flow": "{{ print .Extra.flow }}", "onBehalfOf": "{{ print .Extra.onBehalfOf }}", "region": "{{ print .Extra.region }}", "tokenClientID": "{{ print .Extra.tokenClientID }}"}'
      internalClaims: '{"scopes": "application:read application:write application.webhooks:read application.application_template:read application_template.webhooks:read webhooks.auth:read runtime:write runtime:read tenant:read tenant:write tenant_subscription:write ory_internal fetch_tenant application_template:read destinations_sensitive_data:read destinations:sync ord_aggregator:sync certificate_subject_mapping:read certificate_subject_mapping:write bundle_instance_auth:write bundle.instance_auths:read","tenant":"{ {{ if .Header.Tenant }} \"consumerTenant\":\"{{ print (index .Header.Tenant 0) }}\", {{ end }} \"externalTenant\":\"\"}", "consumerType": "Internal Component", "flow": "Internal"}'
    mutators:
      runtimeMappingService:
        config:
          api:
            url: http://compass-hydrator.compass-system.svc.cluster.local:3000/hydrators/runtime-mapping
            retry:
              give_up_after: 6s
              max_delay: 2000ms
      authenticationMappingServices:
        nsadapter:
          cfg:
            config:
              api:
                url: http://compass-hydrator.compass-system.svc.cluster.local:3000/hydrators/authn-mapping/nsadapter
                retry:
                  give_up_after: 6s
                  max_delay: 2000ms
          authenticator:
            enabled: false
            createRule: true
            gatewayHost: "compass-gateway-xsuaa"
            trusted_issuers: '[{"domain_url": "compass-system.svc.cluster.local:8080", "scope_prefix": "prefix.", "protocol": "http"}]'
            attributes: '{"uniqueAttribute": { "key": "ns-adapter-test", "value": "ns-adapter-flow" }, "tenant": { "key": "tenant" }, "identity": { "key": "identity" }, "clientid": { "key": "client_id" } }'
            path: /nsadapter/api/v1/notifications
            upstreamComponent: "compass-gateway"
            checkSuffix: true
        tenant-fetcher:
          cfg:
            config:
              api:
                url: http://compass-hydrator.compass-system.svc.cluster.local:3000/hydrators/authn-mapping/tenant-fetcher
                retry:
                  give_up_after: 6s
                  max_delay: 2000ms
          authenticator:
            enabled: false
            createRule: true
            gatewayHost: "compass-gateway"
            trusted_issuers: '[{"domain_url": "compass-system.svc.cluster.local:8080", "scope_prefix": "prefix.", "protocol": "http"}]'
            attributes: '{"uniqueAttribute": { "key": "test", "value": "tenant-fetcher" }, "tenant": { "key": "tenant" }, "identity": { "key": "identity" } }'
            path: /tenants/<.*>
            upstreamComponent: "compass-tenant-fetcher"
            checkSuffix: false
        subscriber:
          cfg:
            config:
              api:
                url: http://compass-hydrator.compass-system.svc.cluster.local:3000/hydrators/authn-mapping/subscriber
                retry:
                  give_up_after: 6s
                  max_delay: 2000ms
          authenticator:
            enabled: false
            createRule: false
            gatewayHost: "compass-gateway-sap-mtls"
            trusted_issuers: '[{"domain_url": "compass-system.svc.cluster.local:8080", "scope_prefix": "prefix.", "protocol": "http", "region": "eu-1"}]'
            attributes: '{"uniqueAttribute": { "key": "subsc-key-test", "value": "subscription-flow" }, "tenant": { "key": "tenant" }, "identity": { "key": "user_name" }, "clientid": { "key": "client_id" } }'
            path: /<.*>
            checkSuffix: false
      tenantMappingService:
        config:
          api:
            url: http://compass-hydrator.compass-system.svc.cluster.local:3000/hydrators/tenant-mapping
            retry:
              give_up_after: 6s
              max_delay: 2000ms
      certificateResolverService:
        config:
          api:
            url: http://compass-hydrator.compass-system.svc.cluster.local:3000/hydrators/v1/certificate/data/resolve
            retry:
              give_up_after: 6s
              max_delay: 2000ms
      tokenResolverService:
        config:
          api:
            url: http://compass-hydrator.compass-system.svc.cluster.local:3000/hydrators/v1/tokens/resolve
            retry:
              give_up_after: 6s
              max_delay: 2000ms
  cockpit:
    auth:
      allowedConnectSrc: "https://*.ondemand.com"
      secretName: "cockpit-auth-secret"
      idpHost: ""
      clientID: ""
      scopes: "openid profile email"
      path: "/oauth2/certs"
  destinationFetcher:
    manageSecrets: true
    host: compass-destination-fetcher.compass-system.svc.cluster.local
    prefix: /destination-configuration
    port: 3000
    jobSchedule: 10m
    lease:
      lockname: destinationlease
    parallelTenants: 10
    tenantSyncTimeout: "5m"
    authentication:
      jwksEndpoint: "http://ory-oathkeeper-api.kyma-system.svc.cluster.local:4456/.well-known/jwks.json"
      appDestinationsSyncScope: "destinations:sync"
      appDetinationsSensitiveDataScope: "destinations_sensitive_data:read"
    server:
      tenantDestinationsEndpoint: "/v1/subaccountDestinations"
      sensitiveDataEndpoint: "/v1/destinations"
      sensitiveDataQueryParam: "name"
    request:
      skipSSLValidation: false
      retry_interval: "100ms"
      retry_attempts: 3
      goroutineLimit: 10
      requestTimeout: "5s"
      pageSize: 100
      oauthTokenPath: "/oauth/token"
    instance:
      clientIdPath: "clientid"
      clientSecretPath: "clientsecret"
      urlPath: "uri"
      tokenUrlPath: "certurl"
      clientCertPath: "certificate"
      clientKeyPath: "key"
    secretName: destination-region-instances
    dependenciesConfig:
      path: "/cfg/dependencies"
    oauthMode: "oauth-mtls"
  destinationRegionSecret:
    secretName: "destination-region-instances"
    fileName: "keyConfig"
    local:
      templateMappings:
        xsappMapping: '{{ printf "\"%s\":\"xsappname1\"" .Values.global.tenantFetcher.xsappNamePath }}'
        clientIDMapping: '{{ printf "\"%s\":\"client_id\"" .Values.global.destinationFetcher.instance.clientIdPath }}'
        clientSecretMapping: '{{ printf "\"%s\":\"client_secret\"" .Values.global.destinationFetcher.instance.clientSecretPath }}'
        urlMapping: '{{ printf "\"%s\":\"http://compass-external-services-mock.%s.svc.cluster.local:%s\"" .Values.global.destinationFetcher.instance.urlPath .Release.Namespace (.Values.service.port | toString) }}'
        tokenURLMapping: '{{ printf "\"%s\":\"https://%s.%s:%s\"" .Values.global.destinationFetcher.instance.tokenUrlPath .Values.global.externalServicesMock.certSecuredHost .Values.global.ingress.domainName (.Values.service.certPort | toString) }}'
        x509CertificateMapping: '{{ printf "\"%s\":\"%s\"" .Values.global.destinationFetcher.instance.clientCertPath .Values.global.connector.caCertificate }}'
        x509KeyMapping: '{{ printf "\"%s\":\"%s\"" .Values.global.destinationFetcher.instance.clientKeyPath .Values.global.connector.caKey }}'
  tenantFetcher:
    k8sSecret:
      manageSecrets: true
      name: "tenant-fetcher-secret"
      namespace: "compass-system"
      key: "keyConfig"
      path: "/tmp"
    host: compass-tenant-fetcher.compass-system.svc.cluster.local
    prefix: /tenants
    port: 3000
    xsappNamePath: "xsappname"
    omitDependenciesParamName: ""
    omitDependenciesParamValue: ""
    requiredAuthScope: Callback
    fetchTenantAuthScope: fetch_tenant
    authentication:
      jwksEndpoint: "http://ory-oathkeeper-api.kyma-system.svc.cluster.local:4456/.well-known/jwks.json"
    tenantProvider:
      tenantIdProperty: "tenantId"
      customerIdProperty: "customerId"
      subaccountTenantIdProperty: "subaccountTenantId"
      subdomainProperty: "subdomain"
      licenseTypeProperty: "licenseType"
      name: "provider"
      subscriptionProviderIdProperty: "subscriptionProviderIdProperty"
      providerSubaccountIdProperty: "providerSubaccountIdProperty"
      consumerTenantIdProperty: "consumerTenantIdProperty"
      subscriptionProviderAppNameProperty: "subscriptionProviderAppNameProperty"
      subscriptionIDProperty: "subscriptionGUID"
      dependentServiceInstancesInfoProperty: "dependentServiceInstancesInfo"
      dependentServiceInstancesInfoAppIdProperty: "appId"
      dependentServiceInstancesInfoAppNameProperty: "appName"
      dependentServiceInstancesInfoProviderSubaccountIdProperty: "providerSubaccountId"
    server:
      fetchTenantWithParentEndpoint: "/v1/fetch/{parentTenantId}/{tenantId}"
      fetchTenantWithoutParentEndpoint: "/v1/fetch/{tenantId}"
      regionalHandlerEndpoint: "/v1/regional/{region}/callback/{tenantId}"
      dependenciesEndpoint: "/v1/regional/{region}/dependencies"
      tenantPathParam: "tenantId"
      regionPathParam: "region"
    dependenciesConfig:
      path: "/cfg/dependencies"
    local:
      templateMappings:
        xsappMapping: '{{ printf "\"%s\":\"xsappname1\"" .Values.global.tenantFetcher.xsappNamePath }}'
    containerName: "tenant-fetcher"
  externalCertConfiguration:
    issuerLocality: "local,local2" # In local setup we have manually created connector CA certificate with 'local' Locality property
    subjectPattern: "/C=DE/O=SAP SE/OU=SAP Cloud Platform Clients/OU=Region/OU=%s/L=%s/CN=%s"
    technicalClientSubjectPattern: "/C=DE/O=SAP SE/OU=SAP Cloud Platform Clients/OU=Region/OU=%s/L=%s/CN=%s"
    ouCertSubaccountID: "f8075207-1478-4a80-bd26-24a4785a2bfd"
    commonName: "compass"
    locality: "local"
    certSvcApiPath: "/cert"
    tokenPath: "/cert/token"
    secrets:
      externalCertSvcSecret:
        manage: false
        name: "cert-svc-secret"
        clientIdKey: client-id
        clientSecretKey: client-secret
        oauthUrlKey: url
        csrEndpointKey: csr-endpoint
        clientCert: client-cert
        clientKey: client-key
        skipSSLValidationFlag: "-k"
      externalClientCertSecret:
        name: "external-client-certificate"
        namespace: compass-system
        certKey: tls.crt
        keyKey: tls.key
    rotationCronjob:
      name: "external-certificate-rotation"
      schedule: "*/1 * * * *" # Executes every minute
      certValidity: "7"
      clientCertRetryAttempts: "8"
      containerName: "certificate-rotation"
  extSvcCertConfiguration:
    issuerLocality: "local,local2" # In local setup we have manually created connector CA certificate with 'local' Locality property
    subjectPattern: "/C=DE/O=SAP SE/OU=SAP Cloud Platform Clients/OU=Region/OU=%s/L=%s/CN=%s"
    ouCertSubaccountID: "f8075207-1478-4a80-bd26-24a4785a2bfd"
    commonName: "compass"
    locality: "local"
    certSvcApiPath: "/cert"
    tokenPath: "/cert/token"
    secrets:
      extSvcCertSvcSecret:
        manage: false
        name: "ext-svc-cert-svc-secret"
        clientIdKey: client-id
        clientSecretKey: client-secret
        oauthUrlKey: url
        csrEndpointKey: csr-endpoint
        clientCert: client-cert
        clientKey: client-key
        skipSSLValidationFlag: "-k"
      extSvcClientCertSecret:
        name: "ext-svc-client-certificate"
        namespace: compass-system
        certKey: tls.crt
        keyKey: tls.key
    rotationCronjob:
      name: "ext-svc-certificate-rotation"
      schedule: "*/1 * * * *" # Executes every minute
      certValidity: "7"
      clientCertRetryAttempts: "8"
      containerName: "ext-svc-certificate-rotation"
  ordService:
    host: compass-ord-service.compass-system.svc.cluster.local
    prefix: /open-resource-discovery-service/v0
    docsPrefix: /open-resource-discovery-docs
    staticPrefix: /open-resource-discovery-static/v0
    port: 3000
    defaultResponseType: "xml"
    userContextHeader: "user_context"
    authTokenPath: "/var/run/secrets/kubernetes.io/serviceaccount/token"
    skipSSLValidation: false
  ordAggregator:
    port: 3000
    prefix: /ord-aggregator
    name: ord-aggregator
    job:
      schedulePeriod: 60m
      isSchedulable: true
    lease:
      lockname: aggregatorlease
    authentication:
      jwksEndpoint: "http://ory-oathkeeper-api.kyma-system.svc.cluster.local:4456/.well-known/jwks.json"
    http:
      client:
        skipSSLValidation: false
      retry:
        attempts: 3
        delay: 100ms
    dbPool:
      maxOpenConnections: 2
      maxIdleConnections: 2
    globalRegistryUrl: http://compass-external-services-mock.compass-system.svc.cluster.local:8087/.well-known/open-resource-discovery
    maxParallelWebhookProcessors: 4
    maxParallelDocumentsPerApplication: 10
    maxParallelSpecificationProcessors: 100
    ordWebhookPartialProcessURL: ""
    ordWebhookPartialProcessMaxDays: 0
    ordWebhookPartialProcessing: false
    containerName: "ord-aggregator"
    tenantMappingConfiguration: '{}'
  systemFetcher:
    enabled: false
    name: "system-fetcher"
    schedule: "0 0 * * *"
    manageSecrets: true
    # enableSystemDeletion - whether systems in deleted state should be deleted from director database
    enableSystemDeletion: true
    # fetchParallelism - shows how many http calls will be made in parallel to fetch systems
    fetchParallellism: 30
    # queueSize - shows how many system fetches (individual requests may fetch more than 1 system)
    # can be put in the queue for processing before blocking. It is best for the queue to be about 2 times bigger than the parallellism
    queueSize: 100
    # fetchRequestTimeout - shows the timeout to wait for oauth token and for fetching systems (in one request) separately
    fetchRequestTimeout: "30s"
    # directorRequestTimeout - graphql requests timeout to director
    directorRequestTimeout: "30s"
    dbPool:
      maxOpenConnections: 20
      maxIdleConnections: 2
    # systemsAPIEndpoint - endpoint of the service to fetch systems from
    systemsAPIEndpoint: ""
    # systemsAPIFilterCriteria - criteria for fetching systems
    systemsAPIFilterCriteria: ""
    appTemplatesProductLabel: "systemRole"
    systemSourceKey: "prop"
    appTemplates: []
    templatePlaceholderToSystemKeyMappings: '[ { "placeholder_name": "name", "system_key": "$.displayName" }, { "placeholder_name": "display-name", "system_key": "$.displayName" }, { "placeholder_name": "systemNumber", "system_key": "$.systemNumber" }, { "placeholder_name": "productId", "system_key": "$.productId" }, { "placeholder_name": "ppmsProductVersionId", "system_key": "$.ppmsProductVersionId", "optional": true }, { "placeholder_name": "region", "system_key": "$.additionalAttributes.systemSCPLandscapeID", "optional": true }, { "placeholder_name": "description", "system_key": "$.productDescription", "optional": true }, { "placeholder_name": "baseUrl", "system_key": "$.additionalUrls.mainUrl", "optional": true }, { "placeholder_name": "providerName", "system_key": "$.infrastructureProvider", "optional": true } ]'
    templateOverrideApplicationInput: '{"name": "{{name}}","description": "{{description}}","providerName": "{{providerName}}","statusCondition": "INITIAL","systemNumber": "{{systemNumber}}","labels": {"managed": "true","productId": "{{productId}}","ppmsProductVersionId": "{{ppmsProductVersionId}}","region": "{{region}}"},"baseUrl": "{{baseUrl}}"}'
    http:
      client:
        skipSSLValidation: false
    oauth:
      client: "client_id"
      tokenEndpointProtocol: "https"
      tokenBaseHost: "compass-external-services-mock-sap-mtls"
      tokenPath: "/cert/token"
      scopesClaim: "scopes"
      tenantHeaderName: "x-zid"
      tokenRequestTimeout: 30s
      skipSSLValidation: true
    secret:
      name: "compass-system-fetcher-secret"
      clientIdKey: client-id
      oauthUrlKey: url
    paging:
      pageSize: 200
      sizeParam: "$top"
      skipParam: "$skip"
    containerName: "system-fetcher"
  tenantFetchers:
    job1:
      enabled: false
      job:
        interval: "5m"
      configMapNamespace: "compass-system"
      manageSecrets: true
      providerName: "compass"
      tenantType: "subaccount"
      schedule: "*/5 * * * *"
      tenantInsertChunkSize: "500"
      pageWorkers: "2"
      kubernetes:
        configMapNamespace: "compass-system"
        pollInterval: 2s
        pollTimeout: 1m
        timeout: 2m
      authConfig:
        skipSSLValidation: true
        oauthMode: "oauth-mtls"
        clientIDPath: "clientid"
        clientSecretPath: "secret"
        clientCertPath: "cert"
        clientKeyPath: "key"
        tokenEndpointPath: "url"
        tokenURLPath: "/cert/token"
      queryMapping:
        regionField: "region"
        pageNumField: "pageNum"
        pageSizeField: "pageSize"
        timestampField: "timestamp"
      query:
        startPage: "0"
        pageSize: "100"
      api:
        regionName: "central"
        authConfigSecretKey: "central"
        fieldMapping:
          totalPagesField: "totalPages"
          totalResultsField: "totalResults"
          tenantEventsField: "events"
          idField: "id"
          nameField: "name"
          customerIdField: "customerId"
          subdomainField: "subdomain"
          licenseTypeField: "licenseType"
          discriminatorField: ""
          discriminatorValue: ""
          detailsField: "details"
          entityTypeField: "entityType"
          globalAccountID: "gaID"
          regionField: "region"
          movedSubaccountTargetField: "targetGlobalAccountGUID"
          movedSubaccountSourceField: "sourceGlobalAccountGUID"
        endpoints:
          accountCreated: "127.0.0.1/events?type=account-created"
          accountDeleted: "127.0.0.1/events?type=account-deleted"
          accountUpdated: "127.0.0.1/events?type=account-updated"
          subaccountCreated: "127.0.0.1/events?type=subaccount-created"
          subaccountDeleted: "127.0.0.1/events?type=subaccount-deleted"
          subaccountUpdated: "127.0.0.1/events?type=subaccount-updated"
          subaccountMoved: "127.0.0.1/events?type=subaccount-moved"
      regionalConfig:
        fieldMapping:
          totalPagesField: "totalPages"
          totalResultsField: "totalResults"
          tenantEventsField: "events"
          idField: "guid"
          nameField: "displayName"
          customerIdField: "customerId"
          subdomainField: "subdomain"
          licenseTypeField: "licenseType"
          discriminatorField: ""
          discriminatorValue: ""
          detailsField: "details"
          entityTypeField: "entityType"
          globalAccountID: "globalAccountGUID"
          regionField: "region"
          movedSubaccountTargetField: "targetGlobalAccountGUID"
          movedSubaccountSourceField: "sourceGlobalAccountGUID"
        regions:
          eu-east:
            api:
              oauthMode: "oauth-mtls"
              authConfigSecretKey: "central"
              endpoints:
                accountCreated: "127.0.0.1/events?type=account-created"
                accountDeleted: "127.0.0.1/events?type=account-deleted"
                accountUpdated: "127.0.0.1/events?type=account-updated"
                subaccountCreated: "127.0.0.1/events?type=subaccount-created"
                subaccountDeleted: "127.0.0.1/events?type=subaccount-deleted"
                subaccountUpdated: "127.0.0.1/events?type=subaccount-updated"
                subaccountMoved: "127.0.0.1/events?type=subaccount-moved"
      dbPool:
        maxOpenConnections: 1
        maxIdleConnections: 1
  metrics:
    enabled: true
    pushEndpoint: http://monitoring-prometheus-pushgateway.kyma-system.svc.cluster.local:9091
  externalServicesMock:
    enabled: false
    certSecuredPort: 8081
    ordCertSecuredPort: 8082
    unsecuredPort: 8083
    basicSecuredPort: 8084
    oauthSecuredPort: 8085
    ordGlobalRegistryCertPort: 8086
    ordGlobalRegistryUnsecuredPort: 8087
    unsecuredPortWithAdditionalContent: 8088
    unsecuredMultiTenantPort: 8089
    certSecuredHost: compass-external-services-mock-sap-mtls
    ordCertSecuredHost: compass-external-services-mock-sap-mtls-ord
    ordGlobalCertSecuredHost: compass-external-services-mock-sap-mtls-global-ord-registry
    unSecuredHost: compass-external-services-mock
    host: compass-external-services-mock.compass-system.svc.cluster.local
    directDependencyXsappname: ""
    saasAppNamesSecret:
      manage: false
    regionInstancesCredentials:
      manage: false
    oauthSecret:
      manage: false
      name: compass-external-services-mock-oauth-credentials
      clientIdKey: client-id
      clientSecretKey: client-secret
      oauthUrlKey: url
      oauthTokenPath: "/secured/oauth/token"
    auditlog:
      applyMockConfiguration: false
      managementApiPath: /audit-log/v2/configuration-changes/search
      mtlsTokenPath: "/cert/token"
      secret:
        name: "auditlog-instance-management"
        urlKey: url
        tokenUrlKey: token-url
        clientIdKey: client-id
        clientSecretKey: client-secret
        clientCertKey: client-cert
        clientKeyKey: client-key
    iasAdapter:
      consumerAppID: "consumer-app-id"
      consumerAppClientID: "consumer-client-id"
      consumerAppTenantID: "consumer-app-tenant-id"
      providerAppID: "provider-app-id"
      providerAppClientID: "provider-client-id"
      providerAppTenantID: "provider-app-tenant-id"
      apiName: "Test API Name"
  tests:
    http:
      client:
        skipSSLValidation: false
    externalCertConfiguration:
      ouCertSubaccountID: "bad76f69-e5c2-4d55-bca5-240944824b83"
      issuerLocalityRegion2: "local"
    director:
      skipPattern: ""
      externalCertIntSystemCN: "integration-system-test"
      supportedOrdApplicationType: "SAP temp1"
    tenantFetcher:
      tenantOnDemandID: "8d42d818-d4c4-4036-b82f-b199db7ffeb5"
      missingTenantOnDemandID: "subaccount-external-tnt"
      region: "eu-1"
      region2: "eu-2"
    ordAggregator:
      skipPattern: ""
    ordService:
      accountTenantID: "5577cf46-4f78-45fa-b55f-a42a3bdba868" # testDefaultTenant from our testing tenants
      skipPattern: "(.*Requesting_filtering_of_Bundles_that_have_only_ODATA_APIs|.*Requesting_filtering_of_Bundles_that_do_not_have_only_ODATA_APIs)"
    externalServicesMock:
      skipPattern: ""
      formationAsyncApi:
        responseDelayInSeconds: 3
    selfRegistration:
      region: "eu-1"
      region2: "eu-2"
    destination:
      consumerSubdomain: "compass-external-services-mock-sap-mtls"
    subscription:
      labelKey: "subscriptions"
      standardFlow: "standard"
      indirectDependencyFlow: "indirectDependency"
      directDependencyFlow: "directDependency"
      subscriptionsFlowHeaderKey: "subscriptionFlow"
      consumerSubdomain: "compass-external-services-mock-sap-mtls"
      tenants:
        providerAccountID: "5577cf46-4f78-45fa-b55f-a42a3bdba868" # testDefaultTenant from our testing tenants
        providerSubaccountID: "47b4575a-f102-414a-8398-2d973ad65f3a" # TestProviderSubaccount from our testing tenants
        consumerAccountID: "5984a414-1eed-4972-af2c-b2b6a415c7d7" # ApplicationsForRuntimeTenantName from our testing tenants
        consumerSubaccountID: "1f538f34-30bf-4d3d-aeaa-02e69eef84ae" # randomly chosen
        consumerTenantID: "ba49f1aa-ddc1-43ff-943c-fe949857a34a" # randomly chosen
        providerSubaccountIDRegion2: "731b7bc4-5472-41d2-a447-e4c0f45de739" # TestProviderSubaccountRegion2 from our testing tenants
        consumerAccountIDTenantHierarchy: "5577cf46-4f78-45fa-b55f-a42a3bdba868" # testDefaultTenant from our testing tenants; more info in 'TestFormationNotificationsTenantHierarchy'
        consumerSubaccountIDTenantHierarchy: "3cfcdd62-320d-403b-b66a-4ee3cdd06947" # TestIntegrationSystemManagedSubaccount from our testing tenants; more info in 'TestFormationNotificationsTenantHierarchy'
      oauthSecret:
        manage: false
        name: compass-subscription-secret
        clientIdKey: client-id
        clientSecretKey: client-secret
        oauthUrlKey: url
      propagatedProviderSubaccountHeader: "X-Provider-Subaccount"
      externalClientCertTestSecretName: "external-client-certificate-test-secret"
      externalClientCertTestSecretNamespace: "compass-system"
      externalCertTestJobName: "external-certificate-rotation-test-job"
      certSvcInstanceTestSecretName: "cert-svc-secret"
      certSvcInstanceTestRegion2SecretName: "cert-svc-secret-eu2"
      consumerTokenURL: "http://compass-external-services-mock.compass-system.svc.cluster.local:8080"
      subscriptionURL: "http://compass-external-services-mock.compass-system.svc.cluster.local:8080"
      subscriptionProviderIdValue: "id-value!t12345"
      directDependencySubscriptionProviderIdValue: "direct-dep-id-value!t12345"
      subscriptionProviderAppNameValue: "subscriptionProviderAppNameValue"
      indirectDependencySubscriptionProviderAppNameValue: "indirectDependencySubscriptionProviderAppNameValue"
      directDependencySubscriptionProviderAppNameValue: "subscriptionProviderAppNameValue" # this is used for real env tests where there is a dedicated SAAS svc instance for the indirect dependency flow
    namespace: kyma-system
    connectivityAdapterFQDN: http://compass-connectivity-adapter.compass-system.svc.cluster.local
    externalServicesMockFQDN: http://compass-external-services-mock.compass-system.svc.cluster.local
    ordServiceFQDN: http://compass-ord-service.compass-system.svc.cluster.local
    systemBrokerFQDN: http://compass-system-broker.compass-system.svc.cluster.local
    tenantFetcherFQDN: http://compass-tenant-fetcher.compass-system.svc.cluster.local
    hydratorFQDN: http://compass-hydrator.compass-system.svc.cluster.local
    basicCredentials:
      manage: false
      secretName: "test-basic-credentials-secret"
    db:
      maxOpenConnections: 3
      maxIdleConnections: 1
    securityContext: # Set on container level
      runAsUser: 2000
      allowPrivilegeEscalation: false
  expectedSchemaVersionUpdateJob:
    cm:
      name: "expected-schema-version"
    ias_adapter:
      cm:
        name: "ias-adapter-expected-schema-version"
  migratorJob:
    nodeSelectorEnabled: false
    pvc:
      name: "compass-director-migrations"
      namespace: "compass-system"
      migrationsPath: "/compass-migrations"
      storageClass: local-path
    ias_adapter:
      pvc:
        name: "compass-ias-adapter-migrations"
        namespace: "compass-system"
        migrationsPath: "/compass-ias-adapter-migrations"
        storageClass: local-path
  http:
    client:
      skipSSLValidation: false
  pairingAdapter:
    templateName: "pairing-adapter-app-template"
    watcherCorrelationID: "pairing-adapter-watcher-id"
    configMap:
      manage: false
      key: "config.json"
      name: "pairing-adapter-config-local"
      namespace: "compass-system"
      localAdapterFQDN: "http://compass-pairing-adapter.compass-system.svc.cluster.local/adapter-local-mtls"
      integrationSystemID: "d3e9b9f5-25dc-4adb-a0a0-ed69ef371fb6"
    e2e:
      appName: "test-app"
      appID: "123-test-456"
      clientUser: "test-user"
      tenant: "test-tenant"
  # Scopes assigned for every new Client Credentials by given object type (Runtime / Application / Integration System)
  # and scopes mapped to a consumer with the given type, then that consumer is using a client certificate
  scopes:
    scopesPerConsumerType:
      business_integration:
        - "application_template:read"
        - "application_template:write"
        - "formation:read"
        - "formation:write"
        - "formation.state:write"
        - "formation_template:read"
        - "formation_template:write"
        - "formation_template.webhooks:read"
      managed_application_provider_operator:
        - "application.local_tenant_id:write"
        - "application_template:write"
        - "application_template:read"
        - "application_template.webhooks:read"
        - "application_template.labels:write"
        - "internal_visibility:read"
        - "webhook:write"
        - "webhooks.auth:read"
        - "certificate_subject_mapping:write"
        - "certificate_subject_mapping:read"
      managed_application_consumer: []
      landscape_resource_operator:
        - "application:read"
        - "application:write"
        - "application.local_tenant_id:write"
        - "tenant_access:write"
        - "formation:read"
        - "formation:write"
      technical_client:
        - "tenant:read"
        - "tenant:write"
      runtime:
        - "runtime:read"
        - "runtime:write"
        - "application:read"
        - "runtime.auths:read"
        - "bundle.instance_auths:read"
        - "runtime.webhooks:read"
        - "webhook:write"
      external_certificate:
        - "runtime:read"
        - "runtime:write"
        - "application:read"
        - "application:write"
        - "runtime.auths:read"
        - "bundle.instance_auths:read"
        - "runtime.webhooks:read"
        - "webhook:write"
        - "application_template:read"
        - "application_template:write"
        - "formation_template:read"
        - "formation_template:write"
        - "formation_template.webhooks:read"
      application:
        - "application:read"
        - "application:write"
        - "application.auths:read"
        - "application.webhooks:read"
        - "application.application_template:read"
        - "bundle.instance_auths:read"
        - "document.fetch_request:read"
        - "event_spec.fetch_request:read"
        - "api_spec.fetch_request:read"
        - "fetch-request.auth:read"
        - "webhook:write"
      integration_system:
        - "application:read"
        - "application:write"
        - "application.local_tenant_id:write"
        - "application.application_template:read"
        - "application_template:read"
        - "application_template:write"
        - "runtime:read"
        - "runtime:write"
        - "integration_system:read"
        - "label_definition:read"
        - "label_definition:write"
        - "automatic_scenario_assignment:read"
        - "integration_system.auths:read"
        - "application_template.webhooks:read"
        - "formation:write"
        - "formation:read"
        - "internal_visibility:read"
        - "application.auths:read"
        - "webhook:write"
        - "formation_template:read"
        - "formation_template.webhooks:read"
      super_admin:
        - "application:read"
        - "application:write"
        - "application.local_tenant_id:write"
        - "application_template:read"
        - "application_template:write"
        - "integration_system:read"
        - "integration_system:write"
        - "runtime:read"
        - "runtime:write"
        - "label_definition:read"
        - "label_definition:write"
        - "eventing:manage"
        - "tenant:read"
        - "tenant:write"
        - "automatic_scenario_assignment:read"
        - "application.auths:read"
        - "application.webhooks:read"
        - "application.application_template:read"
        - "application_template.webhooks:read"
        - "bundle.instance_auths:read"
        - "document.fetch_request:read"
        - "event_spec.fetch_request:read"
        - "api_spec.fetch_request:read"
        - "integration_system.auths:read"
        - "runtime.auths:read"
        - "fetch-request.auth:read"
        - "webhooks.auth:read"
        - "formation:write"
        - "formation:read"
        - "internal_visibility:read"
        - "runtime.webhooks:read"
        - "webhook:write"
        - "formation_template:read"
        - "formation_template:write"
        - "formation_template.webhooks:read"
        - "formation_constraint:read"
        - "formation_constraint:write"
        - "certificate_subject_mapping:read"
        - "certificate_subject_mapping:write"
        - "formation.state:write"
        - "tenant_access:write"
        - "bundle_instance_auth:write"
      default:
        - "runtime:read"
        - "runtime:write"
        - "tenant:read"<|MERGE_RESOLUTION|>--- conflicted
+++ resolved
@@ -139,11 +139,7 @@
       name: compass-pairing-adapter
     director:
       dir: dev/incubator/
-<<<<<<< HEAD
       version: "PR-3179"
-=======
-      version: "PR-3170"
->>>>>>> e1b9d738
       name: compass-director
     hydrator:
       dir: dev/incubator/
