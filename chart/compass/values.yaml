global:
  disableLegacyConnectivity: true
  defaultTenant: 3e64ebae-38b5-46a0-b1ed-9ccee153a0ae
  defaultTenantRegion: "eu-1"
  tenantLabelsFilePath: "/labelsData/default-tenant-labels.json"
  tenants: # tenant order matters, so new tenants should be added to the end of the list
    - name: default
      id: 3e64ebae-38b5-46a0-b1ed-9ccee153a0ae
      type: account
    - name: foo
      id: 1eba80dd-8ff6-54ee-be4d-77944d17b10b
      type: account
    - name: bar
      id: af9f84a9-1d3a-4d9f-ae0c-94f883b33b6e
      type: account
    - name: TestTenantSeparation
      id: f1c4b5be-b0e1-41f9-b0bc-b378200dcca0
      type: account
    - name: TestDeleteLastScenarioForApplication
      id: 0403be1e-f854-475e-9074-922120277af5
      type: account
    - name: Test_DeleteAutomaticScenarioAssignmentForSelector
      id: d9553135-6115-4c67-b4d9-962c00f3725f
      type: account
    - name: Test_AutomaticScenarioAssigmentForRuntime
      id: 8c733a45-d988-4472-af10-1256b82c70c0
      type: account
    - name: TestAutomaticScenarioAssignmentsWholeScenario
      id: 65a63692-c00a-4a7d-8376-8615ee37f45c
      type: account
    - name: TestTenantsQueryTenantNotInitialized
      id: 72329135-27fd-4284-9bcb-37ea8d6307d0
      type: account
    - name: Test Default
      id: 5577cf46-4f78-45fa-b55f-a42a3bdba868
      type: account
      parent: 2c4f4a25-ba9a-4dbc-be68-e0beb77a7eb0
    - name: Test_DefaultCustomer
      id: 2c4f4a25-ba9a-4dbc-be68-e0beb77a7eb0
      type: customer
    - name: TestListLabelDefinitions
      id: 3f641cf5-2d14-4e0f-a122-16e7569926f1
      type: account
    - name: Test_AutomaticScenarioAssignmentQueries
      id: 8263cc13-5698-4a2d-9257-e8e76b543e88
      type: account
    - name: TestGetScenariosLabelDefinitionCreatesOneIfNotExists
      id: 2263cc13-5698-4a2d-9257-e8e76b543e33
      type: account
    - name: TestApplicationsForRuntime
      id: 5984a414-1eed-4972-af2c-b2b6a415c7d7
      type: account
    - name: Test_DeleteAutomaticScenarioAssignmentForScenario
      id: d08e4cb6-a77f-4a07-b021-e3317a373597
      type: account
    - name: TestApplicationsForRuntimeWithHiddenApps
      id: 7e1f2df8-36dc-4e40-8be3-d1555d50c91c
      type: account
    - name: TestTenantsQueryTenantInitialized
      id: 8cf0c909-f816-4fe3-a507-a7917ccd8380
      type: account
    - name: TestDeleteApplicationIfInScenario
      id: 0d597250-6b2d-4d89-9c54-e23cb497cd01
      type: account
    - name: TestProviderSubaccount
      id: 47b4575a-f102-414a-8398-2d973ad65f3a
      type: subaccount
      parent: 5577cf46-4f78-45fa-b55f-a42a3bdba868
    - name: TestCompassProviderSubaccount
      id: f8075207-1478-4a80-bd26-24a4785a2bfd
      type: subaccount
      parent: 5577cf46-4f78-45fa-b55f-a42a3bdba868
    - name: TestProviderSubaccountRegion2
      id: 731b7bc4-5472-41d2-a447-e4c0f45de739
      type: subaccount
      region: "eu-2"
      parent: 5577cf46-4f78-45fa-b55f-a42a3bdba868
    - name: TestCertificateSubaccount
      id: 123e4567-e89b-12d3-a456-426614174001
      type: subaccount
      parent: 5577cf46-4f78-45fa-b55f-a42a3bdba868
    - name: TestNsAdapter
      id: 08b6da37-e911-48fb-a0cb-fa635a6c5678
      type: subaccount
      parent: 5577cf46-4f78-45fa-b55f-a42a3bdba868
    - name: TestNsAdapterSubaccountWithApplications
      id: 08b6da37-e911-48fb-a0cb-fa635a6c4321
      type: subaccount
      parent: 5577cf46-4f78-45fa-b55f-a42a3bdba868
    - name: TestIntegrationSystemManagedSubaccount
      id: 3cfcdd62-320d-403b-b66a-4ee3cdd06947
      type: subaccount
      parent: 5577cf46-4f78-45fa-b55f-a42a3bdba868
    - name: TestIntegrationSystemManagedAccount
      id: 7e8ab2e3-3bb4-42e3-92b2-4e0bf48559d3
      type: account
      parent: 2c4f4a25-ba9a-4dbc-be68-e0beb77a7eb0
    - name: TestSystemFetcherAccount
      id: c395681d-11dd-4cde-bbcf-570b4a153e79
      type: account
      parent: 2c4f4a25-ba9a-4dbc-be68-e0beb77a7eb0
    - name: TestConsumerSubaccount
      id: 1f538f34-30bf-4d3d-aeaa-02e69eef84ae
      type: subaccount
      parent: 5984a414-1eed-4972-af2c-b2b6a415c7d7
    - name: TestTenantsOnDemandAPI
      id: 8d42d818-d4c4-4036-b82f-b199db7ffeb5
      type: subaccount
      parent: 5984a414-1eed-4972-af2c-b2b6a415c7d7
    - name: TestExternalCertificateSubaccount
      id: bad76f69-e5c2-4d55-bca5-240944824b83
      type: subaccount
      parent: 5577cf46-4f78-45fa-b55f-a42a3bdba868
    - name: TestAtomOrganization
      id: f2724f8e-1a58-4f32-bfd0-8b831de34e71
      type: organization
      parent: 2c4f4a25-ba9a-4dbc-be68-e0beb77a7eb0
    - name: TestAtomFolder
      id: 4c31b7c7-2bea-4bd5-9ea5-e9a8d704f900
      type: folder
      parent: f2724f8e-1a58-4f32-bfd0-8b831de34e71
    - name: TestAtomResourceGroup
      id: ff30da87-7685-4462-869a-baae6441898b
      type: resource-group
      parent: 4c31b7c7-2bea-4bd5-9ea5-e9a8d704f900
    - name: Test Default Subaccount
      id: 777ce47b-d901-4647-9223-14e94819830b
      type: subaccount
      parent: 5577cf46-4f78-45fa-b55f-a42a3bdba868
      # The "substitution" tenants should be used only in specific use cases and not as "regular" test tenants
      # because when using them, the operation is actually executed on behalf of another tenant,
      # the one defined in a label of the substituted tenant
    - name: Test Tenant Substitution Account
      id: baf425d1-8630-46da-bf80-f4ed5f405a27
      type: account
    - name: Test Tenant Substitution Subaccount
      id: 818005d6-9264-4abb-af4c-29c754630a7d
      type: subaccount
      parent: baf425d1-8630-46da-bf80-f4ed5f405a27
    - name: Test Tenant Substitution Account 2
      id: 46c189a1-9e04-4cbf-9c59-ba7b120492ad
      type: account
    - name: Test Tenant Substitution Subaccount 2
      id: e1e2f861-2b2e-42a9-ba9f-404d292e5471
      type: subaccount
      parent: 46c189a1-9e04-4cbf-9c59-ba7b120492ad
  tenantsLabels:
    - tenantID: 818005d6-9264-4abb-af4c-29c754630a7d # TestTenantSubstitutionSubaccount
      key: customerId
      value: 777ce47b-d901-4647-9223-14e94819830b
    - tenantID: e1e2f861-2b2e-42a9-ba9f-404d292e5471 # TestTenantSubstitutionSubaccount2
      key: customerId
      value: 5984a414-1eed-4972-af2c-b2b6a415c7d7 # ApplicationsForRuntimeTenantName, randomly chosen Account tenant
  images:
    containerRegistry:
      path: europe-docker.pkg.dev/kyma-project
    connector:
      dir: dev/incubator/
      version: "PR-3478"
      name: compass-connector
    connectivity_adapter:
      dir: dev/incubator/
      version: "PR-3478"
      name: compass-connectivity-adapter
    pairing_adapter:
      dir: dev/incubator/
      version: "PR-3478"
      name: compass-pairing-adapter
    director:
      dir: dev/incubator/
<<<<<<< HEAD
      version: "PR-3485"
=======
      version: "PR-3484"
>>>>>>> 7410fc9f
      name: compass-director
    hydrator:
      dir: dev/incubator/
      version: "PR-3478"
      name: compass-hydrator
    ias_adapter:
      dir: prod/incubator/
      version: "v20231018-28d8e617"
      name: compass-ias-adapter
    kyma_adapter:
      dir: dev/incubator/
      version: "PR-3478"
      name: compass-kyma-adapter
    instance_creator:
      dir: dev/incubator/
      version: "PR-3478"
      name: compass-instance-creator
    default_tenant_mapping_handler:
      dir: dev/incubator/
      version: "PR-3460"
      name: compass-default-tenant-mapping-handler
    gateway:
      dir: dev/incubator/
      version: "PR-3478"
      name: compass-gateway
    operations_controller:
      dir: dev/incubator/
      version: "PR-3478"
      name: compass-operations-controller
    ord_service:
      dir: dev/incubator/
      version: "PR-111"
      name: compass-ord-service
    schema_migrator:
      dir: dev/incubator/
      version: "PR-3470"
      name: compass-schema-migrator
    system_broker:
      dir: dev/incubator/
      version: "PR-3478"
      name: compass-system-broker
    certs_setup_job:
      containerRegistry:
        path: eu.gcr.io/kyma-project
      dir:
      version: "0a651695"
    external_services_mock:
      dir: dev/incubator/
      version: "PR-3484"
      name: compass-external-services-mock
    console:
      dir: prod/incubator/
      version: "v20230421-e8840c18"
      name: compass-console
    e2e_tests:
      dir: dev/incubator/
<<<<<<< HEAD
      version: "PR-3485"
=======
      version: "PR-3484"
>>>>>>> 7410fc9f
      name: compass-e2e-tests
  isLocalEnv: false
  isForTesting: false
  oauth2:
    host: oauth2
  livenessProbe:
    initialDelaySeconds: 30
    timeoutSeconds: 1
    periodSeconds: 10
  readinessProbe:
    initialDelaySeconds: 5
    timeoutSeconds: 1
    periodSeconds: 2
  agentPreconfiguration: false
  portieris:
    isEnabled: false
    imagePullSecretName: "portieris-dummy-image-pull-secret"
  nsAdapter:
    external:
      port: 3005
    e2eTests:
      gatewayHost: "compass-gateway-xsuaa"
    prefix: /nsadapter
    path: /nsadapter/api/v1/notifications
    systemToTemplateMappings: '[{  "Name": "SAP S/4HANA On-Premise",  "SourceKey": ["type"],  "SourceValue": ["abapSys"]},{  "Name": "SAP S/4HANA On-Premise",  "SourceKey": ["type"],  "SourceValue": ["nonSAPsys"]},{  "Name": "SAP S/4HANA On-Premise",  "SourceKey": ["type"],  "SourceValue": ["hana"]}]'
    secret:
      name: nsadapter-secret
      subaccountKey: subaccount
      local:
        subaccountValue: subaccount
    authSecret:
      name: "compass-external-services-mock-oauth-credentials"
      clientIdKey: client-id
      clientSecretKey: client-secret
      tokenUrlKey: url
      instanceUrlKey: url
      certKey: cert
      keyKey: key
    registerPath: "/register"
    tokenPath: "/secured/oauth/token"
    createClonePattern: '{"key": "%s"}'
    createBindingPattern: '{}'
    useClone: "false"
    authentication:
      jwksEndpoint: http://ory-stack-oathkeeper-api.ory.svc.cluster.local:4456/.well-known/jwks.json
  director:
    host: compass-director.compass-system.svc.cluster.local
    formationMappingAsyncStatusApi:
      pathPrefix: "/v1/businessIntegrations"
      formationAssignmentPath: "/{ucl-formation-id}/assignments/{ucl-assignment-id}/status"
      formationAssignmentResetPath: "/{ucl-formation-id}/assignments/{ucl-assignment-id}/status/reset"
      formationPath: "/{ucl-formation-id}/status"
    prefix: /director
    graphql:
      external:
        port: 3000
    tls:
      secure:
        internal:
          host: compass-director-internal
    validator:
      port: 8080
    metrics:
      port: 3003
      enableGraphqlOperationInstrumentation: true
    operations:
      port: 3002
      path: "/operation"
      lastOperationPath: "/last_operation"
    info:
      path: "/v1/info"
    subscription:
      subscriptionProviderLabelKey: "subscriptionProviderId"
      subscriptionLabelKey: "subscription"
      tokenPrefix: "sb-"
    selfRegister:
      secrets:
        instancesCreds:
          name: "region-instances-credentials"
          key: "keyConfig"
          path: "/tmp"
        saasAppNameCfg:
          name: "saas-app-names"
          key: "appNameConfig"
          path: "/tmp/appNameConfig"
      clientIdPath: "clientId"
      clientSecretPath: "clientSecret"
      urlPath: "url"
      tokenUrlPath: "tokenUrl"
      clientCertPath: "clientCert"
      clientKeyPath: "clientKey"
      local:
        templateMappings:
          clientIDMapping: '{{ printf "\"%s\":\"client_id\"" .Values.global.director.selfRegister.clientIdPath }}'
          clientSecretMapping: '{{ printf "\"%s\":\"client_secret\"" .Values.global.director.selfRegister.clientSecretPath }}'
          urlMapping: '{{ printf "\"%s\":\"http://compass-external-services-mock.%s.svc.cluster.local:%s\"" .Values.global.director.selfRegister.urlPath .Release.Namespace (.Values.service.port | toString) }}'
          tokenURLMapping: '{{ printf "\"%s\":\"https://%s.%s:%s\"" .Values.global.director.selfRegister.tokenUrlPath .Values.global.externalServicesMock.certSecuredHost .Values.global.ingress.domainName (.Values.service.certPort | toString) }}'
          x509CertificateMapping: '{{ printf "\"%s\":\"%s\"" .Values.global.director.selfRegister.clientCertPath .Values.global.connector.caCertificate }}'
          x509KeyMapping: '{{ printf "\"%s\":\"%s\"" .Values.global.director.selfRegister.clientKeyPath .Values.global.connector.caKey }}'
      oauthTokenPath: "/cert/token"
      oauthMode: "oauth-mtls"
      label: "selfRegLabel"
      labelValuePrefix: "self-reg-prefix-"
      responseKey: "self-reg-key"
      path: "/external-api/self-reg"
      nameQueryParam: "name"
      tenantQueryParam: "tenant"
      requestBodyPattern: '{"key": "%s"}'
      saasAppNameLabelKey: "CMPSaaSAppName"
      saasAppNamePath: "localSaaSAppNamePath"
    clientIDHeaderKey: client_user
    suggestTokenHeaderKey: suggest_token
    runtimeTypeLabelKey: "runtimeType"
    applicationTypeLabelKey: "applicationType"
    globalSubaccountIDLabelKey: "global_subaccount_id"
    kymaRuntimeTypeLabelValue: "kyma"
    kymaApplicationNamespaceValue: "sap.kyma"
    destinationCreator:
      correlationIDsKey: "correlationIds"
      destinationAPI:
        baseURL: "http://compass-external-services-mock.compass-system.svc.cluster.local:8081"
        path: "/regions/{region}/subaccounts/{subaccountId}/destinations"
        instanceLevelPath: "/regions/{region}/subaccounts/{subaccountId}/instances/{instanceId}/destinations"
        regionParam: "region"
        instanceIDParam: "instanceId"
        subaccountIDParam: "subaccountId"
        nameParam: "destinationName"
      certificateAPI:
        baseURL: "http://compass-external-services-mock.compass-system.svc.cluster.local:8081"
        path: "/regions/{region}/subaccounts/{subaccountId}/certificates"
        instanceLevelPath: "/regions/{region}/subaccounts/{subaccountId}/instances/{instanceId}/certificates"
        regionParam: "region"
        instanceIDParam: "instanceId"
        subaccountIDParam: "subaccountId"
        nameParam: "certificateName"
        fileNameKey: "fileName"
        commonNameKey: "commonName"
        certChainKey: "certificateChain"
    fetchTenantEndpoint: '{{ printf "https://%s.%s%s/v1/fetch" .Values.global.gateway.tls.secure.internal.host .Values.global.ingress.domainName .Values.global.tenantFetcher.prefix }}'
    ordWebhookMappings: '[{ "ProxyURL": "http://compass-external-services-mock.compass-system.svc.cluster.local:8090/proxy", "ProxyHeaderTemplate": "{\"target_host\": \"{{.Application.BaseURL}}\" }", "OrdUrlPath": "/sap/bc/http/sap/ord_configuration", "SubdomainSuffix": "-api", "Type": "SAP Proxy Template" }]'
    tenantMappingsPath: "/tmp/tenantMappingsConfig"
    tenantMappingsKey: "tenant-mapping-config.json"
    tenantMappings:
      SYNC:
        v1.0:
          - type: CONFIGURATION_CHANGED
            mode: SYNC
            urlTemplate: '{"path":"%s/v1/tenant-mappings/{{.RuntimeContext.Value}}","method":"PATCH"}'
            inputTemplate: '{"context":{ {{ if .CustomerTenantContext.AccountID }}"btp": {"uclFormationId":"{{.FormationID}}","globalAccountId":"{{.CustomerTenantContext.AccountID}}","crmId":"{{.CustomerTenantContext.CustomerID}}"} {{ else }}"atom": {"uclFormationId":"{{.FormationID}}","path":"{{.CustomerTenantContext.Path}}","crmId":"{{.CustomerTenantContext.CustomerID}}"} {{ end }} },"items": [ {"uclAssignmentId":"{{ .Assignment.ID }}","operation":"{{.Operation}}","deploymentRegion":"{{if .Application.Labels.region }}{{.Application.Labels.region}}{{ else }}{{.ApplicationTemplate.Labels.region}}{{end }}","applicationNamespace":"{{ if .Application.ApplicationNamespace }}{{.Application.ApplicationNamespace}}{{else }}{{.ApplicationTemplate.ApplicationNamespace}}{{ end }}","applicationTenantId":"{{.Application.LocalTenantID}}","uclSystemTenantId":"{{.Application.ID}}",{{ if .ApplicationTemplate.Labels.parameters }}"parameters": {{.ApplicationTemplate.Labels.parameters}},{{ end }}"configuration": {{.ReverseAssignment.Value}} } ] }'
            headerTemplate: '{"Content-Type": ["application/json"]}'
            outputTemplate: '{"error":"{{.Body.error}}","success_status_code": 200}'
          - type: APPLICATION_TENANT_MAPPING
            mode: SYNC
            urlTemplate: '{"path":"%s/v1/tenant-mappings/{{.TargetApplication.LocalTenantID}}","method":"PATCH"}'
            inputTemplate: '{"context": { {{ if .CustomerTenantContext.AccountID }}"btp":{"uclFormationId":"{{.FormationID}}","globalAccountId":"{{.CustomerTenantContext.AccountID}}","crmId":"{{.CustomerTenantContext.CustomerID}}"} {{ else }}"atom": {"uclFormationId":"{{.FormationID}}","path":"{{.CustomerTenantContext.Path}}","crmId":"{{.CustomerTenantContext.CustomerID}}"} {{ end }} },"items": [ {"uclAssignmentId":"{{ .Assignment.ID }}","operation":"{{.Operation}}","deploymentRegion":"{{if .SourceApplication.Labels.region }}{{.SourceApplication.Labels.region}}{{else }}{{.SourceApplicationTemplate.Labels.region}}{{ end }}","applicationNamespace":"{{if .SourceApplication.ApplicationNamespace }}{{.SourceApplication.ApplicationNamespace}}{{else }}{{.SourceApplicationTemplate.ApplicationNamespace}}{{ end }}","applicationTenantId":"{{.SourceApplication.LocalTenantID}}","uclSystemTenantId":"{{.SourceApplication.ID}}",{{ if .SourceApplicationTemplate.Labels.parameters }}"parameters": {{.SourceApplicationTemplate.Labels.parameters}},{{ end }}"configuration": {{.ReverseAssignment.Value}} } ]}'
            headerTemplate: '{"Content-Type": ["application/json"]}'
            outputTemplate: '{"error":"{{.Body.error}}","success_status_code": 200}'
        configuration_changed:v1.0:
          - type: CONFIGURATION_CHANGED
            mode: SYNC
            urlTemplate: '{"path":"%s/v1/tenant-mappings/{{.RuntimeContext.Value}}","method":"PATCH"}'
            inputTemplate: '{"context":{ {{ if .CustomerTenantContext.AccountID }}"btp": {"uclFormationId":"{{.FormationID}}","globalAccountId":"{{.CustomerTenantContext.AccountID}}","crmId":"{{.CustomerTenantContext.CustomerID}}"} {{ else }}"atom": {"uclFormationId":"{{.FormationID}}","path":"{{.CustomerTenantContext.Path}}","crmId":"{{.CustomerTenantContext.CustomerID}}"} {{ end }} },"items": [ {"uclAssignmentId":"{{ .Assignment.ID }}","operation":"{{.Operation}}","deploymentRegion":"{{if .Application.Labels.region }}{{.Application.Labels.region}}{{ else }}{{.ApplicationTemplate.Labels.region}}{{end }}","applicationNamespace":"{{ if .Application.ApplicationNamespace }}{{.Application.ApplicationNamespace}}{{else }}{{.ApplicationTemplate.ApplicationNamespace}}{{ end }}","applicationTenantId":"{{.Application.LocalTenantID}}","uclSystemTenantId":"{{.Application.ID}}",{{ if .ApplicationTemplate.Labels.parameters }}"parameters": {{.ApplicationTemplate.Labels.parameters}},{{ end }}"configuration": {{.ReverseAssignment.Value}} } ] }'
            headerTemplate: '{"Content-Type": ["application/json"]}'
            outputTemplate: '{"error":"{{.Body.error}}","success_status_code": 200}'
        application_tenant_mapping:v1.0:
          - type: APPLICATION_TENANT_MAPPING
            mode: SYNC
            urlTemplate: '{"path":"%s/v1/tenant-mappings/{{.TargetApplication.LocalTenantID}}","method":"PATCH"}'
            inputTemplate: '{"context": { {{ if .CustomerTenantContext.AccountID }}"btp":{"uclFormationId":"{{.FormationID}}","globalAccountId":"{{.CustomerTenantContext.AccountID}}","crmId":"{{.CustomerTenantContext.CustomerID}}"} {{ else }}"atom": {"uclFormationId":"{{.FormationID}}","path":"{{.CustomerTenantContext.Path}}","crmId":"{{.CustomerTenantContext.CustomerID}}"} {{ end }} },"items": [ {"uclAssignmentId":"{{ .Assignment.ID }}","operation":"{{.Operation}}","deploymentRegion":"{{if .SourceApplication.Labels.region }}{{.SourceApplication.Labels.region}}{{else }}{{.SourceApplicationTemplate.Labels.region}}{{ end }}","applicationNamespace":"{{if .SourceApplication.ApplicationNamespace }}{{.SourceApplication.ApplicationNamespace}}{{else }}{{.SourceApplicationTemplate.ApplicationNamespace}}{{ end }}","applicationTenantId":"{{.SourceApplication.LocalTenantID}}","uclSystemTenantId":"{{.SourceApplication.ID}}",{{ if .SourceApplicationTemplate.Labels.parameters }}"parameters": {{.SourceApplicationTemplate.Labels.parameters}},{{ end }}"configuration": {{.ReverseAssignment.Value}} } ]}'
            headerTemplate: '{"Content-Type": ["application/json"]}'
            outputTemplate: '{"error":"{{.Body.error}}","success_status_code": 200}'
        application_tenant_mapping:v1.1:
          - type: APPLICATION_TENANT_MAPPING
            mode: SYNC
            urlTemplate: '{"path":"%s/v1/tenant-mappings/{{.TargetApplication.LocalTenantID}}","method":"PATCH"}'
            inputTemplate: '{"context": { {{ if .CustomerTenantContext.AccountID }}"btp":{"uclFormationId":"{{.FormationID}}","globalAccountId":"{{.CustomerTenantContext.AccountID}}","crmId":"{{.CustomerTenantContext.CustomerID}}"} {{ else }}"atom": {"uclFormationId":"{{.FormationID}}","path":"{{.CustomerTenantContext.Path}}","crmId":"{{.CustomerTenantContext.CustomerID}}"} {{ end }} },"receiverTenant": {"deploymentRegion":"{{ if .TargetApplication.Labels.region}}{{.TargetApplication.Labels.region}}{{ else }}{{.TargetApplicationTemplate.Labels.region}}{{end }}","applicationNamespace":"{{ if .TargetApplication.ApplicationNamespace}}{{.TargetApplication.ApplicationNamespace}}{{ else }}{{.TargetApplicationTemplate.ApplicationNamespace}}{{end }}","applicationUrl":"{{ .TargetApplication.BaseURL }}","applicationTenantId":"{{.TargetApplication.LocalTenantID }}","uclSystemTenantId":"{{ .TargetApplication.ID}}", {{ if .TargetApplicationTemplate.Labels.parameters }}"parameters": {{.TargetApplicationTemplate.Labels.parameters}}{{ end }} },"assignedTenants": [ {"uclAssignmentId":"{{ .Assignment.ID }}","operation":"{{.Operation}}","deploymentRegion":"{{if .SourceApplication.Labels.region }}{{.SourceApplication.Labels.region}}{{else }}{{.SourceApplicationTemplate.Labels.region}}{{ end }}","applicationNamespace":"{{if .SourceApplication.ApplicationNamespace }}{{.SourceApplication.ApplicationNamespace}}{{else }}{{.SourceApplicationTemplate.ApplicationNamespace}}{{ end }}","applicationUrl":"{{.SourceApplication.BaseURL }}","applicationTenantId":"{{.SourceApplication.LocalTenantID}}","uclSystemTenantId":"{{.SourceApplication.ID}}",{{ if .SourceApplicationTemplate.Labels.parameters }}"parameters": {{.SourceApplicationTemplate.Labels.parameters}},{{ end }}"configuration": {{.ReverseAssignment.Value}} } ]}'
            headerTemplate: '{"Content-Type": ["application/json"]}'
            outputTemplate: '{"error":"{{.Body.error}}","success_status_code": 200}'
      ASYNC_CALLBACK:
        v1.0:
          - type: CONFIGURATION_CHANGED
            mode: ASYNC_CALLBACK
            urlTemplate: '{"path":"%s/v1/tenant-mappings/{{.RuntimeContext.Value}}","method":"PATCH"}'
            inputTemplate: '{"context":{ {{ if .CustomerTenantContext.AccountID }}"btp": {"uclFormationId":"{{.FormationID}}","globalAccountId":"{{.CustomerTenantContext.AccountID}}","crmId":"{{.CustomerTenantContext.CustomerID}}"} {{ else }}"atom": {"uclFormationId":"{{.FormationID}}","path":"{{.CustomerTenantContext.Path}}","crmId":"{{.CustomerTenantContext.CustomerID}}"} {{ end }} },"items": [ {"uclAssignmentId":"{{ .Assignment.ID }}","operation":"{{.Operation}}","deploymentRegion":"{{if .Application.Labels.region }}{{.Application.Labels.region}}{{ else }}{{.ApplicationTemplate.Labels.region}}{{end }}","applicationNamespace":"{{ if .Application.ApplicationNamespace }}{{.Application.ApplicationNamespace}}{{else }}{{.ApplicationTemplate.ApplicationNamespace}}{{ end }}","applicationTenantId":"{{.Application.LocalTenantID}}","uclSystemTenantId":"{{.Application.ID}}",{{ if .ApplicationTemplate.Labels.parameters }}"parameters": {{.ApplicationTemplate.Labels.parameters}},{{ end }}"configuration": {{.ReverseAssignment.Value}} } ] }'
            headerTemplate: '{"Content-Type": ["application/json"],"Location": ["%s/v1/businessIntegrations/{{.FormationID}}/assignments/{{.Assignment.ID}}/status"]}'
            outputTemplate: '{"error":"{{.Body.error}}","success_status_code": 202}'
          - type: APPLICATION_TENANT_MAPPING
            mode: ASYNC_CALLBACK
            urlTemplate: '{"path":"%s/v1/tenant-mappings/{{.TargetApplication.LocalTenantID}}","method":"PATCH"}'
            inputTemplate: '{"context": { {{ if .CustomerTenantContext.AccountID }}"btp":{"uclFormationId":"{{.FormationID}}","globalAccountId":"{{.CustomerTenantContext.AccountID}}","crmId":"{{.CustomerTenantContext.CustomerID}}"} {{ else }}"atom": {"uclFormationId":"{{.FormationID}}","path":"{{.CustomerTenantContext.Path}}","crmId":"{{.CustomerTenantContext.CustomerID}}"} {{ end }} },"items": [ {"uclAssignmentId":"{{ .Assignment.ID }}","operation":"{{.Operation}}","deploymentRegion":"{{if .SourceApplication.Labels.region }}{{.SourceApplication.Labels.region}}{{else }}{{.SourceApplicationTemplate.Labels.region}}{{ end }}","applicationNamespace":"{{if .SourceApplication.ApplicationNamespace }}{{.SourceApplication.ApplicationNamespace}}{{else }}{{.SourceApplicationTemplate.ApplicationNamespace}}{{ end }}","applicationTenantId":"{{.SourceApplication.LocalTenantID}}","uclSystemTenantId":"{{.SourceApplication.ID}}",{{ if .SourceApplicationTemplate.Labels.parameters }}"parameters": {{.SourceApplicationTemplate.Labels.parameters}},{{ end }}"configuration": {{.ReverseAssignment.Value}} } ]}'
            headerTemplate: '{"Content-Type": ["application/json"],"Location": ["%s/v1/businessIntegrations/{{.FormationID}}/assignments/{{.Assignment.ID}}/status"]}'
            outputTemplate: '{"error":"{{.Body.error}}","success_status_code": 202}'
        configuration_changed:v1.0:
          - type: CONFIGURATION_CHANGED
            mode: ASYNC_CALLBACK
            urlTemplate: '{"path":"%s/v1/tenant-mappings/{{.RuntimeContext.Value}}","method":"PATCH"}'
            inputTemplate: '{"context":{ {{ if .CustomerTenantContext.AccountID }}"btp": {"uclFormationId":"{{.FormationID}}","globalAccountId":"{{.CustomerTenantContext.AccountID}}","crmId":"{{.CustomerTenantContext.CustomerID}}"} {{ else }}"atom": {"uclFormationId":"{{.FormationID}}","path":"{{.CustomerTenantContext.Path}}","crmId":"{{.CustomerTenantContext.CustomerID}}"} {{ end }} },"items": [ {"uclAssignmentId":"{{ .Assignment.ID }}","operation":"{{.Operation}}","deploymentRegion":"{{if .Application.Labels.region }}{{.Application.Labels.region}}{{ else }}{{.ApplicationTemplate.Labels.region}}{{end }}","applicationNamespace":"{{ if .Application.ApplicationNamespace }}{{.Application.ApplicationNamespace}}{{else }}{{.ApplicationTemplate.ApplicationNamespace}}{{ end }}","applicationTenantId":"{{.Application.LocalTenantID}}","uclSystemTenantId":"{{.Application.ID}}",{{ if .ApplicationTemplate.Labels.parameters }}"parameters": {{.ApplicationTemplate.Labels.parameters}},{{ end }}"configuration": {{.ReverseAssignment.Value}} } ] }'
            headerTemplate: '{"Content-Type": ["application/json"],"Location": ["%s/v1/businessIntegrations/{{.FormationID}}/assignments/{{.Assignment.ID}}/status"]}'
            outputTemplate: '{"error":"{{.Body.error}}","success_status_code": 202}'
        application_tenant_mapping:v1.0:
          - type: APPLICATION_TENANT_MAPPING
            mode: ASYNC_CALLBACK
            urlTemplate: '{"path":"%s/v1/tenant-mappings/{{.TargetApplication.LocalTenantID}}","method":"PATCH"}'
            inputTemplate: '{"context": { {{ if .CustomerTenantContext.AccountID }}"btp":{"uclFormationId":"{{.FormationID}}","globalAccountId":"{{.CustomerTenantContext.AccountID}}","crmId":"{{.CustomerTenantContext.CustomerID}}"} {{ else }}"atom": {"uclFormationId":"{{.FormationID}}","path":"{{.CustomerTenantContext.Path}}","crmId":"{{.CustomerTenantContext.CustomerID}}"} {{ end }} },"items": [ {"uclAssignmentId":"{{ .Assignment.ID }}","operation":"{{.Operation}}","deploymentRegion":"{{if .SourceApplication.Labels.region }}{{.SourceApplication.Labels.region}}{{else }}{{.SourceApplicationTemplate.Labels.region}}{{ end }}","applicationNamespace":"{{if .SourceApplication.ApplicationNamespace }}{{.SourceApplication.ApplicationNamespace}}{{else }}{{.SourceApplicationTemplate.ApplicationNamespace}}{{ end }}","applicationTenantId":"{{.SourceApplication.LocalTenantID}}","uclSystemTenantId":"{{.SourceApplication.ID}}",{{ if .SourceApplicationTemplate.Labels.parameters }}"parameters": {{.SourceApplicationTemplate.Labels.parameters}},{{ end }}"configuration": {{.ReverseAssignment.Value}} } ]}'
            headerTemplate: '{"Content-Type": ["application/json"],"Location": ["%s/v1/businessIntegrations/{{.FormationID}}/assignments/{{.Assignment.ID}}/status"]}'
            outputTemplate: '{"error":"{{.Body.error}}","success_status_code": 202}'
        application_tenant_mapping:v1.1:
          - type: APPLICATION_TENANT_MAPPING
            mode: ASYNC_CALLBACK
            urlTemplate: '{"path":"%s/v1/tenant-mappings/{{.TargetApplication.LocalTenantID}}","method":"PATCH"}'
            inputTemplate: '{"context": { {{ if .CustomerTenantContext.AccountID }}"btp":{"uclFormationId":"{{.FormationID}}","globalAccountId":"{{.CustomerTenantContext.AccountID}}","crmId":"{{.CustomerTenantContext.CustomerID}}"} {{ else }}"atom": {"uclFormationId":"{{.FormationID}}","path":"{{.CustomerTenantContext.Path}}","crmId":"{{.CustomerTenantContext.CustomerID}}"} {{ end }} },"receiverTenant": {"deploymentRegion":"{{ if .TargetApplication.Labels.region}}{{.TargetApplication.Labels.region}}{{ else }}{{.TargetApplicationTemplate.Labels.region}}{{end }}","applicationNamespace":"{{ if .TargetApplication.ApplicationNamespace}}{{.TargetApplication.ApplicationNamespace}}{{ else }}{{.TargetApplicationTemplate.ApplicationNamespace}}{{end }}","applicationUrl":"{{ .TargetApplication.BaseURL }}","applicationTenantId":"{{.TargetApplication.LocalTenantID }}","uclSystemTenantId":"{{ .TargetApplication.ID}}", {{ if .TargetApplicationTemplate.Labels.parameters }}"parameters": {{.TargetApplicationTemplate.Labels.parameters}}{{ end }} },"assignedTenants": [ {"uclAssignmentId":"{{ .Assignment.ID }}","operation":"{{.Operation}}","deploymentRegion":"{{if .SourceApplication.Labels.region }}{{.SourceApplication.Labels.region}}{{else }}{{.SourceApplicationTemplate.Labels.region}}{{ end }}","applicationNamespace":"{{if .SourceApplication.ApplicationNamespace }}{{.SourceApplication.ApplicationNamespace}}{{else }}{{.SourceApplicationTemplate.ApplicationNamespace}}{{ end }}","applicationUrl":"{{.SourceApplication.BaseURL }}","applicationTenantId":"{{.SourceApplication.LocalTenantID}}","uclSystemTenantId":"{{.SourceApplication.ID}}",{{ if .SourceApplicationTemplate.Labels.parameters }}"parameters": {{.SourceApplicationTemplate.Labels.parameters}},{{ end }}"configuration": {{.ReverseAssignment.Value}} } ]}'
            headerTemplate: '{"Content-Type": ["application/json"],"Location": ["%s/v1/businessIntegrations/{{.FormationID}}/assignments/{{.Assignment.ID}}/status"]}'
            outputTemplate: '{"error":"{{.Body.error}}","success_status_code": 202}'
    authentication:
      jwksEndpoint: http://ory-stack-oathkeeper-api.ory.svc.cluster.local:4456/.well-known/jwks.json
      oauth2:
        url: http://ory-stack-hydra-admin.ory.svc.cluster.local:4445
  auditlog:
    configMapName: "compass-gateway-auditlog-config"
    protocol: HTTP
    tlsOrigination: false
    host: compass-external-services-mock.compass-system.svc.cluster.local
    port: 8080
    mtlsTokenPath: "/cert/token"
    standardTokenPath: "/secured/oauth/token"
    skipSSLValidation: false
    secret:
      name: "compass-gateway-auditlog-secret"
      urlKey: url
      clientIdKey: client-id
      clientSecretKey: client-secret
      clientCertKey: client-cert
      clientKeyKey: client-key
  log:
    format: "text"
    formatJson: "json"
  tenantConfig:
    useDefaultTenants: true
    dbPool:
      maxOpenConnections: 1
      maxIdleConnections: 1
  connector:
    prefix: /connector
    graphql:
      external:
        port: 3000
    validator:
      port: 8080
    # If secrets do not exist they will be created
    secrets:
      ca:
        name: compass-connector-app-ca
        namespace: compass-system
        certificateKey: ca.crt
        keyKey: ca.key
      rootCA:
        namespace: istio-system # For Ingress Gateway to work properly the namespace needs to be istio-system
        # In order for istio mTLS to work we should have two different secrets one containing the server certificate (let’s say X) and one used for validation of the client’s certificates.
        # The second one should be our root certificate and istio wants it to be named X-cacert. (-cacert suffix).
        # This is the reason for the confusing name of our root certificate. https://preliminary.istio.io/v1.6/docs/tasks/traffic-management/ingress/secure-ingress/#configure-a-mutual-tls-ingress-gateway
        cacert: compass-gateway-mtls-certs-cacert # For cert-rotation the cacert should be in different secret
        certificateKey: cacert
    revocation:
      configmap:
        name: revocations-config
        namespace: "{{ .Release.Namespace }}"
    # If key and certificate are not provided they will be generated
    caKey: ""
    caCertificate: ""
  system_broker:
    enabled: false
    port: 5001
    prefix: /broker
    tokenProviderFromHeader:
      forwardHeaders: Authorization
    tokenProviderFromSecret:
      enabled: false
      secrets:
        integrationSystemCredentials:
          name: compass-system-broker-credentials
          namespace: compass-system
    testNamespace: kyma-system
  gateway:
    port: 3000
    tls:
      host: compass-gateway
      adapterHost: compass-ns-adapter
      secure:
        internal:
          host: compass-gateway-internal
        oauth:
          host: compass-gateway-auth-oauth
    mtls:
      manageCerts: false
      host: compass-gateway-mtls
      certSecret: compass-gateway-mtls-certs
      external:
        host: compass-gateway-sap-mtls
        certSecret: compass-gateway-mtls-certs # Use connector's root CA as root CA by default. This should be overridden for productive deployments.
    headers:
      rateLimit: X-Flow-Identity
      request:
        remove:
          - "Client-Id-From-Token"
          - "Client-Id-From-Certificate"
          - "Client-Certificate-Hash"
          - "Certificate-Data"
  hydrator:
    host: compass-hydrator.compass-system.svc.cluster.local
    port: 3000
    prefix: /hydrators
    certSubjectMappingResyncInterval: "3s"
    subjectConsumerMappingConfig: '[{"consumer_type": "Super Admin", "tenant_access_levels": ["customer", "account","subaccount", "global", "organization", "folder", "resource-group"], "subject": "C=DE, L=local, O=SAP SE, OU=Region, OU=SAP Cloud Platform Clients, OU=f8075207-1478-4a80-bd26-24a4785a2bfd, CN=compass"}, {"consumer_type": "Integration System", "tenant_access_levels": ["account","subaccount"], "subject": "C=DE, L=local, O=SAP SE, OU=Region, OU=SAP Cloud Platform Clients, OU=f8075207-1478-4a80-bd26-24a4785a2bfd, CN=integration-system-test"}, {"consumer_type": "Technical Client", "tenant_access_levels": ["global"], "subject": "C=DE, L=local, O=SAP SE, OU=SAP Cloud Platform Clients, OU=Region, OU=1f538f34-30bf-4d3d-aeaa-02e69eef84ae, CN=technical-client-test"}]'
    certificateDataHeader: "Certificate-Data"
    consumerClaimsKeys:
      clientIDKey: "client_id"
      tenantIDKey: "tenantid"
      userNameKey: "user_name"
      subdomainKey: "subdomain"
    http:
      client:
        skipSSLValidation: false
    metrics:
      port: 3003
      enableClientInstrumentation: true
      censoredFlows: "JWT"
  iasAdapter:
    port: 8080
    apiRootPath: "/ias-adapter"
    readTimeout: 30s
    readHeaderTimeout: 30s
    writeTimeout: 30s
    idleTimeout: 30s
    tenantInfo:
      requestTimeout: 30s
      insecureSkipVerify: false
    ias:
      requestTimeout: 30s
      secret:
        name: "ias-adapter-cockpit"
        path: "/tmp"
        fileName: "ias-adapter-cockpit.yaml"
        clientCert: cert
        clientKey: key
        ca: ca
        manage: false
    postgres:
      connectTimeout: 30s
      requestTimeout: 30s
    authentication:
      jwksEndpoint: "http://ory-stack-oathkeeper-api.ory.svc.cluster.local:4456/.well-known/jwks.json"
  kymaAdapter:
    port: 8080
    apiRootPath: "/kyma-adapter"
    apiTenantMappingsEndpoint: "/v1/tenantMappings/{tenant-id}"
    tenantInfo:
      requestTimeout: 30s
    tenantMapping:
      type: CONFIGURATION_CHANGED
      mode: SYNC
      urlTemplate: '{"path":"%s/kyma-adapter/v1/tenantMappings/{{.Runtime.Labels.global_subaccount_id}}","method":"PATCH"}'
      inputTemplate: '{"context":{"platform":"{{if .CustomerTenantContext.AccountID}}btp{{else}}unified-services{{end}}","uclFormationId":"{{.FormationID}}","accountId":"{{if .CustomerTenantContext.AccountID}}{{.CustomerTenantContext.AccountID}}{{else}}{{.CustomerTenantContext.Path}}{{end}}","crmId":"{{.CustomerTenantContext.CustomerID}}","operation":"{{.Operation}}"},"assignedTenant":{"state":"{{.Assignment.State}}","uclAssignmentId":"{{.Assignment.ID}}","deploymentRegion":"{{if .Application.Labels.region}}{{.Application.Labels.region}}{{else}}{{.ApplicationTemplate.Labels.region}}{{end}}","applicationNamespace":"{{if .Application.ApplicationNamespace}}{{.Application.ApplicationNamespace}}{{else}}{{.ApplicationTemplate.ApplicationNamespace}}{{end}}","applicationUrl":"{{.Application.BaseURL}}","applicationTenantId":"{{.Application.LocalTenantID}}","uclSystemName":"{{.Application.Name}}","uclSystemTenantId":"{{.Application.ID}}",{{if .ApplicationTemplate.Labels.parameters}}"parameters":{{.ApplicationTemplate.Labels.parameters}},{{end}}"configuration":{{.ReverseAssignment.Value}}},"receiverTenant":{"ownerTenant":"{{.Runtime.Tenant.Parent}}","state":"{{.ReverseAssignment.State}}","uclAssignmentId":"{{.ReverseAssignment.ID}}","deploymentRegion":"{{if and .RuntimeContext .RuntimeContext.Labels.region}}{{.RuntimeContext.Labels.region}}{{else}}{{.Runtime.Labels.region}}{{end}}","applicationNamespace":"{{.Runtime.ApplicationNamespace}}","applicationTenantId":"{{if .RuntimeContext}}{{.RuntimeContext.Value}}{{else}}{{.Runtime.Labels.global_subaccount_id}}{{end}}","uclSystemTenantId":"{{if .RuntimeContext}}{{.RuntimeContext.ID}}{{else}}{{.Runtime.ID}}{{end}}",{{if .Runtime.Labels.parameters}}"parameters":{{.Runtime.Labels.parameters}},{{end}}"configuration":{{.Assignment.Value}}}}'
      headerTemplate: '{"Content-Type": ["application/json"]}'
      outputTemplate: '{"error":"{{.Body.error}}","state":"{{.Body.state}}","success_status_code": 200,"incomplete_status_code": 422}'
    authentication:
      jwksEndpoint: http://ory-stack-oathkeeper-api.ory.svc.cluster.local:4456/.well-known/jwks.json
  instanceCreator:
    port: 8080
    apiRootPath: "/instance-creator"
    tenantInfo:
      requestTimeout: 30s
    authentication:
      jwksEndpoint: http://ory-stack-oathkeeper-api.ory.svc.cluster.local:4456/.well-known/jwks.json
    client:
      timeout: 30s
    secrets:
      name: "regional-sm-instances-credentials"
      key: "keyConfig"
      path: "/tmp"
    clientIdPath: "clientid"
    smUrlPath: "sm_url"
    tokenURLPath: "certurl"
    appNamePath: "appName"
    certificatePath: "certificate"
    certificateKeyPath: "key"
    oauthTokenPath: "/oauth/token"
    ticker: 3s
    timeout: 300s
    local:
      templateMappings:
        clientIDMapping: '{{ printf "\"%s\":\"client_id\"" .Values.global.instanceCreator.clientIdPath }}'
        smUrlMapping: '{{ printf "\"%s\":\"http://compass-external-services-mock.%s.svc.cluster.local:%s\"" .Values.global.instanceCreator.smUrlPath .Release.Namespace (.Values.service.port | toString) }}'
        tokenURLMapping: '{{ printf "\"%s\":\"http://compass-external-services-mock.%s.svc.cluster.local:%s\"" .Values.global.instanceCreator.tokenURLPath .Release.Namespace (.Values.service.port | toString) }}'
        appNameMapping: '{{ printf "\"%s\":\"app_name\"" .Values.global.instanceCreator.appNamePath }}'
        certificateMapping: '{{ printf "\"%s\":\"%s\"" .Values.global.instanceCreator.certificatePath .Values.global.connector.caCertificate }}'
        certificateKeyMapping: '{{ printf "\"%s\":\"%s\"" .Values.global.instanceCreator.certificateKeyPath .Values.global.connector.caKey }}'
  defaultTenantMappingHandler:
    port: 8080
    apiRootPath: "/default-tenant-mapping-handler"
    apiTenantMappingsEndpoint: "/v1/tenantMappings/{tenant-id}"
    tenantInfo:
      requestTimeout: 30s
    authentication:
      jwksEndpoint: http://ory-stack-oathkeeper-api.ory.svc.cluster.local:4456/.well-known/jwks.json
  operations_controller:
    enabled: true
  connectivity_adapter:
    port: 8080
    tls:
      host: adapter-gateway
    mtls:
      host: adapter-gateway-mtls
  oathkeeperFilters:
    workloadLabel: oathkeeper
    namespace: ory
    tokenDataHeader: "Connector-Token"
    certificateDataHeader: "Certificate-Data"
  istio:
    discoveryMtlsGateway:
      name: "discovery-gateway"
      namespace: "compass-system"
      certSecretName: discovery-gateway-certs
      localCA: # the CA property and its nested fields are used only in local setup
        secretName: discovery-gateway-certs-cacert
        namespace: istio-system # For Ingress Gateway to work properly the namespace needs to be istio-system
        certificate: ""
        key: ""
    externalMtlsGateway:
      name: "compass-gateway-external-mtls"
      namespace: "compass-system"
    mtlsGateway:
      name: "compass-gateway-mtls"
      namespace: "compass-system"
    gateway:
      name: "kyma-gateway"
      namespace: "kyma-system"
    proxy:
      port: 15020
    namespace: istio-system
    ingressgateway:
      workloadLabel: istio-ingressgateway
      requestPayloadSizeLimit2MB: 2097152
      requestPayloadSizeLimit2MBLabel: "2MB"
      requestPayloadSizeLimit5MB: 5097152
      requestPayloadSizeLimit5MBLabel: "5MB"
      correlationHeaderRewriteFilter:
        expectedHeaders:
          - "x-request-id"
          - "x-correlation-id"
          - "x-correlationid"
          - "x-forrequest-id"
          - "x-vcap-request-id"
          - "x-broker-api-request-identity"
  kubernetes:
    serviceAccountTokenIssuer: https://kubernetes.default.svc.cluster.local
    serviceAccountTokenJWKS: https://kubernetes.default.svc.cluster.local/openid/v1/jwks
  ingress:
    domainName: "local.kyma.dev"
    discoveryDomain:
      name: "discovery.api.local"
      tlsCert: ""
      tlsKey: ""
  database:
    sqlProxyServiceAccount: "proxy-user@gcp-cmp.iam.gserviceaccount.com"
    manageSecrets: true
    embedded:
      enabled: true
      director:
        name: "postgres"
      ias_adapter:
        name: "postgres2"
      directorDBName: "postgres"
    managedGCP:
      serviceAccountKey: ""
      instanceConnectionName: ""
      director:
        name: ""
        user: ""
        password: ""
      iasAdapter:
        name: ""
        user: ""
        password: ""
      host: "localhost"
      hostPort: "5432"
      sslMode: ""
      #TODO remove below after migration to separate user will be done
      dbUser: ""
      dbPassword: ""
      directorDBName: ""
  oathkeeper:
    host: ory-stack-oathkeeper-proxy.ory.svc.cluster.local
    port: 4455
    timeout_ms: 120000
    ns_adapter_timeout_ms: 3600000
    idTokenConfig:
      claims: '{"scopes": "{{ print .Extra.scope }}","tenant": "{{ .Extra.tenant }}", "consumerID": "{{ print .Extra.consumerID}}", "consumerType": "{{ print .Extra.consumerType }}", "flow": "{{ print .Extra.flow }}", "onBehalfOf": "{{ print .Extra.onBehalfOf }}", "region": "{{ print .Extra.region }}", "tokenClientID": "{{ print .Extra.tokenClientID }}"}'
      internalClaims: '{"scopes": "application:read application:write application.webhooks:read application.application_template:read application_template.webhooks:read webhooks.auth:read runtime:write runtime:read tenant:read tenant:write tenant_subscription:write ory_internal fetch_tenant application_template:read destinations_sensitive_data:read destinations:sync ord_aggregator:sync certificate_subject_mapping:read certificate_subject_mapping:write bundle_instance_auth:write bundle.instance_auths:read","tenant":"{ {{ if .Header.Tenant }} \"consumerTenant\":\"{{ print (index .Header.Tenant 0) }}\", {{ end }} \"externalTenant\":\"\"}", "consumerType": "Internal Component", "flow": "Internal"}'
    mutators:
      runtimeMappingService:
        config:
          api:
            url: http://compass-hydrator.compass-system.svc.cluster.local:3000/hydrators/runtime-mapping
            retry:
              give_up_after: 6s
              max_delay: 2000ms
      authenticationMappingServices:
        nsadapter:
          cfg:
            config:
              api:
                url: http://compass-hydrator.compass-system.svc.cluster.local:3000/hydrators/authn-mapping/nsadapter
                retry:
                  give_up_after: 6s
                  max_delay: 2000ms
          authenticator:
            enabled: false
            createRule: true
            gatewayHost: "compass-gateway-xsuaa"
            trusted_issuers: '[{"domain_url": "compass-system.svc.cluster.local:8080", "scope_prefixes": ["prefix."], "protocol": "http"}]'
            attributes: '{"uniqueAttribute": { "key": "ns-adapter-test", "value": "ns-adapter-flow" }, "tenants": [{ "key": "tenant" }], "identity": { "key": "identity" }, "clientid": { "key": "client_id" } }'
            path: /nsadapter/api/v1/notifications
            upstreamComponent: "compass-gateway"
            checkSuffix: true
        tenant-fetcher:
          cfg:
            config:
              api:
                url: http://compass-hydrator.compass-system.svc.cluster.local:3000/hydrators/authn-mapping/tenant-fetcher
                retry:
                  give_up_after: 6s
                  max_delay: 2000ms
          authenticator:
            enabled: false
            createRule: true
            gatewayHost: "compass-gateway"
            trusted_issuers: '[{"domain_url": "compass-system.svc.cluster.local:8080", "scope_prefixes": ["prefix."], "protocol": "http"}]'
            attributes: '{"uniqueAttribute": { "key": "test", "value": "tenant-fetcher" }, "tenants": [{ "key": "tenant" }], "identity": { "key": "identity" } }'
            path: /tenants/<.*>
            upstreamComponent: "compass-tenant-fetcher"
            checkSuffix: false
        subscriber:
          cfg:
            config:
              api:
                url: http://compass-hydrator.compass-system.svc.cluster.local:3000/hydrators/authn-mapping/subscriber
                retry:
                  give_up_after: 6s
                  max_delay: 2000ms
          authenticator:
            enabled: false
            createRule: false
            gatewayHost: "compass-gateway-sap-mtls"
            trusted_issuers: '[{"domain_url": "compass-system.svc.cluster.local:8080", "scope_prefixes": ["prefix."], "protocol": "http", "region": "eu-1"}]'
            attributes: '{"uniqueAttribute": { "key": "subsc-key-test", "value": "subscription-flow" }, "tenants": [{ "key": "tenant" }], "identity": { "key": "user_name" }, "clientid": { "key": "client_id" } }'
            path: /<.*>
            checkSuffix: false
        user-name-authenticator:
          cfg:
            config:
              api:
                url: http://compass-hydrator.compass-system.svc.cluster.local:3000/hydrators/authn-mapping/user-name-authenticator
                retry:
                  give_up_after: 6s
                  max_delay: 2000ms
          authenticator:
            enabled: false
            createRule: true
            gatewayHost: "compass-gateway-user-name"
            trusted_issuers: '[{"domain_url": "compass-system.svc.cluster.local:8080", "scope_prefixes": ["prefix.", "prefix2."], "protocol": "http", "region": "eu-1"}]'
            attributes: '{"uniqueAttribute": { "key": "unique-attr-authenticator-key", "value": "unique-attr-authenticator-value" }, "tenants": [{ "key": "ext_attr.subaccountid", "priority": 1 },{ "key": "ext_attr.globalaccountid", "priority": 2 }], "identity": { "key": "user_name" }, "clientid": { "key": "client_id" } }'
            path: "/director/graphql"
            upstreamComponent: "compass-gateway"
            checkSuffix: false
      tenantMappingService:
        config:
          api:
            url: http://compass-hydrator.compass-system.svc.cluster.local:3000/hydrators/tenant-mapping
            retry:
              give_up_after: 6s
              max_delay: 2000ms
      certificateResolverService:
        config:
          api:
            url: http://compass-hydrator.compass-system.svc.cluster.local:3000/hydrators/v1/certificate/data/resolve
            retry:
              give_up_after: 6s
              max_delay: 2000ms
      tokenResolverService:
        config:
          api:
            url: http://compass-hydrator.compass-system.svc.cluster.local:3000/hydrators/v1/tokens/resolve
            retry:
              give_up_after: 6s
              max_delay: 2000ms
  cockpit:
    auth:
      allowedConnectSrc: "https://*.ondemand.com"
      secretName: "cockpit-auth-secret"
      idpHost: ""
      clientID: ""
      scopes: "openid profile email"
      path: "/oauth2/certs"
  destinationFetcher:
    manageSecrets: true
    host: compass-destination-fetcher.compass-system.svc.cluster.local
    prefix: /destination-configuration
    port: 3000
    jobSchedule: 10s
    lease:
      lockname: destinationlease
    parallelTenants: 10
    tenantSyncTimeout: "5m"
    authentication:
      jwksEndpoint: "http://ory-stack-oathkeeper-api.ory.svc.cluster.local:4456/.well-known/jwks.json"
      appDestinationsSyncScope: "destinations:sync"
      appDetinationsSensitiveDataScope: "destinations_sensitive_data:read"
    server:
      tenantDestinationsEndpoint: "/v1/subaccountDestinations"
      tenantDestinationCertificatesEndpoint: "/v1/subaccountCertificates"
      tenantInstanceLevelDestinationCertificatesEndpoint: "/v1/instanceCertificates"
      sensitiveDataEndpoint: "/v1/destinations"
      findAPIEndpoint: "/local/v1/destinations" # used by external-services-mock in the destination creator flows; due to the fact that in ESM there are separate handlers for the two flows (dest-creator & dest-fetcher), we need different endpoints where each one of them can call the destination service find API
      sensitiveDataQueryParam: "name"
    request:
      skipSSLValidation: false
      retry_interval: "100ms"
      retry_attempts: 3
      goroutineLimit: 10
      requestTimeout: "5s"
      pageSize: 100
      oauthTokenPath: "/oauth/token"
    instance:
      clientIdPath: "clientid"
      clientSecretPath: "clientsecret"
      urlPath: "uri"
      tokenUrlPath: "certurl"
      clientCertPath: "certificate"
      clientKeyPath: "key"
    secretName: destination-region-instances
    dependenciesConfig:
      path: "/cfg/dependencies"
    oauthMode: "oauth-mtls"
  destinationRegionSecret:
    secretName: "destination-region-instances"
    fileName: "keyConfig"
    local:
      templateMappings:
        xsappMapping: '{{ printf "\"%s\":\"xsappname1\"" .Values.global.tenantFetcher.xsappNamePath }}'
        clientIDMapping: '{{ printf "\"%s\":\"client_id\"" .Values.global.destinationFetcher.instance.clientIdPath }}'
        clientSecretMapping: '{{ printf "\"%s\":\"client_secret\"" .Values.global.destinationFetcher.instance.clientSecretPath }}'
        urlMapping: '{{ printf "\"%s\":\"http://compass-external-services-mock.%s.svc.cluster.local:%s\"" .Values.global.destinationFetcher.instance.urlPath .Release.Namespace (.Values.service.port | toString) }}'
        tokenURLMapping: '{{ printf "\"%s\":\"https://%s.%s:%s\"" .Values.global.destinationFetcher.instance.tokenUrlPath .Values.global.externalServicesMock.certSecuredHost .Values.global.ingress.domainName (.Values.service.certPort | toString) }}'
        x509CertificateMapping: '{{ printf "\"%s\":\"%s\"" .Values.global.destinationFetcher.instance.clientCertPath .Values.global.connector.caCertificate }}'
        x509KeyMapping: '{{ printf "\"%s\":\"%s\"" .Values.global.destinationFetcher.instance.clientKeyPath .Values.global.connector.caKey }}'
  tenantFetcher:
    k8sSecret:
      manageSecrets: true
      name: "tenant-fetcher-secret"
      namespace: "compass-system"
      key: "keyConfig"
      path: "/tmp"
    host: compass-tenant-fetcher.compass-system.svc.cluster.local
    prefix: /tenants
    port: 3000
    xsappNamePath: "xsappname"
    omitDependenciesParamName: ""
    omitDependenciesParamValue: ""
    requiredAuthScope: Callback
    fetchTenantAuthScope: fetch_tenant
    authentication:
      jwksEndpoint: "http://ory-stack-oathkeeper-api.ory.svc.cluster.local:4456/.well-known/jwks.json"
    tenantProvider:
      tenantIdProperty: "tenantId"
      customerIdProperty: "customerId"
      subaccountTenantIdProperty: "subaccountTenantId"
      subdomainProperty: "subdomain"
      licenseTypeProperty: "licenseType"
      name: "provider"
      subscriptionProviderIdProperty: "subscriptionProviderIdProperty"
      providerSubaccountIdProperty: "providerSubaccountIdProperty"
      consumerTenantIdProperty: "consumerTenantIdProperty"
      subscriptionProviderAppNameProperty: "subscriptionProviderAppNameProperty"
      subscriptionIDProperty: "subscriptionGUID"
      dependentServiceInstancesInfoProperty: "dependentServiceInstancesInfo"
      dependentServiceInstancesInfoAppIdProperty: "appId"
      dependentServiceInstancesInfoAppNameProperty: "appName"
      dependentServiceInstancesInfoProviderSubaccountIdProperty: "providerSubaccountId"
    server:
      fetchTenantWithParentEndpoint: "/v1/fetch/{parentTenantId}/{tenantId}"
      fetchTenantWithoutParentEndpoint: "/v1/fetch/{tenantId}"
      regionalHandlerEndpoint: "/v1/regional/{region}/callback/{tenantId}"
      dependenciesEndpoint: "/v1/regional/{region}/dependencies"
      tenantPathParam: "tenantId"
      regionPathParam: "region"
    dependenciesConfig:
      path: "/cfg/dependencies"
    local:
      templateMappings:
        xsappMapping: '{{ printf "\"%s\":\"xsappname1\"" .Values.global.tenantFetcher.xsappNamePath }}'
    containerName: "tenant-fetcher"
  externalCertConfiguration:
    issuerLocality: "local,local2" # In local setup we have manually created connector CA certificate with 'local' Locality property
    subjectPattern: "/C=DE/O=SAP SE/OU=SAP Cloud Platform Clients/OU=Region/OU=%s/L=%s/CN=%s"
    technicalClientSubjectPattern: "/C=DE/O=SAP SE/OU=SAP Cloud Platform Clients/OU=Region/OU=%s/L=%s/CN=%s"
    ouCertSubaccountID: "f8075207-1478-4a80-bd26-24a4785a2bfd"
    commonName: "compass"
    locality: "local"
    certSvcApiPath: "/cert"
    tokenPath: "/cert/token"
    secrets:
      externalCertSvcSecret:
        manage: false
        name: "cert-svc-secret"
        clientIdKey: client-id
        clientSecretKey: client-secret
        oauthUrlKey: url
        csrEndpointKey: csr-endpoint
        clientCert: client-cert
        clientKey: client-key
        skipSSLValidationFlag: "-k"
      externalClientCertSecret:
        name: "external-client-certificate"
        namespace: compass-system
        certKey: tls.crt
        keyKey: tls.key
      publicPrivateKeysSecret:
        name: "system-fetcher-external-keys"
        namespace: compass-system
        dataKey: data
        manage: false
    rotationCronjob:
      name: "external-certificate-rotation"
      schedule: "*/1 * * * *" # Executes every minute
      certValidity: "7"
      clientCertRetryAttempts: "8"
      containerName: "certificate-rotation"
    preInstallJob:
      enabled: false
      name: "external-certificate-pre-install"
      certValidity: "7"
      clientCertRetryAttempts: "8"
  extSvcCertConfiguration:
    issuerLocality: "local,local2" # In local setup we have manually created connector CA certificate with 'local' Locality property
    subjectPattern: "/C=DE/O=SAP SE/OU=SAP Cloud Platform Clients/OU=Region/OU=%s/L=%s/CN=%s"
    ouCertSubaccountID: "f8075207-1478-4a80-bd26-24a4785a2bfd"
    commonName: "compass"
    locality: "local"
    certSvcApiPath: "/cert"
    tokenPath: "/cert/token"
    secrets:
      extSvcCertSvcSecret:
        manage: false
        name: "ext-svc-cert-svc-secret"
        clientIdKey: client-id
        clientSecretKey: client-secret
        oauthUrlKey: url
        csrEndpointKey: csr-endpoint
        clientCert: client-cert
        clientKey: client-key
        skipSSLValidationFlag: "-k"
      extSvcClientCertSecret:
        name: "ext-svc-client-certificate"
        namespace: compass-system
        certKey: tls.crt
        keyKey: tls.key
    rotationCronjob:
      name: "ext-svc-certificate-rotation"
      schedule: "*/1 * * * *" # Executes every minute
      certValidity: "7"
      clientCertRetryAttempts: "8"
      containerName: "ext-svc-certificate-rotation"
    preInstallJob:
      enabled: false
      name: "ext-svc-certificate-pre-install"
      certValidity: "7"
      clientCertRetryAttempts: "8"
  ordService:
    host: compass-ord-service.compass-system.svc.cluster.local
    prefix: /open-resource-discovery-service/v0
    docsPrefix: /open-resource-discovery-docs
    staticPrefix: /open-resource-discovery-static/v0
    port: 3000
    defaultResponseType: "xml"
    userContextHeader: "user_context"
    authTokenPath: "/var/run/secrets/kubernetes.io/serviceaccount/token"
    skipSSLValidation: false
  ordAggregator:
    port: 3000
    prefix: /ord-aggregator
    aggregateEndpoint: /aggregate
    name: ord-aggregator
    client:
      timeout: "30s"
    lease:
      lockname: aggregatorlease
    authentication:
      jwksEndpoint: "http://ory-stack-oathkeeper-api.ory.svc.cluster.local:4456/.well-known/jwks.json"
    http:
      client:
        skipSSLValidation: false
      retry:
        attempts: 3
        delay: 100ms
    dbPool:
      maxOpenConnections: 2
      maxIdleConnections: 2
    globalRegistryUrl: http://compass-external-services-mock.compass-system.svc.cluster.local:8087/.well-known/open-resource-discovery
    maxParallelDocumentsPerApplication: 10
    maxParallelSpecificationProcessors: 100
    containerName: "ord-aggregator"
    tenantMappingConfiguration: '{}'
    parallelOperationProcessors: 10
    priorityQueueLimit: 10
    rescheduleJobInterval: 24h
    reschedulePeriod: 168h
    rescheduleHangedJobInterval: 1h
    rescheduleHangedPeriod: 1h
    maintainOperationsJobInterval: 60m
    operationProcessorsQuietPeriod: 5s
  systemFetcher:
    enabled: false
    syncGlobalAccountTenants: true
    name: "system-fetcher"
    schedule: "0 0 * * *"
    manageSecrets: true
    # enableSystemDeletion - whether systems in deleted state should be deleted from director database
    enableSystemDeletion: true
    # fetchParallelism - shows how many http calls will be made in parallel to fetch systems
    fetchParallellism: 30
    # queueSize - shows how many system fetches (individual requests may fetch more than 1 system)
    # can be put in the queue for processing before blocking. It is best for the queue to be about 2 times bigger than the parallellism
    queueSize: 100
    # fetchRequestTimeout - shows the timeout to wait for oauth token and for fetching systems (in one request) separately
    fetchRequestTimeout: "30s"
    # directorRequestTimeout - graphql requests timeout to director
    directorRequestTimeout: "30s"
    dbPool:
      maxOpenConnections: 20
      maxIdleConnections: 2
    # systemsAPIEndpoint - endpoint of the service to fetch systems from
    systemsAPIEndpoint: ""
    # systemsAPIFilterCriteria - criteria for fetching systems
    systemsAPIFilterCriteria: ""
    appTemplatesProductLabel: "systemRole"
    systemSourceKey: "prop"
    appTemplates: []
    templatePlaceholderToSystemKeyMappings: '[ { "placeholder_name": "name", "system_key": "$.displayName" }, { "placeholder_name": "display-name", "system_key": "$.displayName" }, { "placeholder_name": "systemNumber", "system_key": "$.systemNumber" }, { "placeholder_name": "productId", "system_key": "$.productId" }, { "placeholder_name": "ppmsProductVersionId", "system_key": "$.ppmsProductVersionId", "optional": true }, { "placeholder_name": "region", "system_key": "$.additionalAttributes.systemSCPLandscapeID", "optional": true }, { "placeholder_name": "description", "system_key": "$.productDescription", "optional": true }, { "placeholder_name": "baseUrl", "system_key": "$.additionalUrls.mainUrl", "optional": true }, { "placeholder_name": "providerName", "system_key": "$.infrastructureProvider", "optional": true } ]'
    templateOverrideApplicationInput: '{"name": "{{name}}","description": "{{description}}","providerName": "{{providerName}}","statusCondition": "INITIAL","systemNumber": "{{systemNumber}}","labels": {"managed": "true","productId": "{{productId}}","ppmsProductVersionId": "{{ppmsProductVersionId}}","region": "{{region}}"},"baseUrl": "{{baseUrl}}"}'
    http:
      client:
        skipSSLValidation: false
    oauth:
      client: "client_id"
      tokenEndpointProtocol: "https"
      tokenBaseHost: "compass-external-services-mock-sap-mtls"
      tokenPath: "/cert/token"
      scopesClaim: "scopes"
      tenantHeaderName: "x-zid"
      tokenRequestTimeout: 30s
      skipSSLValidation: true
    jwt:
      expireAfter: 60m
    secret:
      name: "compass-system-fetcher-secret"
      clientIdKey: client-id
      oauthUrlKey: url
    paging:
      pageSize: 200
      sizeParam: "$top"
      skipParam: "$skip"
    containerName: "system-fetcher"
  tenantFetchers:
    job1:
      enabled: false
      job:
        interval: "5m"
      configMapNamespace: "compass-system"
      manageSecrets: true
      providerName: "compass"
      tenantType: "subaccount"
      schedule: "*/5 * * * *"
      tenantInsertChunkSize: "500"
      pageWorkers: "2"
      kubernetes:
        configMapNamespace: "compass-system"
        pollInterval: 2s
        pollTimeout: 1m
        timeout: 2m
      authConfig:
        skipSSLValidation: true
        oauthMode: "oauth-mtls"
        clientIDPath: "clientid"
        clientSecretPath: "secret"
        clientCertPath: "cert"
        clientKeyPath: "key"
        tokenEndpointPath: "url"
        tokenURLPath: "/cert/token"
      queryMapping:
        regionField: "region"
        pageNumField: "pageNum"
        pageSizeField: "pageSize"
        timestampField: "timestamp"
      query:
        startPage: "0"
        pageSize: "100"
      api:
        regionName: "central"
        authConfigSecretKey: "central"
        fieldMapping:
          totalPagesField: "totalPages"
          totalResultsField: "totalResults"
          tenantEventsField: "events"
          idField: "id"
          nameField: "name"
          customerIdField: "customerId"
          subdomainField: "subdomain"
          licenseTypeField: "licenseType"
          discriminatorField: ""
          discriminatorValue: ""
          detailsField: "details"
          labelsField: "labels"
          entityTypeField: "entityType"
          globalAccountID: "gaID"
          regionField: "region"
          movedSubaccountTargetField: "targetGlobalAccountGUID"
          movedSubaccountSourceField: "sourceGlobalAccountGUID"
        endpoints:
          accountCreated: "127.0.0.1/events?type=account-created"
          accountDeleted: "127.0.0.1/events?type=account-deleted"
          accountUpdated: "127.0.0.1/events?type=account-updated"
          subaccountCreated: "127.0.0.1/events?type=subaccount-created"
          subaccountDeleted: "127.0.0.1/events?type=subaccount-deleted"
          subaccountUpdated: "127.0.0.1/events?type=subaccount-updated"
          subaccountMoved: "127.0.0.1/events?type=subaccount-moved"
      regionalConfig:
        fieldMapping:
          totalPagesField: "totalPages"
          totalResultsField: "totalResults"
          tenantEventsField: "events"
          idField: "guid"
          nameField: "displayName"
          customerIdField: "customerId"
          subdomainField: "subdomain"
          licenseTypeField: "licenseType"
          discriminatorField: ""
          discriminatorValue: ""
          detailsField: "details"
          entityTypeField: "entityType"
          globalAccountID: "globalAccountGUID"
          regionField: "region"
          labelsField: "labels"
          movedSubaccountTargetField: "targetGlobalAccountGUID"
          movedSubaccountSourceField: "sourceGlobalAccountGUID"
        regions:
          eu-east:
            api:
              oauthMode: "oauth-mtls"
              authConfigSecretKey: "central"
              endpoints:
                accountCreated: "127.0.0.1/events?type=account-created"
                accountDeleted: "127.0.0.1/events?type=account-deleted"
                accountUpdated: "127.0.0.1/events?type=account-updated"
                subaccountCreated: "127.0.0.1/events?type=subaccount-created"
                subaccountDeleted: "127.0.0.1/events?type=subaccount-deleted"
                subaccountUpdated: "127.0.0.1/events?type=subaccount-updated"
                subaccountMoved: "127.0.0.1/events?type=subaccount-moved"
      dbPool:
        maxOpenConnections: 1
        maxIdleConnections: 1
  metrics:
    enabled: true
    pushEndpoint: http://monitoring-prometheus-pushgateway.kyma-system.svc.cluster.local:9091
  externalServicesMock:
    enabled: false
    certSecuredPort: 8081
    ordCertSecuredPort: 8082
    unsecuredPort: 8083
    basicSecuredPort: 8084
    oauthSecuredPort: 8085
    ordGlobalRegistryCertPort: 8086
    ordGlobalRegistryUnsecuredPort: 8087
    unsecuredPortWithAdditionalContent: 8088
    unsecuredMultiTenantPort: 8089
    certSecuredProxyPort: 8090
    certSecuredHost: compass-external-services-mock-sap-mtls
    ordCertSecuredHost: compass-external-services-mock-sap-mtls-ord
    ordGlobalCertSecuredHost: compass-external-services-mock-sap-mtls-global-ord-registry
    unSecuredHost: compass-external-services-mock
    host: compass-external-services-mock.compass-system.svc.cluster.local
    directDependencyXsappname: ""
    saasAppNamesSecret:
      manage: false
    regionInstancesCredentials:
      manage: false
    regionSMInstancesCredentials:
      manage: false
    oauthSecret:
      manage: false
      name: compass-external-services-mock-oauth-credentials
      clientIdKey: client-id
      clientSecretKey: client-secret
      oauthUrlKey: url
      oauthTokenPath: "/secured/oauth/token"
    auditlog:
      applyMockConfiguration: false
      managementApiPath: /audit-log/v2/configuration-changes/search
      mtlsTokenPath: "/cert/token"
      secret:
        name: "auditlog-instance-management"
        urlKey: url
        tokenUrlKey: token-url
        clientIdKey: client-id
        clientSecretKey: client-secret
        clientCertKey: client-cert
        clientKeyKey: client-key
    iasAdapter:
      consumerAppID: "consumer-app-id"
      consumerAppClientID: "consumer-client-id"
      consumerAppTenantID: "consumer-app-tenant-id"
      providerAppID: "provider-app-id"
      providerAppClientID: "provider-client-id"
      providerAppTenantID: "provider-app-tenant-id"
      apiName: "Test API Name"
  tests:
    http:
      client:
        skipSSLValidation: false
    externalCertConfiguration:
      ouCertSubaccountID: "bad76f69-e5c2-4d55-bca5-240944824b83"
      issuerLocalityRegion2: "local"
    hydrator:
      certSubjectMappingResyncInterval: "3s"
    director:
      skipPattern: ""
      externalCertIntSystemCN: "integration-system-test"
      supportedOrdApplicationType: "SAP temp1"
    tenantFetcher:
      tenantOnDemandID: "8d42d818-d4c4-4036-b82f-b199db7ffeb5"
      missingTenantOnDemandID: "subaccount-external-tnt"
      region: "eu-1"
      region2: "eu-2"
    ordAggregator:
      skipPattern: ""
      proxyApplicationTemplateName: "SAP Proxy Template"
    ordService:
      accountTenantID: "5577cf46-4f78-45fa-b55f-a42a3bdba868" # testDefaultTenant from our testing tenants
      skipPattern: "(.*Requesting_filtering_of_Bundles_that_have_only_ODATA_APIs|.*Requesting_filtering_of_Bundles_that_do_not_have_only_ODATA_APIs)"
    externalServicesMock:
      skipPattern: ""
      tenantMappingStatusAPI:
        responseDelayInMilliseconds: 1
    selfRegistration:
      region: "eu-1"
      region2: "eu-2"
    destination:
      consumerSubdomain: "compass-external-services-mock"
      consumerSubdomainMtls: "compass-external-services-mock-sap-mtls"
      instanceID: "37d7d783-d9ad-47de-b6c8-b05a4cb961ca" # randomly generated UUID
      claims:
        subaccountIDKey: "subaccountid"
        serviceInstanceIDKey: "serviceinstanceid"
    subscription:
      labelKey: "subscriptions"
      standardFlow: "standard"
      indirectDependencyFlow: "indirectDependency"
      directDependencyFlow: "directDependency"
      subscriptionsFlowHeaderKey: "subscriptionFlow"
      consumerSubdomain: "compass-external-services-mock-sap-mtls"
      tenants:
        providerAccountID: "5577cf46-4f78-45fa-b55f-a42a3bdba868" # testDefaultTenant from our testing tenants
        providerSubaccountID: "47b4575a-f102-414a-8398-2d973ad65f3a" # TestProviderSubaccount from our testing tenants
        consumerAccountID: "5984a414-1eed-4972-af2c-b2b6a415c7d7" # ApplicationsForRuntimeTenantName from our testing tenants
        consumerSubaccountID: "1f538f34-30bf-4d3d-aeaa-02e69eef84ae" # randomly chosen
        consumerTenantID: "ba49f1aa-ddc1-43ff-943c-fe949857a34a" # randomly chosen
        providerSubaccountIDRegion2: "731b7bc4-5472-41d2-a447-e4c0f45de739" # TestProviderSubaccountRegion2 from our testing tenants
        consumerAccountIDTenantHierarchy: "5577cf46-4f78-45fa-b55f-a42a3bdba868" # testDefaultTenant from our testing tenants; more info in 'TestFormationNotificationsTenantHierarchy'
        consumerSubaccountIDTenantHierarchy: "3cfcdd62-320d-403b-b66a-4ee3cdd06947" # TestIntegrationSystemManagedSubaccount from our testing tenants; more info in 'TestFormationNotificationsTenantHierarchy'
      destinationOauthSecret:
        manage: false
        name: provider-destination-instance-tests
        clientIdKey: client-id
        clientSecretKey: client-secret
        oauthUrlKey: url
        oauthTokenPath: "/secured/oauth/token"
        serviceUrlKey: uri
        dependencyKey: dependency
      oauthSecret:
        manage: false
        name: compass-subscription-secret
        clientIdKey: client-id
        clientSecretKey: client-secret
        oauthUrlKey: url
      propagatedProviderSubaccountHeader: "X-Provider-Subaccount"
      externalClientCertTestSecretName: "external-client-certificate-test-secret"
      externalClientCertTestSecretNamespace: "compass-system"
      externalCertTestJobName: "external-certificate-rotation-test-job"
      certSvcInstanceTestSecretName: "cert-svc-secret"
      certSvcInstanceTestRegion2SecretName: "cert-svc-secret-eu2"
      consumerTokenURL: "http://compass-external-services-mock.compass-system.svc.cluster.local:8080"
      subscriptionURL: "http://compass-external-services-mock.compass-system.svc.cluster.local:8080"
      subscriptionProviderIdValue: "id-value!t12345"
      directDependencySubscriptionProviderIdValue: "direct-dep-id-value!t12345"
      subscriptionProviderAppNameValue: "subscriptionProviderAppNameValue"
      indirectDependencySubscriptionProviderAppNameValue: "indirectDependencySubscriptionProviderAppNameValue"
      directDependencySubscriptionProviderAppNameValue: "subscriptionProviderAppNameValue" # this is used for real env tests where there is a dedicated SAAS svc instance for the indirect dependency flow
    namespace: kyma-system
    connectivityAdapterFQDN: http://compass-connectivity-adapter.compass-system.svc.cluster.local
    externalServicesMockFQDN: http://compass-external-services-mock.compass-system.svc.cluster.local
    ordServiceFQDN: http://compass-ord-service.compass-system.svc.cluster.local
    systemBrokerFQDN: http://compass-system-broker.compass-system.svc.cluster.local
    tenantFetcherFQDN: http://compass-tenant-fetcher.compass-system.svc.cluster.local
    hydratorFQDN: http://compass-hydrator.compass-system.svc.cluster.local
    userNameAuthenticators:
      gatewayHost: "compass-gateway-user-name"
      account:
        manage: false
        secretName: "user-name-account-authenticator"
        clientIdKey: client-id
        clientSecretKey: client-secret
        oauthUrlKey: url
        oauthTokenPath: "/secured/oauth/token"
        subdomain: "compass-external-services-mock"
      subaccount:
        manage: false
        secretName: "user-name-subaccount-authenticator"
        clientIdKey: client-id
        clientSecretKey: client-secret
        oauthUrlKey: url
        oauthTokenPath: "/secured/oauth/token"
        subdomain: "compass-external-services-mock"
    basicCredentials:
      manage: false
      secretName: "test-basic-credentials-secret"
    db:
      maxOpenConnections: 3
      maxIdleConnections: 1
    securityContext: # Set on container level
      runAsUser: 2000
      allowPrivilegeEscalation: false
  expectedSchemaVersionUpdateJob:
    cm:
      name: "expected-schema-version"
    ias_adapter:
      cm:
        name: "ias-adapter-expected-schema-version"
  migratorJob:
    nodeSelectorEnabled: false
    pvc:
      name: "compass-director-migrations"
      namespace: "compass-system"
      migrationsPath: "/compass-migrations"
      storageClass: local-path
    ias_adapter:
      pvc:
        name: "compass-ias-adapter-migrations"
        namespace: "compass-system"
        migrationsPath: "/compass-ias-adapter-migrations"
        storageClass: local-path
  http:
    client:
      skipSSLValidation: false
  pairingAdapter:
    templateName: "pairing-adapter-app-template"
    watcherCorrelationID: "pairing-adapter-watcher-id"
    configMap:
      manage: false
      key: "config.json"
      name: "pairing-adapter-config-local"
      namespace: "compass-system"
      localAdapterFQDN: "http://compass-pairing-adapter.compass-system.svc.cluster.local/adapter-local-mtls"
      integrationSystemID: "d3e9b9f5-25dc-4adb-a0a0-ed69ef371fb6"
    e2e:
      appName: "test-app"
      appID: "123-test-456"
      clientUser: "test-user"
      tenant: "test-tenant"
  # Scopes assigned for every new Client Credentials by given object type (Runtime / Application / Integration System)
  # and scopes mapped to a consumer with the given type, then that consumer is using a client certificate
  scopes:
    scopesPerConsumerType:
      business_integration:
        - "application_template:read"
        - "application_template:write"
        - "formation:read"
        - "formation:write"
        - "formation.state:write"
        - "formation_template:read"
        - "formation_template:write"
        - "formation_template.webhooks:read"
      managed_application_provider_operator:
        - "application.local_tenant_id:write"
        - "application_template:write"
        - "application_template:read"
        - "application_template.webhooks:read"
        - "application_template.labels:write"
        - "internal_visibility:read"
        - "webhook:write"
        - "webhooks.auth:read"
        - "certificate_subject_mapping:write"
        - "certificate_subject_mapping:read"
      managed_application_consumer: []
      landscape_resource_operator:
        - "application:read"
        - "application:write"
        - "application.local_tenant_id:write"
        - "tenant_access:write"
        - "formation:read"
        - "formation:write"
      technical_client:
        - "tenant:read"
        - "tenant:write"
      runtime:
        - "runtime:read"
        - "runtime:write"
        - "application:read"
        - "runtime.auths:read"
        - "bundle.instance_auths:read"
        - "runtime.webhooks:read"
        - "webhook:write"
      external_certificate:
        - "runtime:read"
        - "runtime:write"
        - "application:read"
        - "application:write"
        - "runtime.auths:read"
        - "bundle.instance_auths:read"
        - "runtime.webhooks:read"
        - "webhook:write"
        - "application_template:read"
        - "application_template:write"
        - "formation_template:read"
        - "formation_template:write"
        - "formation_template.webhooks:read"
      application:
        - "application:read"
        - "application:write"
        - "application.auths:read"
        - "application.webhooks:read"
        - "application.application_template:read"
        - "bundle.instance_auths:read"
        - "document.fetch_request:read"
        - "event_spec.fetch_request:read"
        - "api_spec.fetch_request:read"
        - "fetch-request.auth:read"
        - "webhook:write"
      integration_system:
        - "application:read"
        - "application:write"
        - "application.local_tenant_id:write"
        - "application.application_template:read"
        - "application_template:read"
        - "application_template:write"
        - "runtime:read"
        - "runtime:write"
        - "integration_system:read"
        - "label_definition:read"
        - "label_definition:write"
        - "automatic_scenario_assignment:read"
        - "integration_system.auths:read"
        - "application_template.webhooks:read"
        - "formation:write"
        - "formation:read"
        - "internal_visibility:read"
        - "application.auths:read"
        - "webhook:write"
        - "formation_template:read"
        - "formation_template.webhooks:read"
      super_admin:
        - "application:read"
        - "application:write"
        - "application.local_tenant_id:write"
        - "application_template:read"
        - "application_template:write"
        - "integration_system:read"
        - "integration_system:write"
        - "runtime:read"
        - "runtime:write"
        - "label_definition:read"
        - "label_definition:write"
        - "eventing:manage"
        - "tenant:read"
        - "tenant:write"
        - "automatic_scenario_assignment:read"
        - "application.auths:read"
        - "application.webhooks:read"
        - "application.application_template:read"
        - "application_template.webhooks:read"
        - "bundle.instance_auths:read"
        - "document.fetch_request:read"
        - "event_spec.fetch_request:read"
        - "api_spec.fetch_request:read"
        - "integration_system.auths:read"
        - "runtime.auths:read"
        - "fetch-request.auth:read"
        - "webhooks.auth:read"
        - "formation:write"
        - "formation:read"
        - "internal_visibility:read"
        - "runtime.webhooks:read"
        - "webhook:write"
        - "formation_template:read"
        - "formation_template:write"
        - "formation_template.webhooks:read"
        - "formation_constraint:read"
        - "formation_constraint:write"
        - "certificate_subject_mapping:read"
        - "certificate_subject_mapping:write"
        - "formation.state:write"
        - "tenant_access:write"
        - "bundle_instance_auth:write"
      default:
        - "runtime:read"
        - "runtime:write"
        - "tenant:read"<|MERGE_RESOLUTION|>--- conflicted
+++ resolved
@@ -168,11 +168,8 @@
       name: compass-pairing-adapter
     director:
       dir: dev/incubator/
-<<<<<<< HEAD
       version: "PR-3485"
-=======
-      version: "PR-3484"
->>>>>>> 7410fc9f
+
       name: compass-director
     hydrator:
       dir: dev/incubator/
@@ -229,11 +226,7 @@
       name: compass-console
     e2e_tests:
       dir: dev/incubator/
-<<<<<<< HEAD
       version: "PR-3485"
-=======
-      version: "PR-3484"
->>>>>>> 7410fc9f
       name: compass-e2e-tests
   isLocalEnv: false
   isForTesting: false
