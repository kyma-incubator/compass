--- conflicted
+++ resolved
@@ -102,11 +102,7 @@
       version: "PR-2297"
     director:
       dir:
-<<<<<<< HEAD
       version: "PR-2307"
-=======
-      version: "PR-2309"
->>>>>>> 152e2a45
     gateway:
       dir:
       version: "PR-2297"
@@ -129,11 +125,7 @@
       version: "0a651695"
     external_services_mock:
       dir:
-<<<<<<< HEAD
       version: "PR-2307"
-=======
-      version: "PR-2320"
->>>>>>> 152e2a45
     console:
       dir:
       version: "PR-65"
