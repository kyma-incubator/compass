global:
  disableLegacyConnectivity: true
  defaultTenant: 3e64ebae-38b5-46a0-b1ed-9ccee153a0ae
  tenants:
    - name: default
      id: 3e64ebae-38b5-46a0-b1ed-9ccee153a0ae
    - name: foo
      id: 1eba80dd-8ff6-54ee-be4d-77944d17b10b
    - name: bar
      id: af9f84a9-1d3a-4d9f-ae0c-94f883b33b6e

  images:
    containerRegistry:
      path: eu.gcr.io/kyma-project/incubator
    connector:
      dir:
      version: "PR-1698"
    connectivity_adapter:
      dir:
      version: "PR-1698"
    pairing_adapter:
      dir:
      version: "PR-1698"
    director:
      dir:
<<<<<<< HEAD
      version: "PR-1700"
=======
      version: "PR-1698"
>>>>>>> d5e5b133
    gateway:
      dir:
      version: "PR-1698"
    tenant_fetcher:
      dir:
      version: "PR-1698"
    ord_service:
      dir:
      version: "PR-6"
    healthchecker:
      dir:
      version: "PR-1698"
    schema_migrator:
      dir:
      version: "PR-1666"
    system_broker:
      dir:
      version: "PR-1700"
    certs_setup_job:
      containerRegistry:
        path: eu.gcr.io/kyma-project
      dir:
      version: "0a651695"
    external_services_mock:
      dir:
      version: "PR-1698"
    console:
      dir:
      version: "PR-14"
    tests:
      director:
        dir:
        version: "PR-1698"
      connector:
        dir:
        version: "PR-1698"
      connectivity_adapter:
        dir:
        version: "PR-1698"
      tenant_fetcher:
        dir:
<<<<<<< HEAD
        version: "PR-1674"
      system_broker:
        dir:
        version: "PR-1700"
=======
        version: "PR-1698"
>>>>>>> d5e5b133
      ord_service:
        dir:
        version: "PR-1698"
  isLocalEnv: false
  oauth2:
    host: oauth2
  livenessProbe:
    initialDelaySeconds: 30
    timeoutSeconds: 1
    periodSeconds: 10
  readinessProbe:
    initialDelaySeconds: 5
    timeoutSeconds: 1
    periodSeconds: 2

  agentPreconfiguration: false

  director:
    prefix: /director
    port: 3000

    tests:
      scopes: "runtime:write application:write label_definition:write integration_system:write application:read runtime:read label_definition:read integration_system:read health_checks:read application_template:read application_template:write eventing:manage tenant:read automatic_scenario_assignment:read automatic_scenario_assignment:write"

  auditlog:
    configMapName: "compass-gateway-auditlog-config"
    secretName: "compass-gateway-auditlog-secret"
    script:
      configMapName: "auditlog-script"

  testCredentials:
    secretName: "test-credentials-secret"

  enableCompassDefaultScenarioAssignment: true

  tenantConfig:
    useDefaultTenants: true
    dbPool:
      maxOpenConnections: 1
      maxIdleConnections: 1

  connector:
    prefix: /connector
    graphql:
      external:
        port: 3000
      internal:
        port: 3001
    validator:
      port: 8080
    # If secrets do not exist they will be created
    secrets:
      ca:
        name: compass-connector-app-ca
        namespace: compass-system
        certificateKey: ca.crt
        keyKey: ca.key
      rootCA:
        namespace: istio-system # For Ingress Gateway to work properly the namespace needs to be istio-system
        # In order for istio mTLS to work we should have two different secrets one containing the server certificate (let’s say X) and one used for validation of the client’s certificates.
        # The second one should be our root certificate and istio wants it to be named X-cacert. (-cacert suffix).
        # This is the reason for the confusing name of our root certificate. https://preliminary.istio.io/v1.6/docs/tasks/traffic-management/ingress/secure-ingress/#configure-a-mutual-tls-ingress-gateway
        cacert: compass-gateway-mtls-certs-cacert # For cert-rotation the cacert should be in different secret
        certificateKey: cacert
    certificateDataHeader: "Certificate-Data"
    revocation:
      configmap:
        name: revocations-config
        namespace: "{{ .Release.Namespace }}"
    # If key and certificate are not provided they will be generated
    caKey: ""
    caCertificate: ""

  system_broker:
    enabled: true
    port: 5001
    prefix: /broker
    tokenProviderFromHeader:
      forwardHeaders: Authorization
    tokenProviderFromSecret:
      enabled: false
      secrets:
        integrationSystemCredentials:
          name: compass-system-broker-credentials
          namespace: compass-system
    testNamespace: kyma-system

  gateway:
    port: 3000
    tls:
      host: compass-gateway
      secure:
        oauth:
          host: compass-gateway-auth-oauth
    mtls:
      host: compass-gateway-mtls
      certSecret: compass-gateway-mtls-certs
    headers:
      request:
        remove:
          - "Client-Id-From-Token"
          - "Client-Id-From-Certificate"
          - "Client-Certificate-Hash"
          - "Certificate-Data"

  connectivity_adapter:
    port: 8080
    tls:
      host: adapter-gateway
    mtls:
      host: adapter-gateway-mtls

  rewriteFilters:
    workloadLabel: oathkeeper
    namespace: kyma-system
    tokenDataHeader: "Connector-Token"
    certificateDataHeader: "Certificate-Data"

  istio:
    mtlsGateway:
      name: "compass-gateway-mtls"
      namespace: "compass-system"
    gateway:
      name: "kyma-gateway"
      namespace: "kyma-system"
    proxy:
      port: 15020
    namespace: istio-system
    ingressgateway:
      workloadLabel: istio-ingressgateway
      correlationHeaderRewriteFilter:
        expectedHeaders:
        - "x-request-id"
        - "x-correlation-id"
        - "x-correlationid"
        - "x-forrequest-id"
        - "x-vcap-request-id"
        - "x-broker-api-request-identity"

  database:
    manageSecrets: true
    embedded:
      enabled: true
      director:
        name: "postgres"
      directorDBName: "postgres"
    managedGCP:
      serviceAccountKey: ""
      instanceConnectionName: ""
      director:
        name: ""
        user: ""
        password: ""
      host: "localhost"
      hostPort: "5432"
      sslMode: ""

      #TODO remove below after migration to separate user will be done
      dbUser: ""
      dbPassword: ""
      directorDBName: ""

  oathkeeper:
    host: ory-oathkeeper-proxy.kyma-system.svc.cluster.local
    port: 4455
    idTokenConfig:
      claims: '{"scopes": "{{ print .Extra.scope }}", "tenant": "{{ print .Extra.tenant }}", "externalTenant": "{{ print .Extra.externalTenant }}", "consumerID": "{{ print .Extra.consumerID}}", "consumerType": "{{ print .Extra.consumerType }}"}'
    mutators:
      runtimeMappingService:
        config:
          api:
            url: http://compass-director.compass-system.svc.cluster.local:3000/runtime-mapping
            retry:
              give_up_after: 3s
              max_delay: 2000ms
      authenticationMappingService:
        config:
          api:
            url: http://compass-director.compass-system.svc.cluster.local:3000/authn-mapping
            retry:
              give_up_after: 3s
              max_delay: 2000ms
      tenantMappingService:
        config:
          api:
            url: http://compass-director.compass-system.svc.cluster.local:3000/tenant-mapping
            retry:
              give_up_after: 3s
              max_delay: 2000ms
      certificateResolverService:
        config:
          api:
            url: http://compass-connector.compass-system.svc.cluster.local:8080/v1/certificate/data/resolve
            retry:
              give_up_after: 3s
              max_delay: 2000ms
      tokenResolverService:
        config:
          api:
            url: http://compass-connector.compass-system.svc.cluster.local:8080/v1/tokens/resolve
            retry:
              give_up_after: 3s
              max_delay: 2000ms

  tenantFetcher:
    host: compass-tenant-fetcher.compass-system.svc.cluster.local
    prefix: /tenants
    port: 3000

  ordService:
    host: compass-ord-service.compass-system.svc.cluster.local
    prefix: /open-resource-discovery
    port: 3000
    defaultResponseType: "xml"

  tenantFetchers:
    job1:
      enabled: false
      configMapNamespace: "compass-system"
      manageSecrets: true
      providerName: "compass"
      schedule: "*/5 * * * *"
      kubernetes:
        configMapNamespace: "compass-system"
        pollInterval: 2s
        pollTimeout: 1m
        timeout: 2m
      oauth:
        client: ""
        secret: ""
        tokenURL: ""
      endpoints:
        tenantCreated: "127.0.0.1/events?type=created"
        tenantDeleted: "127.0.0.1/events?type=deleted"
        tenantUpdated: "127.0.0.1/events?type=updated"
      fieldMapping:
        totalPagesField: "totalPages"
        totalResultsField: "totalResults"
        tenantEventsField: "events"
        idField: "id"
        nameField: "name"
        discriminatorField: ""
        discriminatorValue: ""
        detailsField: "details"
      queryMapping:
        pageNumField: "pageNum"
        pageSizeField: "pageSize"
        timestampField: "timestamp"
      query:
        startPage: "0"
        pageSize: "100"
      dbPool:
        maxOpenConnections: 1
        maxIdleConnections: 1

  metrics:
    enabled: true
    pushEndpoint: http://monitoring-prometheus-pushgateway.kyma-system.svc.cluster.local:9091

  authenticators:
    authenticator0:
      enabled: false
      gatewayHost: "compass-gateway-authenticator0"
      trusted_issuers: '[{"domain_url": "authenticator.domain", "scope_prefix": "prefix"}, {}]'
      attributes: '{"uniqueAttribute": { "key": "", "value": "" }, "tenant": { "key": "" }, "identity": { "key": "" } }'

  externalServicesMock:
    enabled: false

pairing-adapter:
  enabled: false<|MERGE_RESOLUTION|>--- conflicted
+++ resolved
@@ -23,11 +23,7 @@
       version: "PR-1698"
     director:
       dir:
-<<<<<<< HEAD
       version: "PR-1700"
-=======
-      version: "PR-1698"
->>>>>>> d5e5b133
     gateway:
       dir:
       version: "PR-1698"
@@ -69,14 +65,10 @@
         version: "PR-1698"
       tenant_fetcher:
         dir:
-<<<<<<< HEAD
         version: "PR-1674"
       system_broker:
         dir:
         version: "PR-1700"
-=======
-        version: "PR-1698"
->>>>>>> d5e5b133
       ord_service:
         dir:
         version: "PR-1698"
