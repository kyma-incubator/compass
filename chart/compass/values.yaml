global:
  disableLegacyConnectivity: true
  defaultTenant: 3e64ebae-38b5-46a0-b1ed-9ccee153a0ae
  tenants:
    - name: default
      id: 3e64ebae-38b5-46a0-b1ed-9ccee153a0ae
    - name: foo
      id: 1eba80dd-8ff6-54ee-be4d-77944d17b10b
    - name: bar
      id: af9f84a9-1d3a-4d9f-ae0c-94f883b33b6e

  images:
    containerRegistry:
      path: eu.gcr.io/kyma-project/incubator
    connector:
      dir:
      version: "PR-1693"
    connectivity_adapter:
      dir:
      version: "PR-1693"
    pairing_adapter:
      dir:
      version: "PR-1698"
    director:
      dir:
      version: "PR-1700"
    gateway:
      dir:
      version: "PR-1692"
    tenant_fetcher:
      dir:
      version: "PR-1698"
    ord_service:
      dir:
      version: "PR-12"
    healthchecker:
      dir:
      version: "PR-1698"
    schema_migrator:
      dir:
      version: "PR-1713"
    system_broker:
      dir:
      version: "PR-1700"
    certs_setup_job:
      containerRegistry:
        path: eu.gcr.io/kyma-project
      dir:
      version: "0a651695"
    external_services_mock:
      dir:
      version: "PR-1698"
    console:
      dir:
      version: "PR-12"
    tests:
      director:
        dir:
        version: "PR-1715"
      connector:
        dir:
        version: "PR-1715"
      connectivity_adapter:
        dir:
        version: "PR-1715"
      tenant_fetcher:
        dir:
<<<<<<< HEAD
        version: "PR-1715"
=======
        version: "PR-1698"
      system_broker:
        dir:
        version: "PR-1700"
>>>>>>> 086a057e
      ord_service:
        dir:
        version: "PR-1715"
  isLocalEnv: false
  oauth2:
    host: oauth2
  livenessProbe:
    initialDelaySeconds: 30
    timeoutSeconds: 1
    periodSeconds: 10
  readinessProbe:
    initialDelaySeconds: 5
    timeoutSeconds: 1
    periodSeconds: 2

  agentPreconfiguration: false

  director:
    prefix: /director
    port: 3000

    tests:
      scopes: "runtime:write application:write label_definition:write integration_system:write application:read runtime:read label_definition:read integration_system:read health_checks:read application_template:read application_template:write eventing:manage tenant:read automatic_scenario_assignment:read automatic_scenario_assignment:write"

  auditlog:
    configMapName: "compass-gateway-auditlog-config"
    secretName: "compass-gateway-auditlog-secret"
    script:
      configMapName: "auditlog-script"

  testCredentials:
    secretName: "test-credentials-secret"

  enableCompassDefaultScenarioAssignment: true

  tenantConfig:
    useDefaultTenants: true
    dbPool:
      maxOpenConnections: 1
      maxIdleConnections: 1

  connector:
    prefix: /connector
    graphql:
      external:
        port: 3000
      internal:
        port: 3001
    validator:
      port: 8080
    # If secrets do not exist they will be created
    secrets:
      ca:
        name: compass-connector-app-ca
        namespace: compass-system
        certificateKey: ca.crt
        keyKey: ca.key
      rootCA:
        namespace: istio-system # For Ingress Gateway to work properly the namespace needs to be istio-system
        # In order for istio mTLS to work we should have two different secrets one containing the server certificate (let’s say X) and one used for validation of the client’s certificates.
        # The second one should be our root certificate and istio wants it to be named X-cacert. (-cacert suffix).
        # This is the reason for the confusing name of our root certificate. https://preliminary.istio.io/v1.6/docs/tasks/traffic-management/ingress/secure-ingress/#configure-a-mutual-tls-ingress-gateway
        cacert: compass-gateway-mtls-certs-cacert # For cert-rotation the cacert should be in different secret
        certificateKey: cacert
    certificateDataHeader: "Certificate-Data"
    revocation:
      configmap:
        name: revocations-config
        namespace: "{{ .Release.Namespace }}"
    # If key and certificate are not provided they will be generated
    caKey: ""
    caCertificate: ""

  system_broker:
    enabled: true
    port: 5001
    prefix: /broker
    tokenProviderFromHeader:
      forwardHeaders: Authorization
    tokenProviderFromSecret:
      enabled: false
      secrets:
        integrationSystemCredentials:
          name: compass-system-broker-credentials
          namespace: compass-system
    testNamespace: kyma-system

  gateway:
    port: 3000
    tls:
      host: compass-gateway
      secure:
        oauth:
          host: compass-gateway-auth-oauth
    mtls:
      host: compass-gateway-mtls
      certSecret: compass-gateway-mtls-certs
    headers:
      request:
        remove:
          - "Client-Id-From-Token"
          - "Client-Id-From-Certificate"
          - "Client-Certificate-Hash"
          - "Certificate-Data"

  connectivity_adapter:
    port: 8080
    tls:
      host: adapter-gateway
    mtls:
      host: adapter-gateway-mtls

  rewriteFilters:
    workloadLabel: oathkeeper
    namespace: kyma-system
    tokenDataHeader: "Connector-Token"
    certificateDataHeader: "Certificate-Data"

  istio:
    mtlsGateway:
      name: "compass-gateway-mtls"
      namespace: "compass-system"
    gateway:
      name: "kyma-gateway"
      namespace: "kyma-system"
    proxy:
      port: 15020
    namespace: istio-system
    ingressgateway:
      workloadLabel: istio-ingressgateway
      correlationHeaderRewriteFilter:
        expectedHeaders:
        - "x-request-id"
        - "x-correlation-id"
        - "x-correlationid"
        - "x-forrequest-id"
        - "x-vcap-request-id"
        - "x-broker-api-request-identity"

  database:
    manageSecrets: true
    embedded:
      enabled: true
      director:
        name: "postgres"
      directorDBName: "postgres"
    managedGCP:
      serviceAccountKey: ""
      instanceConnectionName: ""
      director:
        name: ""
        user: ""
        password: ""
      host: "localhost"
      hostPort: "5432"
      sslMode: ""

      #TODO remove below after migration to separate user will be done
      dbUser: ""
      dbPassword: ""
      directorDBName: ""

  oathkeeper:
    host: ory-oathkeeper-proxy.kyma-system.svc.cluster.local
    port: 4455
    idTokenConfig:
      claims: '{"scopes": "{{ print .Extra.scope }}", "tenant": "{{ print .Extra.tenant }}", "externalTenant": "{{ print .Extra.externalTenant }}", "consumerID": "{{ print .Extra.consumerID}}", "consumerType": "{{ print .Extra.consumerType }}"}'
    mutators:
      runtimeMappingService:
        config:
          api:
            url: http://compass-director.compass-system.svc.cluster.local:3000/runtime-mapping
            retry:
              give_up_after: 3s
              max_delay: 2000ms
      authenticationMappingService:
        config:
          api:
            url: http://compass-director.compass-system.svc.cluster.local:3000/authn-mapping
            retry:
              give_up_after: 3s
              max_delay: 2000ms
      tenantMappingService:
        config:
          api:
            url: http://compass-director.compass-system.svc.cluster.local:3000/tenant-mapping
            retry:
              give_up_after: 3s
              max_delay: 2000ms
      certificateResolverService:
        config:
          api:
            url: http://compass-connector.compass-system.svc.cluster.local:8080/v1/certificate/data/resolve
            retry:
              give_up_after: 3s
              max_delay: 2000ms
      tokenResolverService:
        config:
          api:
            url: http://compass-connector.compass-system.svc.cluster.local:8080/v1/tokens/resolve
            retry:
              give_up_after: 3s
              max_delay: 2000ms

  tenantFetcher:
    host: compass-tenant-fetcher.compass-system.svc.cluster.local
    prefix: /tenants
    port: 3000

  ordService:
    host: compass-ord-service.compass-system.svc.cluster.local
    prefix: /open-resource-discovery-service/v0
    docsPrefix: /open-resource-discovery-docs
    staticPrefix: /open-resource-discovery-static/v0
    port: 3000
    defaultResponseType: "xml"

  tenantFetchers:
    job1:
      enabled: false
      configMapNamespace: "compass-system"
      manageSecrets: true
      providerName: "compass"
      schedule: "*/5 * * * *"
      kubernetes:
        configMapNamespace: "compass-system"
        pollInterval: 2s
        pollTimeout: 1m
        timeout: 2m
      oauth:
        client: ""
        secret: ""
        tokenURL: ""
      endpoints:
        tenantCreated: "127.0.0.1/events?type=created"
        tenantDeleted: "127.0.0.1/events?type=deleted"
        tenantUpdated: "127.0.0.1/events?type=updated"
      fieldMapping:
        totalPagesField: "totalPages"
        totalResultsField: "totalResults"
        tenantEventsField: "events"
        idField: "id"
        nameField: "name"
        discriminatorField: ""
        discriminatorValue: ""
        detailsField: "details"
      queryMapping:
        pageNumField: "pageNum"
        pageSizeField: "pageSize"
        timestampField: "timestamp"
      query:
        startPage: "0"
        pageSize: "100"
      dbPool:
        maxOpenConnections: 1
        maxIdleConnections: 1

  metrics:
    enabled: true
    pushEndpoint: http://monitoring-prometheus-pushgateway.kyma-system.svc.cluster.local:9091

  authenticators:
    authenticator0:
      enabled: false
      gatewayHost: "compass-gateway-authenticator0"
      trusted_issuers: '[{"domain_url": "authenticator.domain", "scope_prefix": "prefix"}, {}]'
      attributes: '{"uniqueAttribute": { "key": "", "value": "" }, "tenant": { "key": "" }, "identity": { "key": "" } }'

  externalServicesMock:
    enabled: false

pairing-adapter:
  enabled: false<|MERGE_RESOLUTION|>--- conflicted
+++ resolved
@@ -65,14 +65,10 @@
         version: "PR-1715"
       tenant_fetcher:
         dir:
-<<<<<<< HEAD
-        version: "PR-1715"
-=======
-        version: "PR-1698"
+        version: "PR-1715"
       system_broker:
         dir:
-        version: "PR-1700"
->>>>>>> 086a057e
+        version: "PR-1715"
       ord_service:
         dir:
         version: "PR-1715"
