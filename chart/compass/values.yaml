--- conflicted
+++ resolved
@@ -139,11 +139,7 @@
       name: compass-pairing-adapter
     director:
       dir:
-<<<<<<< HEAD
       version: "PR-2888"
-=======
-      version: "PR-2884"
->>>>>>> edbe41e4
       name: compass-director
     hydrator:
       dir:
@@ -176,11 +172,7 @@
       version: "0a651695"
     external_services_mock:
       dir:
-<<<<<<< HEAD
       version: "PR-2888"
-=======
-      version: "PR-2897"
->>>>>>> edbe41e4
       name: compass-external-services-mock
     console:
       dir:
@@ -188,11 +180,7 @@
       name: compass-console
     e2e_tests:
       dir:
-<<<<<<< HEAD
       version: "PR-2888"
-=======
-      version: "PR-2884"
->>>>>>> edbe41e4
       name: compass-e2e-tests
   isLocalEnv: false
   isForTesting: false
