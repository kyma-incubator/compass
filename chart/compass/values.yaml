global:
  disableLegacyConnectivity: true
  defaultTenant: 3e64ebae-38b5-46a0-b1ed-9ccee153a0ae
  defaultTenantRegion: "eu-1"
  tenantLabelsFilePath: "/labelsData/default-tenant-labels.json"
  tenants: # tenant order matters, so new tenants should be added to the end of the list
    - name: default
      id: 3e64ebae-38b5-46a0-b1ed-9ccee153a0ae
      type: account
    - name: foo
      id: 1eba80dd-8ff6-54ee-be4d-77944d17b10b
      type: account
    - name: bar
      id: af9f84a9-1d3a-4d9f-ae0c-94f883b33b6e
      type: account
    - name: TestTenantSeparation
      id: f1c4b5be-b0e1-41f9-b0bc-b378200dcca0
      type: account
    - name: TestDeleteLastScenarioForApplication
      id: 0403be1e-f854-475e-9074-922120277af5
      type: account
    - name: Test_DeleteAutomaticScenarioAssignmentForSelector
      id: d9553135-6115-4c67-b4d9-962c00f3725f
      type: account
    - name: Test_AutomaticScenarioAssigmentForRuntime
      id: 8c733a45-d988-4472-af10-1256b82c70c0
      type: account
    - name: TestAutomaticScenarioAssignmentsWholeScenario
      id: 65a63692-c00a-4a7d-8376-8615ee37f45c
      type: account
    - name: TestTenantsQueryTenantNotInitialized
      id: 72329135-27fd-4284-9bcb-37ea8d6307d0
      type: account
    - name: Test Default
      id: 5577cf46-4f78-45fa-b55f-a42a3bdba868
      type: account
      parents: [2c4f4a25-ba9a-4dbc-be68-e0beb77a7eb0]
    - name: Test_DefaultCustomer
      id: 2c4f4a25-ba9a-4dbc-be68-e0beb77a7eb0
      type: customer
    - name: TestListLabelDefinitions
      id: 3f641cf5-2d14-4e0f-a122-16e7569926f1
      type: account
    - name: Test_AutomaticScenarioAssignmentQueries
      id: 8263cc13-5698-4a2d-9257-e8e76b543e88
      type: account
    - name: TestGetScenariosLabelDefinitionCreatesOneIfNotExists
      id: 2263cc13-5698-4a2d-9257-e8e76b543e33
      type: account
    - name: TestApplicationsForRuntime
      id: 5984a414-1eed-4972-af2c-b2b6a415c7d7
      type: account
    - name: Test_DeleteAutomaticScenarioAssignmentForScenario
      id: d08e4cb6-a77f-4a07-b021-e3317a373597
      type: account
    - name: TestApplicationsForRuntimeWithHiddenApps
      id: 7e1f2df8-36dc-4e40-8be3-d1555d50c91c
      type: account
    - name: TestTenantsQueryTenantInitialized
      id: 8cf0c909-f816-4fe3-a507-a7917ccd8380
      type: account
    - name: TestDeleteApplicationIfInScenario
      id: 0d597250-6b2d-4d89-9c54-e23cb497cd01
      type: account
    - name: TestProviderSubaccount
      id: 47b4575a-f102-414a-8398-2d973ad65f3a
      type: subaccount
      parents: [5577cf46-4f78-45fa-b55f-a42a3bdba868]
    - name: TestCompassProviderSubaccount
      id: f8075207-1478-4a80-bd26-24a4785a2bfd
      type: subaccount
      parents: [5577cf46-4f78-45fa-b55f-a42a3bdba868]
    - name: TestProviderSubaccountRegion2
      id: 731b7bc4-5472-41d2-a447-e4c0f45de739
      type: subaccount
      region: "eu-2"
      parents: [5577cf46-4f78-45fa-b55f-a42a3bdba868]
    - name: TestCertificateSubaccount
      id: 123e4567-e89b-12d3-a456-426614174001
      type: subaccount
      parents: [5577cf46-4f78-45fa-b55f-a42a3bdba868]
    - name: TestNsAdapter
      id: 08b6da37-e911-48fb-a0cb-fa635a6c5678
      type: subaccount
      parents: [5577cf46-4f78-45fa-b55f-a42a3bdba868]
    - name: TestNsAdapterSubaccountWithApplications
      id: 08b6da37-e911-48fb-a0cb-fa635a6c4321
      type: subaccount
      parents: [5577cf46-4f78-45fa-b55f-a42a3bdba868]
    - name: TestIntegrationSystemManagedSubaccount
      id: 3cfcdd62-320d-403b-b66a-4ee3cdd06947
      type: subaccount
      parents: [5577cf46-4f78-45fa-b55f-a42a3bdba868]
    - name: TestIntegrationSystemManagedAccount
      id: 7e8ab2e3-3bb4-42e3-92b2-4e0bf48559d3
      type: account
      parents: [2c4f4a25-ba9a-4dbc-be68-e0beb77a7eb0]
    - name: TestSystemFetcherAccount
      id: c395681d-11dd-4cde-bbcf-570b4a153e79
      type: account
      parents: [2c4f4a25-ba9a-4dbc-be68-e0beb77a7eb0]
    - name: TestConsumerSubaccount
      id: 1f538f34-30bf-4d3d-aeaa-02e69eef84ae
      type: subaccount
      parents: [5984a414-1eed-4972-af2c-b2b6a415c7d7]
    - name: TestTenantsOnDemandAPI
      id: 8d42d818-d4c4-4036-b82f-b199db7ffeb5
      type: subaccount
      parents: [5984a414-1eed-4972-af2c-b2b6a415c7d7]
    - name: TestExternalCertificateSubaccount
      id: bad76f69-e5c2-4d55-bca5-240944824b83
      type: subaccount
      parents: [5577cf46-4f78-45fa-b55f-a42a3bdba868]
    - name: TestAtomOrganization
      id: f2724f8e-1a58-4f32-bfd0-8b831de34e71
      type: organization
      parents: [2c4f4a25-ba9a-4dbc-be68-e0beb77a7eb0]
    - name: TestAtomFolder
      id: 4c31b7c7-2bea-4bd5-9ea5-e9a8d704f900
      type: folder
      parents: [f2724f8e-1a58-4f32-bfd0-8b831de34e71]
    - name: TestAtomResourceGroup
      id: ff30da87-7685-4462-869a-baae6441898b
      type: resource-group
      parents: [4c31b7c7-2bea-4bd5-9ea5-e9a8d704f900]
    - name: Test Default Subaccount
      id: 777ce47b-d901-4647-9223-14e94819830b
      type: subaccount
      parents: [5577cf46-4f78-45fa-b55f-a42a3bdba868]
      # The "substitution" tenants should be used only in specific use cases and not as "regular" test tenants
      # because when using them, the operation is actually executed on behalf of another tenant,
      # the one defined in a label of the substituted tenant
    - name: Test Tenant Substitution Account
      id: baf425d1-8630-46da-bf80-f4ed5f405a27
      type: account
    - name: Test Tenant Substitution Subaccount
      id: 818005d6-9264-4abb-af4c-29c754630a7d
      type: subaccount
      parents: [baf425d1-8630-46da-bf80-f4ed5f405a27]
    - name: Test Tenant Substitution Account 2
      id: 46c189a1-9e04-4cbf-9c59-ba7b120492ad
      type: account
    - name: Test Tenant Substitution Subaccount 2
      id: e1e2f861-2b2e-42a9-ba9f-404d292e5471
      type: subaccount
      parents: [46c189a1-9e04-4cbf-9c59-ba7b120492ad]
    - name: TestIsolatedAccount
      id: ded8eca9-12b9-4076-9458-9deabff87bd8
      type: account
    - name: TestSystemFetcherOnNewGA
      id: 44dfe415-4847-4feb-8580-ecb07958347d
      type: account
  tenantsLabels:
    - tenantID: 818005d6-9264-4abb-af4c-29c754630a7d # TestTenantSubstitutionSubaccount
      key: customerId
      value: 2c4f4a25-ba9a-4dbc-be68-e0beb77a7eb0
    - tenantID: e1e2f861-2b2e-42a9-ba9f-404d292e5471 # TestTenantSubstitutionSubaccount2
      key: customerId
      value: 5984a414-1eed-4972-af2c-b2b6a415c7d7 # ApplicationsForRuntimeTenantName, randomly chosen Account tenant
  images:
    containerRegistry:
      path: europe-docker.pkg.dev/kyma-project
    connector:
      dir: dev/incubator/
      version: "PR-3638"
      name: compass-connector
    connectivity_adapter:
      dir: dev/incubator/
      version: "PR-3638"
      name: compass-connectivity-adapter
    pairing_adapter:
      dir: dev/incubator/
      version: "PR-3638"
      name: compass-pairing-adapter
    director:
      dir: dev/incubator/
      version: "PR-3672"
      name: compass-director
    hydrator:
      dir: dev/incubator/
      version: "PR-3638"
      name: compass-hydrator
    ias_adapter:
      dir: prod/incubator/
      version: "v20240112-68df17f1"
      name: compass-ias-adapter
    kyma_adapter:
      dir: dev/incubator/
      version: "PR-3610"
      name: compass-kyma-adapter
    instance_creator:
      dir: dev/incubator/
      version: "PR-3662"
      name: compass-instance-creator
    default_tenant_mapping_handler:
      dir: dev/incubator/
      version: "PR-3609"
      name: compass-default-tenant-mapping-handler
    gateway:
      dir: dev/incubator/
      version: "PR-3638"
      name: compass-gateway
    operations_controller:
      dir: dev/incubator/
      version: "PR-3638"
      name: compass-operations-controller
    ord_service:
      dir: dev/incubator/
      version: "PR-122"
      name: compass-ord-service
    schema_migrator:
      dir: dev/incubator/
<<<<<<< HEAD
      version: "PR-3668"
=======
      version: "PR-3666"
>>>>>>> da4dba87
      name: compass-schema-migrator
    system_broker:
      dir: dev/incubator/
      version: "PR-3573"
      name: compass-system-broker
    certs_setup_job:
      containerRegistry:
        path: eu.gcr.io/kyma-project
      dir:
      version: "0a651695"
    external_services_mock:
      dir: dev/incubator/
      version: "PR-3659"
      name: compass-external-services-mock
    console:
      dir: prod/incubator/
      version: "v20230421-e8840c18"
      name: compass-console
    e2e_tests:
      dir: dev/incubator/
      version: "PR-3659"
      name: compass-e2e-tests
  isLocalEnv: false
  isForTesting: false
  oauth2:
    host: oauth2
  livenessProbe:
    initialDelaySeconds: 30
    timeoutSeconds: 1
    periodSeconds: 10
  readinessProbe:
    initialDelaySeconds: 5
    timeoutSeconds: 1
    periodSeconds: 2
  agentPreconfiguration: false
  portieris:
    isEnabled: false
    imagePullSecretName: "portieris-dummy-image-pull-secret"
  nsAdapter:
    external:
      port: 3005
    e2eTests:
      gatewayHost: "compass-gateway-xsuaa"
    prefix: /nsadapter
    path: /nsadapter/api/v1/notifications
    systemToTemplateMappings: '[{  "Name": "SAP S/4HANA On-Premise",  "SourceKey": ["type"],  "SourceValue": ["abapSys"]},{  "Name": "SAP S/4HANA On-Premise",  "SourceKey": ["type"],  "SourceValue": ["nonSAPsys"]},{  "Name": "SAP S/4HANA On-Premise",  "SourceKey": ["type"],  "SourceValue": ["hana"]}]'
    secret:
      name: nsadapter-secret
      subaccountKey: subaccount
      local:
        subaccountValue: subaccount
    authSecret:
      name: "compass-external-services-mock-oauth-credentials"
      clientIdKey: client-id
      clientSecretKey: client-secret
      tokenUrlKey: url
      instanceUrlKey: url
      certKey: cert
      keyKey: key
    registerPath: "/register"
    tokenPath: "/secured/oauth/token"
    createClonePattern: '{"key": "%s"}'
    createBindingPattern: '{}'
    useClone: "false"
    authentication:
      jwksEndpoint: http://ory-stack-oathkeeper-api.ory.svc.cluster.local:4456/.well-known/jwks.json
  director:
    host: compass-director.compass-system.svc.cluster.local
    formationMappingAsyncStatusApi:
      pathPrefix: "/v1/businessIntegrations"
      formationAssignmentPath: "/{ucl-formation-id}/assignments/{ucl-assignment-id}/status"
      formationAssignmentResetPath: "/{ucl-formation-id}/assignments/{ucl-assignment-id}/status/reset"
      formationPath: "/{ucl-formation-id}/status"
    prefix: /director
    graphql:
      external:
        port: 3000
    tls:
      secure:
        internal:
          host: compass-director-internal
    validator:
      port: 8080
    metrics:
      port: 3003
      enableGraphqlOperationInstrumentation: true
    operations:
      port: 3002
      path: "/operation"
      lastOperationPath: "/last_operation"
    info:
      path: "/v1/info"
    subscription:
      subscriptionProviderLabelKey: "subscriptionProviderId"
      subscriptionLabelKey: "subscription"
      tokenPrefix: "sb-"
    selfRegister:
      secrets:
        instancesCreds:
          name: "region-instances-credentials"
          key: "keyConfig"
          path: "/tmp"
        saasAppNameCfg:
          name: "saas-app-names"
          key: "appNameConfig"
          path: "/tmp/appNameConfig"
      clientIdPath: "clientId"
      clientSecretPath: "clientSecret"
      urlPath: "url"
      tokenUrlPath: "tokenUrl"
      clientCertPath: "clientCert"
      clientKeyPath: "clientKey"
      local:
        templateMappings:
          clientIDMapping: '{{ printf "\"%s\":\"client_id\"" .Values.global.director.selfRegister.clientIdPath }}'
          clientSecretMapping: '{{ printf "\"%s\":\"client_secret\"" .Values.global.director.selfRegister.clientSecretPath }}'
          urlMapping: '{{ printf "\"%s\":\"http://compass-external-services-mock.%s.svc.cluster.local:%s\"" .Values.global.director.selfRegister.urlPath .Release.Namespace (.Values.service.port | toString) }}'
          tokenURLMapping: '{{ printf "\"%s\":\"https://%s.%s:%s\"" .Values.global.director.selfRegister.tokenUrlPath .Values.global.externalServicesMock.certSecuredHost .Values.global.ingress.domainName (.Values.service.certPort | toString) }}'
          x509CertificateMapping: '{{ printf "\"%s\":\"%s\"" .Values.global.director.selfRegister.clientCertPath .Values.global.connector.caCertificate }}'
          x509KeyMapping: '{{ printf "\"%s\":\"%s\"" .Values.global.director.selfRegister.clientKeyPath .Values.global.connector.caKey }}'
      oauthTokenPath: "/cert/token"
      oauthMode: "oauth-mtls"
      label: "selfRegLabel"
      labelValuePrefix: "self-reg-prefix-"
      responseKey: "self-reg-key"
      path: "/external-api/self-reg"
      nameQueryParam: "name"
      tenantQueryParam: "tenant"
      requestBodyPattern: '{"key": "%s"}'
      saasAppNameLabelKey: "CMPSaaSAppName"
      saasAppNamePath: "localSaaSAppNamePath"
    clientIDHeaderKey: client_user
    suggestTokenHeaderKey: suggest_token
    runtimeTypeLabelKey: "runtimeType"
    applicationTypeLabelKey: "applicationType"
    globalSubaccountIDLabelKey: "global_subaccount_id"
    kymaRuntimeTypeLabelValue: "kyma"
    kymaApplicationNamespaceValue: "sap.kyma"
    destinationCreator:
      correlationIDsKey: "correlationIds"
      destinationAPI:
        baseURL: "http://compass-external-services-mock.compass-system.svc.cluster.local:8081"
        path: "/regions/{region}/subaccounts/{subaccountId}/destinations"
        instanceLevelPath: "/regions/{region}/subaccounts/{subaccountId}/instances/{instanceId}/destinations"
        regionParam: "region"
        instanceIDParam: "instanceId"
        subaccountIDParam: "subaccountId"
        nameParam: "destinationName"
      certificateAPI:
        baseURL: "http://compass-external-services-mock.compass-system.svc.cluster.local:8081"
        path: "/regions/{region}/subaccounts/{subaccountId}/certificates"
        instanceLevelPath: "/regions/{region}/subaccounts/{subaccountId}/instances/{instanceId}/certificates"
        regionParam: "region"
        instanceIDParam: "instanceId"
        subaccountIDParam: "subaccountId"
        nameParam: "certificateName"
        fileNameKey: "fileName"
        commonNameKey: "commonName"
        certChainKey: "certificateChain"
    fetchTenantEndpoint: '{{ printf "https://%s.%s%s/v1/fetch" .Values.global.gateway.tls.secure.internal.host .Values.global.ingress.domainName .Values.global.tenantFetcher.prefix }}'
    ordWebhookMappings: '[{ "ProxyURL": "http://compass-external-services-mock.compass-system.svc.cluster.local:8090/proxy", "ProxyHeaderTemplate": "{\"target_host\": \"{{.Application.BaseURL}}\" }", "OrdUrlPath": "/sap/bc/http/sap/ord_configuration", "SubdomainSuffix": "-api", "Type": "SAP Proxy Template" }]'
    tenantMappingsPath: "/tmp/tenantMappingsConfig"
    tenantMappingsKey: "tenant-mapping-config.json"
    tenantMappings:
      SYNC:
        v1.0:
          - type: CONFIGURATION_CHANGED
            mode: SYNC
            urlTemplate: '{"path":"%s/v1/tenant-mappings/{{.RuntimeContext.Value}}","method":"PATCH"}'
            inputTemplate: '{"context":{ {{ if .CustomerTenantContext.AccountID }}"btp": {"uclFormationId":"{{.FormationID}}","globalAccountId":"{{.CustomerTenantContext.AccountID}}","crmId":"{{.CustomerTenantContext.CustomerID}}"} {{ else }}"atom": {"uclFormationId":"{{.FormationID}}","path":"{{.CustomerTenantContext.Path}}","crmId":"{{.CustomerTenantContext.CustomerID}}"} {{ end }} },"items": [ {"uclAssignmentId":"{{ .Assignment.ID }}","operation":"{{.Operation}}","deploymentRegion":"{{if .Application.Labels.region }}{{.Application.Labels.region}}{{ else }}{{.ApplicationTemplate.Labels.region}}{{end }}","applicationNamespace":"{{ if .Application.ApplicationNamespace }}{{.Application.ApplicationNamespace}}{{else }}{{.ApplicationTemplate.ApplicationNamespace}}{{ end }}","applicationTenantId":"{{.Application.LocalTenantID}}","uclSystemTenantId":"{{.Application.ID}}",{{ if .ApplicationTemplate.Labels.parameters }}"parameters": {{.ApplicationTemplate.Labels.parameters}},{{ end }}"configuration": {{.ReverseAssignment.Value}} } ] }'
            headerTemplate: '{"Content-Type": ["application/json"]}'
            outputTemplate: '{"error":"{{.Body.error}}","success_status_code": 200}'
          - type: APPLICATION_TENANT_MAPPING
            mode: SYNC
            urlTemplate: '{"path":"%s/v1/tenant-mappings/{{.TargetApplication.LocalTenantID}}","method":"PATCH"}'
            inputTemplate: '{"context": { {{ if .CustomerTenantContext.AccountID }}"btp":{"uclFormationId":"{{.FormationID}}","globalAccountId":"{{.CustomerTenantContext.AccountID}}","crmId":"{{.CustomerTenantContext.CustomerID}}"} {{ else }}"atom": {"uclFormationId":"{{.FormationID}}","path":"{{.CustomerTenantContext.Path}}","crmId":"{{.CustomerTenantContext.CustomerID}}"} {{ end }} },"items": [ {"uclAssignmentId":"{{ .Assignment.ID }}","operation":"{{.Operation}}","deploymentRegion":"{{if .SourceApplication.Labels.region }}{{.SourceApplication.Labels.region}}{{else }}{{.SourceApplicationTemplate.Labels.region}}{{ end }}","applicationNamespace":"{{if .SourceApplication.ApplicationNamespace }}{{.SourceApplication.ApplicationNamespace}}{{else }}{{.SourceApplicationTemplate.ApplicationNamespace}}{{ end }}","applicationTenantId":"{{.SourceApplication.LocalTenantID}}","uclSystemTenantId":"{{.SourceApplication.ID}}",{{ if .SourceApplicationTemplate.Labels.parameters }}"parameters": {{.SourceApplicationTemplate.Labels.parameters}},{{ end }}"configuration": {{.ReverseAssignment.Value}} } ]}'
            headerTemplate: '{"Content-Type": ["application/json"]}'
            outputTemplate: '{"error":"{{.Body.error}}","success_status_code": 200}'
        configuration_changed:v1.0:
          - type: CONFIGURATION_CHANGED
            mode: SYNC
            urlTemplate: '{"path":"%s/v1/tenant-mappings/{{.RuntimeContext.Value}}","method":"PATCH"}'
            inputTemplate: '{"context":{ {{ if .CustomerTenantContext.AccountID }}"btp": {"uclFormationId":"{{.FormationID}}","globalAccountId":"{{.CustomerTenantContext.AccountID}}","crmId":"{{.CustomerTenantContext.CustomerID}}"} {{ else }}"atom": {"uclFormationId":"{{.FormationID}}","path":"{{.CustomerTenantContext.Path}}","crmId":"{{.CustomerTenantContext.CustomerID}}"} {{ end }} },"items": [ {"uclAssignmentId":"{{ .Assignment.ID }}","operation":"{{.Operation}}","deploymentRegion":"{{if .Application.Labels.region }}{{.Application.Labels.region}}{{ else }}{{.ApplicationTemplate.Labels.region}}{{end }}","applicationNamespace":"{{ if .Application.ApplicationNamespace }}{{.Application.ApplicationNamespace}}{{else }}{{.ApplicationTemplate.ApplicationNamespace}}{{ end }}","applicationTenantId":"{{.Application.LocalTenantID}}","uclSystemTenantId":"{{.Application.ID}}",{{ if .ApplicationTemplate.Labels.parameters }}"parameters": {{.ApplicationTemplate.Labels.parameters}},{{ end }}"configuration": {{.ReverseAssignment.Value}} } ] }'
            headerTemplate: '{"Content-Type": ["application/json"]}'
            outputTemplate: '{"error":"{{.Body.error}}","success_status_code": 200}'
        application_tenant_mapping:v1.0:
          - type: APPLICATION_TENANT_MAPPING
            mode: SYNC
            urlTemplate: '{"path":"%s/v1/tenant-mappings/{{.TargetApplication.LocalTenantID}}","method":"PATCH"}'
            inputTemplate: '{"context": { {{ if .CustomerTenantContext.AccountID }}"btp":{"uclFormationId":"{{.FormationID}}","globalAccountId":"{{.CustomerTenantContext.AccountID}}","crmId":"{{.CustomerTenantContext.CustomerID}}"} {{ else }}"atom": {"uclFormationId":"{{.FormationID}}","path":"{{.CustomerTenantContext.Path}}","crmId":"{{.CustomerTenantContext.CustomerID}}"} {{ end }} },"items": [ {"uclAssignmentId":"{{ .Assignment.ID }}","operation":"{{.Operation}}","deploymentRegion":"{{if .SourceApplication.Labels.region }}{{.SourceApplication.Labels.region}}{{else }}{{.SourceApplicationTemplate.Labels.region}}{{ end }}","applicationNamespace":"{{if .SourceApplication.ApplicationNamespace }}{{.SourceApplication.ApplicationNamespace}}{{else }}{{.SourceApplicationTemplate.ApplicationNamespace}}{{ end }}","applicationTenantId":"{{.SourceApplication.LocalTenantID}}","uclSystemTenantId":"{{.SourceApplication.ID}}",{{ if .SourceApplicationTemplate.Labels.parameters }}"parameters": {{.SourceApplicationTemplate.Labels.parameters}},{{ end }}"configuration": {{.ReverseAssignment.Value}} } ]}'
            headerTemplate: '{"Content-Type": ["application/json"]}'
            outputTemplate: '{"error":"{{.Body.error}}","success_status_code": 200}'
        application_tenant_mapping:v1.1:
          - type: APPLICATION_TENANT_MAPPING
            mode: SYNC
            urlTemplate: '{"path":"%s/v1/tenant-mappings/{{.TargetApplication.LocalTenantID}}","method":"PATCH"}'
            inputTemplate: '{"context": { {{ if .CustomerTenantContext.AccountID }}"btp":{"uclFormationId":"{{.FormationID}}","globalAccountId":"{{.CustomerTenantContext.AccountID}}","crmId":"{{.CustomerTenantContext.CustomerID}}"} {{ else }}"atom": {"uclFormationId":"{{.FormationID}}","path":"{{.CustomerTenantContext.Path}}","crmId":"{{.CustomerTenantContext.CustomerID}}"} {{ end }} },"receiverTenant": {"deploymentRegion":"{{ if .TargetApplication.Labels.region}}{{.TargetApplication.Labels.region}}{{ else }}{{.TargetApplicationTemplate.Labels.region}}{{end }}","applicationNamespace":"{{ if .TargetApplication.ApplicationNamespace}}{{.TargetApplication.ApplicationNamespace}}{{ else }}{{.TargetApplicationTemplate.ApplicationNamespace}}{{end }}","applicationUrl":"{{ .TargetApplication.BaseURL }}","applicationTenantId":"{{.TargetApplication.LocalTenantID }}","uclSystemTenantId":"{{ .TargetApplication.ID}}", {{ if .TargetApplicationTemplate.Labels.parameters }}"parameters": {{.TargetApplicationTemplate.Labels.parameters}}{{ end }} },"assignedTenants": [ {"uclAssignmentId":"{{ .Assignment.ID }}","operation":"{{.Operation}}","deploymentRegion":"{{if .SourceApplication.Labels.region }}{{.SourceApplication.Labels.region}}{{else }}{{.SourceApplicationTemplate.Labels.region}}{{ end }}","applicationNamespace":"{{if .SourceApplication.ApplicationNamespace }}{{.SourceApplication.ApplicationNamespace}}{{else }}{{.SourceApplicationTemplate.ApplicationNamespace}}{{ end }}","applicationUrl":"{{.SourceApplication.BaseURL }}","applicationTenantId":"{{.SourceApplication.LocalTenantID}}","uclSystemTenantId":"{{.SourceApplication.ID}}",{{ if .SourceApplicationTemplate.Labels.parameters }}"parameters": {{.SourceApplicationTemplate.Labels.parameters}},{{ end }}"configuration": {{.ReverseAssignment.Value}} } ]}'
            headerTemplate: '{"Content-Type": ["application/json"]}'
            outputTemplate: '{"error":"{{.Body.error}}","success_status_code": 200}'
      ASYNC_CALLBACK:
        v1.0:
          - type: CONFIGURATION_CHANGED
            mode: ASYNC_CALLBACK
            urlTemplate: '{"path":"%s/v1/tenant-mappings/{{.RuntimeContext.Value}}","method":"PATCH"}'
            inputTemplate: '{"context":{ {{ if .CustomerTenantContext.AccountID }}"btp": {"uclFormationId":"{{.FormationID}}","globalAccountId":"{{.CustomerTenantContext.AccountID}}","crmId":"{{.CustomerTenantContext.CustomerID}}"} {{ else }}"atom": {"uclFormationId":"{{.FormationID}}","path":"{{.CustomerTenantContext.Path}}","crmId":"{{.CustomerTenantContext.CustomerID}}"} {{ end }} },"items": [ {"uclAssignmentId":"{{ .Assignment.ID }}","operation":"{{.Operation}}","deploymentRegion":"{{if .Application.Labels.region }}{{.Application.Labels.region}}{{ else }}{{.ApplicationTemplate.Labels.region}}{{end }}","applicationNamespace":"{{ if .Application.ApplicationNamespace }}{{.Application.ApplicationNamespace}}{{else }}{{.ApplicationTemplate.ApplicationNamespace}}{{ end }}","applicationTenantId":"{{.Application.LocalTenantID}}","uclSystemTenantId":"{{.Application.ID}}",{{ if .ApplicationTemplate.Labels.parameters }}"parameters": {{.ApplicationTemplate.Labels.parameters}},{{ end }}"configuration": {{.ReverseAssignment.Value}} } ] }'
            headerTemplate: '{"Content-Type": ["application/json"],"Location": ["%s/v1/businessIntegrations/{{.FormationID}}/assignments/{{.Assignment.ID}}/status"]}'
            outputTemplate: '{"error":"{{.Body.error}}","success_status_code": 202}'
          - type: APPLICATION_TENANT_MAPPING
            mode: ASYNC_CALLBACK
            urlTemplate: '{"path":"%s/v1/tenant-mappings/{{.TargetApplication.LocalTenantID}}","method":"PATCH"}'
            inputTemplate: '{"context": { {{ if .CustomerTenantContext.AccountID }}"btp":{"uclFormationId":"{{.FormationID}}","globalAccountId":"{{.CustomerTenantContext.AccountID}}","crmId":"{{.CustomerTenantContext.CustomerID}}"} {{ else }}"atom": {"uclFormationId":"{{.FormationID}}","path":"{{.CustomerTenantContext.Path}}","crmId":"{{.CustomerTenantContext.CustomerID}}"} {{ end }} },"items": [ {"uclAssignmentId":"{{ .Assignment.ID }}","operation":"{{.Operation}}","deploymentRegion":"{{if .SourceApplication.Labels.region }}{{.SourceApplication.Labels.region}}{{else }}{{.SourceApplicationTemplate.Labels.region}}{{ end }}","applicationNamespace":"{{if .SourceApplication.ApplicationNamespace }}{{.SourceApplication.ApplicationNamespace}}{{else }}{{.SourceApplicationTemplate.ApplicationNamespace}}{{ end }}","applicationTenantId":"{{.SourceApplication.LocalTenantID}}","uclSystemTenantId":"{{.SourceApplication.ID}}",{{ if .SourceApplicationTemplate.Labels.parameters }}"parameters": {{.SourceApplicationTemplate.Labels.parameters}},{{ end }}"configuration": {{.ReverseAssignment.Value}} } ]}'
            headerTemplate: '{"Content-Type": ["application/json"],"Location": ["%s/v1/businessIntegrations/{{.FormationID}}/assignments/{{.Assignment.ID}}/status"]}'
            outputTemplate: '{"error":"{{.Body.error}}","success_status_code": 202}'
        configuration_changed:v1.0:
          - type: CONFIGURATION_CHANGED
            mode: ASYNC_CALLBACK
            urlTemplate: '{"path":"%s/v1/tenant-mappings/{{.RuntimeContext.Value}}","method":"PATCH"}'
            inputTemplate: '{"context":{ {{ if .CustomerTenantContext.AccountID }}"btp": {"uclFormationId":"{{.FormationID}}","globalAccountId":"{{.CustomerTenantContext.AccountID}}","crmId":"{{.CustomerTenantContext.CustomerID}}"} {{ else }}"atom": {"uclFormationId":"{{.FormationID}}","path":"{{.CustomerTenantContext.Path}}","crmId":"{{.CustomerTenantContext.CustomerID}}"} {{ end }} },"items": [ {"uclAssignmentId":"{{ .Assignment.ID }}","operation":"{{.Operation}}","deploymentRegion":"{{if .Application.Labels.region }}{{.Application.Labels.region}}{{ else }}{{.ApplicationTemplate.Labels.region}}{{end }}","applicationNamespace":"{{ if .Application.ApplicationNamespace }}{{.Application.ApplicationNamespace}}{{else }}{{.ApplicationTemplate.ApplicationNamespace}}{{ end }}","applicationTenantId":"{{.Application.LocalTenantID}}","uclSystemTenantId":"{{.Application.ID}}",{{ if .ApplicationTemplate.Labels.parameters }}"parameters": {{.ApplicationTemplate.Labels.parameters}},{{ end }}"configuration": {{.ReverseAssignment.Value}} } ] }'
            headerTemplate: '{"Content-Type": ["application/json"],"Location": ["%s/v1/businessIntegrations/{{.FormationID}}/assignments/{{.Assignment.ID}}/status"]}'
            outputTemplate: '{"error":"{{.Body.error}}","success_status_code": 202}'
        application_tenant_mapping:v1.0:
          - type: APPLICATION_TENANT_MAPPING
            mode: ASYNC_CALLBACK
            urlTemplate: '{"path":"%s/v1/tenant-mappings/{{.TargetApplication.LocalTenantID}}","method":"PATCH"}'
            inputTemplate: '{"context": { {{ if .CustomerTenantContext.AccountID }}"btp":{"uclFormationId":"{{.FormationID}}","globalAccountId":"{{.CustomerTenantContext.AccountID}}","crmId":"{{.CustomerTenantContext.CustomerID}}"} {{ else }}"atom": {"uclFormationId":"{{.FormationID}}","path":"{{.CustomerTenantContext.Path}}","crmId":"{{.CustomerTenantContext.CustomerID}}"} {{ end }} },"items": [ {"uclAssignmentId":"{{ .Assignment.ID }}","operation":"{{.Operation}}","deploymentRegion":"{{if .SourceApplication.Labels.region }}{{.SourceApplication.Labels.region}}{{else }}{{.SourceApplicationTemplate.Labels.region}}{{ end }}","applicationNamespace":"{{if .SourceApplication.ApplicationNamespace }}{{.SourceApplication.ApplicationNamespace}}{{else }}{{.SourceApplicationTemplate.ApplicationNamespace}}{{ end }}","applicationTenantId":"{{.SourceApplication.LocalTenantID}}","uclSystemTenantId":"{{.SourceApplication.ID}}",{{ if .SourceApplicationTemplate.Labels.parameters }}"parameters": {{.SourceApplicationTemplate.Labels.parameters}},{{ end }}"configuration": {{.ReverseAssignment.Value}} } ]}'
            headerTemplate: '{"Content-Type": ["application/json"],"Location": ["%s/v1/businessIntegrations/{{.FormationID}}/assignments/{{.Assignment.ID}}/status"]}'
            outputTemplate: '{"error":"{{.Body.error}}","success_status_code": 202}'
        application_tenant_mapping:v1.1:
          - type: APPLICATION_TENANT_MAPPING
            mode: ASYNC_CALLBACK
            urlTemplate: '{"path":"%s/v1/tenant-mappings/{{.TargetApplication.LocalTenantID}}","method":"PATCH"}'
            inputTemplate: '{"context": { {{ if .CustomerTenantContext.AccountID }}"btp":{"uclFormationId":"{{.FormationID}}","globalAccountId":"{{.CustomerTenantContext.AccountID}}","crmId":"{{.CustomerTenantContext.CustomerID}}"} {{ else }}"atom": {"uclFormationId":"{{.FormationID}}","path":"{{.CustomerTenantContext.Path}}","crmId":"{{.CustomerTenantContext.CustomerID}}"} {{ end }} },"receiverTenant": {"deploymentRegion":"{{ if .TargetApplication.Labels.region}}{{.TargetApplication.Labels.region}}{{ else }}{{.TargetApplicationTemplate.Labels.region}}{{end }}","applicationNamespace":"{{ if .TargetApplication.ApplicationNamespace}}{{.TargetApplication.ApplicationNamespace}}{{ else }}{{.TargetApplicationTemplate.ApplicationNamespace}}{{end }}","applicationUrl":"{{ .TargetApplication.BaseURL }}","applicationTenantId":"{{.TargetApplication.LocalTenantID }}","uclSystemTenantId":"{{ .TargetApplication.ID}}", {{ if .TargetApplicationTemplate.Labels.parameters }}"parameters": {{.TargetApplicationTemplate.Labels.parameters}}{{ end }} },"assignedTenants": [ {"uclAssignmentId":"{{ .Assignment.ID }}","operation":"{{.Operation}}","deploymentRegion":"{{if .SourceApplication.Labels.region }}{{.SourceApplication.Labels.region}}{{else }}{{.SourceApplicationTemplate.Labels.region}}{{ end }}","applicationNamespace":"{{if .SourceApplication.ApplicationNamespace }}{{.SourceApplication.ApplicationNamespace}}{{else }}{{.SourceApplicationTemplate.ApplicationNamespace}}{{ end }}","applicationUrl":"{{.SourceApplication.BaseURL }}","applicationTenantId":"{{.SourceApplication.LocalTenantID}}","uclSystemTenantId":"{{.SourceApplication.ID}}",{{ if .SourceApplicationTemplate.Labels.parameters }}"parameters": {{.SourceApplicationTemplate.Labels.parameters}},{{ end }}"configuration": {{.ReverseAssignment.Value}} } ]}'
            headerTemplate: '{"Content-Type": ["application/json"],"Location": ["%s/v1/businessIntegrations/{{.FormationID}}/assignments/{{.Assignment.ID}}/status"]}'
            outputTemplate: '{"error":"{{.Body.error}}","success_status_code": 202}'
    authentication:
      jwksEndpoint: http://ory-stack-oathkeeper-api.ory.svc.cluster.local:4456/.well-known/jwks.json
      oauth2:
        url: http://ory-stack-hydra-admin.ory.svc.cluster.local:4445
  auditlog:
    configMapName: "compass-gateway-auditlog-config"
    protocol: HTTP
    tlsOrigination: false
    host: compass-external-services-mock.compass-system.svc.cluster.local
    port: 8080
    mtlsTokenPath: "/cert/token"
    standardTokenPath: "/secured/oauth/token"
    skipSSLValidation: false
    secret:
      name: "compass-gateway-auditlog-secret"
      urlKey: url
      clientIdKey: client-id
      clientSecretKey: client-secret
      clientCertKey: client-cert
      clientKeyKey: client-key
  log:
    format: "text"
    formatJson: "json"
  tenantConfig:
    useDefaultTenants: true
    dbPool:
      maxOpenConnections: 1
      maxIdleConnections: 1
  connector:
    prefix: /connector
    graphql:
      external:
        port: 3000
    validator:
      port: 8080
    # If secrets do not exist they will be created
    secrets:
      ca:
        name: compass-connector-app-ca
        namespace: compass-system
        certificateKey: ca.crt
        keyKey: ca.key
      rootCA:
        namespace: istio-system # For Ingress Gateway to work properly the namespace needs to be istio-system
        # In order for istio mTLS to work we should have two different secrets one containing the server certificate (let’s say X) and one used for validation of the client’s certificates.
        # The second one should be our root certificate and istio wants it to be named X-cacert. (-cacert suffix).
        # This is the reason for the confusing name of our root certificate. https://preliminary.istio.io/v1.6/docs/tasks/traffic-management/ingress/secure-ingress/#configure-a-mutual-tls-ingress-gateway
        cacert: compass-gateway-mtls-certs-cacert # For cert-rotation the cacert should be in different secret
        certificateKey: cacert
    revocation:
      configmap:
        name: revocations-config
        namespace: "{{ .Release.Namespace }}"
    # If key and certificate are not provided they will be generated
    caKey: ""
    caCertificate: ""
  system_broker:
    enabled: false
    port: 5001
    prefix: /broker
    tokenProviderFromHeader:
      forwardHeaders: Authorization
    tokenProviderFromSecret:
      enabled: false
      secrets:
        integrationSystemCredentials:
          name: compass-system-broker-credentials
          namespace: compass-system
    testNamespace: kyma-system
  gateway:
    port: 3000
    tls:
      host: compass-gateway
      adapterHost: compass-ns-adapter
      secure:
        internal:
          host: compass-gateway-internal
        oauth:
          host: compass-gateway-auth-oauth
    mtls:
      manageCerts: false
      host: compass-gateway-mtls
      certSecret: compass-gateway-mtls-certs
      external:
        host: compass-gateway-sap-mtls
        certSecret: compass-gateway-mtls-certs # Use connector's root CA as root CA by default. This should be overridden for productive deployments.
    headers:
      rateLimit: X-Flow-Identity
      request:
        remove:
          - "Client-Id-From-Token"
          - "Client-Id-From-Certificate"
          - "Client-Certificate-Hash"
          - "Certificate-Data"
  hydrator:
    host: compass-hydrator.compass-system.svc.cluster.local
    port: 3000
    prefix: /hydrators
    certSubjectMappingResyncInterval: "3s"
    subjectConsumerMappingConfig: '[{"consumer_type": "Super Admin", "tenant_access_levels": ["customer", "account","subaccount", "global", "organization", "folder", "resource-group", "cost-object"], "subject": "C=DE, L=local, O=SAP SE, OU=Region, OU=SAP Cloud Platform Clients, OU=f8075207-1478-4a80-bd26-24a4785a2bfd, CN=compass"}, {"consumer_type": "Integration System", "tenant_access_levels": ["account","subaccount"], "subject": "C=DE, L=local, O=SAP SE, OU=Region, OU=SAP Cloud Platform Clients, OU=f8075207-1478-4a80-bd26-24a4785a2bfd, CN=integration-system-test"}, {"consumer_type": "Technical Client", "tenant_access_levels": ["global"], "subject": "C=DE, L=local, O=SAP SE, OU=SAP Cloud Platform Clients, OU=Region, OU=1f538f34-30bf-4d3d-aeaa-02e69eef84ae, CN=technical-client-test"}, {"consumer_type": "Instance Creator", "tenant_access_levels": ["global"], "subject": "C=DE, L=local, O=SAP SE, OU=SAP Cloud Platform Clients, OU=Region, OU=47b4575a-f102-414a-8398-2d973ad65f3a, CN=instance-creator"}, {"consumer_type": "Instance Creator", "tenant_access_levels": ["global"], "subject": "C=DE, L=local, O=SAP SE, OU=SAP Cloud Platform Clients, OU=Region, OU=f8075207-1478-4a80-bd26-24a4785a2bfd, CN=instance-creator"}, {"consumer_type":  "Landscape Resource Operator", "tenant_access_levels": ["global"], "subject": "C=DE, L=local, O=SAP SE, OU=SAP Cloud Platform Clients, OU=Region, OU=47b4575a-f102-414a-8398-2d973ad65f3a, CN=landscape_resource_operator"}]'
    certificateDataHeader: "Certificate-Data"
    consumerClaimsKeys:
      clientIDKey: "client_id"
      tenantIDKey: "tenantid"
      userNameKey: "user_name"
      subdomainKey: "subdomain"
    http:
      client:
        skipSSLValidation: false
    metrics:
      port: 3003
      enableClientInstrumentation: true
      censoredFlows: "JWT"
  iasAdapter:
    port: 8080
    apiRootPath: "/ias-adapter"
    readTimeout: 30s
    readHeaderTimeout: 30s
    writeTimeout: 30s
    idleTimeout: 30s
    tenantInfo:
      requestTimeout: 30s
      insecureSkipVerify: false
    ias:
      requestTimeout: 30s
      secret:
        name: "ias-adapter-cockpit"
        path: "/tmp"
        fileName: "ias-adapter-cockpit.yaml"
        clientCert: cert
        clientKey: key
        ca: ca
        manage: false
    postgres:
      connectTimeout: 30s
      requestTimeout: 30s
    authentication:
      jwksEndpoint: "http://ory-stack-oathkeeper-api.ory.svc.cluster.local:4456/.well-known/jwks.json"
  kymaAdapter:
    port: 8080
    apiRootPath: "/kyma-adapter"
    apiTenantMappingsEndpoint: "/v1/tenantMappings/{tenant-id}"
    tenantInfo:
      requestTimeout: 30s
    tenantMapping:
      type: CONFIGURATION_CHANGED
      mode: SYNC
      urlTemplate: '{"path":"%s/kyma-adapter/v1/tenantMappings/{{.Runtime.Labels.global_subaccount_id}}","method":"PATCH"}'
      inputTemplate: '{"context":{"platform":"{{if .CustomerTenantContext.AccountID}}btp{{else}}unified-services{{end}}","uclFormationId":"{{.FormationID}}","accountId":"{{if .CustomerTenantContext.AccountID}}{{.CustomerTenantContext.AccountID}}{{else}}{{.CustomerTenantContext.Path}}{{end}}","crmId":"{{.CustomerTenantContext.CustomerID}}","operation":"{{.Operation}}"},"assignedTenant":{"state":"{{.Assignment.State}}","uclAssignmentId":"{{.Assignment.ID}}","deploymentRegion":"{{if .Application.Labels.region}}{{.Application.Labels.region}}{{else}}{{.ApplicationTemplate.Labels.region}}{{end}}","applicationNamespace":"{{if .Application.ApplicationNamespace}}{{.Application.ApplicationNamespace}}{{else}}{{.ApplicationTemplate.ApplicationNamespace}}{{end}}","applicationUrl":"{{.Application.BaseURL}}","applicationTenantId":"{{.Application.LocalTenantID}}","uclSystemName":"{{.Application.Name}}","uclSystemTenantId":"{{.Application.ID}}",{{if .ApplicationTemplate.Labels.parameters}}"parameters":{{.ApplicationTemplate.Labels.parameters}},{{end}}"configuration":{{.ReverseAssignment.Value}}},"receiverTenant":{"ownerTenants": [{{ Join .Runtime.Tenant.Parents }}],"state":"{{.ReverseAssignment.State}}","uclAssignmentId":"{{.ReverseAssignment.ID}}","deploymentRegion":"{{if and .RuntimeContext .RuntimeContext.Labels.region}}{{.RuntimeContext.Labels.region}}{{else}}{{.Runtime.Labels.region}}{{end}}","applicationNamespace":"{{.Runtime.ApplicationNamespace}}","applicationTenantId":"{{if .RuntimeContext}}{{.RuntimeContext.Value}}{{else}}{{.Runtime.Labels.global_subaccount_id}}{{end}}","uclSystemTenantId":"{{if .RuntimeContext}}{{.RuntimeContext.ID}}{{else}}{{.Runtime.ID}}{{end}}",{{if .Runtime.Labels.parameters}}"parameters":{{.Runtime.Labels.parameters}},{{end}}"configuration":{{.Assignment.Value}}}}'
      headerTemplate: '{"Content-Type": ["application/json"]}'
      outputTemplate: '{"error":"{{.Body.error}}","state":"{{.Body.state}}","success_status_code": 200,"incomplete_status_code": 422}'
    authentication:
      jwksEndpoint: http://ory-stack-oathkeeper-api.ory.svc.cluster.local:4456/.well-known/jwks.json
  instanceCreator:
    port: 8080
    apiRootPath: "/instance-creator"
    apiTenantMappingsEndpoint: "/v1/tenantMappings/{tenant-id}"
    subaccountQueryParam: "subaccount_id"
    labelsQueryParam: "labelQuery"
    tenantInfo:
      requestTimeout: 30s
    authentication:
      jwksEndpoint: http://ory-stack-oathkeeper-api.ory.svc.cluster.local:4456/.well-known/jwks.json
    client:
      timeout: 30s
    secrets:
      name: "regional-sm-instances-credentials"
      key: "keyConfig"
      path: "/tmp"
    clientIdPath: "clientid"
    smUrlPath: "sm_url"
    tokenURLPath: "certurl"
    appNamePath: "appName"
    certificatePath: "certificate"
    certificateKeyPath: "key"
    oauthTokenPath: "/oauth/token"
    ticker: 3s
    timeout: 300s
    local:
      templateMappings:
        clientIDMapping: '{{ printf "\"%s\":\"client_id\"" .Values.global.instanceCreator.clientIdPath }}'
        smUrlMapping: '{{ printf "\"%s\":\"http://compass-external-services-mock.%s.svc.cluster.local:%s\"" .Values.global.instanceCreator.smUrlPath .Release.Namespace (.Values.service.port | toString) }}'
        tokenURLMapping: '{{ printf "\"%s\":\"http://compass-external-services-mock.%s.svc.cluster.local:%s\"" .Values.global.instanceCreator.tokenURLPath .Release.Namespace (.Values.service.port | toString) }}'
        appNameMapping: '{{ printf "\"%s\":\"app_name\"" .Values.global.instanceCreator.appNamePath }}'
        certificateMapping: '{{ printf "\"%s\":\"%s\"" .Values.global.instanceCreator.certificatePath .Values.global.connector.caCertificate }}'
        certificateKeyMapping: '{{ printf "\"%s\":\"%s\"" .Values.global.instanceCreator.certificateKeyPath .Values.global.connector.caKey }}'
  defaultTenantMappingHandler:
    port: 8080
    apiRootPath: "/default-tenant-mapping-handler"
    apiTenantMappingsEndpoint: "/v1/tenantMappings/{tenant-id}"
    tenantInfo:
      requestTimeout: 30s
    authentication:
      jwksEndpoint: http://ory-stack-oathkeeper-api.ory.svc.cluster.local:4456/.well-known/jwks.json
  operations_controller:
    enabled: true
  connectivity_adapter:
    port: 8080
    tls:
      host: adapter-gateway
    mtls:
      host: adapter-gateway-mtls
  oathkeeperFilters:
    workloadLabel: oathkeeper
    namespace: ory
    tokenDataHeader: "Connector-Token"
    certificateDataHeader: "Certificate-Data"
  istio:
    discoveryMtlsGateway:
      name: "discovery-gateway"
      namespace: "compass-system"
      certSecretName: discovery-gateway-certs
      localCA: # the CA property and its nested fields are used only in local setup
        secretName: discovery-gateway-certs-cacert
        namespace: istio-system # For Ingress Gateway to work properly the namespace needs to be istio-system
        certificate: ""
        key: ""
    externalMtlsGateway:
      name: "compass-gateway-external-mtls"
      namespace: "compass-system"
    mtlsGateway:
      name: "compass-gateway-mtls"
      namespace: "compass-system"
    gateway:
      name: "kyma-gateway"
      namespace: "kyma-system"
    proxy:
      port: 15020
    namespace: istio-system
    ingressgateway:
      workloadLabel: istio-ingressgateway
      requestPayloadSizeLimit2MB: 2097152
      requestPayloadSizeLimit2MBLabel: "2MB"
      requestPayloadSizeLimit5MB: 5097152
      requestPayloadSizeLimit5MBLabel: "5MB"
      correlationHeaderRewriteFilter:
        expectedHeaders:
          - "x-request-id"
          - "x-correlation-id"
          - "x-correlationid"
          - "x-forrequest-id"
          - "x-vcap-request-id"
          - "x-broker-api-request-identity"
  kubernetes:
    # Enable ClusterRoleBinding needed for local installation but unsafe on GKE
    # It allows anonymous users to retrieve the JWKS of the K8S server used to create SA tokens
    # Whenever this is running on GKE, there is a JWKS URL given by Google and is unneeded and unsafe
    # Overriden to true in local compass overrides
    local: false
    serviceAccountTokenIssuer: https://kubernetes.default.svc.cluster.local
    serviceAccountTokenJWKS: https://kubernetes.default.svc.cluster.local/openid/v1/jwks
  ingress:
    domainName: "local.kyma.dev"
    discoveryDomain:
      name: "discovery.api.local"
      tlsCert: ""
      tlsKey: ""
  database:
    sqlProxyServiceAccount: "proxy-user@gcp-cmp.iam.gserviceaccount.com"
    manageSecrets: true
    embedded:
      enabled: true
      director:
        name: "postgres"
      ias_adapter:
        name: "postgres2"
      directorDBName: "postgres"
    managedGCP:
      serviceAccountKey: ""
      instanceConnectionName: ""
      director:
        name: ""
        user: ""
        password: ""
      iasAdapter:
        name: ""
        user: ""
        password: ""
      instanceCreator:
        name: ""
        user: ""
        password: ""
      host: "localhost"
      hostPort: "5432"
      sslMode: ""
      #TODO remove below after migration to separate user will be done
      dbUser: ""
      dbPassword: ""
      directorDBName: ""
  oathkeeper:
    host: ory-stack-oathkeeper-proxy.ory.svc.cluster.local
    port: 4455
    timeout_ms: 120000
    ns_adapter_timeout_ms: 3600000
    idTokenConfig:
      claims: '{"scopes": "{{ print .Extra.scope }}","tenant": "{{ .Extra.tenant }}", "consumerID": "{{ print .Extra.consumerID}}", "consumerType": "{{ print .Extra.consumerType }}", "flow": "{{ print .Extra.flow }}", "onBehalfOf": "{{ print .Extra.onBehalfOf }}", "region": "{{ print .Extra.region }}", "tokenClientID": "{{ print .Extra.tokenClientID }}"}'
      internalClaims: '{"scopes": "application:read application:write application.webhooks:read application.application_template:read application_template.webhooks:read webhooks.auth:read runtime:write runtime:read tenant:read tenant:write tenant_subscription:write ory_internal fetch_tenant application_template:read destinations_sensitive_data:read destinations:sync ord_aggregator:sync system_fetcher:sync certificate_subject_mapping:read certificate_subject_mapping:write bundle_instance_auth:write bundle.instance_auths:read","tenant":"{ {{ if .Header.Tenant }} \"consumerTenant\":\"{{ print (index .Header.Tenant 0) }}\", {{ end }} \"externalTenant\":\"\"}", "consumerType": "Internal Component", "flow": "Internal"}'
    mutators:
      runtimeMappingService:
        config:
          api:
            url: http://compass-hydrator.compass-system.svc.cluster.local:3000/hydrators/runtime-mapping
            retry:
              give_up_after: 6s
              max_delay: 2000ms
      authenticationMappingServices:
        nsadapter:
          cfg:
            config:
              api:
                url: http://compass-hydrator.compass-system.svc.cluster.local:3000/hydrators/authn-mapping/nsadapter
                retry:
                  give_up_after: 6s
                  max_delay: 2000ms
          authenticator:
            enabled: false
            createRule: true
            gatewayHost: "compass-gateway-xsuaa"
            trusted_issuers: '[{"domain_url": "compass-system.svc.cluster.local:8080", "scope_prefixes": ["prefix."], "protocol": "http"}]'
            attributes: '{"uniqueAttribute": { "key": "ns-adapter-test", "value": "ns-adapter-flow" }, "tenants": [{ "key": "tenant" }], "identity": { "key": "identity" }, "clientid": { "key": "client_id" } }'
            path: /nsadapter/api/v1/notifications
            upstreamComponent: "compass-gateway"
            checkSuffix: true
        tenant-fetcher:
          cfg:
            config:
              api:
                url: http://compass-hydrator.compass-system.svc.cluster.local:3000/hydrators/authn-mapping/tenant-fetcher
                retry:
                  give_up_after: 6s
                  max_delay: 2000ms
          authenticator:
            enabled: false
            createRule: true
            gatewayHost: "compass-gateway"
            trusted_issuers: '[{"domain_url": "compass-system.svc.cluster.local:8080", "scope_prefixes": ["prefix."], "protocol": "http"}]'
            attributes: '{"uniqueAttribute": { "key": "test", "value": "tenant-fetcher" }, "tenants": [{ "key": "tenant" }], "identity": { "key": "identity" } }'
            path: /tenants/<.*>
            upstreamComponent: "compass-tenant-fetcher"
            checkSuffix: false
        subscriber:
          cfg:
            config:
              api:
                url: http://compass-hydrator.compass-system.svc.cluster.local:3000/hydrators/authn-mapping/subscriber
                retry:
                  give_up_after: 6s
                  max_delay: 2000ms
          authenticator:
            enabled: false
            createRule: false
            gatewayHost: "compass-gateway-sap-mtls"
            trusted_issuers: '[{"domain_url": "compass-system.svc.cluster.local:8080", "scope_prefixes": ["prefix."], "protocol": "http", "region": "eu-1"}]'
            attributes: '{"uniqueAttribute": { "key": "subsc-key-test", "value": "subscription-flow" }, "tenants": [{ "key": "tenant" }], "identity": { "key": "user_name" }, "clientid": { "key": "client_id" } }'
            path: /<.*>
            checkSuffix: false
        user-name-authenticator:
          cfg:
            config:
              api:
                url: http://compass-hydrator.compass-system.svc.cluster.local:3000/hydrators/authn-mapping/user-name-authenticator
                retry:
                  give_up_after: 6s
                  max_delay: 2000ms
          authenticator:
            enabled: false
            createRule: true
            gatewayHost: "compass-gateway-user-name"
            trusted_issuers: '[{"domain_url": "compass-system.svc.cluster.local:8080", "scope_prefixes": ["prefix.", "prefix2."], "protocol": "http", "region": "eu-1"}]'
            attributes: '{"uniqueAttribute": { "key": "unique-attr-authenticator-key", "value": "unique-attr-authenticator-value" }, "tenants": [{ "key": "ext_attr.subaccountid", "priority": 1 },{ "key": "ext_attr.globalaccountid", "priority": 2 }], "identity": { "key": "user_name" }, "clientid": { "key": "client_id" } }'
            path: "/director/graphql"
            upstreamComponent: "compass-gateway"
            checkSuffix: false
      tenantMappingService:
        config:
          api:
            url: http://compass-hydrator.compass-system.svc.cluster.local:3000/hydrators/tenant-mapping
            retry:
              give_up_after: 6s
              max_delay: 2000ms
      certificateResolverService:
        config:
          api:
            url: http://compass-hydrator.compass-system.svc.cluster.local:3000/hydrators/v1/certificate/data/resolve
            retry:
              give_up_after: 6s
              max_delay: 2000ms
      tokenResolverService:
        config:
          api:
            url: http://compass-hydrator.compass-system.svc.cluster.local:3000/hydrators/v1/tokens/resolve
            retry:
              give_up_after: 6s
              max_delay: 2000ms
  cockpit:
    auth:
      allowedConnectSrc: "https://*.ondemand.com"
      secretName: "cockpit-auth-secret"
      idpHost: ""
      clientID: ""
      scopes: "openid profile email"
      path: "/oauth2/certs"
  destinationFetcher:
    manageSecrets: true
    host: compass-destination-fetcher.compass-system.svc.cluster.local
    prefix: /destination-configuration
    port: 3000
    jobSchedule: 10s
    lease:
      lockname: destinationlease
    parallelTenants: 10
    tenantSyncTimeout: "5m"
    authentication:
      jwksEndpoint: "http://ory-stack-oathkeeper-api.ory.svc.cluster.local:4456/.well-known/jwks.json"
      appDestinationsSyncScope: "destinations:sync"
      appDetinationsSensitiveDataScope: "destinations_sensitive_data:read"
    server:
      tenantDestinationsEndpoint: "/v1/subaccountDestinations"
      tenantDestinationCertificatesEndpoint: "/v1/subaccountCertificates"
      tenantInstanceLevelDestinationCertificatesEndpoint: "/v1/instanceCertificates"
      sensitiveDataEndpoint: "/v1/destinations"
      findAPIEndpoint: "/local/v1/destinations" # used by external-services-mock in the destination creator flows; due to the fact that in ESM there are separate handlers for the two flows (dest-creator & dest-fetcher), we need different endpoints where each one of them can call the destination service find API
      sensitiveDataQueryParam: "name"
    request:
      skipSSLValidation: false
      retry_interval: "100ms"
      retry_attempts: 3
      goroutineLimit: 10
      requestTimeout: "5s"
      pageSize: 100
      oauthTokenPath: "/oauth/token"
    instance:
      clientIdPath: "clientid"
      clientSecretPath: "clientsecret"
      urlPath: "uri"
      tokenUrlPath: "certurl"
      clientCertPath: "certificate"
      clientKeyPath: "key"
    secretName: destination-region-instances
    dependenciesConfig:
      path: "/cfg/dependencies"
    oauthMode: "oauth-mtls"
  destinationRegionSecret:
    secretName: "destination-region-instances"
    fileName: "keyConfig"
    local:
      templateMappings:
        xsappMapping: '{{ printf "\"%s\":\"xsappname1\"" .Values.global.tenantFetcher.xsappNamePath }}'
        clientIDMapping: '{{ printf "\"%s\":\"client_id\"" .Values.global.destinationFetcher.instance.clientIdPath }}'
        clientSecretMapping: '{{ printf "\"%s\":\"client_secret\"" .Values.global.destinationFetcher.instance.clientSecretPath }}'
        urlMapping: '{{ printf "\"%s\":\"http://compass-external-services-mock.%s.svc.cluster.local:%s\"" .Values.global.destinationFetcher.instance.urlPath .Release.Namespace (.Values.service.port | toString) }}'
        tokenURLMapping: '{{ printf "\"%s\":\"https://%s.%s:%s\"" .Values.global.destinationFetcher.instance.tokenUrlPath .Values.global.externalServicesMock.certSecuredHost .Values.global.ingress.domainName (.Values.service.certPort | toString) }}'
        x509CertificateMapping: '{{ printf "\"%s\":\"%s\"" .Values.global.destinationFetcher.instance.clientCertPath .Values.global.connector.caCertificate }}'
        x509KeyMapping: '{{ printf "\"%s\":\"%s\"" .Values.global.destinationFetcher.instance.clientKeyPath .Values.global.connector.caKey }}'
  tenantFetcher:
    k8sSecret:
      manageSecrets: true
      name: "tenant-fetcher-secret"
      namespace: "compass-system"
      key: "keyConfig"
      path: "/tmp"
    host: compass-tenant-fetcher.compass-system.svc.cluster.local
    prefix: /tenants
    port: 3000
    xsappNamePath: "xsappname"
    omitDependenciesParamName: ""
    omitDependenciesParamValue: ""
    requiredAuthScope: Callback
    fetchTenantAuthScope: fetch_tenant
    authentication:
      jwksEndpoint: "http://ory-stack-oathkeeper-api.ory.svc.cluster.local:4456/.well-known/jwks.json"
    tenantProvider:
      tenantIdProperty: "tenantId"
      customerIdProperty: "customerId"
      costObjectIdProperty: "costObjectId"
      subaccountTenantIdProperty: "subaccountTenantId"
      subdomainProperty: "subdomain"
      licenseTypeProperty: "licenseType"
      name: "provider"
      subscriptionProviderIdProperty: "subscriptionProviderIdProperty"
      providerSubaccountIdProperty: "providerSubaccountIdProperty"
      consumerTenantIdProperty: "consumerTenantIdProperty"
      subscriptionProviderAppNameProperty: "subscriptionProviderAppNameProperty"
      subscriptionIDProperty: "subscriptionGUID"
      dependentServiceInstancesInfoProperty: "dependentServiceInstancesInfo"
      dependentServiceInstancesInfoAppIdProperty: "appId"
      dependentServiceInstancesInfoAppNameProperty: "appName"
      dependentServiceInstancesInfoProviderSubaccountIdProperty: "providerSubaccountId"
    server:
      fetchTenantWithParentEndpoint: "/v1/fetch/{parentTenantId}/{tenantId}"
      fetchTenantWithoutParentEndpoint: "/v1/fetch/{tenantId}"
      regionalHandlerEndpoint: "/v1/regional/{region}/callback/{tenantId}"
      dependenciesEndpoint: "/v1/regional/{region}/dependencies"
      tenantPathParam: "tenantId"
      regionPathParam: "region"
    dependenciesConfig:
      path: "/cfg/dependencies"
    local:
      templateMappings:
        xsappMapping: '{{ printf "\"%s\":\"xsappname1\"" .Values.global.tenantFetcher.xsappNamePath }}'
    containerName: "tenant-fetcher"
  externalCertConfiguration:
    issuerLocality: "local,local2" # In local setup we have manually created connector CA certificate with 'local' Locality property
    subjectPattern: "/C=DE/O=SAP SE/OU=SAP Cloud Platform Clients/OU=Region/OU=%s/L=%s/CN=%s"
    technicalClientSubjectPattern: "/C=DE/O=SAP SE/OU=SAP Cloud Platform Clients/OU=Region/OU=%s/L=%s/CN=%s"
    ouCertSubaccountID: "f8075207-1478-4a80-bd26-24a4785a2bfd"
    commonName: "compass"
    locality: "local"
    certSvcApiPath: "/cert"
    tokenPath: "/cert/token"
    secrets:
      externalCertSvcSecret:
        manage: false
        name: "cert-svc-secret"
        clientIdKey: client-id
        clientSecretKey: client-secret
        oauthUrlKey: url
        csrEndpointKey: csr-endpoint
        clientCert: client-cert
        clientKey: client-key
        skipSSLValidationFlag: "-k"
      externalClientCertSecret:
        name: "external-client-certificate"
        namespace: compass-system
        certKey: tls.crt
        keyKey: tls.key
      publicPrivateKeysSecret:
        name: "system-fetcher-external-keys"
        namespace: compass-system
        dataKey: data
        manage: false
    rotationCronjob:
      name: "external-certificate-rotation"
      schedule: "*/1 * * * *" # Executes every minute
      certValidity: "7"
      clientCertRetryAttempts: "8"
      containerName: "certificate-rotation"
    preInstallJob:
      enabled: false
      name: "external-certificate-pre-install"
      certValidity: "7"
      clientCertRetryAttempts: "8"
  extSvcCertConfiguration:
    issuerLocality: "local,local2" # In local setup we have manually created connector CA certificate with 'local' Locality property
    subjectPattern: "/C=DE/O=SAP SE/OU=SAP Cloud Platform Clients/OU=Region/OU=%s/L=%s/CN=%s"
    ouCertSubaccountID: "f8075207-1478-4a80-bd26-24a4785a2bfd"
    commonName: "compass"
    locality: "local"
    certSvcApiPath: "/cert"
    tokenPath: "/cert/token"
    secrets:
      extSvcCertSvcSecret:
        manage: false
        name: "ext-svc-cert-svc-secret"
        clientIdKey: client-id
        clientSecretKey: client-secret
        oauthUrlKey: url
        csrEndpointKey: csr-endpoint
        clientCert: client-cert
        clientKey: client-key
        skipSSLValidationFlag: "-k"
      extSvcClientCertSecret:
        name: "ext-svc-client-certificate"
        namespace: compass-system
        certKey: tls.crt
        keyKey: tls.key
    rotationCronjob:
      name: "ext-svc-certificate-rotation"
      schedule: "*/1 * * * *" # Executes every minute
      certValidity: "7"
      clientCertRetryAttempts: "8"
      containerName: "ext-svc-certificate-rotation"
    preInstallJob:
      enabled: false
      name: "ext-svc-certificate-pre-install"
      certValidity: "7"
      clientCertRetryAttempts: "8"
  instanceCreatorCertConfiguration:
    issuerLocality: "local,local2" # In local setup we have manually created connector CA certificate with 'local' Locality property
    subjectPattern: "/C=DE/O=SAP SE/OU=SAP Cloud Platform Clients/OU=Region/OU=%s/L=%s/CN=%s"
    ouCertSubaccountID: "f8075207-1478-4a80-bd26-24a4785a2bfd"
    commonName: "instance-creator"
    locality: "local"
    certSvcApiPath: "/cert"
    tokenPath: "/cert/token"
    secrets:
      instanceCreatorSvcSecret:
        manage: false
        name: "instance-creator-cert-svc-secret"
        clientIdKey: client-id
        clientSecretKey: client-secret
        oauthUrlKey: url
        csrEndpointKey: csr-endpoint
        clientCert: client-cert
        clientKey: client-key
        skipSSLValidationFlag: "-k"
      instanceCreatorClientCertSecret:
        name: "instance-creator-client-certificate"
        namespace: compass-system
        certKey: tls.crt
        keyKey: tls.key
    rotationCronjob:
      name: "instance-creator-certificate-rotation"
      schedule: "*/1 * * * *" # Executes every minute
      certValidity: "7"
      clientCertRetryAttempts: "8"
      containerName: "instance-creator-certificate-rotation"
    preInstallJob:
      enabled: false
      name: "instance-creator-certificate-pre-install"
      certValidity: "7"
      clientCertRetryAttempts: "8"
  ordService:
    host: compass-ord-service.compass-system.svc.cluster.local
    prefix: /open-resource-discovery-service/v0
    docsPrefix: /open-resource-discovery-docs
    staticPrefix: /open-resource-discovery-static/v0
    port: 3000
    defaultResponseType: "xml"
    userContextHeader: "user_context"
    authTokenPath: "/var/run/secrets/kubernetes.io/serviceaccount/token"
    skipSSLValidation: false
  ordAggregator:
    port: 3000
    prefix: /ord-aggregator
    aggregateEndpoint: /aggregate
    name: ord-aggregator
    client:
      timeout: "30s"
    lease:
      lockname: aggregatorlease
    authentication:
      jwksEndpoint: "http://ory-stack-oathkeeper-api.ory.svc.cluster.local:4456/.well-known/jwks.json"
    http:
      client:
        skipSSLValidation: false
      retry:
        attempts: 3
        delay: 100ms
    dbPool:
      maxOpenConnections: 2
      maxIdleConnections: 2
    globalRegistryUrl: http://compass-external-services-mock.compass-system.svc.cluster.local:8087/.well-known/open-resource-discovery
    maxParallelDocumentsPerApplication: 10
    maxParallelSpecificationProcessors: 100
    containerName: "ord-aggregator"
    tenantMappingConfiguration: '{}'
    parallelOperationProcessors: 10
    priorityQueueLimit: 10
    rescheduleJobInterval: 24h
    reschedulePeriod: 168h
    rescheduleHangedJobInterval: 1h
    rescheduleHangedPeriod: 1h
    maintainOperationsJobInterval: 60m
    operationProcessorsQuietPeriod: 5s
  systemFetcher:
    name: "system-fetcher"
    port: 3000
    prefix: /system-fetcher
    syncEndpoint: /sync
    job:
      schedulePeriod: 60m
      isSchedulable: true
    client:
      timeout: "30s"
    lease:
      lockname: systemfetcherlease
    authentication:
      jwksEndpoint: "http://ory-stack-oathkeeper-api.ory.svc.cluster.local:4456/.well-known/jwks.json"
    manageSecrets: true
    # enableSystemDeletion - whether systems in deleted state should be deleted from director database
    enableSystemDeletion: true
    # fetchRequestTimeout - shows the timeout to wait for oauth token and for fetching systems (in one request) separately
    fetchRequestTimeout: "30s"
    # directorRequestTimeout - graphql requests timeout to director
    directorRequestTimeout: "30s"
    dbPool:
      maxOpenConnections: 20
      maxIdleConnections: 2
    # systemsAPIEndpoint - endpoint of the service to fetch systems from
    systemsAPIEndpoint: ""
    # systemsAPIFilterCriteria - criteria for fetching systems
    systemsAPIFilterCriteria: ""
    appTemplatesProductLabel: "systemRole"
    systemSourceKey: "prop"
    appTemplates: []
    templatePlaceholderToSystemKeyMappings: '[ { "placeholder_name": "name", "system_key": "$.displayName" }, { "placeholder_name": "display-name", "system_key": "$.displayName" }, { "placeholder_name": "systemNumber", "system_key": "$.systemNumber" }, { "placeholder_name": "productId", "system_key": "$.productId" }, { "placeholder_name": "ppmsProductVersionId", "system_key": "$.ppmsProductVersionId", "optional": true }, { "placeholder_name": "region", "system_key": "$.additionalAttributes.systemSCPLandscapeID", "optional": true }, { "placeholder_name": "description", "system_key": "$.productDescription", "optional": true }, { "placeholder_name": "baseUrl", "system_key": "$.additionalUrls.mainUrl", "optional": true }, { "placeholder_name": "providerName", "system_key": "$.infrastructureProvider", "optional": true } ]'
    templateOverrideApplicationInput: '{"name": "{{name}}","description": "{{description}}","providerName": "{{providerName}}","statusCondition": "INITIAL","systemNumber": "{{systemNumber}}","labels": {"managed": "true","productId": "{{productId}}","ppmsProductVersionId": "{{ppmsProductVersionId}}","region": "{{region}}"},"baseUrl": "{{baseUrl}}"}'
    http:
      client:
        skipSSLValidation: false
    oauth:
      client: "client_id"
      tokenEndpointProtocol: "https"
      tokenBaseHost: "compass-external-services-mock-sap-mtls"
      tokenPath: "/cert/token"
      scopesClaim: "scopes"
      tenantHeaderName: "x-zid"
      tokenRequestTimeout: 30s
      skipSSLValidation: true
    jwt:
      expireAfter: 60m
    secret:
      name: "compass-system-fetcher-secret"
      clientIdKey: client-id
      oauthUrlKey: url
    paging:
      pageSize: 200
      sizeParam: "$top"
      skipParam: "$skip"
    containerName: "system-fetcher"
    parallelOperationProcessors: 10
    priorityQueueLimit: 10
    rescheduleJobInterval: 24h
    reschedulePeriod: 168h
    rescheduleHangedJobInterval: 1h
    rescheduleHangedPeriod: 1h
    maintainOperationsJobInterval: 60m
    operationProcessorsQuietPeriod: 5s
  tenantFetchers:
    job1:
      enabled: false
      job:
        interval: "5m"
      configMapNamespace: "compass-system"
      manageSecrets: true
      providerName: "compass"
      tenantType: "subaccount"
      schedule: "*/5 * * * *"
      tenantInsertChunkSize: "500"
      pageWorkers: "2"
      kubernetes:
        configMapNamespace: "compass-system"
        pollInterval: 2s
        pollTimeout: 1m
        timeout: 2m
      authConfig:
        skipSSLValidation: true
        oauthMode: "oauth-mtls"
        clientIDPath: "clientid"
        clientSecretPath: "secret"
        clientCertPath: "cert"
        clientKeyPath: "key"
        tokenEndpointPath: "url"
        tokenURLPath: "/cert/token"
      queryMapping:
        regionField: "region"
        pageNumField: "pageNum"
        pageSizeField: "pageSize"
        timestampField: "timestamp"
      query:
        startPage: "0"
        pageSize: "100"
      api:
        regionName: "central"
        authConfigSecretKey: "central"
        fieldMapping:
          totalPagesField: "totalPages"
          totalResultsField: "totalResults"
          tenantEventsField: "events"
          idField: "id"
          nameField: "name"
          customerIdField: "customerId"
          costObjectIDField: "costObject"
          subaccountCostObjectIDField: "costObjectId"
          subaccountCostObjectTypeField: "costObjectType"
          subdomainField: "subdomain"
          licenseTypeField: "licenseType"
          discriminatorField: ""
          discriminatorValue: ""
          detailsField: "details"
          labelsField: "labels"
          entityTypeField: "entityType"
          globalAccountID: "gaID"
          regionField: "region"
          movedSubaccountTargetField: "targetGlobalAccountGUID"
          movedSubaccountSourceField: "sourceGlobalAccountGUID"
        endpoints:
          accountCreated: "127.0.0.1/events?type=account-created"
          accountDeleted: "127.0.0.1/events?type=account-deleted"
          accountUpdated: "127.0.0.1/events?type=account-updated"
          subaccountCreated: "127.0.0.1/events?type=subaccount-created"
          subaccountDeleted: "127.0.0.1/events?type=subaccount-deleted"
          subaccountUpdated: "127.0.0.1/events?type=subaccount-updated"
          subaccountMoved: "127.0.0.1/events?type=subaccount-moved"
      regionalConfig:
        fieldMapping:
          totalPagesField: "totalPages"
          totalResultsField: "totalResults"
          tenantEventsField: "events"
          idField: "guid"
          nameField: "displayName"
          customerIdField: "customerId"
          costObjectIDField: "costObject"
          subaccountCostObjectIDField: "costObjectId"
          subaccountCostObjectTypeField: "costObjectType"
          subdomainField: "subdomain"
          licenseTypeField: "licenseType"
          discriminatorField: ""
          discriminatorValue: ""
          detailsField: "details"
          entityTypeField: "entityType"
          globalAccountID: "globalAccountGUID"
          regionField: "region"
          labelsField: "labels"
          movedSubaccountTargetField: "targetGlobalAccountGUID"
          movedSubaccountSourceField: "sourceGlobalAccountGUID"
        regions:
          eu-east:
            api:
              oauthMode: "oauth-mtls"
              authConfigSecretKey: "central"
              endpoints:
                accountCreated: "127.0.0.1/events?type=account-created"
                accountDeleted: "127.0.0.1/events?type=account-deleted"
                accountUpdated: "127.0.0.1/events?type=account-updated"
                subaccountCreated: "127.0.0.1/events?type=subaccount-created"
                subaccountDeleted: "127.0.0.1/events?type=subaccount-deleted"
                subaccountUpdated: "127.0.0.1/events?type=subaccount-updated"
                subaccountMoved: "127.0.0.1/events?type=subaccount-moved"
      dbPool:
        maxOpenConnections: 1
        maxIdleConnections: 1
  metrics:
    enabled: true
    pushEndpoint: http://monitoring-prometheus-pushgateway.kyma-system.svc.cluster.local:9091
  externalServicesMock:
    enabled: false
    certSecuredPort: 8081
    ordCertSecuredPort: 8082
    unsecuredPort: 8083
    basicSecuredPort: 8084
    oauthSecuredPort: 8085
    ordGlobalRegistryCertPort: 8086
    ordGlobalRegistryUnsecuredPort: 8087
    unsecuredPortWithAdditionalContent: 8088
    unsecuredMultiTenantPort: 8089
    certSecuredProxyPort: 8090
    certSecuredHost: compass-external-services-mock-sap-mtls
    ordCertSecuredHost: compass-external-services-mock-sap-mtls-ord
    ordGlobalCertSecuredHost: compass-external-services-mock-sap-mtls-global-ord-registry
    unSecuredHost: compass-external-services-mock
    host: compass-external-services-mock.compass-system.svc.cluster.local
    directDependencyXsappname: ""
    saasAppNamesSecret:
      manage: false
    regionInstancesCredentials:
      manage: false
    regionSMInstancesCredentials:
      manage: false
    oauthSecret:
      manage: false
      name: compass-external-services-mock-oauth-credentials
      clientIdKey: client-id
      clientSecretKey: client-secret
      oauthUrlKey: url
      oauthTokenPath: "/secured/oauth/token"
    auditlog:
      applyMockConfiguration: false
      managementApiPath: /audit-log/v2/configuration-changes/search
      mtlsTokenPath: "/cert/token"
      secret:
        name: "auditlog-instance-management"
        urlKey: url
        tokenUrlKey: token-url
        clientIdKey: client-id
        clientSecretKey: client-secret
        clientCertKey: client-cert
        clientKeyKey: client-key
    iasAdapter:
      consumerAppID: "consumer-app-id"
      consumerAppClientID: "consumer-client-id"
      consumerAppTenantID: "consumer-app-tenant-id"
      providerAppID: "provider-app-id"
      providerAppClientID: "provider-client-id"
      providerAppTenantID: "provider-app-tenant-id"
      apiName: "Test API Name"
  tests:
    http:
      client:
        skipSSLValidation: false
    externalCertConfiguration:
      ouCertSubaccountID: "bad76f69-e5c2-4d55-bca5-240944824b83"
      issuerLocalityRegion2: "local"
    hydrator:
      certSubjectMappingResyncInterval: "3s"
    director:
      skipPattern: ""
      externalCertIntSystemCN: "integration-system-test"
      supportedOrdApplicationType: "SAP temp1"
    tenantFetcher:
      tenantOnDemandID: "8d42d818-d4c4-4036-b82f-b199db7ffeb5"
      missingTenantOnDemandID: "subaccount-external-tnt"
      region: "eu-1"
      region2: "eu-2"
    ordAggregator:
      skipPattern: ""
      proxyApplicationTemplateName: "SAP Proxy Template"
    ordService:
      accountTenantID: "5577cf46-4f78-45fa-b55f-a42a3bdba868" # testDefaultTenant from our testing tenants
      skipPattern: ""
    externalServicesMock:
      skipPattern: ""
      tenantMappingStatusAPI:
        responseDelayInMilliseconds: 1
    selfRegistration:
      region: "eu-1"
      region2: "eu-2"
    destination:
      consumerSubdomain: "compass-external-services-mock"
      consumerSubdomainMtls: "compass-external-services-mock-sap-mtls"
      instanceID: "37d7d783-d9ad-47de-b6c8-b05a4cb961ca" # randomly generated UUID
      claims:
        subaccountIDKey: "subaccountid"
        serviceInstanceIDKey: "serviceinstanceid"
    subscription:
      labelKey: "subscriptions"
      standardFlow: "standard"
      indirectDependencyFlow: "indirectDependency"
      directDependencyFlow: "directDependency"
      subscriptionsFlowHeaderKey: "subscriptionFlow"
      consumerSubdomain: "compass-external-services-mock-sap-mtls"
      tenants:
        providerAccountID: "5577cf46-4f78-45fa-b55f-a42a3bdba868" # testDefaultTenant from our testing tenants
        providerSubaccountID: "47b4575a-f102-414a-8398-2d973ad65f3a" # TestProviderSubaccount from our testing tenants
        consumerAccountID: "5984a414-1eed-4972-af2c-b2b6a415c7d7" # ApplicationsForRuntimeTenantName from our testing tenants
        consumerSubaccountID: "1f538f34-30bf-4d3d-aeaa-02e69eef84ae" # randomly chosen
        costObjectID: "de235c0e-9cb0-4f39-9fd5-d558ec6850bb" # randomly chosen
        consumerTenantID: "ba49f1aa-ddc1-43ff-943c-fe949857a34a" # randomly chosen
        providerSubaccountIDRegion2: "731b7bc4-5472-41d2-a447-e4c0f45de739" # TestProviderSubaccountRegion2 from our testing tenants
        consumerAccountIDTenantHierarchy: "5577cf46-4f78-45fa-b55f-a42a3bdba868" # testDefaultTenant from our testing tenants; more info in 'TestFormationNotificationsTenantHierarchy'
        consumerSubaccountIDTenantHierarchy: "3cfcdd62-320d-403b-b66a-4ee3cdd06947" # TestIntegrationSystemManagedSubaccount from our testing tenants; more info in 'TestFormationNotificationsTenantHierarchy'
      destinationOauthSecret:
        manage: false
        name: provider-destination-instance-tests
        clientIdKey: client-id
        clientSecretKey: client-secret
        oauthUrlKey: url
        oauthTokenPath: "/secured/oauth/token"
        serviceUrlKey: uri
        dependencyKey: dependency
      oauthSecret:
        manage: false
        name: compass-subscription-secret
        clientIdKey: client-id
        clientSecretKey: client-secret
        oauthUrlKey: url
      propagatedProviderSubaccountHeader: "X-Provider-Subaccount"
      externalClientCertTestSecretName: "external-client-certificate-test-secret"
      externalClientCertTestSecretNamespace: "compass-system"
      externalCertTestJobName: "external-certificate-rotation-test-job"
      certSvcInstanceTestSecretName: "cert-svc-secret"
      certSvcInstanceTestRegion2SecretName: "cert-svc-secret-eu2"
      consumerTokenURL: "http://compass-external-services-mock.compass-system.svc.cluster.local:8080"
      subscriptionURL: "http://compass-external-services-mock.compass-system.svc.cluster.local:8080"
      subscriptionProviderIdValue: "id-value!t12345"
      directDependencySubscriptionProviderIdValue: "direct-dep-id-value!t12345"
      subscriptionProviderAppNameValue: "subscriptionProviderAppNameValue"
      indirectDependencySubscriptionProviderAppNameValue: "indirectDependencySubscriptionProviderAppNameValue"
      directDependencySubscriptionProviderAppNameValue: "subscriptionProviderAppNameValue" # this is used for real env tests where there is a dedicated SAAS svc instance for the indirect dependency flow
    namespace: kyma-system
    connectivityAdapterFQDN: http://compass-connectivity-adapter.compass-system.svc.cluster.local
    externalServicesMockFQDN: http://compass-external-services-mock.compass-system.svc.cluster.local
    ordServiceFQDN: http://compass-ord-service.compass-system.svc.cluster.local
    systemBrokerFQDN: http://compass-system-broker.compass-system.svc.cluster.local
    tenantFetcherFQDN: http://compass-tenant-fetcher.compass-system.svc.cluster.local
    hydratorFQDN: http://compass-hydrator.compass-system.svc.cluster.local
    userNameAuthenticators:
      gatewayHost: "compass-gateway-user-name"
      account:
        manage: false
        secretName: "user-name-account-authenticator"
        clientIdKey: client-id
        clientSecretKey: client-secret
        oauthUrlKey: url
        oauthTokenPath: "/secured/oauth/token"
        subdomain: "compass-external-services-mock"
      subaccount:
        manage: false
        secretName: "user-name-subaccount-authenticator"
        clientIdKey: client-id
        clientSecretKey: client-secret
        oauthUrlKey: url
        oauthTokenPath: "/secured/oauth/token"
        subdomain: "compass-external-services-mock"
    basicCredentials:
      manage: false
      secretName: "test-basic-credentials-secret"
    db:
      maxOpenConnections: 3
      maxIdleConnections: 1
    securityContext: # Set on container level
      runAsUser: 2000
      allowPrivilegeEscalation: false
  expectedSchemaVersionUpdateJob:
    cm:
      name: "expected-schema-version"
    ias_adapter:
      cm:
        name: "ias-adapter-expected-schema-version"
  migratorJob:
    nodeSelectorEnabled: false
    pvc:
      name: "compass-director-migrations"
      namespace: "compass-system"
      migrationsPath: "/compass-migrations"
      storageClass: local-path
    ias_adapter:
      pvc:
        name: "compass-ias-adapter-migrations"
        namespace: "compass-system"
        migrationsPath: "/compass-ias-adapter-migrations"
        storageClass: local-path
  http:
    client:
      skipSSLValidation: false
  pairingAdapter:
    templateName: "pairing-adapter-app-template"
    watcherCorrelationID: "pairing-adapter-watcher-id"
    configMap:
      manage: false
      key: "config.json"
      name: "pairing-adapter-config-local"
      namespace: "compass-system"
      localAdapterFQDN: "http://compass-pairing-adapter.compass-system.svc.cluster.local/adapter-local-mtls"
      integrationSystemID: "d3e9b9f5-25dc-4adb-a0a0-ed69ef371fb6"
    e2e:
      appName: "test-app"
      appID: "123-test-456"
      clientUser: "test-user"
      tenant: "test-tenant"
  # Scopes assigned for every new Client Credentials by given object type (Runtime / Application / Integration System)
  # and scopes mapped to a consumer with the given type, then that consumer is using a client certificate
  scopes:
    scopesPerConsumerType:
      business_integration:
        - "application_template:read"
        - "application_template:write"
        - "formation:read"
        - "formation:write"
        - "formation.state:write"
        - "formation_template:read"
        - "formation_template:write"
        - "formation_template.webhooks:read"
        - "tenant_access:write"
      managed_application_provider_operator:
        - "application.local_tenant_id:write"
        - "application_template:write"
        - "application_template:read"
        - "application_template.webhooks:read"
        - "application_template.labels:write"
        - "internal_visibility:read"
        - "webhook:write"
        - "webhooks.auth:read"
        - "certificate_subject_mapping:write"
        - "certificate_subject_mapping:read"
      managed_application_consumer: []
      landscape_resource_operator:
        - "application:read"
        - "application:write"
        - "application.local_tenant_id:write"
        - "tenant_access:write"
        - "formation:read"
        - "formation:write"
        - "formation:global_write"
        - "formation:global_read"
      tenant_discovery_operator:
        - "application:read"
      instance_creator:
        - "application_template:read"
        - "formation:read"
        - "formation_template:read"
        - "formation_template.webhooks:read"
      technical_client:
        - "tenant:read"
        - "tenant:write"
      runtime:
        - "runtime:read"
        - "runtime:write"
        - "application:read"
        - "runtime.auths:read"
        - "bundle.instance_auths:read"
        - "runtime.webhooks:read"
        - "webhook:write"
      external_certificate:
        - "runtime:read"
        - "runtime:write"
        - "application:read"
        - "application:write"
        - "runtime.auths:read"
        - "bundle.instance_auths:read"
        - "runtime.webhooks:read"
        - "webhook:write"
        - "application_template:read"
        - "application_template:write"
        - "application_template.webhooks:read"
        - "formation_template:read"
        - "formation_template:write"
        - "formation_template.webhooks:read"
      application:
        - "application:read"
        - "application:write"
        - "application.auths:read"
        - "application.webhooks:read"
        - "application.application_template:read"
        - "bundle.instance_auths:read"
        - "document.fetch_request:read"
        - "event_spec.fetch_request:read"
        - "api_spec.fetch_request:read"
        - "fetch-request.auth:read"
        - "webhook:write"
      integration_system:
        - "application:read"
        - "application:write"
        - "application.local_tenant_id:write"
        - "application.application_template:read"
        - "application_template:read"
        - "application_template:write"
        - "runtime:read"
        - "runtime:write"
        - "integration_system:read"
        - "label_definition:read"
        - "label_definition:write"
        - "automatic_scenario_assignment:read"
        - "integration_system.auths:read"
        - "application_template.webhooks:read"
        - "formation:write"
        - "formation:read"
        - "internal_visibility:read"
        - "application.auths:read"
        - "webhook:write"
        - "formation_template:read"
        - "formation_template.webhooks:read"
      super_admin:
        - "application:read"
        - "application:write"
        - "application.local_tenant_id:write"
        - "application_template:read"
        - "application_template:write"
        - "integration_system:read"
        - "integration_system:write"
        - "runtime:read"
        - "runtime:write"
        - "label_definition:read"
        - "label_definition:write"
        - "eventing:manage"
        - "tenant:read"
        - "tenant:write"
        - "automatic_scenario_assignment:read"
        - "application.auths:read"
        - "application.webhooks:read"
        - "application.application_template:read"
        - "application_template.webhooks:read"
        - "bundle.instance_auths:read"
        - "document.fetch_request:read"
        - "event_spec.fetch_request:read"
        - "api_spec.fetch_request:read"
        - "integration_system.auths:read"
        - "runtime.auths:read"
        - "fetch-request.auth:read"
        - "webhooks.auth:read"
        - "formation:write"
        - "formation:read"
        - "internal_visibility:read"
        - "runtime.webhooks:read"
        - "webhook:write"
        - "formation_template:read"
        - "formation_template:write"
        - "formation_template.webhooks:read"
        - "formation_constraint:read"
        - "formation_constraint:write"
        - "certificate_subject_mapping:read"
        - "certificate_subject_mapping:write"
        - "formation.state:write"
        - "tenant_access:write"
        - "bundle_instance_auth:write"
        - "formation:global_write"
        - "formation:global_read"
      default:
        - "runtime:read"
        - "runtime:write"
        - "tenant:read"<|MERGE_RESOLUTION|>--- conflicted
+++ resolved
@@ -210,11 +210,7 @@
       name: compass-ord-service
     schema_migrator:
       dir: dev/incubator/
-<<<<<<< HEAD
       version: "PR-3668"
-=======
-      version: "PR-3666"
->>>>>>> da4dba87
       name: compass-schema-migrator
     system_broker:
       dir: dev/incubator/
