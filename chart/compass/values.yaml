--- conflicted
+++ resolved
@@ -110,11 +110,7 @@
       version: "PR-2383"
     director:
       dir:
-<<<<<<< HEAD
       version: "PR-2423"
-=======
-      version: "PR-2422"
->>>>>>> 6e4d48d7
     hydrator:
       dir:
       version: "PR-2385"
@@ -129,11 +125,7 @@
       version: "PR-68"
     schema_migrator:
       dir:
-<<<<<<< HEAD
       version: "PR-2423"
-=======
-      version: "PR-2422"
->>>>>>> 6e4d48d7
     system_broker:
       dir:
       version: "PR-2383"
