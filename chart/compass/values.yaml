global:
  disableLegacyConnectivity: true
  defaultTenant: 3e64ebae-38b5-46a0-b1ed-9ccee153a0ae
  tenants:
    - name: default
      id: 3e64ebae-38b5-46a0-b1ed-9ccee153a0ae
    - name: foo
      id: 1eba80dd-8ff6-54ee-be4d-77944d17b10b
    - name: bar
      id: af9f84a9-1d3a-4d9f-ae0c-94f883b33b6e
    - name: TestTenantSeparation
      id: f1c4b5be-b0e1-41f9-b0bc-b378200dcca0
    - name: TestDeleteLastScenarioForApplication
      id: 0403be1e-f854-475e-9074-922120277af5
    - name: Test_DeleteAutomaticScenarioAssignmentForSelector
      id: d9553135-6115-4c67-b4d9-962c00f3725f
    - name: Test_AutomaticScenarioAssigmentForRuntime
      id: 8c733a45-d988-4472-af10-1256b82c70c0
    - name: TestAutomaticScenarioAssignmentsWholeScenario
      id: 65a63692-c00a-4a7d-8376-8615ee37f45c
    - name: TestTenantsQueryTenantNotInitialized
      id: 72329135-27fd-4284-9bcb-37ea8d6307d0
    - name: Test Default
      id: 5577cf46-4f78-45fa-b55f-a42a3bdba868
    - name: TestListLabelDefinitions
      id: 3f641cf5-2d14-4e0f-a122-16e7569926f1
    - name: Test_AutomaticScenarioAssignmentQueries
      id: 8263cc13-5698-4a2d-9257-e8e76b543e88
    - name: TestGetScenariosLabelDefinitionCreatesOneIfNotExists
      id: 2263cc13-5698-4a2d-9257-e8e76b543e33
    - name: TestApplicationsForRuntime
      id: 5984a414-1eed-4972-af2c-b2b6a415c7d7
    - name: Test_DeleteAutomaticScenarioAssignmentForScenario
      id: d08e4cb6-a77f-4a07-b021-e3317a373597
    - name: TestApplicationsForRuntimeWithHiddenApps
      id: 7e1f2df8-36dc-4e40-8be3-d1555d50c91c
    - name: TestTenantsQueryTenantInitialized
      id: 8cf0c909-f816-4fe3-a507-a7917ccd8380
    - name: TestDeleteApplicationIfInScenario
      id: 0d597250-6b2d-4d89-9c54-e23cb497cd01

  images:
    containerRegistry:
      path: eu.gcr.io/kyma-project/incubator
    connector:
      dir:
      version: "PR-1910"
    connectivity_adapter:
      dir:
      version: "PR-1910"
    pairing_adapter:
      dir:
      version: "PR-1910"
    director:
      dir:
<<<<<<< HEAD
      version: "PR-1898"
=======
      version: "PR-1912"
>>>>>>> 2570e932
    gateway:
      dir:
      version: "PR-1910"
    operations_controller:
      dir:
      version: "PR-1910"
    tenant_fetcher:
      dir:
      version: "PR-1910"
    ord_service:
      dir:
      version: "PR-31"
    schema_migrator:
      dir:
<<<<<<< HEAD
      version: "PR-1898"
=======
      version: "PR-1912"
>>>>>>> 2570e932
    system_broker:
      dir:
      version: "PR-1910"
    certs_setup_job:
      containerRegistry:
        path: eu.gcr.io/kyma-project
      dir:
      version: "0a651695"
    external_services_mock:
      dir:
      version: "PR-1910"
    console:
      dir:
      version: "PR-34"
    e2e_tests:
      dir:
      version: "PR-1912"
  isLocalEnv: false
  oauth2:
    host: oauth2
  livenessProbe:
    initialDelaySeconds: 30
    timeoutSeconds: 1
    periodSeconds: 10
  readinessProbe:
    initialDelaySeconds: 5
    timeoutSeconds: 1
    periodSeconds: 2

  agentPreconfiguration: false

  director:
    prefix: /director
    graphql:
      external:
        port: 3000
      internal:
        port: 3001
    validator:
      port: 8080
    metrics:
      port: 3003
    operations:
      port: 3002
      path: "/operation"
      lastOperationPath: "/last_operation"

    clientIDHeaderKey: client_user

    tests:
      scopes: "runtime:write application:write label_definition:write integration_system:write application:read runtime:read label_definition:read integration_system:read health_checks:read application_template:read application_template:write eventing:manage tenant:read automatic_scenario_assignment:read automatic_scenario_assignment:write"

  auditlog:
    configMapName: "compass-gateway-auditlog-config"
    secretName: "compass-gateway-auditlog-secret"
    script:
      configMapName: "auditlog-script"

  testCredentials:
    secretName: "test-credentials-secret"

  enableCompassDefaultScenarioAssignment: true

  tenantConfig:
    useDefaultTenants: true
    dbPool:
      maxOpenConnections: 1
      maxIdleConnections: 1

  connector:
    prefix: /connector
    graphql:
      external:
        port: 3000
    validator:
      port: 8080
    # If secrets do not exist they will be created
    secrets:
      ca:
        name: compass-connector-app-ca
        namespace: compass-system
        certificateKey: ca.crt
        keyKey: ca.key
      rootCA:
        namespace: istio-system # For Ingress Gateway to work properly the namespace needs to be istio-system
        # In order for istio mTLS to work we should have two different secrets one containing the server certificate (let’s say X) and one used for validation of the client’s certificates.
        # The second one should be our root certificate and istio wants it to be named X-cacert. (-cacert suffix).
        # This is the reason for the confusing name of our root certificate. https://preliminary.istio.io/v1.6/docs/tasks/traffic-management/ingress/secure-ingress/#configure-a-mutual-tls-ingress-gateway
        cacert: compass-gateway-mtls-certs-cacert # For cert-rotation the cacert should be in different secret
        certificateKey: cacert
    certificateDataHeader: "Certificate-Data"
    revocation:
      configmap:
        name: revocations-config
        namespace: "{{ .Release.Namespace }}"
    # If key and certificate are not provided they will be generated
    caKey: ""
    caCertificate: ""

  system_broker:
    enabled: true
    port: 5001
    prefix: /broker
    tokenProviderFromHeader:
      forwardHeaders: Authorization
    tokenProviderFromSecret:
      enabled: false
      secrets:
        integrationSystemCredentials:
          name: compass-system-broker-credentials
          namespace: compass-system
    testNamespace: kyma-system

  gateway:
    port: 3000
    tls:
      host: compass-gateway
      secure:
        oauth:
          host: compass-gateway-auth-oauth
    mtls:
      host: compass-gateway-mtls
      certSecret: compass-gateway-mtls-certs
    headers:
      request:
        remove:
          - "Client-Id-From-Token"
          - "Client-Id-From-Certificate"
          - "Client-Certificate-Hash"
          - "Certificate-Data"

  operations_controller:
    enabled: true

  connectivity_adapter:
    port: 8080
    tls:
      host: adapter-gateway
    mtls:
      host: adapter-gateway-mtls

  oathkeeperFilters:
    workloadLabel: oathkeeper
    namespace: kyma-system
    tokenDataHeader: "Connector-Token"
    certificateDataHeader: "Certificate-Data"

  istio:
    mtlsGateway:
      name: "compass-gateway-mtls"
      namespace: "compass-system"
    gateway:
      name: "kyma-gateway"
      namespace: "kyma-system"
    proxy:
      port: 15020
    namespace: istio-system
    ingressgateway:
      workloadLabel: istio-ingressgateway
      requestPayloadSizeLimit: 2097152 # 2 MB
      correlationHeaderRewriteFilter:
        expectedHeaders:
        - "x-request-id"
        - "x-correlation-id"
        - "x-correlationid"
        - "x-forrequest-id"
        - "x-vcap-request-id"
        - "x-broker-api-request-identity"

  ingress:
    domainName: "kyma.local"

  database:
    manageSecrets: true
    embedded:
      enabled: true
      director:
        name: "postgres"
      directorDBName: "postgres"
    managedGCP:
      serviceAccountKey: ""
      instanceConnectionName: ""
      director:
        name: ""
        user: ""
        password: ""
      host: "localhost"
      hostPort: "5432"
      sslMode: ""

      #TODO remove below after migration to separate user will be done
      dbUser: ""
      dbPassword: ""
      directorDBName: ""

  oathkeeper:
    host: ory-oathkeeper-proxy.kyma-system.svc.cluster.local
    port: 4455
    timeout_ms: 120000
    idTokenConfig:
      claims: '{"scopes": "{{ print .Extra.scope }}", "tenant": "{{ print .Extra.tenant }}", "externalTenant": "{{ print .Extra.externalTenant }}", "consumerID": "{{ print .Extra.consumerID}}", "consumerType": "{{ print .Extra.consumerType }}"}'
    mutators:
      runtimeMappingService:
        config:
          api:
            url: http://compass-director.compass-system.svc.cluster.local:3000/runtime-mapping
            retry:
              give_up_after: 6s
              max_delay: 2000ms
      authenticationMappingService:
        config:
          api:
            url: http://compass-director.compass-system.svc.cluster.local:3000/authn-mapping
            retry:
              give_up_after: 6s
              max_delay: 2000ms
      tenantMappingService:
        config:
          api:
            url: http://compass-director.compass-system.svc.cluster.local:3000/tenant-mapping
            retry:
              give_up_after: 6s
              max_delay: 2000ms
      certificateResolverService:
        config:
          api:
            url: http://compass-connector.compass-system.svc.cluster.local:8080/v1/certificate/data/resolve
            retry:
              give_up_after: 6s
              max_delay: 2000ms
      tokenResolverService:
        config:
          api:
            url: http://compass-director.compass-system.svc.cluster.local:8080/v1/tokens/resolve
            retry:
              give_up_after: 6s
              max_delay: 2000ms

  tenantFetcher:
    host: compass-tenant-fetcher.compass-system.svc.cluster.local
    prefix: /tenants
    port: 3000
    authentication:
      allowJWTSigningNone: true
      jwksEndpoints: '["http://ory-oathkeeper-api.kyma-system.svc.cluster.local:4456/.well-known/jwks.json"]'
      identityZone: "id-zone"
    tenantProvider:
      tenantIdProperty: "tenantId"
      name: "provider"

  ordService:
    host: compass-ord-service.compass-system.svc.cluster.local
    prefix: /open-resource-discovery-service/v0
    docsPrefix: /open-resource-discovery-docs
    staticPrefix: /open-resource-discovery-static/v0
    port: 3000
    defaultResponseType: "xml"

  ordAggregator:
    name: ord-aggregator
    enabled: true
    schedule: "*/5 * * * *"
    dbPool:
      maxOpenConnections: 2
      maxIdleConnections: 2

  tenantFetchers:
    job1:
      enabled: false
      configMapNamespace: "compass-system"
      manageSecrets: true
      providerName: "compass"
      schedule: "*/5 * * * *"
      kubernetes:
        configMapNamespace: "compass-system"
        pollInterval: 2s
        pollTimeout: 1m
        timeout: 2m
      oauth:
        client: ""
        secret: ""
        tokenURL: ""
      endpoints:
        tenantCreated: "127.0.0.1/events?type=created"
        tenantDeleted: "127.0.0.1/events?type=deleted"
        tenantUpdated: "127.0.0.1/events?type=updated"
      fieldMapping:
        totalPagesField: "totalPages"
        totalResultsField: "totalResults"
        tenantEventsField: "events"
        idField: "id"
        nameField: "name"
        discriminatorField: ""
        discriminatorValue: ""
        detailsField: "details"
      queryMapping:
        pageNumField: "pageNum"
        pageSizeField: "pageSize"
        timestampField: "timestamp"
      query:
        startPage: "0"
        pageSize: "100"
      dbPool:
        maxOpenConnections: 1
        maxIdleConnections: 1

  metrics:
    enabled: true
    pushEndpoint: http://monitoring-prometheus-pushgateway.kyma-system.svc.cluster.local:9091

  authenticators:
    authenticator0:
      enabled: true
      gatewayHost: "compass-gateway-authenticator0"
      trusted_issuers: '[{"domain_url": "authenticator.domain", "scope_prefix": "prefix."}, {}]'
      attributes: '{"uniqueAttribute": { "key": "key", "value": "val" }, "tenant": { "key": "key" }, "identity": { "key": "key" } }'

  externalServicesMock:
    enabled: false
    auditlog: false

  tests:
    namespace: kyma-system
    connectivityAdapterFQDN: http://compass-connectivity-adapter.compass-system.svc.cluster.local
    directorFQDN: http://compass-director.compass-system.svc.cluster.local
    connectorFQDN: http://compass-connector.compass-system.svc.cluster.local
    externalServicesMockFQDN: http://compass-external-services-mock.compass-system.svc.cluster.local
    ordServiceFQDN: http://compass-ord-service.compass-system.svc.cluster.local
    systemBrokerFQDN: http://compass-system-broker.compass-system.svc.cluster.local
    tenantFetcherFQDN: http://compass-tenant-fetcher.compass-system.svc.cluster.local
    db:
      maxOpenConnections: 3
      maxIdleConnections: 1
    skipTLSVerify: true

    token:
      server:
        enabled: false
        port: 5000
    securityContext: # Set on container level
      runAsUser: 2000
      allowPrivilegeEscalation: false

pairing-adapter:
  enabled: false<|MERGE_RESOLUTION|>--- conflicted
+++ resolved
@@ -53,11 +53,7 @@
       version: "PR-1910"
     director:
       dir:
-<<<<<<< HEAD
       version: "PR-1898"
-=======
-      version: "PR-1912"
->>>>>>> 2570e932
     gateway:
       dir:
       version: "PR-1910"
@@ -72,11 +68,7 @@
       version: "PR-31"
     schema_migrator:
       dir:
-<<<<<<< HEAD
       version: "PR-1898"
-=======
-      version: "PR-1912"
->>>>>>> 2570e932
     system_broker:
       dir:
       version: "PR-1910"
