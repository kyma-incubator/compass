global:
  disableLegacyConnectivity: true
  defaultTenant: 3e64ebae-38b5-46a0-b1ed-9ccee153a0ae
  tenants: # tenant order matters, so new tenants should be added to the end of the list
    - name: default
      id: 3e64ebae-38b5-46a0-b1ed-9ccee153a0ae
      type: account
    - name: foo
      id: 1eba80dd-8ff6-54ee-be4d-77944d17b10b
      type: account
    - name: bar
      id: af9f84a9-1d3a-4d9f-ae0c-94f883b33b6e
      type: account
    - name: TestTenantSeparation
      id: f1c4b5be-b0e1-41f9-b0bc-b378200dcca0
      type: account
    - name: TestDeleteLastScenarioForApplication
      id: 0403be1e-f854-475e-9074-922120277af5
      type: account
    - name: Test_DeleteAutomaticScenarioAssignmentForSelector
      id: d9553135-6115-4c67-b4d9-962c00f3725f
      type: account
    - name: Test_AutomaticScenarioAssigmentForRuntime
      id: 8c733a45-d988-4472-af10-1256b82c70c0
      type: account
    - name: TestAutomaticScenarioAssignmentsWholeScenario
      id: 65a63692-c00a-4a7d-8376-8615ee37f45c
      type: account
    - name: TestTenantsQueryTenantNotInitialized
      id: 72329135-27fd-4284-9bcb-37ea8d6307d0
      type: account
    - name: Test Default
      id: 5577cf46-4f78-45fa-b55f-a42a3bdba868
      type: account
      parent: 2c4f4a25-ba9a-4dbc-be68-e0beb77a7eb0
    - name: Test_DefaultCustomer
      id: 2c4f4a25-ba9a-4dbc-be68-e0beb77a7eb0
      type: customer
    - name: TestListLabelDefinitions
      id: 3f641cf5-2d14-4e0f-a122-16e7569926f1
      type: account
    - name: Test_AutomaticScenarioAssignmentQueries
      id: 8263cc13-5698-4a2d-9257-e8e76b543e88
      type: account
    - name: TestGetScenariosLabelDefinitionCreatesOneIfNotExists
      id: 2263cc13-5698-4a2d-9257-e8e76b543e33
      type: account
    - name: TestApplicationsForRuntime
      id: 5984a414-1eed-4972-af2c-b2b6a415c7d7
      type: account
    - name: Test_DeleteAutomaticScenarioAssignmentForScenario
      id: d08e4cb6-a77f-4a07-b021-e3317a373597
      type: account
    - name: TestApplicationsForRuntimeWithHiddenApps
      id: 7e1f2df8-36dc-4e40-8be3-d1555d50c91c
      type: account
    - name: TestTenantsQueryTenantInitialized
      id: 8cf0c909-f816-4fe3-a507-a7917ccd8380
      type: account
    - name: TestDeleteApplicationIfInScenario
      id: 0d597250-6b2d-4d89-9c54-e23cb497cd01
      type: account
    - name: TestProviderSubaccount
      id: f8075207-1478-4a80-bd26-24a4785a2bfd
      type: subaccount
      parent: 5577cf46-4f78-45fa-b55f-a42a3bdba868
    - name: TestCertificateSubaccount
      id: 123e4567-e89b-12d3-a456-426614174001
      type: subaccount
      parent: 5577cf46-4f78-45fa-b55f-a42a3bdba868
    - name: TestNsAdapter
      id: 08b6da37-e911-48fb-a0cb-fa635a6c5678
      type: subaccount
      parent: 5577cf46-4f78-45fa-b55f-a42a3bdba868
    - name: TestNsAdapterSubaccountWithApplications
      id: 08b6da37-e911-48fb-a0cb-fa635a6c4321
      type: subaccount
      parent: 5577cf46-4f78-45fa-b55f-a42a3bdba868
    - name: TestIntegrationSystemManagedSubaccount
      id: 3cfcdd62-320d-403b-b66a-4ee3cdd06947
      type: subaccount
      parent: 5577cf46-4f78-45fa-b55f-a42a3bdba868
    - name: TestIntegrationSystemManagedAccount
      id: 7e8ab2e3-3bb4-42e3-92b2-4e0bf48559d3
      type: account
      parent: 2c4f4a25-ba9a-4dbc-be68-e0beb77a7eb0
    - name: TestSystemFetcherAccount
      id: c395681d-11dd-4cde-bbcf-570b4a153e79
      type: account
      parent: 2c4f4a25-ba9a-4dbc-be68-e0beb77a7eb0
    - name: TestConsumerSubaccount
      id: 1f538f34-30bf-4d3d-aeaa-02e69eef84ae
      type: subaccount
      parent: 5984a414-1eed-4972-af2c-b2b6a415c7d7
  images:
    containerRegistry:
      path: eu.gcr.io/kyma-project/incubator
    connector:
      dir:
      version: "PR-2268"
    connectivity_adapter:
      dir:
      version: "PR-2297"
    pairing_adapter:
      dir:
      version: "PR-2297"
    director:
      dir:
<<<<<<< HEAD
      version: "PR-2322"
=======
      version: "PR-2354"
>>>>>>> 54900080
    hydrator:
      dir:
      version: "PR-2268"
    gateway:
      dir:
      version: "PR-2297"
    operations_controller:
      dir:
      version: "PR-2297"
    ord_service:
      dir:
      version: "PR-65"
    schema_migrator:
      dir:
      version: "PR-2335"
    system_broker:
      dir:
      version: "PR-2297"
    certs_setup_job:
      containerRegistry:
        path: eu.gcr.io/kyma-project
      dir:
      version: "0a651695"
    external_services_mock:
      dir:
      version: "PR-2307"
    console:
      dir:
      version: "PR-67"
    e2e_tests:
      dir:
<<<<<<< HEAD
      version: "PR-2322"
=======
      version: "PR-2318"
>>>>>>> 54900080
  isLocalEnv: false
  isForTesting: false
  oauth2:
    host: oauth2
  livenessProbe:
    initialDelaySeconds: 30
    timeoutSeconds: 1
    periodSeconds: 10
  readinessProbe:
    initialDelaySeconds: 5
    timeoutSeconds: 1
    periodSeconds: 2
  agentPreconfiguration: false
  nsAdapter:
    external:
      port: 3005
    e2eTests:
      gatewayHost: "compass-gateway-xsuaa"
    prefix: /nsadapter
    path: /nsadapter/api/v1/notifications
    systemToTemplateMappings: '[{  "Name": "S4HANA",  "SourceKey": ["type"],  "SourceValue": ["abapSys"]},{  "Name": "S4HANA",  "SourceKey": ["type"],  "SourceValue": ["nonSAPsys"]},{  "Name": "S4HANA",  "SourceKey": ["type"],  "SourceValue": ["hana"]}]'
    secret:
      name: nsadapter-secret
      subaccountKey: subaccount
      local:
        subaccountValue: subaccount
    authSecret:
      name: "compass-external-services-mock-oauth-credentials"
      clientIdKey: client-id
      clientSecretKey: client-secret
      tokenUrlKey: url
      instanceUrlKey: url
      certKey: cert
      keyKey: key
    registerPath: "/register"
    tokenPath: "/secured/oauth/token"
    createClonePattern: '{"key": "%s"}'
    createBindingPattern: '{}'
    useClone: "false"
  director:
    host: compass-director.compass-system.svc.cluster.local
    prefix: /director
    graphql:
      external:
        port: 3000
    tls:
      secure:
        internal:
          host: compass-director-internal
    validator:
      port: 8080
    metrics:
      port: 3003
      enableGraphqlOperationInstrumentation: true
    operations:
      port: 3002
      path: "/operation"
      lastOperationPath: "/last_operation"
    info:
      path: "/v1/info"
    selfRegister:
      secret:
        name: "region-instances-credentials"
        key: "keyConfig"
        path: "/tmp"
      clientIdPath: "clientId"
      clientSecretPath: "clientSecret"
      urlPath: "url"
      tokenUrlPath: "tokenUrl"
      clientCertPath: "clientCert"
      clientKeyPath: "clientKey"
      local:
        templateMappings:
          clientIDMapping: '{{ printf "\"%s\":\"client_id\"" .Values.global.director.selfRegister.clientIdPath }}'
          clientSecretMapping: '{{ printf "\"%s\":\"client_secret\"" .Values.global.director.selfRegister.clientSecretPath }}'
          urlMapping: '{{ printf "\"%s\":\"http://compass-external-services-mock.%s.svc.cluster.local:%s\"" .Values.global.director.selfRegister.urlPath .Release.Namespace (.Values.service.port | toString) }}'
          tokenURLMapping: '{{ printf "\"%s\":\"https://%s.%s:%s\"" .Values.global.director.selfRegister.tokenUrlPath .Values.global.externalServicesMock.certSecuredHost .Values.global.ingress.domainName (.Values.service.certPort | toString) }}'
          x509CertificateMapping: '{{ printf "\"%s\":\"%s\"" .Values.global.director.selfRegister.clientCertPath .Values.global.connector.caCertificate }}'
          x509KeyMapping: '{{ printf "\"%s\":\"%s\"" .Values.global.director.selfRegister.clientKeyPath .Values.global.connector.caKey }}'
      oauthTokenPath: "/cert/token"
      oauthMode: "oauth-mtls"
      label: "selfRegLabel"
      labelValuePrefix: "self-reg-prefix-"
      responseKey: "self-reg-key"
      path: "/external-api/self-reg"
      nameQueryParam: "name"
      tenantQueryParam: "tenant"
      requestBodyPattern: '{"key": "%s"}'
    clientIDHeaderKey: client_user
    suggestTokenHeaderKey: suggest_token
    fetchTenantEndpoint: '{{ printf "https://%s.%s%s/v1/fetch" .Values.global.gateway.tls.secure.internal.host .Values.global.ingress.domainName .Values.global.tenantFetcher.prefix }}'
  auditlog:
    configMapName: "compass-gateway-auditlog-config"
    mtlsTokenPath: "/cert/token"
    standardTokenPath: "/secured/oauth/token"
    skipSSLValidation: false
    secret:
      name: "compass-gateway-auditlog-secret"
      urlKey: url
      clientIdKey: client-id
      clientSecretKey: client-secret
      clientCertKey: client-cert
      clientKeyKey: client-key
  log:
    format: "kibana"
  enableCompassDefaultScenarioAssignment: true
  tenantConfig:
    useDefaultTenants: true
    dbPool:
      maxOpenConnections: 1
      maxIdleConnections: 1
  connector:
    prefix: /connector
    graphql:
      external:
        port: 3000
    validator:
      port: 8080
    # If secrets do not exist they will be created
    secrets:
      ca:
        name: compass-connector-app-ca
        namespace: compass-system
        certificateKey: ca.crt
        keyKey: ca.key
      rootCA:
        namespace: istio-system # For Ingress Gateway to work properly the namespace needs to be istio-system
        # In order for istio mTLS to work we should have two different secrets one containing the server certificate (let’s say X) and one used for validation of the client’s certificates.
        # The second one should be our root certificate and istio wants it to be named X-cacert. (-cacert suffix).
        # This is the reason for the confusing name of our root certificate. https://preliminary.istio.io/v1.6/docs/tasks/traffic-management/ingress/secure-ingress/#configure-a-mutual-tls-ingress-gateway
        cacert: compass-gateway-mtls-certs-cacert # For cert-rotation the cacert should be in different secret
        certificateKey: cacert
    revocation:
      configmap:
        name: revocations-config
        namespace: "{{ .Release.Namespace }}"
    # If key and certificate are not provided they will be generated
    caKey: ""
    caCertificate: ""
  system_broker:
    enabled: true
    port: 5001
    prefix: /broker
    tokenProviderFromHeader:
      forwardHeaders: Authorization
    tokenProviderFromSecret:
      enabled: false
      secrets:
        integrationSystemCredentials:
          name: compass-system-broker-credentials
          namespace: compass-system
    testNamespace: kyma-system
  gateway:
    port: 3000
    tls:
      host: compass-gateway
      adapterHost: compass-ns-adapter
      secure:
        internal:
          host: compass-gateway-internal
        oauth:
          host: compass-gateway-auth-oauth
    mtls:
      manageCerts: true
      host: compass-gateway-mtls
      certSecret: compass-gateway-mtls-certs
      external:
        host: compass-gateway-sap-mtls
        certSecret: compass-gateway-mtls-certs # Use connector's root CA as root CA by default. This should be overridden for productive deployments.
    headers:
      rateLimit: X-Flow-Identity
      request:
        remove:
          - "Client-Id-From-Token"
          - "Client-Id-From-Certificate"
          - "Client-Certificate-Hash"
          - "Certificate-Data"
  hydrator:
    host: compass-hydrator.compass-system.svc.cluster.local
    port: 3000
    prefix: /hydrators
    subjectConsumerMappingConfig: '[{"consumer_type": "Super Admin", "tenant_access_levels": ["customer", "account","subaccount"], "subject": "C=DE, L=local, O=SAP SE, OU=Region, OU=SAP Cloud Platform Clients, OU=f8075207-1478-4a80-bd26-24a4785a2bfd, CN=compass"},{"consumer_type": "Integration System", "tenant_access_levels": ["account","subaccount"], "subject": "C=DE, L=local, O=SAP SE, OU=Region, OU=SAP Cloud Platform Clients, OU=f8075207-1478-4a80-bd26-24a4785a2bfd, CN=integration-system-test"}]'
    certificateDataHeader: "Certificate-Data"
    http:
      client:
        skipSSLValidation: false
    metrics:
      port: 3003
      enableClientInstrumentation: true
      censoredFlows: "JWT"
  operations_controller:
    enabled: true
  connectivity_adapter:
    port: 8080
    tls:
      host: adapter-gateway
    mtls:
      host: adapter-gateway-mtls
  oathkeeperFilters:
    workloadLabel: oathkeeper
    namespace: kyma-system
    tokenDataHeader: "Connector-Token"
    certificateDataHeader: "Certificate-Data"
  istio:
    externalMtlsGateway:
      name: "compass-gateway-external-mtls"
      namespace: "compass-system"
    mtlsGateway:
      name: "compass-gateway-mtls"
      namespace: "compass-system"
    gateway:
      name: "kyma-gateway"
      namespace: "kyma-system"
    proxy:
      port: 15020
    namespace: istio-system
    ingressgateway:
      workloadLabel: istio-ingressgateway
      requestPayloadSizeLimit2MB: 2097152
      requestPayloadSizeLimit2MBLabel: "2MB"
      requestPayloadSizeLimit5MB: 5097152
      requestPayloadSizeLimit5MBLabel: "5MB"
      correlationHeaderRewriteFilter:
        expectedHeaders:
          - "x-request-id"
          - "x-correlation-id"
          - "x-correlationid"
          - "x-forrequest-id"
          - "x-vcap-request-id"
          - "x-broker-api-request-identity"
  kubernetes:
    serviceAccountTokenIssuer: kubernetes/serviceaccount
    serviceAccountTokenJWKS: https://kubernetes.default.svc.cluster.local/openid/v1/jwks
  ingress:
    domainName: "kyma.local"
  database:
    sqlProxyServiceAccount: "proxy-user@gcp-cmp.iam.gserviceaccount.com"
    manageSecrets: true
    embedded:
      enabled: true
      director:
        name: "postgres"
      directorDBName: "postgres"
    managedGCP:
      serviceAccountKey: ""
      instanceConnectionName: ""
      director:
        name: ""
        user: ""
        password: ""
      host: "localhost"
      hostPort: "5432"
      sslMode: ""
      #TODO remove below after migration to separate user will be done
      dbUser: ""
      dbPassword: ""
      directorDBName: ""
  oathkeeper:
    host: ory-oathkeeper-proxy.kyma-system.svc.cluster.local
    port: 4455
    timeout_ms: 120000
    idTokenConfig:
      claims: '{"scopes": "{{ print .Extra.scope }}","tenant": "{{ .Extra.tenant }}", "consumerID": "{{ print .Extra.consumerID}}", "consumerType": "{{ print .Extra.consumerType }}", "flow": "{{ print .Extra.flow }}", "onBehalfOf": "{{ print .Extra.onBehalfOf }}", "region": "{{ print .Extra.region }}", "tokenClientID": "{{ print .Extra.tokenClientID }}"}'
      internalClaims: '{"scopes": "application:read application:write application.webhooks:read application_template.webhooks:read webhooks.auth:read runtime:write runtime:read tenant:read tenant:write tenant_subscription:write ory_internal fetch_tenant","tenant":"{ {{ if .Header.Tenant }} \"consumerTenant\":\"{{ print (index .Header.Tenant 0) }}\", {{ end }} \"externalTenant\":\"\"}", "consumerType": "Internal Component", "flow": "Internal"}'
    mutators:
      runtimeMappingService:
        config:
          api:
            url: http://compass-hydrator.compass-system.svc.cluster.local:3000/hydrators/runtime-mapping
            retry:
              give_up_after: 6s
              max_delay: 2000ms
      authenticationMappingServices:
        nsadapter:
          cfg:
            config:
              api:
                url: http://compass-hydrator.compass-system.svc.cluster.local:3000/hydrators/authn-mapping/nsadapter
                retry:
                  give_up_after: 6s
                  max_delay: 2000ms
          authenticator:
            enabled: false
            createRule: true
            gatewayHost: "compass-gateway-xsuaa"
            trusted_issuers: '[{"domain_url": "compass-system.svc.cluster.local:8080", "scope_prefix": "prefix.", "protocol": "http"}]'
            attributes: '{"uniqueAttribute": { "key": "ns-adapter-test", "value": "ns-adapter-flow" }, "tenant": { "key": "tenant" }, "identity": { "key": "identity" }, "clientid": { "key": "client_id" } }'
            path: /nsadapter/api/v1/notifications
            upstreamComponent: "compass-gateway"
            checkSuffix: true
        tenant-fetcher:
          cfg:
            config:
              api:
                url: http://compass-hydrator.compass-system.svc.cluster.local:3000/hydrators/authn-mapping/tenant-fetcher
                retry:
                  give_up_after: 6s
                  max_delay: 2000ms
          authenticator:
            enabled: false
            createRule: true
            gatewayHost: "compass-gateway"
            trusted_issuers: '[{"domain_url": "compass-system.svc.cluster.local:8080", "scope_prefix": "prefix.", "protocol": "http"}]'
            attributes: '{"uniqueAttribute": { "key": "test", "value": "tenant-fetcher" }, "tenant": { "key": "tenant" }, "identity": { "key": "identity" } }'
            path: /tenants/<.*>
            upstreamComponent: "compass-tenant-fetcher"
            checkSuffix: false
        subscriber:
          cfg:
            config:
              api:
                url: http://compass-hydrator.compass-system.svc.cluster.local:3000/hydrators/authn-mapping/subscriber
                retry:
                  give_up_after: 6s
                  max_delay: 2000ms
          authenticator:
            enabled: false
            createRule: false
            gatewayHost: "compass-gateway-sap-mtls"
            trusted_issuers: '[{"domain_url": "compass-system.svc.cluster.local:8080", "scope_prefix": "prefix.", "protocol": "http"}]'
            attributes: '{"uniqueAttribute": { "key": "subsc-key-test", "value": "subscription-flow" }, "tenant": { "key": "tenant" }, "identity": { "key": "identity" } }'
            path: /<.*>
            checkSuffix: false
      tenantMappingService:
        config:
          api:
            url: http://compass-hydrator.compass-system.svc.cluster.local:3000/hydrators/tenant-mapping
            retry:
              give_up_after: 6s
              max_delay: 2000ms
      certificateResolverService:
        config:
          api:
            url: http://compass-hydrator.compass-system.svc.cluster.local:3000/hydrators/v1/certificate/data/resolve
            retry:
              give_up_after: 6s
              max_delay: 2000ms
      tokenResolverService:
        config:
          api:
            url: http://compass-hydrator.compass-system.svc.cluster.local:3000/hydrators/v1/tokens/resolve
            retry:
              give_up_after: 6s
              max_delay: 2000ms
  cockpit:
    auth:
      allowedConnectSrc: "https://*.ondemand.com"
      secretName: "cockpit-auth-secret"
      idpHost: ""
      clientID: ""
      scopes: "openid profile email"
      path: "/oauth2/certs"
  tenantFetcher:
    manageSecrets: true
    host: compass-tenant-fetcher.compass-system.svc.cluster.local
    prefix: /tenants
    port: 3000
    requiredAuthScope: Callback
    fetchTenantAuthScope: fetch_tenant
    authentication:
      jwksEndpoint: "http://ory-oathkeeper-api.kyma-system.svc.cluster.local:4456/.well-known/jwks.json"
    tenantProvider:
      tenantIdProperty: "tenantId"
      customerIdProperty: "customerId"
      subaccountTenantIdProperty: "subaccountTenantId"
      subdomainProperty: "subdomain"
      name: "provider"
      subscriptionProviderIdProperty: "subscriptionProviderIdProperty"
    server:
      fetchTenantEndpoint: "/v1/fetch/{tenantId}"
      regionalHandlerEndpoint: "/v1/regional/{region}/callback/{tenantId}"
      dependenciesEndpoint: "/v1/dependencies"
      tenantPathParam: "tenantId"
      regionPathParam: "region"
      subscriptionProviderLabelKey: "subscriptionProviderId"
      consumerSubaccountIdsLabelKey: "consumer_subaccount_ids"
    containerName: "tenant-fetcher"
    oauth:
      client: "client_id"
      secret: ""
      tokenURL: '{{ printf "https://%s.%s" .Values.global.externalServicesMock.certSecuredHost .Values.global.ingress.domainName }}'
      tokenPath: "/cert/token"
    secret:
      name: "compass-tenant-fetcher-secret"
      clientIdKey: "client-id"
      oauthMode: "oauth-mtls"
      clientCertKey: "client-cert"
      clientKeyKey: "client-key"
      oauthUrlKey: "url"
      skipSSLValidation: true
    endpoints:
      subaccountCreated: "127.0.0.1/events?type=subaccount-created"
    fieldMapping:
      totalPagesField: "totalPages"
      totalResultsField: "totalResults"
      tenantEventsField: "events"
      idField: "id"
      nameField: "name"
      customerIdField: "customerId"
      subdomainField: "subdomain"
      discriminatorField: ""
      discriminatorValue: ""
      detailsField: "details"
      entityTypeField: "entityType"
      globalAccountID: "gaID"
      regionField: "region"
  externalCertConfiguration:
    issuer: "C=DE, L=local, O=SAP SE, OU=SAP Cloud Platform Clients, CN=compass-ca"
    issuerLocality: "local" # In local setup we have manually created connector CA certificate with 'local' Locality property
    subjectPattern: "/C=DE/O=SAP SE/OU=SAP Cloud Platform Clients/OU=Region/OU=%s/L=%s/CN=%s"
    ouCertSubaccountID: "f8075207-1478-4a80-bd26-24a4785a2bfd"
    commonName: "compass"
    locality: "local"
    certSvcApiPath: "/cert"
    tokenPath: "/cert/token"
    secrets:
      externalCertSvcSecret:
        manage: false
        name: "cert-svc-secret"
        clientIdKey: client-id
        clientSecretKey: client-secret
        oauthUrlKey: url
        csrEndpointKey: csr-endpoint
        clientCert: client-cert
        clientKey: client-key
        skipSSLValidationFlag: "-k"
      externalClientCertSecret:
        name: "external-client-certificate"
        namespace: compass-system
        certKey: tls.crt
        keyKey: tls.key
    rotationCronjob:
      name: "external-certificate-rotation"
      schedule: "*/1 * * * *" # Executes every minute
      certValidity: "7"
      clientCertRetryAttempts: "8"
      containerName: "certificate-rotation"
  ordService:
    host: compass-ord-service.compass-system.svc.cluster.local
    prefix: /open-resource-discovery-service/v0
    docsPrefix: /open-resource-discovery-docs
    staticPrefix: /open-resource-discovery-static/v0
    port: 3000
    defaultResponseType: "xml"
  ordAggregator:
    name: ord-aggregator
    enabled: true
    schedule: "*/1 * * * *"
    http:
      client:
        skipSSLValidation: false
    dbPool:
      maxOpenConnections: 2
      maxIdleConnections: 2
    globalRegistryUrl: http://compass-external-services-mock.compass-system.svc.cluster.local:8087/.well-known/open-resource-discovery
    maxOrdParallelDownloads: 4
  systemFetcher:
    enabled: false
    name: "system-fetcher"
    schedule: "0 0 * * *"
    manageSecrets: true
    # enableSystemDeletion - whether systems in deleted state should be deleted from director database
    enableSystemDeletion: true
    # fetchParallelism - shows how many http calls will be made in parallel to fetch systems
    fetchParallellism: 30
    # queueSize - shows how many system fetches (individual requests may fetch more than 1 system)
    # can be put in the queue for processing before blocking. It is best for the queue to be about 2 times bigger than the parallellism
    queueSize: 100
    # fetchRequestTimeout - shows the timeout to wait for oauth token and for fetching systems (in one request) separately
    fetchRequestTimeout: "15s"
    # directorRequestTimeout - graphql requests timeout to director
    directorRequestTimeout: "30s"
    dbPool:
      maxOpenConnections: 20
      maxIdleConnections: 2
    # systemsAPIEndpoint - endpoint of the service to fetch systems from
    systemsAPIEndpoint: ""
    # systemsAPIFilterCriteria - criteria for fetching systems
    systemsAPIFilterCriteria: ""
    # systemToTemplateMappings - how to map system properties to an existing application template
    systemToTemplateMappings: '{}'
    templatePlaceholderToSystemKeyMappings: '[{"placeholder_name": "name","system_key": "displayName"},{"placeholder_name": "display-name","system_key": "displayName"},{"placeholder_name": "systemNumber","system_key": "systemNumber"},{"placeholder_name": "productId","system_key": "productId"},{"placeholder_name": "ppmsProductVersionId","system_key": "ppmsProductVersionId"},{"placeholder_name": "description","system_key": "productDescription", "optional": true},{"placeholder_name": "baseUrl","system_key": "additionalUrls.mainUrl", "optional":true},{"placeholder_name": "providerName","system_key": "infrastructureProvider", "optional": true}]'
    templateOverrideApplicationInput: '{"name": "{{name}}","description": "{{description}}","providerName": "{{providerName}}","statusCondition": "INITIAL","systemNumber": "{{systemNumber}}","labels": {"managed": "true","productId": "{{productId}}","ppmsProductVersionId": "{{ppmsProductVersionId}}"},"baseUrl": "{{baseUrl}}"}'
    http:
      client:
        skipSSLValidation: false
    oauth:
      client: "client_id"
      tokenEndpointProtocol: "https"
      tokenBaseHost: "compass-external-services-mock-sap-mtls"
      tokenPath: "/cert/token"
      scopesClaim: "scopes"
      tenantHeaderName: "x-zid"
      tokenRequestTimeout: 15s
      skipSSLValidation: true
    secret:
      name: "compass-system-fetcher-secret"
      clientIdKey: client-id
      oauthUrlKey: url
    paging:
      pageSize: 200
      sizeParam: "$top"
      skipParam: "$skip"
    containerName: "system-fetcher"
  tenantFetchers:
    job1:
      cron:
        enabled: false
      enabled: false
      job:
        interval: "5m"
      configMapNamespace: "compass-system"
      manageSecrets: true
      providerName: "compass"
      schedule: "*/5 * * * *"
      tenantInsertChunkSize: "500"
      kubernetes:
        configMapNamespace: "compass-system"
        pollInterval: 2s
        pollTimeout: 1m
        timeout: 2m
      oauth:
        client: ""
        secret: ""
        tokenURL: ""
        tokenPath: ""
      secret:
        name: "compass-tenant-fetcher-secret-job1"
        clientIdKey: client-id
        clientSecretKey: client-secret
        oauthUrlKey: url
        oauthMode: "oauth-mtls"
        clientCertKey: client-cert
        clientKeyKey: client-key
        skipSSLValidation: true
      endpoints:
        accountCreated: "127.0.0.1/events?type=account-created"
        accountDeleted: "127.0.0.1/events?type=account-deleted"
        accountUpdated: "127.0.0.1/events?type=account-updated"
        subaccountCreated: "127.0.0.1/events?type=subaccount-created"
        subaccountDeleted: "127.0.0.1/events?type=subaccount-deleted"
        subaccountUpdated: "127.0.0.1/events?type=subaccount-updated"
        subaccountMoved: "127.0.0.1/events?type=subaccount-moved"
      fieldMapping:
        totalPagesField: "totalPages"
        totalResultsField: "totalResults"
        tenantEventsField: "events"
        idField: "id"
        nameField: "name"
        customerIdField: "customerId"
        subdomainField: "subdomain"
        discriminatorField: ""
        discriminatorValue: ""
        detailsField: "details"
        entityTypeField: "entityType"
        globalAccountID: "gaID"
        regionField: "region"
        movedSubaccountTargetField: "targetGlobalAccountGUID"
        movedSubaccountSourceField: "sourceGlobalAccountGUID"
      queryMapping:
        pageNumField: "pageNum"
        pageSizeField: "pageSize"
        timestampField: "timestamp"
      query:
        startPage: "0"
        pageSize: "100"
      shouldSyncSubaccounts: "false"
      dbPool:
        maxOpenConnections: 1
        maxIdleConnections: 1
  metrics:
    enabled: true
    pushEndpoint: http://monitoring-prometheus-pushgateway.kyma-system.svc.cluster.local:9091
  externalServicesMock:
    enabled: false
    certSecuredPort: 8081
    ordCertSecuredPort: 8082
    unsecuredPort: 8083
    basicSecuredPort: 8084
    oauthSecuredPort: 8085
    ordGlobalRegistryCertPort: 8086
    ordGlobalRegistryUnsecuredPort: 8087
    certSecuredHost: compass-external-services-mock-sap-mtls
    ordCertSecuredHost: compass-external-services-mock-sap-mtls-ord
    ordGlobalCertSecuredHost: compass-external-services-mock-sap-mtls-global-ord-registry
    unSecuredHost: compass-external-services-mock
    host: compass-external-services-mock.compass-system.svc.cluster.local
    regionInstancesCredentials:
      manage: false
    oauthSecret:
      manage: false
      name: compass-external-services-mock-oauth-credentials
      clientIdKey: client-id
      clientSecretKey: client-secret
      oauthUrlKey: url
      oauthTokenPath: "/secured/oauth/token"
    auditlog:
      applyMockConfiguration: false
      managementApiPath: /audit-log/v2/configuration-changes/search
      mtlsTokenPath: "/cert/token"
      secret:
        name: "auditlog-instance-management"
        urlKey: url
        tokenUrlKey: token-url
        clientIdKey: client-id
        clientSecretKey: client-secret
        clientCertKey: client-cert
        clientKeyKey: client-key
  tests:
    http:
      client:
        skipSSLValidation: false
    director:
      externalClientCertTestSecretName: "external-client-certificate-integration-system-test-secret"
      externalClientCertTestSecretNamespace: "compass-system"
      externalCertIntSystemCN: "integration-system-test"
      externalCertTestJobName: "external-client-certificate-integration-system-test-job"
    ordService:
      accountTenantID: "5577cf46-4f78-45fa-b55f-a42a3bdba868" # testDefaultTenant from our testing tenants
      consumerAccountID: "5984a414-1eed-4972-af2c-b2b6a415c7d7" # ApplicationsForRuntimeTenantName from our testing tenants
      providerSubaccountID: "f8075207-1478-4a80-bd26-24a4785a2bfd" # TestProviderSubaccount from our testing tenants
      consumerSubaccountID: "1f538f34-30bf-4d3d-aeaa-02e69eef84ae" # randomly chosen
      consumerTenantID: "ba49f1aa-ddc1-43ff-943c-fe949857a34a" # randomly chosen
      externalClientCertTestSecretName: "external-client-certificate-test-secret"
      externalClientCertTestSecretNamespace: "compass-system"
      externalCertTestJobName: "external-certificate-rotation-test-job"
      certSvcInstanceTestSecretName: "cert-svc-secret"
      consumerTokenURL: "http://compass-external-services-mock.compass-system.svc.cluster.local:8080"
      skipPattern: ""
      subscriptionOauthSecret:
        manage: false
        name: compass-subscription-secret
        clientIdKey: client-id
        clientSecretKey: client-secret
        oauthUrlKey: url
    selfRegistration:
      region: "eu-1"
    externalServicesMock:
      skipPattern: ""
    namespace: kyma-system
    connectivityAdapterFQDN: http://compass-connectivity-adapter.compass-system.svc.cluster.local
    externalServicesMockFQDN: http://compass-external-services-mock.compass-system.svc.cluster.local
    ordServiceFQDN: http://compass-ord-service.compass-system.svc.cluster.local
    systemBrokerFQDN: http://compass-system-broker.compass-system.svc.cluster.local
    tenantFetcherFQDN: http://compass-tenant-fetcher.compass-system.svc.cluster.local
    hydratorFQDN: http://compass-hydrator.compass-system.svc.cluster.local
    basicCredentials:
      manage: false
      secretName: "test-basic-credentials-secret"
    subscriptionURL: "http://compass-external-services-mock.compass-system.svc.cluster.local:8080"
    subscriptionProviderIdValue: "id-value!t12345"
    db:
      maxOpenConnections: 3
      maxIdleConnections: 1
    securityContext: # Set on container level
      runAsUser: 2000
      allowPrivilegeEscalation: false
  expectedSchemaVersionUpdateJob:
    cm:
      name: "expected-schema-version"
  migratorJob:
    nodeSelectorEnabled: false
    pvc:
      name: "compass-director-migrations"
      namespace: "compass-system"
      migrationsPath: "/compass-migrations"
  http:
    client:
      skipSSLValidation: false
  pairingAdapter:
    templateName: "pairing-adapter-app-template"
    watcherCorrelationID: "pairing-adapter-watcher-id"
    configMap:
      manage: false
      key: "config.json"
      name: "pairing-adapter-config-local"
      namespace: "compass-system"
      localAdapterFQDN: "http://compass-pairing-adapter.compass-system.svc.cluster.local/adapter-local-mtls"
      integrationSystemID: "d3e9b9f5-25dc-4adb-a0a0-ed69ef371fb6"
    e2e:
      appName: "test-app"
      appID: "123-test-456"
      clientUser: "test-user"
      tenant: "test-tenant"
  # Scopes assigned for every new Client Credentials by given object type (Runtime / Application / Integration System)
  # and scopes mapped to a consumer with the given type, then that consumer is using a client certificate
  scopes:
    scopesPerConsumerType:
      runtime:
        - "runtime:read"
        - "runtime:write"
        - "application:read"
        - "runtime.auths:read"
        - "bundle.instance_auths:read"
      application:
        - "application:read"
        - "application:write"
        - "application.auths:read"
        - "application.webhooks:read"
        - "bundle.instance_auths:read"
        - "document.fetch_request:read"
        - "event_spec.fetch_request:read"
        - "api_spec.fetch_request:read"
        - "fetch-request.auth:read"
      integration_system:
        - "application:read"
        - "application:write"
        - "application_template:read"
        - "application_template:write"
        - "runtime:read"
        - "runtime:write"
        - "integration_system:read"
        - "label_definition:read"
        - "label_definition:write"
        - "automatic_scenario_assignment:read"
        - "automatic_scenario_assignment:write"
        - "integration_system.auths:read"
        - "application_template.webhooks:read"
        - "formation:write"
        - "internal_visibility:read"
        - "application.auths:read"
      super_admin:
        - "application:read"
        - "application:write"
        - "application_template:read"
        - "application_template:write"
        - "integration_system:read"
        - "integration_system:write"
        - "runtime:read"
        - "runtime:write"
        - "label_definition:read"
        - "label_definition:write"
        - "eventing:manage"
        - "tenant:read"
        - "automatic_scenario_assignment:read"
        - "automatic_scenario_assignment:write"
        - "application.auths:read"
        - "application.webhooks:read"
        - "application_template.webhooks:read"
        - "bundle.instance_auths:read"
        - "document.fetch_request:read"
        - "event_spec.fetch_request:read"
        - "api_spec.fetch_request:read"
        - "integration_system.auths:read"
        - "runtime.auths:read"
        - "fetch-request.auth:read"
        - "webhooks.auth:read"
        - "formation:write"
        - "internal_visibility:read"
      default:
        - "runtime:read"
        - "runtime:write"
        - "tenant:read"<|MERGE_RESOLUTION|>--- conflicted
+++ resolved
@@ -106,11 +106,8 @@
       version: "PR-2297"
     director:
       dir:
-<<<<<<< HEAD
       version: "PR-2322"
-=======
       version: "PR-2354"
->>>>>>> 54900080
     hydrator:
       dir:
       version: "PR-2268"
@@ -142,11 +139,7 @@
       version: "PR-67"
     e2e_tests:
       dir:
-<<<<<<< HEAD
       version: "PR-2322"
-=======
-      version: "PR-2318"
->>>>>>> 54900080
   isLocalEnv: false
   isForTesting: false
   oauth2:
