--- conflicted
+++ resolved
@@ -89,11 +89,7 @@
       version: "PR-2077"
     operations_controller:
       dir:
-<<<<<<< HEAD
       version: "PR-2084"
-=======
-      version: "PR-2063"
->>>>>>> 96853267
     ord_service:
       dir:
       version: "PR-46"
