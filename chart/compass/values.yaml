--- conflicted
+++ resolved
@@ -168,11 +168,7 @@
       name: compass-pairing-adapter
     director:
       dir: dev/incubator/
-<<<<<<< HEAD
       version: "PR-3507"
-=======
-      version: "PR-3514"
->>>>>>> 04716443
       name: compass-director
     hydrator:
       dir: dev/incubator/
@@ -221,11 +217,7 @@
       version: "0a651695"
     external_services_mock:
       dir: dev/incubator/
-<<<<<<< HEAD
       version: "PR-3507"
-=======
-      version: "PR-3514"
->>>>>>> 04716443
       name: compass-external-services-mock
     console:
       dir: prod/incubator/
@@ -233,11 +225,7 @@
       name: compass-console
     e2e_tests:
       dir: dev/incubator/
-<<<<<<< HEAD
       version: "PR-3507"
-=======
-      version: "PR-3514"
->>>>>>> 04716443
       name: compass-e2e-tests
   isLocalEnv: false
   isForTesting: false
