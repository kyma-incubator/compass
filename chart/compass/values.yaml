global:
  defaultTenant: 3e64ebae-38b5-46a0-b1ed-9ccee153a0ae
  tenants:
    - name: default
      id: 3e64ebae-38b5-46a0-b1ed-9ccee153a0ae
    - name: foo
      id: 1eba80dd-8ff6-54ee-be4d-77944d17b10b
    - name: bar
      id: 9ca034f1-11ab-5b25-b76f-dc77106f571d

  images:
    containerRegistry:
      path: eu.gcr.io/kyma-project/incubator
    connector:
      dir:
      version: "PR-634"
    connectivity_adapter:
      dir:
<<<<<<< HEAD
      version: "PR-658"
=======
      version: "PR-696"
>>>>>>> d2fb1255
    director:
      dir:
      version: "PR-680"
    gateway:
      dir: pr/
      version: "PR-357"
    healthchecker:
      dir: pr/
      version: "PR-357"
    schema_migrator:
      dir:
      version: "PR-622"
    provisioner:
      dir:
      version: "PR-552"
    certs_setup_job:
      containerRegistry:
        path: eu.gcr.io/kyma-project
      dir: pr/
      version: "PR-5318"
    kyma_environment_broker:
      dir:
      version: "PR-705"
    tests:
      director:
        dir:
        version: "PR-680"
      connector:
        dir:
        version: "02e8358c"
      provisioner:
        dir:
      version: "PR-552"

  isLocalEnv: false
  oauth2:
    host: oauth2

  director:
    port: 3000

  connector:
    graphql:
      external:
        port: 3000
      internal:
        port: 3001
    validator:
      port: 8080
    # If secrets do not exist they will be created
    secrets:
      ca:
        name: compass-connector-app-ca
        namespace: compass-system
      rootCA:
        name: compass-connector-root-ca
        namespace: istio-system # For Ingress Gateway to work properly the namespace needs to be istio-system
    certificateDataHeader: "Certificate-Data"
    revocation:
      configmap:
        shouldCreate: true
        namespace: compass-system
        name: revocations-config
    # If key and certificate are not provided they will be generated
    caKey: ""
    caCertificate: ""

  kyma_environment_broker:
    secrets:
      integrationSystemCredentials:
        name: compass-kyma-environment-broker-credentials

  provisioner:
    graphql:
      port: 3000
    secrets:
      integrationSystemCredentials:
        name: compass-provisioner-credentials

  gateway:
    port: 3000
    tls:
      host: compass-gateway
      secure:
        oauth:
          host: compass-gateway-auth-oauth
    mtls:
      host: compass-gateway-mtls
    headers:
      request:
        remove:
          - "Client-Id-From-Token"
          - "Client-Id-From-Certificate"
          - "Client-Certificate-Hash"
          - "Certificate-Data"

  connectivity_adapter:
    port: 8080
    tls:
      host: adapter-gateway
    mtls:
      host: adapter-gateway-mtls

  rewriteFilters:
    workloadLabel: oathkeeper
    tokenDataHeader: "Connector-Token"
    certificateDataHeader: "Certificate-Data"

  ingress:
    domainName: kyma.local
    tlsCrt: "LS0tLS1CRUdJTiBDRVJUSUZJQ0FURS0tLS0tCk1JSUU4RENDQXRpZ0F3SUJBZ0lKQUpBKzlrQzZZZnZlTUEwR0NTcUdTSWIzRFFFQkN3VUFNQmN4RlRBVEJnTlYKQkFNTURDb3VhM2x0WVM1c2IyTmhiREFlRncweE9EQTNNVGd3T0RNNE1UTmFGdzB5T0RBM01UVXdPRE00TVROYQpNQmN4RlRBVEJnTlZCQU1NRENvdWEzbHRZUzVzYjJOaGJEQ0NBaUl3RFFZSktvWklodmNOQVFFQkJRQURnZ0lQCkFEQ0NBZ29DZ2dJQkFPZ05XbVROOU1ranlrUjdvQ0JGSFVqL01EcWh5bml3NEJITGo4ZTdDTFV5dFdwVHZXTkoKU1FiaFZDK3c5NkhHbU50MHZGUTR4OExUa3NNUmorcVZrdkcwKzBDTE1WQm14UjBVdnpZR09QRVRKREtsNTZkcQppMEM1Y2dnU3dkNjcveWxRZmQxc3FEVVBHM0pVZlNOSFFRWSs1SkUwaUpjZXhCQ3cvS200UXlUQXB0aEwzdEgxCm1ZRFBBQ0hUdVpsbGc2RVN4Z2RKY20rVmg5UkRvbWlON250ZjBZVG1xV1VIZXhZUkUrcTFGY0VhUHg5L2Q5QUwKZWd1WXZHTkduMVA4K1F3ZE5DKzVaMEVGa1EyS3RtalRBR09La2xJUG5NQkZubXhGSEtNZzNTa3RkYzYzSU5TNwpjSDM3dDNjb2l4N09HcDllcnRvSFZ5K2U5KzdiYnI3Z0lhWHNORVZUcjRGWXJIMlNPeHI1MjVRQUpHTys1dllQCkNYSlJJdXFNZWU3ZTg3aDRIU3JFVVdWTnhOdElBR1ZNYlRtV2F6aDJsSEFoazJjZVIzUkRaQzB3NGFOd3NRU1UKZE1yMmFCaUFobmFNSG40YnZIZnd1OHFRcjF5aVRUNG00SkltRkZTNDN2bGNETDZmVUJnNnF0U2p6QjF0WTFjTwp2Mnl1QXQzR1lKSENVMFd4R1ZEQk80T0ZncEc3aE5SRHoyRzVFMXQvRWU2VDUxdys2K295eXhib01pK09kVWdNCnBZOGlzcDdBTWhtdlZFOUdtNUhwQkpBRjYvcmE1WUNnNDh1SWtybkdZbm85eVNKcGhLU0JsMFRML01PNVFRaUoKb0hFNnV5ZkJXQjlZZ1NBdDl0MjJqU3FSWkpSdEtrbHB6bFJIRkROWTRwZlRraXlPSlFXYlM4RXJBZ01CQUFHagpQekE5TUFrR0ExVWRFd1FDTUFBd0N3WURWUjBQQkFRREFnWGdNQ01HQTFVZEVRUWNNQnFDQ210NWJXRXViRzlqCllXeUNEQ291YTNsdFlTNXNiMk5oYkRBTkJna3Foa2lHOXcwQkFRc0ZBQU9DQWdFQUlYYTlwenlyQ2dzMTRTOHUKZVFZdkorNEFzUE9uT1RGcExkaVl5UkVyNXdyNmJuMXUvMjZxc2FKckpxbkkyRk16SmdEQVRwZEtjbXRHYjBUOQp3S2wrYUJHcFFKcThrUWJwakVGTHhaWDJzaUNrRG82WittaUcrRjRKMHpKa3BKK0JHMS92eGZKbk0zK1ptdXQ5Ck9RV2ZjYTN3UHlhTWRDbGIyZjQwYlRFaFo5Mk9kcWlQMzFMbDlHWExSZmhaNTNsUzF0QWdvUGZoR25NbFY4b2MKWmxuSUROK25wS0Nma2tXUDJZUjlRLy9pa01tM01YRm9RSFppaVJseVZHSGFKZWRLMmNOQzlUYk4xNDFTaWZHZQo3V2FsQVBNcWNOQ3F3YStnN2RFSmR3ZjlRMklJTml0SjlDUVprT1dUZElYY2VHK2lZWWUrQXpmK1NkaHBocVdPCllFcDF6ek40dXI5U2VxU3NSaU9WY0RzVUFSa1M0clgrb0Vzb2hHL1Q5OTcrSDhjR2gzczl6TE84emtwRXZKSmEKS05QT0N5ODhVeEFOV2RRejFLMXRKVVQ2c3hkd0FEcXRJQnNPemhYVjlybDRRNStlZExlcmZPcUtCbUFRMUY5Swo2L1l0ZlNyY0JpeXZEU24wdFJ3OHJLRFVQU1hFNDFldXArOURNeThLVGl6T0RPTXVMSnR2dkJrTEFpNGNYQjVBCjQxMjBEdHdZQXNyNzNZYVl2SW8rWjV2OGZ4TjF3M3IwYS9KOVhZQlg3S3p1OFl4MnNUNWtWM2dNTHFCTXBaa3gKY29FTjNSandDMmV4VHl6dGc1ak1ZN2U4VFJ4OFFTeUxkK0pBd2t1Tm01NlNkcHFHNTE3cktJYkVMNDZzbkd0UgpCYUVOK01GeXNqdDU3ejhKQXJDMzhBMFN5dTQ9Ci0tLS0tRU5EIENFUlRJRklDQVRFLS0tLS0K"
    tlsKey: "LS0tLS1CRUdJTiBQUklWQVRFIEtFWS0tLS0tCk1JSUpRd0lCQURBTkJna3Foa2lHOXcwQkFRRUZBQVNDQ1Mwd2dna3BBZ0VBQW9JQ0FRRG9EVnBremZUSkk4cEUKZTZBZ1JSMUkvekE2b2NwNHNPQVJ5NC9IdXdpMU1yVnFVNzFqU1VrRzRWUXZzUGVoeHBqYmRMeFVPTWZDMDVMRApFWS9xbFpMeHRQdEFpekZRWnNVZEZMODJCamp4RXlReXBlZW5hb3RBdVhJSUVzSGV1LzhwVUgzZGJLZzFEeHR5ClZIMGpSMEVHUHVTUk5JaVhIc1FRc1B5cHVFTWt3S2JZUzk3UjlabUF6d0FoMDdtWlpZT2hFc1lIU1hKdmxZZlUKUTZKb2plNTdYOUdFNXFsbEIzc1dFUlBxdFJYQkdqOGZmM2ZRQzNvTG1MeGpScDlUL1BrTUhUUXZ1V2RCQlpFTgppclpvMHdCamlwSlNENXpBUlo1c1JSeWpJTjBwTFhYT3R5RFV1M0I5KzdkM0tJc2V6aHFmWHE3YUIxY3ZudmZ1CjIyNis0Q0dsN0RSRlU2K0JXS3g5a2pzYStkdVVBQ1JqdnViMkR3bHlVU0xxakhudTN2TzRlQjBxeEZGbFRjVGIKU0FCbFRHMDVsbXM0ZHBSd0laTm5Ia2QwUTJRdE1PR2pjTEVFbEhUSzltZ1lnSVoyakI1K0c3eDM4THZLa0s5YwpvazArSnVDU0poUlV1Tjc1WEF5K24xQVlPcXJVbzh3ZGJXTlhEcjlzcmdMZHhtQ1J3bE5Gc1JsUXdUdURoWUtSCnU0VFVRODlodVJOYmZ4SHVrK2RjUHV2cU1zc1c2REl2am5WSURLV1BJcktld0RJWnIxUlBScHVSNlFTUUJldjYKMnVXQW9PUExpSks1eG1KNlBja2lhWVNrZ1pkRXkvekR1VUVJaWFCeE9yc253VmdmV0lFZ0xmYmR0bzBxa1dTVQpiU3BKYWM1VVJ4UXpXT0tYMDVJc2ppVUZtMHZCS3dJREFRQUJBb0lDQUZDN3ZKUlB0M2QzVlRyb1MvaU9NemNmCldaYzhqT1hhbThwMUtRdlRQWjlWQ2hyNUVXNEdwRHFaa0tHYkR6eWdqTFBsZEZSVkFPTCtteFAwK3o0aFZlTjAKRk9vS3cxaDJ1T042UVdBNVgvdzNyYU5WWnpndThFM1BkeVhwNkx0bWFzcmo3elpuUkVwWmZESVZ4UWZPRllobgp2enZwckEvdnEwVW5YbkJwNUNwWVFIUUdTWHFBMlN3Z1dLcHNNQ2wzVVFsc0w2dC9XU29MT3h1VmdGNmg2clBQCnpXUlFuK1MvYW9wdDNLRU82WWVxYXdXNVltVG1hVXE1aytseU82S0w0OVhjSHpqdlowWU8rcjFjWWtRc0RQbVUKejMxdll4amQzOVZKWWtJNi85Y0Fzdmo5YTVXM3ROYVFDZStTRW56Z05oRDJieHo1NnRKdG0xTGwweXpqYTdEVgp0OW9aQVd6WURMOTVnMDFZWVlQMG51c3A4WWlNOXd0OUtLc2NkcUd3RFN5WHNrWFBrcWFLVjNVcHJYdmhFbFVaCkErMmtjcm9VaDNGbEV4bGpwUmtKVkhOZXJ3NHRLRi9oYTFWRjZPdE10eTVQcXV0N0dGQmIvamtWeUg5cnpueWUKTXQyTWVyTTVPazMwd1NuTThISUdTUXpxYlplekJEZlNaUzRzcWdZZnBIMlhtMEs0SjgrRUowQ2hhMXZVSmVNMAoyZ284d00vaHljdmtqTEgxSmM3OEhpaVBTQ01udkpHemUxc2tWdmtRRFhBSFdldzBTUHpUSTZHYjZCb0Y4aVNECm0wZjR2azNoV3NlUWZBaXVZSnlUeUZXNmRhOGE1K2lpSDN4cVRsUUN1MDN1Nmo0U0l4aThJZlNmd0YwQTBldVAKNGtzalZTZVZyT3ExUnlvNUtpR3hBb0lCQVFEOWZtYnl6aW9QdVhRYzl0QXBxMUpSMzErQzlCdFFzcDg5WkZkSQpQaU5xaTJ3NVlVcTA0OFM2Z3VBb3JGOHNObUI3QjhWa1JlclowQ3hub2NHY0tleWdTYWsvME5qVElndk5weGJwCnBGbkFnRjlmbW1oTEl2SlF2REo2Q0ZidDRCQlZIdkJEWlYyQnZqK0k3NUxkK01jN2RPVDdFek1FRjBXcUdzY2MKTUpyNjRXQi9UMkF5dWR1YXlRT2NobmJFQ25FUmdRcHFlbG54MVBraytqbGNvYUs5QjFYUStVOUgzOHppM0FYNApENUxMY0Nhem9YYWlvS0swckNlNE5Ga2hOVXd0TFV0QXhSTXk2aksyZUZudWczUFRlY3N1WktNMElITktqZ0dCCnpGanZVb2tMcFVFb3BJa3FHM09yc0xmanpHZW9jaVFPUXNEdzlUb3lXL0FSOFhmWkFvSUJBUURxV0s2TThVN3EKUXJPeTYzNnpEZlBaZ2ljeXlsUWVoOFdMclBlbW5NeWdQYzR4eWoybnMrTmVRSnNEUmtPT2tWY250SEFYaTcwWgoyT0NCV3dwZHJuTXlSc3RIMU05bjdFNU5TVHZlZDlkU3YxUzRBb3NzS1hDSmgyUHBjYjV0OE9nL3ZGTlNYUlUyClk2aUorWTdOcDBZNDNxSlJOVnlRemd3YmFzaEpiUVdkVFFoVEVhdEVRS2JsUlZSblhlQWRjOXlhNUpHbkRpaTkKbFQrRWEzdFpvN1dha05oeHJkYjVuTkZ3a0xoNEs3ZkFtT3ZzMVBMQWx0SUZqeURCeDEvY1ZHblpDUDBVQmJqZgpkU2FueXBBdVRuMzd1VUwrcXpPVDlYWEZENllGT0x0NWV4d3RxdnUwSzZCNjcvajFFTlJDRk45RnMzWlV5RFFXClZUaDcybFhWU3NLakFvSUJBUUR6ZE5pdXpTNDhWK0thaHJpNXJGNnRYeGkrRG0vRmV5ZlFzSFBiWUVKbmEyd1AKVjgrR0YxS3p4a28vQmYySjJ0ZWlrWDRVcGNtK1UxNnlVUG8vWDB4eFRRMk55cWpUYmRsa005dWZuVWJOeVB6UQpOdDEvZkJxNVMyWTNLWmREY25SOUsrK1k2dHQ1Wmh4akNhUkdKMDVCWGkwa3JmWExNZ2FvTG51WUtWNVBJUEdxCms3TlNSSW9UQ0llOVpxN2Q3U0ZXckZZeW1UdVZOUFByZlo1bHhwOGphTTRVbTd4MnpReGJ2UERHb3o1YXdHV0wKRThGNncwaEF1UzZValVJazBLbE9vamVxQnh3L1JBcGNrUTNlTXNXbEQwNENTb2tyNFJhWlBmVllrY2ZBWWNaWgpOdWR6ZjBKMC9GU0ZTbjN4L0RoNTROV2NGS1IxUnpBVGVaVUJ4cVZSQW9JQkFRRFlDNmZvVWpOQnJ2ckNFVzkrCkhYZlk1Ni9CbUZ4U3hUTHU0U2h6VncwakViZTltVWljQ2pDc1hQMUwySVJCdEdaWU9YWTVqdDlvSzlSV0RSdVMKWUZqZFdmemduU1lWRmZyZUw0emRQVGlxbGEvQjhMNWptVlNoeGNycmxheE02Uk1FWjFlZGtDa1ZPbTFQdmwzVAo1TW5OZGhySXFWeE1OMWxjRVdiU29vclJpUW9Lb3poMHRQSG9YckZBbG9BZVJ3bHpWeE9jb21ZVzJiaDBHUzdmCjVoaHZoZWUxYmVISnY3UXFoWkU3WUhxSU9iTVBaUWJqWEdnRkxmMnlDRitzM2Jtem1DRFJTN0V6ZVdxSXVDdVMKTlZUYU0rSzZyQlRoN0NLRjZUWlNqQW55SmZoRmRlT1ZKNzlNZDEzYWVJaG0zNTB6UWc3dWZKL2drdkorNUR2TApacC9uQW9JQkFBVlg4WHpFTzdMVk1sbENKZFVUdURTdXNPcDNrQVlFZ2dZNFFRM3FNTlcxRnl5WEM3WjBGOWJFCmtTSEhkalJtU2RUbFZueGN2UW1KTS9WL2tJanpNUHhFT3NCS1BVVkR3N3BhOHdiejlGcTRPOCtJb3lqN1ZXclcKMmExL1FNWXlzSGlpTlBzNy8vWUtvMy9rdkhCWUY2SnNkenkyQkVSTkQ0aTlVOWhDN0RqcGxKR3BSNktMTVBsegpNWFJ3VjVTM2V3cnBXZVcxQW5ONC9EKy9zUGlNQTNnS0swSlBFdGVBV1dndEZHTnNBSkJnaFBoUExxQi9CcDUvCkhOeC96M0w0MWtqRnpqOHNWaHMrVDRZYlhiaGF2R2xxc2h5ZldQbnRhV1VOMG15MjU1RFdQUDhWa24yeFNlV2kKVm1hVW5TSDBTZ2tlUENMRnlra25yQzgxU2pXZkRBMD0KLS0tLS1FTkQgUFJJVkFURSBLRVktLS0tLQo="

  istio:
    gateway:
      name: compass-istio-gateway
      namespace: compass-system

  database:
    embedded:
      enabled: true
      directorDBName: "postgres"
      provisionerDBName: "provisioner"
      brokerDBName: "broker"
    # Values for GCP managed PostgreSQL database
    managedGCP:
      serviceAccountKey: ""
      instanceConnectionName: ""
      dbUser: ""
      dbPassword: ""
      directorDBName: ""
      provisionerDBName: ""
      brokerDBName: ""
      host: "localhost"
      hostPort: "5432"
      sslMode: ""

  oathkeeper:
    host: ory-oathkeeper-proxy.kyma-system.svc.cluster.local
    port: 4455
    idTokenConfig:
      claims: "{\"scopes\": \"{{ print .Extra.scope }}\", \"tenant\": \"{{ print .Extra.tenant }}\", \"consumerID\": \"{{ print .Extra.consumerID}}\", \"consumerType\": \"{{ print .Extra.consumerType }}\"}"
    mutators:
      tenantMappingService:
        config:
          api:
            url: http://compass-director.compass-system.svc.cluster.local:3000/tenant-mapping
            retry:
              number_of_retries: 3
              delay_in_milliseconds: 2000
      certificateResolverService:
        config:
          api:
            url: http://compass-connector.compass-system.svc.cluster.local:8080/v1/certificate/data/resolve
            retry:
              number_of_retries: 3
              delay_in_milliseconds: 2000
      tokenResolverService:
        config:
          api:
            url: http://compass-connector.compass-system.svc.cluster.local:8080/v1/tokens/resolve
            retry:
              number_of_retries: 3
              delay_in_milliseconds: 2000<|MERGE_RESOLUTION|>--- conflicted
+++ resolved
@@ -16,11 +16,7 @@
       version: "PR-634"
     connectivity_adapter:
       dir:
-<<<<<<< HEAD
       version: "PR-658"
-=======
-      version: "PR-696"
->>>>>>> d2fb1255
     director:
       dir:
       version: "PR-680"
@@ -123,7 +119,7 @@
       host: adapter-gateway
     mtls:
       host: adapter-gateway-mtls
-
+  
   rewriteFilters:
     workloadLabel: oathkeeper
     tokenDataHeader: "Connector-Token"
