global:
  disableLegacyConnectivity: true
  defaultTenant: 3e64ebae-38b5-46a0-b1ed-9ccee153a0ae
  tenants:
    - name: default
      id: 3e64ebae-38b5-46a0-b1ed-9ccee153a0ae
      type: account
    - name: foo
      id: 1eba80dd-8ff6-54ee-be4d-77944d17b10b
      type: account
    - name: bar
      id: af9f84a9-1d3a-4d9f-ae0c-94f883b33b6e
      type: account
    - name: TestTenantSeparation
      id: f1c4b5be-b0e1-41f9-b0bc-b378200dcca0
      type: account
    - name: TestDeleteLastScenarioForApplication
      id: 0403be1e-f854-475e-9074-922120277af5
      type: account
    - name: Test_DeleteAutomaticScenarioAssignmentForSelector
      id: d9553135-6115-4c67-b4d9-962c00f3725f
      type: account
    - name: Test_AutomaticScenarioAssigmentForRuntime
      id: 8c733a45-d988-4472-af10-1256b82c70c0
      type: account
    - name: TestAutomaticScenarioAssignmentsWholeScenario
      id: 65a63692-c00a-4a7d-8376-8615ee37f45c
      type: account
    - name: TestTenantsQueryTenantNotInitialized
      id: 72329135-27fd-4284-9bcb-37ea8d6307d0
      type: account
    - name: Test Default
      id: 5577cf46-4f78-45fa-b55f-a42a3bdba868
      type: account
      parent: 2c4f4a25-ba9a-4dbc-be68-e0beb77a7eb0
    - name: Test_DefaultCustomer
      id: 2c4f4a25-ba9a-4dbc-be68-e0beb77a7eb0
      type: customer
    - name: TestListLabelDefinitions
      id: 3f641cf5-2d14-4e0f-a122-16e7569926f1
      type: account
    - name: Test_AutomaticScenarioAssignmentQueries
      id: 8263cc13-5698-4a2d-9257-e8e76b543e88
      type: account
    - name: TestGetScenariosLabelDefinitionCreatesOneIfNotExists
      id: 2263cc13-5698-4a2d-9257-e8e76b543e33
      type: account
    - name: TestApplicationsForRuntime
      id: 5984a414-1eed-4972-af2c-b2b6a415c7d7
      type: account
    - name: Test_DeleteAutomaticScenarioAssignmentForScenario
      id: d08e4cb6-a77f-4a07-b021-e3317a373597
      type: account
    - name: TestApplicationsForRuntimeWithHiddenApps
      id: 7e1f2df8-36dc-4e40-8be3-d1555d50c91c
      type: account
    - name: TestTenantsQueryTenantInitialized
      id: 8cf0c909-f816-4fe3-a507-a7917ccd8380
      type: account
    - name: TestDeleteApplicationIfInScenario
      id: 0d597250-6b2d-4d89-9c54-e23cb497cd01
      type: account
    - name: TestProviderSubaccount
      id: f8075207-1478-4a80-bd26-24a4785a2bfd
      type: subaccount
      parent: 5577cf46-4f78-45fa-b55f-a42a3bdba868
    - name: TestCertificateSubaccount
      id: 123e4567-e89b-12d3-a456-426614174001
      type: subaccount
      parent: 5577cf46-4f78-45fa-b55f-a42a3bdba868
    - name: TestNsAdapter
      id: 08b6da37-e911-48fb-a0cb-fa635a6c5678
      type: subaccount
      parent: 5577cf46-4f78-45fa-b55f-a42a3bdba868
    - name: TestNsAdapterSubaccountWithApplications
      id: 08b6da37-e911-48fb-a0cb-fa635a6c4321
      type: subaccount
      parent: 5577cf46-4f78-45fa-b55f-a42a3bdba868
    - name: TestIntegrationSystemManagedSubaccount
      id: 3cfcdd62-320d-403b-b66a-4ee3cdd06947
      type: subaccount
      parent: 5577cf46-4f78-45fa-b55f-a42a3bdba868
    - name: TestIntegrationSystemManagedAccount
      id: 7e8ab2e3-3bb4-42e3-92b2-4e0bf48559d3
      type: account
      parent: 2c4f4a25-ba9a-4dbc-be68-e0beb77a7eb0
    - name: TestSystemFetcherAccount
      id: c395681d-11dd-4cde-bbcf-570b4a153e79
      type: account
      parent: 2c4f4a25-ba9a-4dbc-be68-e0beb77a7eb0
  images:
    containerRegistry:
      path: eu.gcr.io/kyma-project/incubator
    connector:
      dir:
      version: "PR-2268"
    connectivity_adapter:
      dir:
      version: "PR-2297"
    pairing_adapter:
      dir:
      version: "PR-2297"
    director:
      dir:
      version: "PR-2268"
    hydrator:
      dir:
      version: "PR-2268"
    gateway:
      dir:
      version: "PR-2297"
    operations_controller:
      dir:
      version: "PR-2297"
    ord_service:
      dir:
      version: "PR-65"
    schema_migrator:
      dir:
      version: "PR-2297"
    system_broker:
      dir:
      version: "PR-2297"
    certs_setup_job:
      containerRegistry:
        path: eu.gcr.io/kyma-project
      dir:
      version: "0a651695"
    external_services_mock:
      dir:
      version: "PR-2320"
    console:
      dir:
      version: "PR-65"
    e2e_tests:
      dir:
<<<<<<< HEAD
      version: "PR-2268"
=======
      version: "PR-2320"
>>>>>>> 152e2a45
  isLocalEnv: false
  isForTesting: false
  oauth2:
    host: oauth2
  livenessProbe:
    initialDelaySeconds: 30
    timeoutSeconds: 1
    periodSeconds: 10
  readinessProbe:
    initialDelaySeconds: 5
    timeoutSeconds: 1
    periodSeconds: 2
  agentPreconfiguration: false
  nsAdapter:
    external:
      port: 3005
    e2eTests:
      gatewayHost: "compass-gateway-xsuaa"
    prefix: /nsadapter
    path: /nsadapter/api/v1/notifications
    systemToTemplateMappings: '[{  "Name": "S4HANA",  "SourceKey": ["type"],  "SourceValue": ["abapSys"]},{  "Name": "S4HANA",  "SourceKey": ["type"],  "SourceValue": ["nonSAPsys"]},{  "Name": "S4HANA",  "SourceKey": ["type"],  "SourceValue": ["hana"]}]'
    secret:
      name: nsadapter-secret
      subaccountKey: subaccount
      local:
        subaccountValue: subaccount
    authSecret:
      name: "compass-external-services-mock-oauth-credentials"
      clientIdKey: client-id
      clientSecretKey: client-secret
      tokenUrlKey: url
      instanceUrlKey: url
      certKey: cert
      keyKey: key
    registerPath: "/register"
    tokenPath: "/secured/oauth/token"
    createClonePattern: '{"key": "%s"}'
    createBindingPattern: '{}'
    useClone: "false"
  director:
    host: compass-director.compass-system.svc.cluster.local
    prefix: /director
    graphql:
      external:
        port: 3000
    tls:
      secure:
        internal:
          host: compass-director-internal
    validator:
      port: 8080
    metrics:
      port: 3003
    operations:
      port: 3002
      path: "/operation"
      lastOperationPath: "/last_operation"
    info:
      path: "/v1/info"
    selfRegister:
      secret:
        name: "region-instances-credentials"
        key: "keyConfig"
        path: "/tmp"
      clientIdPath: "clientId"
      clientSecretPath: "clientSecret"
      urlPath: "url"
      tokenUrlPath: "tokenUrl"
      clientCertPath: "clientCert"
      clientKeyPath: "clientKey"
      local:
        templateMappings:
          clientIDMapping: '{{ printf "\"%s\":\"client_id\"" .Values.global.director.selfRegister.clientIdPath }}'
          clientSecretMapping: '{{ printf "\"%s\":\"client_secret\"" .Values.global.director.selfRegister.clientSecretPath }}'
          urlMapping: '{{ printf "\"%s\":\"http://compass-external-services-mock.%s.svc.cluster.local:%s\"" .Values.global.director.selfRegister.urlPath .Release.Namespace (.Values.service.port | toString) }}'
          tokenURLMapping: '{{ printf "\"%s\":\"https://%s.%s:%s\"" .Values.global.director.selfRegister.tokenUrlPath .Values.global.externalServicesMock.certSecuredHost .Values.global.ingress.domainName (.Values.service.certPort | toString) }}'
          x509CertificateMapping: '{{ printf "\"%s\":\"%s\"" .Values.global.director.selfRegister.clientCertPath .Values.global.connector.caCertificate }}'
          x509KeyMapping: '{{ printf "\"%s\":\"%s\"" .Values.global.director.selfRegister.clientKeyPath .Values.global.connector.caKey }}'
      oauthTokenPath: "/cert/token"
      oauthMode: "oauth-mtls"
      label: "selfRegLabel"
      labelValuePrefix: "self-reg-prefix-"
      responseKey: "self-reg-key"
      path: "/external-api/self-reg"
      nameQueryParam: "name"
      tenantQueryParam: "tenant"
      requestBodyPattern: '{"key": "%s"}'
    clientIDHeaderKey: client_user
    suggestTokenHeaderKey: suggest_token
  auditlog:
    configMapName: "compass-gateway-auditlog-config"
    mtlsTokenPath: "/cert/token"
    standardTokenPath: "/secured/oauth/token"
    skipSSLValidation: false
    secret:
      name: "compass-gateway-auditlog-secret"
      urlKey: url
      clientIdKey: client-id
      clientSecretKey: client-secret
      clientCertKey: client-cert
      clientKeyKey: client-key
  log:
    format: "kibana"
  enableCompassDefaultScenarioAssignment: true
  tenantConfig:
    useDefaultTenants: true
    dbPool:
      maxOpenConnections: 1
      maxIdleConnections: 1
  connector:
    prefix: /connector
    graphql:
      external:
        port: 3000
    validator:
      port: 8080
    # If secrets do not exist they will be created
    secrets:
      ca:
        name: compass-connector-app-ca
        namespace: compass-system
        certificateKey: ca.crt
        keyKey: ca.key
      rootCA:
        namespace: istio-system # For Ingress Gateway to work properly the namespace needs to be istio-system
        # In order for istio mTLS to work we should have two different secrets one containing the server certificate (let’s say X) and one used for validation of the client’s certificates.
        # The second one should be our root certificate and istio wants it to be named X-cacert. (-cacert suffix).
        # This is the reason for the confusing name of our root certificate. https://preliminary.istio.io/v1.6/docs/tasks/traffic-management/ingress/secure-ingress/#configure-a-mutual-tls-ingress-gateway
        cacert: compass-gateway-mtls-certs-cacert # For cert-rotation the cacert should be in different secret
        certificateKey: cacert
    revocation:
      configmap:
        name: revocations-config
        namespace: "{{ .Release.Namespace }}"
    # If key and certificate are not provided they will be generated
    caKey: ""
    caCertificate: ""
  system_broker:
    enabled: true
    port: 5001
    prefix: /broker
    tokenProviderFromHeader:
      forwardHeaders: Authorization
    tokenProviderFromSecret:
      enabled: false
      secrets:
        integrationSystemCredentials:
          name: compass-system-broker-credentials
          namespace: compass-system
    testNamespace: kyma-system
  gateway:
    port: 3000
    tls:
      host: compass-gateway
      adapterHost: compass-ns-adapter
      secure:
        internal:
          host: compass-gateway-internal
        oauth:
          host: compass-gateway-auth-oauth
    mtls:
      manageCerts: true
      host: compass-gateway-mtls
      certSecret: compass-gateway-mtls-certs
      external:
        host: compass-gateway-sap-mtls
        certSecret: compass-gateway-mtls-certs # Use connector's root CA as root CA by default. This should be overridden for productive deployments.
    headers:
      rateLimit: X-Flow-Identity
      request:
        remove:
          - "Client-Id-From-Token"
          - "Client-Id-From-Certificate"
          - "Client-Certificate-Hash"
          - "Certificate-Data"
  hydrator:
    host: compass-hydrator.compass-system.svc.cluster.local
    port: 3000
    prefix: /hydrators
    subjectConsumerMappingConfig: '[{"consumer_type": "Super Admin", "tenant_access_levels": ["customer", "account","subaccount"], "subject": "C=DE, L=local, O=SAP SE, OU=Region, OU=SAP Cloud Platform Clients, OU=f8075207-1478-4a80-bd26-24a4785a2bfd, CN=compass"},{"consumer_type": "Integration System", "tenant_access_levels": ["account","subaccount"], "subject": "C=DE, L=local, O=SAP SE, OU=Region, OU=SAP Cloud Platform Clients, OU=f8075207-1478-4a80-bd26-24a4785a2bfd, CN=integration-system-test"}]'
    certificateDataHeader: "Certificate-Data"
    http:
      client:
        skipSSLValidation: false
    metrics:
      port: 3003
      enableClientInstrumentation: true
      censoredFlows: "JWT"
  operations_controller:
    enabled: true
  connectivity_adapter:
    port: 8080
    tls:
      host: adapter-gateway
    mtls:
      host: adapter-gateway-mtls
  oathkeeperFilters:
    workloadLabel: oathkeeper
    namespace: kyma-system
    tokenDataHeader: "Connector-Token"
    certificateDataHeader: "Certificate-Data"
  istio:
    externalMtlsGateway:
      name: "compass-gateway-external-mtls"
      namespace: "compass-system"
    mtlsGateway:
      name: "compass-gateway-mtls"
      namespace: "compass-system"
    gateway:
      name: "kyma-gateway"
      namespace: "kyma-system"
    proxy:
      port: 15020
    namespace: istio-system
    ingressgateway:
      workloadLabel: istio-ingressgateway
      requestPayloadSizeLimit2MB: 2097152
      requestPayloadSizeLimit2MBLabel: "2MB"
      requestPayloadSizeLimit5MB: 5097152
      requestPayloadSizeLimit5MBLabel: "5MB"
      correlationHeaderRewriteFilter:
        expectedHeaders:
          - "x-request-id"
          - "x-correlation-id"
          - "x-correlationid"
          - "x-forrequest-id"
          - "x-vcap-request-id"
          - "x-broker-api-request-identity"
  kubernetes:
    serviceAccountTokenIssuer: kubernetes/serviceaccount
    serviceAccountTokenJWKS: https://kubernetes.default.svc.cluster.local/openid/v1/jwks
  ingress:
    domainName: "kyma.local"
  database:
    sqlProxyServiceAccount: "proxy-user@gcp-cmp.iam.gserviceaccount.com"
    manageSecrets: true
    embedded:
      enabled: true
      director:
        name: "postgres"
      directorDBName: "postgres"
    managedGCP:
      serviceAccountKey: ""
      instanceConnectionName: ""
      director:
        name: ""
        user: ""
        password: ""
      host: "localhost"
      hostPort: "5432"
      sslMode: ""
      #TODO remove below after migration to separate user will be done
      dbUser: ""
      dbPassword: ""
      directorDBName: ""
  oathkeeper:
    host: ory-oathkeeper-proxy.kyma-system.svc.cluster.local
    port: 4455
    timeout_ms: 120000
    idTokenConfig:
      claims: '{"scopes": "{{ print .Extra.scope }}","tenant": "{{ .Extra.tenant }}", "consumerID": "{{ print .Extra.consumerID}}", "consumerType": "{{ print .Extra.consumerType }}", "flow": "{{ print .Extra.flow }}", "onBehalfOf": "{{ print .Extra.onBehalfOf }}", "region": "{{ print .Extra.region }}", "tokenClientID": "{{ print .Extra.tokenClientID }}"}'
      internalClaims: '{"scopes": "application:read application:write application.webhooks:read application_template.webhooks:read webhooks.auth:read runtime:write runtime:read tenant:read tenant:write tenant_subscription:write ory_internal fetch_tenant","tenant":"{ {{ if .Header.Tenant }} \"consumerTenant\":\"{{ print (index .Header.Tenant 0) }}\", {{ end }} \"externalTenant\":\"\"}", "consumerType": "Internal Component", "flow": "Internal"}'
    mutators:
      runtimeMappingService:
        config:
          api:
            url: http://compass-hydrator.compass-system.svc.cluster.local:3000/hydrators/runtime-mapping
            retry:
              give_up_after: 6s
              max_delay: 2000ms
      authenticationMappingServices:
        nsadapter:
          cfg:
            config:
              api:
                url: http://compass-hydrator.compass-system.svc.cluster.local:3000/hydrators/authn-mapping/nsadapter
                retry:
                  give_up_after: 6s
                  max_delay: 2000ms
          authenticator:
            enabled: false
            createRule: true
            gatewayHost: "compass-gateway-xsuaa"
            trusted_issuers: '[{"domain_url": "compass-system.svc.cluster.local:8080", "scope_prefix": "prefix.", "protocol": "http"}]'
            attributes: '{"uniqueAttribute": { "key": "ns-adapter-test", "value": "ns-adapter-flow" }, "tenant": { "key": "tenant" }, "identity": { "key": "identity" }, "clientid": { "key": "client_id" } }'
            path: /nsadapter/api/v1/notifications
            upstreamComponent: "compass-gateway"
            checkSuffix: true
        tenant-fetcher:
          cfg:
            config:
              api:
                url: http://compass-hydrator.compass-system.svc.cluster.local:3000/hydrators/authn-mapping/tenant-fetcher
                retry:
                  give_up_after: 6s
                  max_delay: 2000ms
          authenticator:
            enabled: false
            createRule: true
            gatewayHost: "compass-gateway"
            trusted_issuers: '[{"domain_url": "compass-system.svc.cluster.local:8080", "scope_prefix": "prefix.", "protocol": "http"}]'
            attributes: '{"uniqueAttribute": { "key": "test", "value": "tenant-fetcher" }, "tenant": { "key": "tenant" }, "identity": { "key": "identity" } }'
            path: /tenants/<.*>
            upstreamComponent: "compass-tenant-fetcher"
            checkSuffix: false
        subscriber:
          cfg:
            config:
              api:
                url: http://compass-hydrator.compass-system.svc.cluster.local:3000/hydrators/authn-mapping/subscriber
                retry:
                  give_up_after: 6s
                  max_delay: 2000ms
          authenticator:
            enabled: false
            createRule: false
            gatewayHost: "compass-gateway-sap-mtls"
            trusted_issuers: '[{"domain_url": "compass-system.svc.cluster.local:8080", "scope_prefix": "prefix.", "protocol": "http"}]'
            attributes: '{"uniqueAttribute": { "key": "subsc-key-test", "value": "subscription-flow" }, "tenant": { "key": "tenant" }, "identity": { "key": "identity" } }'
            path: /<.*>
            checkSuffix: false
      tenantMappingService:
        config:
          api:
            url: http://compass-hydrator.compass-system.svc.cluster.local:3000/hydrators/tenant-mapping
            retry:
              give_up_after: 6s
              max_delay: 2000ms
      certificateResolverService:
        config:
          api:
            url: http://compass-hydrator.compass-system.svc.cluster.local:3000/hydrators/v1/certificate/data/resolve
            retry:
              give_up_after: 6s
              max_delay: 2000ms
      tokenResolverService:
        config:
          api:
            url: http://compass-hydrator.compass-system.svc.cluster.local:3000/hydrators/v1/tokens/resolve
            retry:
              give_up_after: 6s
              max_delay: 2000ms
  cockpit:
    auth:
      allowedConnectSrc: "https://*.ondemand.com"
      secretName: "cockpit-auth-secret"
      idpHost: ""
      clientID: ""
      scopes: "openid profile email"
      path: "/oauth2/certs"
  tenantFetcher:
    manageSecrets: true
    host: compass-tenant-fetcher.compass-system.svc.cluster.local
    prefix: /tenants
    port: 3000
    requiredAuthScope: Callback
    fetchTenantAuthScope: fetch_tenant
    authentication:
      jwksEndpoint: "http://ory-oathkeeper-api.kyma-system.svc.cluster.local:4456/.well-known/jwks.json"
    tenantProvider:
      tenantIdProperty: "tenantId"
      customerIdProperty: "customerId"
      subaccountTenantIdProperty: "subaccountTenantId"
      subdomainProperty: "subdomain"
      name: "provider"
      subscriptionProviderIdProperty: "subscriptionProviderIdProperty"
    server:
      fetchTenantEndpoint: "/v1/fetch/{tenantId}"
      regionalHandlerEndpoint: "/v1/regional/{region}/callback/{tenantId}"
      dependenciesEndpoint: "/v1/dependencies"
      tenantPathParam: "tenantId"
      regionPathParam: "region"
      subscriptionProviderLabelKey: "subscriptionProviderId"
      consumerSubaccountIdsLabelKey: "consumer_subaccount_ids"
    containerName: "tenant-fetcher"
    oauth:
      client: "client_id"
      secret: ""
      tokenURL: '{{ printf "https://%s.%s" .Values.global.externalServicesMock.certSecuredHost .Values.global.ingress.domainName }}'
      tokenPath: "/cert/token"
    secret:
      name: "compass-tenant-fetcher-secret"
      clientIdKey: "client-id"
      oauthMode: "oauth-mtls"
      clientCertKey: "client-cert"
      clientKeyKey: "client-key"
      oauthUrlKey: "url"
      skipSSLValidation: true
    endpoints:
      subaccountCreated: "127.0.0.1/events?type=subaccount-created"
    fieldMapping:
      totalPagesField: "totalPages"
      totalResultsField: "totalResults"
      tenantEventsField: "events"
      idField: "id"
      nameField: "name"
      customerIdField: "customerId"
      subdomainField: "subdomain"
      discriminatorField: ""
      discriminatorValue: ""
      detailsField: "details"
      entityTypeField: "entityType"
      globalAccountID: "gaID"
      regionField: "region"
  externalCertConfiguration:
    issuer: "C=DE, L=local, O=SAP SE, OU=SAP Cloud Platform Clients, CN=compass-ca"
    issuerLocality: "local" # In local setup we have manually created connector CA certificate with 'local' Locality property
    subjectPattern: "/C=DE/O=SAP SE/OU=SAP Cloud Platform Clients/OU=Region/OU=%s/L=%s/CN=%s"
    ouCertSubaccountID: "f8075207-1478-4a80-bd26-24a4785a2bfd"
    commonName: "compass"
    locality: "local"
    certSvcApiPath: "/cert"
    tokenPath: "/cert/token"
    secrets:
      externalCertSvcSecret:
        manage: false
        name: "cert-svc-secret"
        clientIdKey: client-id
        clientSecretKey: client-secret
        oauthUrlKey: url
        csrEndpointKey: csr-endpoint
        clientCert: client-cert
        clientKey: client-key
        skipSSLValidationFlag: "-k"
      externalClientCertSecret:
        name: "external-client-certificate"
        namespace: compass-system
        certKey: tls.crt
        keyKey: tls.key
    rotationCronjob:
      name: "external-certificate-rotation"
      schedule: "*/1 * * * *" # Executes every minute
      certValidity: "7"
      clientCertRetryAttempts: "8"
      containerName: "certificate-rotation"
  ordService:
    host: compass-ord-service.compass-system.svc.cluster.local
    prefix: /open-resource-discovery-service/v0
    docsPrefix: /open-resource-discovery-docs
    staticPrefix: /open-resource-discovery-static/v0
    port: 3000
    defaultResponseType: "xml"
  ordAggregator:
    name: ord-aggregator
    enabled: true
    schedule: "*/1 * * * *"
    http:
      client:
        skipSSLValidation: false
    dbPool:
      maxOpenConnections: 2
      maxIdleConnections: 2
    globalRegistryUrl: http://compass-external-services-mock.compass-system.svc.cluster.local:8087/.well-known/open-resource-discovery
    maxOrdParallelDownloads: 4
  systemFetcher:
    enabled: false
    name: "system-fetcher"
    schedule: "0 0 * * *"
    manageSecrets: true
    # enableSystemDeletion - whether systems in deleted state should be deleted from director database
    enableSystemDeletion: true
    # fetchParallelism - shows how many http calls will be made in parallel to fetch systems
    fetchParallellism: 30
    # queueSize - shows how many system fetches (individual requests may fetch more than 1 system)
    # can be put in the queue for processing before blocking. It is best for the queue to be about 2 times bigger than the parallellism
    queueSize: 100
    # fetchRequestTimeout - shows the timeout to wait for oauth token and for fetching systems (in one request) separately
    fetchRequestTimeout: "15s"
    # directorRequestTimeout - graphql requests timeout to director
    directorRequestTimeout: "30s"
    dbPool:
      maxOpenConnections: 20
      maxIdleConnections: 2
    # systemsAPIEndpoint - endpoint of the service to fetch systems from
    systemsAPIEndpoint: ""
    # systemsAPIFilterCriteria - criteria for fetching systems
    systemsAPIFilterCriteria: ""
    # systemToTemplateMappings - how to map system properties to an existing application template
    systemToTemplateMappings: '{}'
    templatePlaceholderToSystemKeyMappings: '[{"placeholder_name": "name","system_key": "displayName"},{"placeholder_name": "display-name","system_key": "displayName"},{"placeholder_name": "systemNumber","system_key": "systemNumber"},{"placeholder_name": "productId","system_key": "productId"},{"placeholder_name": "ppmsProductVersionId","system_key": "ppmsProductVersionId"},{"placeholder_name": "description","system_key": "productDescription", "optional": true},{"placeholder_name": "baseUrl","system_key": "additionalUrls.mainUrl", "optional":true},{"placeholder_name": "providerName","system_key": "infrastructureProvider", "optional": true}]'
    templateOverrideApplicationInput: '{"name": "{{name}}","description": "{{description}}","providerName": "{{providerName}}","statusCondition": "INITIAL","systemNumber": "{{systemNumber}}","labels": {"managed": "true","productId": "{{productId}}","ppmsProductVersionId": "{{ppmsProductVersionId}}"},"baseUrl": "{{baseUrl}}"}'
    http:
      client:
        skipSSLValidation: false
    oauth:
      client: "client_id"
      tokenEndpointProtocol: "https"
      tokenBaseHost: "compass-external-services-mock-sap-mtls"
      tokenPath: "/cert/token"
      scopesClaim: "scopes"
      tenantHeaderName: "x-zid"
      tokenRequestTimeout: 15s
      skipSSLValidation: true
    secret:
      name: "compass-system-fetcher-secret"
      clientIdKey: client-id
      oauthUrlKey: url
    paging:
      pageSize: 200
      sizeParam: "$top"
      skipParam: "$skip"
    containerName: "system-fetcher"
  tenantFetchers:
    job1:
      enabled: false
      configMapNamespace: "compass-system"
      manageSecrets: true
      providerName: "compass"
      schedule: "*/5 * * * *"
      tenantInsertChunkSize: "500"
      kubernetes:
        configMapNamespace: "compass-system"
        pollInterval: 2s
        pollTimeout: 1m
        timeout: 2m
      oauth:
        client: ""
        secret: ""
        tokenURL: ""
        tokenPath: ""
      secret:
        name: "compass-tenant-fetcher-secret-job1"
        clientIdKey: client-id
        clientSecretKey: client-secret
        oauthUrlKey: url
        oauthMode: "oauth-mtls"
        clientCertKey: client-cert
        clientKeyKey: client-key
        skipSSLValidation: true
      endpoints:
        accountCreated: "127.0.0.1/events?type=account-created"
        accountDeleted: "127.0.0.1/events?type=account-deleted"
        accountUpdated: "127.0.0.1/events?type=account-updated"
        subaccountCreated: "127.0.0.1/events?type=subaccount-created"
        subaccountDeleted: "127.0.0.1/events?type=subaccount-deleted"
        subaccountUpdated: "127.0.0.1/events?type=subaccount-updated"
        subaccountMoved: "127.0.0.1/events?type=subaccount-moved"
      fieldMapping:
        totalPagesField: "totalPages"
        totalResultsField: "totalResults"
        tenantEventsField: "events"
        idField: "id"
        nameField: "name"
        customerIdField: "customerId"
        subdomainField: "subdomain"
        discriminatorField: ""
        discriminatorValue: ""
        detailsField: "details"
        entityTypeField: "entityType"
        globalAccountID: "gaID"
        regionField: "region"
        movedSubaccountTargetField: "targetGlobalAccountGUID"
        movedSubaccountSourceField: "sourceGlobalAccountGUID"
      queryMapping:
        pageNumField: "pageNum"
        pageSizeField: "pageSize"
        timestampField: "timestamp"
      query:
        startPage: "0"
        pageSize: "100"
      shouldSyncSubaccounts: "false"
      dbPool:
        maxOpenConnections: 1
        maxIdleConnections: 1
  metrics:
    enabled: true
    pushEndpoint: http://monitoring-prometheus-pushgateway.kyma-system.svc.cluster.local:9091
  externalServicesMock:
    enabled: false
    certSecuredPort: 8081
    ordCertSecuredPort: 8082
    unsecuredPort: 8083
    basicSecuredPort: 8084
    oauthSecuredPort: 8085
    ordGlobalRegistryCertPort: 8086
    ordGlobalRegistryUnsecuredPort: 8087
    certSecuredHost: compass-external-services-mock-sap-mtls
    ordCertSecuredHost: compass-external-services-mock-sap-mtls-ord
    ordGlobalCertSecuredHost: compass-external-services-mock-sap-mtls-global-ord-registry
    unSecuredHost: compass-external-services-mock
    host: compass-external-services-mock.compass-system.svc.cluster.local
    regionInstancesCredentials:
      manage: false
    oauthSecret:
      manage: false
      name: compass-external-services-mock-oauth-credentials
      clientIdKey: client-id
      clientSecretKey: client-secret
      oauthUrlKey: url
      oauthTokenPath: "/secured/oauth/token"
    auditlog:
      applyMockConfiguration: false
      managementApiPath: /audit-log/v2/configuration-changes/search
      mtlsTokenPath: "/cert/token"
      secret:
        name: "auditlog-instance-management"
        urlKey: url
        tokenUrlKey: token-url
        clientIdKey: client-id
        clientSecretKey: client-secret
        clientCertKey: client-cert
        clientKeyKey: client-key
  tests:
    http:
      client:
        skipSSLValidation: false
    director:
      externalClientCertTestSecretName: "external-client-certificate-integration-system-test-secret"
      externalClientCertTestSecretNamespace: "compass-system"
      externalCertIntSystemCN: "integration-system-test"
      externalCertTestJobName: "external-client-certificate-integration-system-test-job"
    ordService:
      accountTenantID: "5577cf46-4f78-45fa-b55f-a42a3bdba868" # testDefaultTenant from our testing tenants
      consumerAccountID: "5984a414-1eed-4972-af2c-b2b6a415c7d7" # ApplicationsForRuntimeTenantName from our testing tenants
      providerSubaccountID: "f8075207-1478-4a80-bd26-24a4785a2bfd" # TestProviderSubaccount from our testing tenants
      consumerSubaccountID: "1f538f34-30bf-4d3d-aeaa-02e69eef84ae" # randomly chosen
      consumerTenantID: "ba49f1aa-ddc1-43ff-943c-fe949857a34a" # randomly chosen
      externalClientCertTestSecretName: "external-client-certificate-test-secret"
      externalClientCertTestSecretNamespace: "compass-system"
      externalCertTestJobName: "external-certificate-rotation-test-job"
      certSvcInstanceTestSecretName: "cert-svc-secret"
      consumerTokenURL: "http://compass-external-services-mock.compass-system.svc.cluster.local:8080"
      skipPattern: ""
      subscriptionOauthSecret:
        manage: false
        name: compass-subscription-secret
        clientIdKey: client-id
        clientSecretKey: client-secret
        oauthUrlKey: url
    selfRegistration:
      region: "eu-1"
    externalServicesMock:
      skipPattern: ""
    namespace: kyma-system
    connectivityAdapterFQDN: http://compass-connectivity-adapter.compass-system.svc.cluster.local
    externalServicesMockFQDN: http://compass-external-services-mock.compass-system.svc.cluster.local
    ordServiceFQDN: http://compass-ord-service.compass-system.svc.cluster.local
    systemBrokerFQDN: http://compass-system-broker.compass-system.svc.cluster.local
    tenantFetcherFQDN: http://compass-tenant-fetcher.compass-system.svc.cluster.local
    hydratorFQDN: http://compass-hydrator.compass-system.svc.cluster.local
    basicCredentials:
      manage: false
      secretName: "test-basic-credentials-secret"
    subscriptionURL: "http://compass-external-services-mock.compass-system.svc.cluster.local:8080"
    subscriptionProviderIdValue: "id-value!t12345"
    db:
      maxOpenConnections: 3
      maxIdleConnections: 1
    securityContext: # Set on container level
      runAsUser: 2000
      allowPrivilegeEscalation: false
  expectedSchemaVersionUpdateJob:
    cm:
      name: "expected-schema-version"
  migratorJob:
    nodeSelectorEnabled: false
    pvc:
      name: "compass-director-migrations"
      namespace: "compass-system"
      migrationsPath: "/compass-migrations"
  http:
    client:
      skipSSLValidation: false
  pairingAdapter:
    e2e:
      appName: "test-app"
      appID: "123-test-456"
      clientUser: "test-user"
      tenant: "test-tenant"
  # Scopes assigned for every new Client Credentials by given object type (Runtime / Application / Integration System)
  # and scopes mapped to a consumer with the given type, then that consumer is using a client certificate
  scopes:
    scopesPerConsumerType:
      runtime:
        - "runtime:read"
        - "runtime:write"
        - "application:read"
        - "runtime.auths:read"
        - "bundle.instance_auths:read"
      application:
        - "application:read"
        - "application:write"
        - "application.auths:read"
        - "application.webhooks:read"
        - "bundle.instance_auths:read"
        - "document.fetch_request:read"
        - "event_spec.fetch_request:read"
        - "api_spec.fetch_request:read"
        - "fetch-request.auth:read"
      integration_system:
        - "application:read"
        - "application:write"
        - "application_template:read"
        - "application_template:write"
        - "runtime:read"
        - "runtime:write"
        - "integration_system:read"
        - "label_definition:read"
        - "label_definition:write"
        - "automatic_scenario_assignment:read"
        - "automatic_scenario_assignment:write"
        - "integration_system.auths:read"
        - "application_template.webhooks:read"
        - "formation:write"
        - "internal_visibility:read"
        - "application.auths:read"
      super_admin:
        - "application:read"
        - "application:write"
        - "application_template:read"
        - "application_template:write"
        - "integration_system:read"
        - "integration_system:write"
        - "runtime:read"
        - "runtime:write"
        - "label_definition:read"
        - "label_definition:write"
        - "eventing:manage"
        - "tenant:read"
        - "automatic_scenario_assignment:read"
        - "automatic_scenario_assignment:write"
        - "application.auths:read"
        - "application.webhooks:read"
        - "application_template.webhooks:read"
        - "bundle.instance_auths:read"
        - "document.fetch_request:read"
        - "event_spec.fetch_request:read"
        - "api_spec.fetch_request:read"
        - "integration_system.auths:read"
        - "runtime.auths:read"
        - "fetch-request.auth:read"
        - "webhooks.auth:read"
        - "formation:write"
        - "internal_visibility:read"
      default:
        - "runtime:read"
        - "runtime:write"
        - "tenant:read"<|MERGE_RESOLUTION|>--- conflicted
+++ resolved
@@ -134,11 +134,7 @@
       version: "PR-65"
     e2e_tests:
       dir:
-<<<<<<< HEAD
       version: "PR-2268"
-=======
-      version: "PR-2320"
->>>>>>> 152e2a45
   isLocalEnv: false
   isForTesting: false
   oauth2:
