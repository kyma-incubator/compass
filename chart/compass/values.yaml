global:
  disableLegacyConnectivity: true
  defaultTenant: 3e64ebae-38b5-46a0-b1ed-9ccee153a0ae
  defaultTenantRegion: "eu-1"
  tenantLabelsFilePath: "/labelsData/default-tenant-labels.json"
  tenants: # tenant order matters, so new tenants should be added to the end of the list
    - name: default
      id: 3e64ebae-38b5-46a0-b1ed-9ccee153a0ae
      type: account
    - name: foo
      id: 1eba80dd-8ff6-54ee-be4d-77944d17b10b
      type: account
    - name: bar
      id: af9f84a9-1d3a-4d9f-ae0c-94f883b33b6e
      type: account
    - name: TestTenantSeparation
      id: f1c4b5be-b0e1-41f9-b0bc-b378200dcca0
      type: account
    - name: TestDeleteLastScenarioForApplication
      id: 0403be1e-f854-475e-9074-922120277af5
      type: account
    - name: Test_DeleteAutomaticScenarioAssignmentForSelector
      id: d9553135-6115-4c67-b4d9-962c00f3725f
      type: account
    - name: Test_AutomaticScenarioAssigmentForRuntime
      id: 8c733a45-d988-4472-af10-1256b82c70c0
      type: account
    - name: TestAutomaticScenarioAssignmentsWholeScenario
      id: 65a63692-c00a-4a7d-8376-8615ee37f45c
      type: account
    - name: TestTenantsQueryTenantNotInitialized
      id: 72329135-27fd-4284-9bcb-37ea8d6307d0
      type: account
    - name: Test Default
      id: 5577cf46-4f78-45fa-b55f-a42a3bdba868
      type: account
      parent: 2c4f4a25-ba9a-4dbc-be68-e0beb77a7eb0
    - name: Test_DefaultCustomer
      id: 2c4f4a25-ba9a-4dbc-be68-e0beb77a7eb0
      type: customer
    - name: TestListLabelDefinitions
      id: 3f641cf5-2d14-4e0f-a122-16e7569926f1
      type: account
    - name: Test_AutomaticScenarioAssignmentQueries
      id: 8263cc13-5698-4a2d-9257-e8e76b543e88
      type: account
    - name: TestGetScenariosLabelDefinitionCreatesOneIfNotExists
      id: 2263cc13-5698-4a2d-9257-e8e76b543e33
      type: account
    - name: TestApplicationsForRuntime
      id: 5984a414-1eed-4972-af2c-b2b6a415c7d7
      type: account
    - name: Test_DeleteAutomaticScenarioAssignmentForScenario
      id: d08e4cb6-a77f-4a07-b021-e3317a373597
      type: account
    - name: TestApplicationsForRuntimeWithHiddenApps
      id: 7e1f2df8-36dc-4e40-8be3-d1555d50c91c
      type: account
    - name: TestTenantsQueryTenantInitialized
      id: 8cf0c909-f816-4fe3-a507-a7917ccd8380
      type: account
    - name: TestDeleteApplicationIfInScenario
      id: 0d597250-6b2d-4d89-9c54-e23cb497cd01
      type: account
    - name: TestProviderSubaccount
      id: 47b4575a-f102-414a-8398-2d973ad65f3a
      type: subaccount
      parent: 5577cf46-4f78-45fa-b55f-a42a3bdba868
    - name: TestCompassProviderSubaccount
      id: f8075207-1478-4a80-bd26-24a4785a2bfd
      type: subaccount
      parent: 5577cf46-4f78-45fa-b55f-a42a3bdba868
    - name: TestProviderSubaccountRegion2
      id: 731b7bc4-5472-41d2-a447-e4c0f45de739
      type: subaccount
      region: "eu-2"
      parent: 5577cf46-4f78-45fa-b55f-a42a3bdba868
    - name: TestCertificateSubaccount
      id: 123e4567-e89b-12d3-a456-426614174001
      type: subaccount
      parent: 5577cf46-4f78-45fa-b55f-a42a3bdba868
    - name: TestNsAdapter
      id: 08b6da37-e911-48fb-a0cb-fa635a6c5678
      type: subaccount
      parent: 5577cf46-4f78-45fa-b55f-a42a3bdba868
    - name: TestNsAdapterSubaccountWithApplications
      id: 08b6da37-e911-48fb-a0cb-fa635a6c4321
      type: subaccount
      parent: 5577cf46-4f78-45fa-b55f-a42a3bdba868
    - name: TestIntegrationSystemManagedSubaccount
      id: 3cfcdd62-320d-403b-b66a-4ee3cdd06947
      type: subaccount
      parent: 5577cf46-4f78-45fa-b55f-a42a3bdba868
    - name: TestIntegrationSystemManagedAccount
      id: 7e8ab2e3-3bb4-42e3-92b2-4e0bf48559d3
      type: account
      parent: 2c4f4a25-ba9a-4dbc-be68-e0beb77a7eb0
    - name: TestSystemFetcherAccount
      id: c395681d-11dd-4cde-bbcf-570b4a153e79
      type: account
      parent: 2c4f4a25-ba9a-4dbc-be68-e0beb77a7eb0
    - name: TestConsumerSubaccount
      id: 1f538f34-30bf-4d3d-aeaa-02e69eef84ae
      type: subaccount
      parent: 5984a414-1eed-4972-af2c-b2b6a415c7d7
    - name: TestTenantsOnDemandAPI
      id: 8d42d818-d4c4-4036-b82f-b199db7ffeb5
      type: subaccount
      parent: 5984a414-1eed-4972-af2c-b2b6a415c7d7
    - name: TestExternalCertificateSubaccount
      id: bad76f69-e5c2-4d55-bca5-240944824b83
      type: subaccount
      parent: 5577cf46-4f78-45fa-b55f-a42a3bdba868
    - name: TestAtomOrganization
      id: f2724f8e-1a58-4f32-bfd0-8b831de34e71
      type: organization
      parent: 2c4f4a25-ba9a-4dbc-be68-e0beb77a7eb0
    - name: TestAtomFolder
      id: 4c31b7c7-2bea-4bd5-9ea5-e9a8d704f900
      type: folder
      parent: f2724f8e-1a58-4f32-bfd0-8b831de34e71
    - name: TestAtomResourceGroup
      id: ff30da87-7685-4462-869a-baae6441898b
      type: resource-group
      parent: 4c31b7c7-2bea-4bd5-9ea5-e9a8d704f900
    - name: Test Default Subaccount
      id: 777ce47b-d901-4647-9223-14e94819830b
      type: subaccount
      parent: 5577cf46-4f78-45fa-b55f-a42a3bdba868
      # The "substitution" tenants should be used only in specific use cases and not as "regular" test tenants
      # because when using them, the operation is actually executed on behalf of another tenant,
      # the one defined in a label of the substituted tenant
    - name: Test Tenant Substitution Account
      id: baf425d1-8630-46da-bf80-f4ed5f405a27
      type: account
    - name: Test Tenant Substitution Subaccount
      id: 818005d6-9264-4abb-af4c-29c754630a7d
      type: subaccount
      parent: baf425d1-8630-46da-bf80-f4ed5f405a27
    - name: Test Tenant Substitution Account 2
      id: 46c189a1-9e04-4cbf-9c59-ba7b120492ad
      type: account
    - name: Test Tenant Substitution Subaccount 2
      id: e1e2f861-2b2e-42a9-ba9f-404d292e5471
      type: subaccount
      parent: 46c189a1-9e04-4cbf-9c59-ba7b120492ad
  tenantsLabels:
    - tenantID: 818005d6-9264-4abb-af4c-29c754630a7d # TestTenantSubstitutionSubaccount
      key: customerId
      value: 777ce47b-d901-4647-9223-14e94819830b
    - tenantID: e1e2f861-2b2e-42a9-ba9f-404d292e5471 # TestTenantSubstitutionSubaccount2
      key: customerId
      value: 5984a414-1eed-4972-af2c-b2b6a415c7d7 # ApplicationsForRuntimeTenantName, randomly chosen Account tenant
  images:
    containerRegistry:
      path: europe-docker.pkg.dev/kyma-project
    connector:
      dir: dev/incubator/
      version: "PR-3448"
      name: compass-connector
    connectivity_adapter:
      dir: dev/incubator/
      version: "PR-3448"
      name: compass-connectivity-adapter
    pairing_adapter:
      dir: dev/incubator/
      version: "PR-3448"
      name: compass-pairing-adapter
    director:
      dir: dev/incubator/
      version: "PR-3448"
      name: compass-director
    hydrator:
      dir: dev/incubator/
<<<<<<< HEAD
      version: "PR-3548"
=======
      version: "PR-3448"
>>>>>>> d489b46f
      name: compass-hydrator
    ias_adapter:
      dir: dev/incubator/
      version: "PR-3567"
      name: compass-ias-adapter
    kyma_adapter:
      dir: dev/incubator/
      version: "PR-3448"
      name: compass-kyma-adapter
    instance_creator:
      dir: dev/incubator/
      version: "PR-3560"
      name: compass-instance-creator
    default_tenant_mapping_handler:
      dir: dev/incubator/
      version: "PR-3448"
      name: compass-default-tenant-mapping-handler
    gateway:
      dir: dev/incubator/
      version: "PR-3448"
      name: compass-gateway
    operations_controller:
      dir: dev/incubator/
      version: "PR-3448"
      name: compass-operations-controller
    ord_service:
      dir: dev/incubator/
      version: "PR-117"
      name: compass-ord-service
    schema_migrator:
      dir: dev/incubator/
      version: "PR-3448"
      name: compass-schema-migrator
    system_broker:
      dir: dev/incubator/
      version: "PR-3448"
      name: compass-system-broker
    certs_setup_job:
      containerRegistry:
        path: eu.gcr.io/kyma-project
      dir:
      version: "0a651695"
    external_services_mock:
      dir: dev/incubator/
      version: "PR-3448"
      name: compass-external-services-mock
    console:
      dir: prod/incubator/
      version: "v20230421-e8840c18"
      name: compass-console
    e2e_tests:
      dir: dev/incubator/
      version: "PR-3547"
      name: compass-e2e-tests
  isLocalEnv: false
  isForTesting: false
  oauth2:
    host: oauth2
  livenessProbe:
    initialDelaySeconds: 30
    timeoutSeconds: 1
    periodSeconds: 10
  readinessProbe:
    initialDelaySeconds: 5
    timeoutSeconds: 1
    periodSeconds: 2
  agentPreconfiguration: false
  portieris:
    isEnabled: false
    imagePullSecretName: "portieris-dummy-image-pull-secret"
  nsAdapter:
    external:
      port: 3005
    e2eTests:
      gatewayHost: "compass-gateway-xsuaa"
    prefix: /nsadapter
    path: /nsadapter/api/v1/notifications
    systemToTemplateMappings: '[{  "Name": "SAP S/4HANA On-Premise",  "SourceKey": ["type"],  "SourceValue": ["abapSys"]},{  "Name": "SAP S/4HANA On-Premise",  "SourceKey": ["type"],  "SourceValue": ["nonSAPsys"]},{  "Name": "SAP S/4HANA On-Premise",  "SourceKey": ["type"],  "SourceValue": ["hana"]}]'
    secret:
      name: nsadapter-secret
      subaccountKey: subaccount
      local:
        subaccountValue: subaccount
    authSecret:
      name: "compass-external-services-mock-oauth-credentials"
      clientIdKey: client-id
      clientSecretKey: client-secret
      tokenUrlKey: url
      instanceUrlKey: url
      certKey: cert
      keyKey: key
    registerPath: "/register"
    tokenPath: "/secured/oauth/token"
    createClonePattern: '{"key": "%s"}'
    createBindingPattern: '{}'
    useClone: "false"
    authentication:
      jwksEndpoint: http://ory-stack-oathkeeper-api.ory.svc.cluster.local:4456/.well-known/jwks.json
  director:
    host: compass-director.compass-system.svc.cluster.local
    formationMappingAsyncStatusApi:
      pathPrefix: "/v1/businessIntegrations"
      formationAssignmentPath: "/{ucl-formation-id}/assignments/{ucl-assignment-id}/status"
      formationAssignmentResetPath: "/{ucl-formation-id}/assignments/{ucl-assignment-id}/status/reset"
      formationPath: "/{ucl-formation-id}/status"
    prefix: /director
    graphql:
      external:
        port: 3000
    tls:
      secure:
        internal:
          host: compass-director-internal
    validator:
      port: 8080
    metrics:
      port: 3003
      enableGraphqlOperationInstrumentation: true
    operations:
      port: 3002
      path: "/operation"
      lastOperationPath: "/last_operation"
    info:
      path: "/v1/info"
    subscription:
      subscriptionProviderLabelKey: "subscriptionProviderId"
      subscriptionLabelKey: "subscription"
      tokenPrefix: "sb-"
    selfRegister:
      secrets:
        instancesCreds:
          name: "region-instances-credentials"
          key: "keyConfig"
          path: "/tmp"
        saasAppNameCfg:
          name: "saas-app-names"
          key: "appNameConfig"
          path: "/tmp/appNameConfig"
      clientIdPath: "clientId"
      clientSecretPath: "clientSecret"
      urlPath: "url"
      tokenUrlPath: "tokenUrl"
      clientCertPath: "clientCert"
      clientKeyPath: "clientKey"
      local:
        templateMappings:
          clientIDMapping: '{{ printf "\"%s\":\"client_id\"" .Values.global.director.selfRegister.clientIdPath }}'
          clientSecretMapping: '{{ printf "\"%s\":\"client_secret\"" .Values.global.director.selfRegister.clientSecretPath }}'
          urlMapping: '{{ printf "\"%s\":\"http://compass-external-services-mock.%s.svc.cluster.local:%s\"" .Values.global.director.selfRegister.urlPath .Release.Namespace (.Values.service.port | toString) }}'
          tokenURLMapping: '{{ printf "\"%s\":\"https://%s.%s:%s\"" .Values.global.director.selfRegister.tokenUrlPath .Values.global.externalServicesMock.certSecuredHost .Values.global.ingress.domainName (.Values.service.certPort | toString) }}'
          x509CertificateMapping: '{{ printf "\"%s\":\"%s\"" .Values.global.director.selfRegister.clientCertPath .Values.global.connector.caCertificate }}'
          x509KeyMapping: '{{ printf "\"%s\":\"%s\"" .Values.global.director.selfRegister.clientKeyPath .Values.global.connector.caKey }}'
      oauthTokenPath: "/cert/token"
      oauthMode: "oauth-mtls"
      label: "selfRegLabel"
      labelValuePrefix: "self-reg-prefix-"
      responseKey: "self-reg-key"
      path: "/external-api/self-reg"
      nameQueryParam: "name"
      tenantQueryParam: "tenant"
      requestBodyPattern: '{"key": "%s"}'
      saasAppNameLabelKey: "CMPSaaSAppName"
      saasAppNamePath: "localSaaSAppNamePath"
    clientIDHeaderKey: client_user
    suggestTokenHeaderKey: suggest_token
    runtimeTypeLabelKey: "runtimeType"
    applicationTypeLabelKey: "applicationType"
    globalSubaccountIDLabelKey: "global_subaccount_id"
    kymaRuntimeTypeLabelValue: "kyma"
    kymaApplicationNamespaceValue: "sap.kyma"
    destinationCreator:
      correlationIDsKey: "correlationIds"
      destinationAPI:
        baseURL: "http://compass-external-services-mock.compass-system.svc.cluster.local:8081"
        path: "/regions/{region}/subaccounts/{subaccountId}/destinations"
        instanceLevelPath: "/regions/{region}/subaccounts/{subaccountId}/instances/{instanceId}/destinations"
        regionParam: "region"
        instanceIDParam: "instanceId"
        subaccountIDParam: "subaccountId"
        nameParam: "destinationName"
      certificateAPI:
        baseURL: "http://compass-external-services-mock.compass-system.svc.cluster.local:8081"
        path: "/regions/{region}/subaccounts/{subaccountId}/certificates"
        instanceLevelPath: "/regions/{region}/subaccounts/{subaccountId}/instances/{instanceId}/certificates"
        regionParam: "region"
        instanceIDParam: "instanceId"
        subaccountIDParam: "subaccountId"
        nameParam: "certificateName"
        fileNameKey: "fileName"
        commonNameKey: "commonName"
        certChainKey: "certificateChain"
    fetchTenantEndpoint: '{{ printf "https://%s.%s%s/v1/fetch" .Values.global.gateway.tls.secure.internal.host .Values.global.ingress.domainName .Values.global.tenantFetcher.prefix }}'
    ordWebhookMappings: '[{ "ProxyURL": "http://compass-external-services-mock.compass-system.svc.cluster.local:8090/proxy", "ProxyHeaderTemplate": "{\"target_host\": \"{{.Application.BaseURL}}\" }", "OrdUrlPath": "/sap/bc/http/sap/ord_configuration", "SubdomainSuffix": "-api", "Type": "SAP Proxy Template" }]'
    tenantMappingsPath: "/tmp/tenantMappingsConfig"
    tenantMappingsKey: "tenant-mapping-config.json"
    tenantMappings:
      SYNC:
        v1.0:
          - type: CONFIGURATION_CHANGED
            mode: SYNC
            urlTemplate: '{"path":"%s/v1/tenant-mappings/{{.RuntimeContext.Value}}","method":"PATCH"}'
            inputTemplate: '{"context":{ {{ if .CustomerTenantContext.AccountID }}"btp": {"uclFormationId":"{{.FormationID}}","globalAccountId":"{{.CustomerTenantContext.AccountID}}","crmId":"{{.CustomerTenantContext.CustomerID}}"} {{ else }}"atom": {"uclFormationId":"{{.FormationID}}","path":"{{.CustomerTenantContext.Path}}","crmId":"{{.CustomerTenantContext.CustomerID}}"} {{ end }} },"items": [ {"uclAssignmentId":"{{ .Assignment.ID }}","operation":"{{.Operation}}","deploymentRegion":"{{if .Application.Labels.region }}{{.Application.Labels.region}}{{ else }}{{.ApplicationTemplate.Labels.region}}{{end }}","applicationNamespace":"{{ if .Application.ApplicationNamespace }}{{.Application.ApplicationNamespace}}{{else }}{{.ApplicationTemplate.ApplicationNamespace}}{{ end }}","applicationTenantId":"{{.Application.LocalTenantID}}","uclSystemTenantId":"{{.Application.ID}}",{{ if .ApplicationTemplate.Labels.parameters }}"parameters": {{.ApplicationTemplate.Labels.parameters}},{{ end }}"configuration": {{.ReverseAssignment.Value}} } ] }'
            headerTemplate: '{"Content-Type": ["application/json"]}'
            outputTemplate: '{"error":"{{.Body.error}}","success_status_code": 200}'
          - type: APPLICATION_TENANT_MAPPING
            mode: SYNC
            urlTemplate: '{"path":"%s/v1/tenant-mappings/{{.TargetApplication.LocalTenantID}}","method":"PATCH"}'
            inputTemplate: '{"context": { {{ if .CustomerTenantContext.AccountID }}"btp":{"uclFormationId":"{{.FormationID}}","globalAccountId":"{{.CustomerTenantContext.AccountID}}","crmId":"{{.CustomerTenantContext.CustomerID}}"} {{ else }}"atom": {"uclFormationId":"{{.FormationID}}","path":"{{.CustomerTenantContext.Path}}","crmId":"{{.CustomerTenantContext.CustomerID}}"} {{ end }} },"items": [ {"uclAssignmentId":"{{ .Assignment.ID }}","operation":"{{.Operation}}","deploymentRegion":"{{if .SourceApplication.Labels.region }}{{.SourceApplication.Labels.region}}{{else }}{{.SourceApplicationTemplate.Labels.region}}{{ end }}","applicationNamespace":"{{if .SourceApplication.ApplicationNamespace }}{{.SourceApplication.ApplicationNamespace}}{{else }}{{.SourceApplicationTemplate.ApplicationNamespace}}{{ end }}","applicationTenantId":"{{.SourceApplication.LocalTenantID}}","uclSystemTenantId":"{{.SourceApplication.ID}}",{{ if .SourceApplicationTemplate.Labels.parameters }}"parameters": {{.SourceApplicationTemplate.Labels.parameters}},{{ end }}"configuration": {{.ReverseAssignment.Value}} } ]}'
            headerTemplate: '{"Content-Type": ["application/json"]}'
            outputTemplate: '{"error":"{{.Body.error}}","success_status_code": 200}'
        configuration_changed:v1.0:
          - type: CONFIGURATION_CHANGED
            mode: SYNC
            urlTemplate: '{"path":"%s/v1/tenant-mappings/{{.RuntimeContext.Value}}","method":"PATCH"}'
            inputTemplate: '{"context":{ {{ if .CustomerTenantContext.AccountID }}"btp": {"uclFormationId":"{{.FormationID}}","globalAccountId":"{{.CustomerTenantContext.AccountID}}","crmId":"{{.CustomerTenantContext.CustomerID}}"} {{ else }}"atom": {"uclFormationId":"{{.FormationID}}","path":"{{.CustomerTenantContext.Path}}","crmId":"{{.CustomerTenantContext.CustomerID}}"} {{ end }} },"items": [ {"uclAssignmentId":"{{ .Assignment.ID }}","operation":"{{.Operation}}","deploymentRegion":"{{if .Application.Labels.region }}{{.Application.Labels.region}}{{ else }}{{.ApplicationTemplate.Labels.region}}{{end }}","applicationNamespace":"{{ if .Application.ApplicationNamespace }}{{.Application.ApplicationNamespace}}{{else }}{{.ApplicationTemplate.ApplicationNamespace}}{{ end }}","applicationTenantId":"{{.Application.LocalTenantID}}","uclSystemTenantId":"{{.Application.ID}}",{{ if .ApplicationTemplate.Labels.parameters }}"parameters": {{.ApplicationTemplate.Labels.parameters}},{{ end }}"configuration": {{.ReverseAssignment.Value}} } ] }'
            headerTemplate: '{"Content-Type": ["application/json"]}'
            outputTemplate: '{"error":"{{.Body.error}}","success_status_code": 200}'
        application_tenant_mapping:v1.0:
          - type: APPLICATION_TENANT_MAPPING
            mode: SYNC
            urlTemplate: '{"path":"%s/v1/tenant-mappings/{{.TargetApplication.LocalTenantID}}","method":"PATCH"}'
            inputTemplate: '{"context": { {{ if .CustomerTenantContext.AccountID }}"btp":{"uclFormationId":"{{.FormationID}}","globalAccountId":"{{.CustomerTenantContext.AccountID}}","crmId":"{{.CustomerTenantContext.CustomerID}}"} {{ else }}"atom": {"uclFormationId":"{{.FormationID}}","path":"{{.CustomerTenantContext.Path}}","crmId":"{{.CustomerTenantContext.CustomerID}}"} {{ end }} },"items": [ {"uclAssignmentId":"{{ .Assignment.ID }}","operation":"{{.Operation}}","deploymentRegion":"{{if .SourceApplication.Labels.region }}{{.SourceApplication.Labels.region}}{{else }}{{.SourceApplicationTemplate.Labels.region}}{{ end }}","applicationNamespace":"{{if .SourceApplication.ApplicationNamespace }}{{.SourceApplication.ApplicationNamespace}}{{else }}{{.SourceApplicationTemplate.ApplicationNamespace}}{{ end }}","applicationTenantId":"{{.SourceApplication.LocalTenantID}}","uclSystemTenantId":"{{.SourceApplication.ID}}",{{ if .SourceApplicationTemplate.Labels.parameters }}"parameters": {{.SourceApplicationTemplate.Labels.parameters}},{{ end }}"configuration": {{.ReverseAssignment.Value}} } ]}'
            headerTemplate: '{"Content-Type": ["application/json"]}'
            outputTemplate: '{"error":"{{.Body.error}}","success_status_code": 200}'
        application_tenant_mapping:v1.1:
          - type: APPLICATION_TENANT_MAPPING
            mode: SYNC
            urlTemplate: '{"path":"%s/v1/tenant-mappings/{{.TargetApplication.LocalTenantID}}","method":"PATCH"}'
            inputTemplate: '{"context": { {{ if .CustomerTenantContext.AccountID }}"btp":{"uclFormationId":"{{.FormationID}}","globalAccountId":"{{.CustomerTenantContext.AccountID}}","crmId":"{{.CustomerTenantContext.CustomerID}}"} {{ else }}"atom": {"uclFormationId":"{{.FormationID}}","path":"{{.CustomerTenantContext.Path}}","crmId":"{{.CustomerTenantContext.CustomerID}}"} {{ end }} },"receiverTenant": {"deploymentRegion":"{{ if .TargetApplication.Labels.region}}{{.TargetApplication.Labels.region}}{{ else }}{{.TargetApplicationTemplate.Labels.region}}{{end }}","applicationNamespace":"{{ if .TargetApplication.ApplicationNamespace}}{{.TargetApplication.ApplicationNamespace}}{{ else }}{{.TargetApplicationTemplate.ApplicationNamespace}}{{end }}","applicationUrl":"{{ .TargetApplication.BaseURL }}","applicationTenantId":"{{.TargetApplication.LocalTenantID }}","uclSystemTenantId":"{{ .TargetApplication.ID}}", {{ if .TargetApplicationTemplate.Labels.parameters }}"parameters": {{.TargetApplicationTemplate.Labels.parameters}}{{ end }} },"assignedTenants": [ {"uclAssignmentId":"{{ .Assignment.ID }}","operation":"{{.Operation}}","deploymentRegion":"{{if .SourceApplication.Labels.region }}{{.SourceApplication.Labels.region}}{{else }}{{.SourceApplicationTemplate.Labels.region}}{{ end }}","applicationNamespace":"{{if .SourceApplication.ApplicationNamespace }}{{.SourceApplication.ApplicationNamespace}}{{else }}{{.SourceApplicationTemplate.ApplicationNamespace}}{{ end }}","applicationUrl":"{{.SourceApplication.BaseURL }}","applicationTenantId":"{{.SourceApplication.LocalTenantID}}","uclSystemTenantId":"{{.SourceApplication.ID}}",{{ if .SourceApplicationTemplate.Labels.parameters }}"parameters": {{.SourceApplicationTemplate.Labels.parameters}},{{ end }}"configuration": {{.ReverseAssignment.Value}} } ]}'
            headerTemplate: '{"Content-Type": ["application/json"]}'
            outputTemplate: '{"error":"{{.Body.error}}","success_status_code": 200}'
      ASYNC_CALLBACK:
        v1.0:
          - type: CONFIGURATION_CHANGED
            mode: ASYNC_CALLBACK
            urlTemplate: '{"path":"%s/v1/tenant-mappings/{{.RuntimeContext.Value}}","method":"PATCH"}'
            inputTemplate: '{"context":{ {{ if .CustomerTenantContext.AccountID }}"btp": {"uclFormationId":"{{.FormationID}}","globalAccountId":"{{.CustomerTenantContext.AccountID}}","crmId":"{{.CustomerTenantContext.CustomerID}}"} {{ else }}"atom": {"uclFormationId":"{{.FormationID}}","path":"{{.CustomerTenantContext.Path}}","crmId":"{{.CustomerTenantContext.CustomerID}}"} {{ end }} },"items": [ {"uclAssignmentId":"{{ .Assignment.ID }}","operation":"{{.Operation}}","deploymentRegion":"{{if .Application.Labels.region }}{{.Application.Labels.region}}{{ else }}{{.ApplicationTemplate.Labels.region}}{{end }}","applicationNamespace":"{{ if .Application.ApplicationNamespace }}{{.Application.ApplicationNamespace}}{{else }}{{.ApplicationTemplate.ApplicationNamespace}}{{ end }}","applicationTenantId":"{{.Application.LocalTenantID}}","uclSystemTenantId":"{{.Application.ID}}",{{ if .ApplicationTemplate.Labels.parameters }}"parameters": {{.ApplicationTemplate.Labels.parameters}},{{ end }}"configuration": {{.ReverseAssignment.Value}} } ] }'
            headerTemplate: '{"Content-Type": ["application/json"],"Location": ["%s/v1/businessIntegrations/{{.FormationID}}/assignments/{{.Assignment.ID}}/status"]}'
            outputTemplate: '{"error":"{{.Body.error}}","success_status_code": 202}'
          - type: APPLICATION_TENANT_MAPPING
            mode: ASYNC_CALLBACK
            urlTemplate: '{"path":"%s/v1/tenant-mappings/{{.TargetApplication.LocalTenantID}}","method":"PATCH"}'
            inputTemplate: '{"context": { {{ if .CustomerTenantContext.AccountID }}"btp":{"uclFormationId":"{{.FormationID}}","globalAccountId":"{{.CustomerTenantContext.AccountID}}","crmId":"{{.CustomerTenantContext.CustomerID}}"} {{ else }}"atom": {"uclFormationId":"{{.FormationID}}","path":"{{.CustomerTenantContext.Path}}","crmId":"{{.CustomerTenantContext.CustomerID}}"} {{ end }} },"items": [ {"uclAssignmentId":"{{ .Assignment.ID }}","operation":"{{.Operation}}","deploymentRegion":"{{if .SourceApplication.Labels.region }}{{.SourceApplication.Labels.region}}{{else }}{{.SourceApplicationTemplate.Labels.region}}{{ end }}","applicationNamespace":"{{if .SourceApplication.ApplicationNamespace }}{{.SourceApplication.ApplicationNamespace}}{{else }}{{.SourceApplicationTemplate.ApplicationNamespace}}{{ end }}","applicationTenantId":"{{.SourceApplication.LocalTenantID}}","uclSystemTenantId":"{{.SourceApplication.ID}}",{{ if .SourceApplicationTemplate.Labels.parameters }}"parameters": {{.SourceApplicationTemplate.Labels.parameters}},{{ end }}"configuration": {{.ReverseAssignment.Value}} } ]}'
            headerTemplate: '{"Content-Type": ["application/json"],"Location": ["%s/v1/businessIntegrations/{{.FormationID}}/assignments/{{.Assignment.ID}}/status"]}'
            outputTemplate: '{"error":"{{.Body.error}}","success_status_code": 202}'
        configuration_changed:v1.0:
          - type: CONFIGURATION_CHANGED
            mode: ASYNC_CALLBACK
            urlTemplate: '{"path":"%s/v1/tenant-mappings/{{.RuntimeContext.Value}}","method":"PATCH"}'
            inputTemplate: '{"context":{ {{ if .CustomerTenantContext.AccountID }}"btp": {"uclFormationId":"{{.FormationID}}","globalAccountId":"{{.CustomerTenantContext.AccountID}}","crmId":"{{.CustomerTenantContext.CustomerID}}"} {{ else }}"atom": {"uclFormationId":"{{.FormationID}}","path":"{{.CustomerTenantContext.Path}}","crmId":"{{.CustomerTenantContext.CustomerID}}"} {{ end }} },"items": [ {"uclAssignmentId":"{{ .Assignment.ID }}","operation":"{{.Operation}}","deploymentRegion":"{{if .Application.Labels.region }}{{.Application.Labels.region}}{{ else }}{{.ApplicationTemplate.Labels.region}}{{end }}","applicationNamespace":"{{ if .Application.ApplicationNamespace }}{{.Application.ApplicationNamespace}}{{else }}{{.ApplicationTemplate.ApplicationNamespace}}{{ end }}","applicationTenantId":"{{.Application.LocalTenantID}}","uclSystemTenantId":"{{.Application.ID}}",{{ if .ApplicationTemplate.Labels.parameters }}"parameters": {{.ApplicationTemplate.Labels.parameters}},{{ end }}"configuration": {{.ReverseAssignment.Value}} } ] }'
            headerTemplate: '{"Content-Type": ["application/json"],"Location": ["%s/v1/businessIntegrations/{{.FormationID}}/assignments/{{.Assignment.ID}}/status"]}'
            outputTemplate: '{"error":"{{.Body.error}}","success_status_code": 202}'
        application_tenant_mapping:v1.0:
          - type: APPLICATION_TENANT_MAPPING
            mode: ASYNC_CALLBACK
            urlTemplate: '{"path":"%s/v1/tenant-mappings/{{.TargetApplication.LocalTenantID}}","method":"PATCH"}'
            inputTemplate: '{"context": { {{ if .CustomerTenantContext.AccountID }}"btp":{"uclFormationId":"{{.FormationID}}","globalAccountId":"{{.CustomerTenantContext.AccountID}}","crmId":"{{.CustomerTenantContext.CustomerID}}"} {{ else }}"atom": {"uclFormationId":"{{.FormationID}}","path":"{{.CustomerTenantContext.Path}}","crmId":"{{.CustomerTenantContext.CustomerID}}"} {{ end }} },"items": [ {"uclAssignmentId":"{{ .Assignment.ID }}","operation":"{{.Operation}}","deploymentRegion":"{{if .SourceApplication.Labels.region }}{{.SourceApplication.Labels.region}}{{else }}{{.SourceApplicationTemplate.Labels.region}}{{ end }}","applicationNamespace":"{{if .SourceApplication.ApplicationNamespace }}{{.SourceApplication.ApplicationNamespace}}{{else }}{{.SourceApplicationTemplate.ApplicationNamespace}}{{ end }}","applicationTenantId":"{{.SourceApplication.LocalTenantID}}","uclSystemTenantId":"{{.SourceApplication.ID}}",{{ if .SourceApplicationTemplate.Labels.parameters }}"parameters": {{.SourceApplicationTemplate.Labels.parameters}},{{ end }}"configuration": {{.ReverseAssignment.Value}} } ]}'
            headerTemplate: '{"Content-Type": ["application/json"],"Location": ["%s/v1/businessIntegrations/{{.FormationID}}/assignments/{{.Assignment.ID}}/status"]}'
            outputTemplate: '{"error":"{{.Body.error}}","success_status_code": 202}'
        application_tenant_mapping:v1.1:
          - type: APPLICATION_TENANT_MAPPING
            mode: ASYNC_CALLBACK
            urlTemplate: '{"path":"%s/v1/tenant-mappings/{{.TargetApplication.LocalTenantID}}","method":"PATCH"}'
            inputTemplate: '{"context": { {{ if .CustomerTenantContext.AccountID }}"btp":{"uclFormationId":"{{.FormationID}}","globalAccountId":"{{.CustomerTenantContext.AccountID}}","crmId":"{{.CustomerTenantContext.CustomerID}}"} {{ else }}"atom": {"uclFormationId":"{{.FormationID}}","path":"{{.CustomerTenantContext.Path}}","crmId":"{{.CustomerTenantContext.CustomerID}}"} {{ end }} },"receiverTenant": {"deploymentRegion":"{{ if .TargetApplication.Labels.region}}{{.TargetApplication.Labels.region}}{{ else }}{{.TargetApplicationTemplate.Labels.region}}{{end }}","applicationNamespace":"{{ if .TargetApplication.ApplicationNamespace}}{{.TargetApplication.ApplicationNamespace}}{{ else }}{{.TargetApplicationTemplate.ApplicationNamespace}}{{end }}","applicationUrl":"{{ .TargetApplication.BaseURL }}","applicationTenantId":"{{.TargetApplication.LocalTenantID }}","uclSystemTenantId":"{{ .TargetApplication.ID}}", {{ if .TargetApplicationTemplate.Labels.parameters }}"parameters": {{.TargetApplicationTemplate.Labels.parameters}}{{ end }} },"assignedTenants": [ {"uclAssignmentId":"{{ .Assignment.ID }}","operation":"{{.Operation}}","deploymentRegion":"{{if .SourceApplication.Labels.region }}{{.SourceApplication.Labels.region}}{{else }}{{.SourceApplicationTemplate.Labels.region}}{{ end }}","applicationNamespace":"{{if .SourceApplication.ApplicationNamespace }}{{.SourceApplication.ApplicationNamespace}}{{else }}{{.SourceApplicationTemplate.ApplicationNamespace}}{{ end }}","applicationUrl":"{{.SourceApplication.BaseURL }}","applicationTenantId":"{{.SourceApplication.LocalTenantID}}","uclSystemTenantId":"{{.SourceApplication.ID}}",{{ if .SourceApplicationTemplate.Labels.parameters }}"parameters": {{.SourceApplicationTemplate.Labels.parameters}},{{ end }}"configuration": {{.ReverseAssignment.Value}} } ]}'
            headerTemplate: '{"Content-Type": ["application/json"],"Location": ["%s/v1/businessIntegrations/{{.FormationID}}/assignments/{{.Assignment.ID}}/status"]}'
            outputTemplate: '{"error":"{{.Body.error}}","success_status_code": 202}'
    authentication:
      jwksEndpoint: http://ory-stack-oathkeeper-api.ory.svc.cluster.local:4456/.well-known/jwks.json
      oauth2:
        url: http://ory-stack-hydra-admin.ory.svc.cluster.local:4445
  auditlog:
    configMapName: "compass-gateway-auditlog-config"
    protocol: HTTP
    tlsOrigination: false
    host: compass-external-services-mock.compass-system.svc.cluster.local
    port: 8080
    mtlsTokenPath: "/cert/token"
    standardTokenPath: "/secured/oauth/token"
    skipSSLValidation: false
    secret:
      name: "compass-gateway-auditlog-secret"
      urlKey: url
      clientIdKey: client-id
      clientSecretKey: client-secret
      clientCertKey: client-cert
      clientKeyKey: client-key
  log:
    format: "text"
    formatJson: "json"
  tenantConfig:
    useDefaultTenants: true
    dbPool:
      maxOpenConnections: 1
      maxIdleConnections: 1
  connector:
    prefix: /connector
    graphql:
      external:
        port: 3000
    validator:
      port: 8080
    # If secrets do not exist they will be created
    secrets:
      ca:
        name: compass-connector-app-ca
        namespace: compass-system
        certificateKey: ca.crt
        keyKey: ca.key
      rootCA:
        namespace: istio-system # For Ingress Gateway to work properly the namespace needs to be istio-system
        # In order for istio mTLS to work we should have two different secrets one containing the server certificate (let’s say X) and one used for validation of the client’s certificates.
        # The second one should be our root certificate and istio wants it to be named X-cacert. (-cacert suffix).
        # This is the reason for the confusing name of our root certificate. https://preliminary.istio.io/v1.6/docs/tasks/traffic-management/ingress/secure-ingress/#configure-a-mutual-tls-ingress-gateway
        cacert: compass-gateway-mtls-certs-cacert # For cert-rotation the cacert should be in different secret
        certificateKey: cacert
    revocation:
      configmap:
        name: revocations-config
        namespace: "{{ .Release.Namespace }}"
    # If key and certificate are not provided they will be generated
    caKey: ""
    caCertificate: ""
  system_broker:
    enabled: false
    port: 5001
    prefix: /broker
    tokenProviderFromHeader:
      forwardHeaders: Authorization
    tokenProviderFromSecret:
      enabled: false
      secrets:
        integrationSystemCredentials:
          name: compass-system-broker-credentials
          namespace: compass-system
    testNamespace: kyma-system
  gateway:
    port: 3000
    tls:
      host: compass-gateway
      adapterHost: compass-ns-adapter
      secure:
        internal:
          host: compass-gateway-internal
        oauth:
          host: compass-gateway-auth-oauth
    mtls:
      manageCerts: false
      host: compass-gateway-mtls
      certSecret: compass-gateway-mtls-certs
      external:
        host: compass-gateway-sap-mtls
        certSecret: compass-gateway-mtls-certs # Use connector's root CA as root CA by default. This should be overridden for productive deployments.
    headers:
      rateLimit: X-Flow-Identity
      request:
        remove:
          - "Client-Id-From-Token"
          - "Client-Id-From-Certificate"
          - "Client-Certificate-Hash"
          - "Certificate-Data"
  hydrator:
    host: compass-hydrator.compass-system.svc.cluster.local
    port: 3000
    prefix: /hydrators
    certSubjectMappingResyncInterval: "3s"
    subjectConsumerMappingConfig: '[{"consumer_type": "Super Admin", "tenant_access_levels": ["customer", "account","subaccount", "global", "organization", "folder", "resource-group"], "subject": "C=DE, L=local, O=SAP SE, OU=Region, OU=SAP Cloud Platform Clients, OU=f8075207-1478-4a80-bd26-24a4785a2bfd, CN=compass"}, {"consumer_type": "Integration System", "tenant_access_levels": ["account","subaccount"], "subject": "C=DE, L=local, O=SAP SE, OU=Region, OU=SAP Cloud Platform Clients, OU=f8075207-1478-4a80-bd26-24a4785a2bfd, CN=integration-system-test"}, {"consumer_type": "Technical Client", "tenant_access_levels": ["global"], "subject": "C=DE, L=local, O=SAP SE, OU=SAP Cloud Platform Clients, OU=Region, OU=1f538f34-30bf-4d3d-aeaa-02e69eef84ae, CN=technical-client-test"}]'
    certificateDataHeader: "Certificate-Data"
    consumerClaimsKeys:
      clientIDKey: "client_id"
      tenantIDKey: "tenantid"
      userNameKey: "user_name"
      subdomainKey: "subdomain"
    http:
      client:
        skipSSLValidation: false
    metrics:
      port: 3003
      enableClientInstrumentation: true
      censoredFlows: "JWT"
  iasAdapter:
    port: 8080
    apiRootPath: "/ias-adapter"
    readTimeout: 30s
    readHeaderTimeout: 30s
    writeTimeout: 30s
    idleTimeout: 30s
    tenantInfo:
      requestTimeout: 30s
      insecureSkipVerify: false
    ias:
      requestTimeout: 30s
      secret:
        name: "ias-adapter-cockpit"
        path: "/tmp"
        fileName: "ias-adapter-cockpit.yaml"
        clientCert: cert
        clientKey: key
        ca: ca
        manage: false
    postgres:
      connectTimeout: 30s
      requestTimeout: 30s
    authentication:
      jwksEndpoint: "http://ory-stack-oathkeeper-api.ory.svc.cluster.local:4456/.well-known/jwks.json"
  kymaAdapter:
    port: 8080
    apiRootPath: "/kyma-adapter"
    apiTenantMappingsEndpoint: "/v1/tenantMappings/{tenant-id}"
    tenantInfo:
      requestTimeout: 30s
    tenantMapping:
      type: CONFIGURATION_CHANGED
      mode: SYNC
      urlTemplate: '{"path":"%s/kyma-adapter/v1/tenantMappings/{{.Runtime.Labels.global_subaccount_id}}","method":"PATCH"}'
      inputTemplate: '{"context":{"platform":"{{if .CustomerTenantContext.AccountID}}btp{{else}}unified-services{{end}}","uclFormationId":"{{.FormationID}}","accountId":"{{if .CustomerTenantContext.AccountID}}{{.CustomerTenantContext.AccountID}}{{else}}{{.CustomerTenantContext.Path}}{{end}}","crmId":"{{.CustomerTenantContext.CustomerID}}","operation":"{{.Operation}}"},"assignedTenant":{"state":"{{.Assignment.State}}","uclAssignmentId":"{{.Assignment.ID}}","deploymentRegion":"{{if .Application.Labels.region}}{{.Application.Labels.region}}{{else}}{{.ApplicationTemplate.Labels.region}}{{end}}","applicationNamespace":"{{if .Application.ApplicationNamespace}}{{.Application.ApplicationNamespace}}{{else}}{{.ApplicationTemplate.ApplicationNamespace}}{{end}}","applicationUrl":"{{.Application.BaseURL}}","applicationTenantId":"{{.Application.LocalTenantID}}","uclSystemName":"{{.Application.Name}}","uclSystemTenantId":"{{.Application.ID}}",{{if .ApplicationTemplate.Labels.parameters}}"parameters":{{.ApplicationTemplate.Labels.parameters}},{{end}}"configuration":{{.ReverseAssignment.Value}}},"receiverTenant":{"ownerTenant":"{{.Runtime.Tenant.Parent}}","state":"{{.ReverseAssignment.State}}","uclAssignmentId":"{{.ReverseAssignment.ID}}","deploymentRegion":"{{if and .RuntimeContext .RuntimeContext.Labels.region}}{{.RuntimeContext.Labels.region}}{{else}}{{.Runtime.Labels.region}}{{end}}","applicationNamespace":"{{.Runtime.ApplicationNamespace}}","applicationTenantId":"{{if .RuntimeContext}}{{.RuntimeContext.Value}}{{else}}{{.Runtime.Labels.global_subaccount_id}}{{end}}","uclSystemTenantId":"{{if .RuntimeContext}}{{.RuntimeContext.ID}}{{else}}{{.Runtime.ID}}{{end}}",{{if .Runtime.Labels.parameters}}"parameters":{{.Runtime.Labels.parameters}},{{end}}"configuration":{{.Assignment.Value}}}}'
      headerTemplate: '{"Content-Type": ["application/json"]}'
      outputTemplate: '{"error":"{{.Body.error}}","state":"{{.Body.state}}","success_status_code": 200,"incomplete_status_code": 422}'
    authentication:
      jwksEndpoint: http://ory-stack-oathkeeper-api.ory.svc.cluster.local:4456/.well-known/jwks.json
  instanceCreator:
    port: 8080
    apiRootPath: "/instance-creator"
    tenantInfo:
      requestTimeout: 30s
    authentication:
      jwksEndpoint: http://ory-stack-oathkeeper-api.ory.svc.cluster.local:4456/.well-known/jwks.json
    client:
      timeout: 30s
    secrets:
      name: "regional-sm-instances-credentials"
      key: "keyConfig"
      path: "/tmp"
    clientIdPath: "clientid"
    smUrlPath: "sm_url"
    tokenURLPath: "certurl"
    appNamePath: "appName"
    certificatePath: "certificate"
    certificateKeyPath: "key"
    oauthTokenPath: "/oauth/token"
    ticker: 3s
    timeout: 300s
    local:
      templateMappings:
        clientIDMapping: '{{ printf "\"%s\":\"client_id\"" .Values.global.instanceCreator.clientIdPath }}'
        smUrlMapping: '{{ printf "\"%s\":\"http://compass-external-services-mock.%s.svc.cluster.local:%s\"" .Values.global.instanceCreator.smUrlPath .Release.Namespace (.Values.service.port | toString) }}'
        tokenURLMapping: '{{ printf "\"%s\":\"http://compass-external-services-mock.%s.svc.cluster.local:%s\"" .Values.global.instanceCreator.tokenURLPath .Release.Namespace (.Values.service.port | toString) }}'
        appNameMapping: '{{ printf "\"%s\":\"app_name\"" .Values.global.instanceCreator.appNamePath }}'
        certificateMapping: '{{ printf "\"%s\":\"%s\"" .Values.global.instanceCreator.certificatePath .Values.global.connector.caCertificate }}'
        certificateKeyMapping: '{{ printf "\"%s\":\"%s\"" .Values.global.instanceCreator.certificateKeyPath .Values.global.connector.caKey }}'
  defaultTenantMappingHandler:
    port: 8080
    apiRootPath: "/default-tenant-mapping-handler"
    apiTenantMappingsEndpoint: "/v1/tenantMappings/{tenant-id}"
    tenantInfo:
      requestTimeout: 30s
    authentication:
      jwksEndpoint: http://ory-stack-oathkeeper-api.ory.svc.cluster.local:4456/.well-known/jwks.json
  operations_controller:
    enabled: true
  connectivity_adapter:
    port: 8080
    tls:
      host: adapter-gateway
    mtls:
      host: adapter-gateway-mtls
  oathkeeperFilters:
    workloadLabel: oathkeeper
    namespace: ory
    tokenDataHeader: "Connector-Token"
    certificateDataHeader: "Certificate-Data"
  istio:
    discoveryMtlsGateway:
      name: "discovery-gateway"
      namespace: "compass-system"
      certSecretName: discovery-gateway-certs
      localCA: # the CA property and its nested fields are used only in local setup
        secretName: discovery-gateway-certs-cacert
        namespace: istio-system # For Ingress Gateway to work properly the namespace needs to be istio-system
        certificate: ""
        key: ""
    externalMtlsGateway:
      name: "compass-gateway-external-mtls"
      namespace: "compass-system"
    mtlsGateway:
      name: "compass-gateway-mtls"
      namespace: "compass-system"
    gateway:
      name: "kyma-gateway"
      namespace: "kyma-system"
    proxy:
      port: 15020
    namespace: istio-system
    ingressgateway:
      workloadLabel: istio-ingressgateway
      requestPayloadSizeLimit2MB: 2097152
      requestPayloadSizeLimit2MBLabel: "2MB"
      requestPayloadSizeLimit5MB: 5097152
      requestPayloadSizeLimit5MBLabel: "5MB"
      correlationHeaderRewriteFilter:
        expectedHeaders:
          - "x-request-id"
          - "x-correlation-id"
          - "x-correlationid"
          - "x-forrequest-id"
          - "x-vcap-request-id"
          - "x-broker-api-request-identity"
  kubernetes:
    serviceAccountTokenIssuer: https://kubernetes.default.svc.cluster.local
    serviceAccountTokenJWKS: https://kubernetes.default.svc.cluster.local/openid/v1/jwks
  ingress:
    domainName: "local.kyma.dev"
    discoveryDomain:
      name: "discovery.api.local"
      tlsCert: ""
      tlsKey: ""
  database:
    sqlProxyServiceAccount: "proxy-user@gcp-cmp.iam.gserviceaccount.com"
    manageSecrets: true
    embedded:
      enabled: true
      director:
        name: "postgres"
      ias_adapter:
        name: "postgres2"
      directorDBName: "postgres"
    managedGCP:
      serviceAccountKey: ""
      instanceConnectionName: ""
      director:
        name: ""
        user: ""
        password: ""
      iasAdapter:
        name: ""
        user: ""
        password: ""
      host: "localhost"
      hostPort: "5432"
      sslMode: ""
      #TODO remove below after migration to separate user will be done
      dbUser: ""
      dbPassword: ""
      directorDBName: ""
  oathkeeper:
    host: ory-stack-oathkeeper-proxy.ory.svc.cluster.local
    port: 4455
    timeout_ms: 120000
    ns_adapter_timeout_ms: 3600000
    idTokenConfig:
      claims: '{"scopes": "{{ print .Extra.scope }}","tenant": "{{ .Extra.tenant }}", "consumerID": "{{ print .Extra.consumerID}}", "consumerType": "{{ print .Extra.consumerType }}", "flow": "{{ print .Extra.flow }}", "onBehalfOf": "{{ print .Extra.onBehalfOf }}", "region": "{{ print .Extra.region }}", "tokenClientID": "{{ print .Extra.tokenClientID }}"}'
      internalClaims: '{"scopes": "application:read application:write application.webhooks:read application.application_template:read application_template.webhooks:read webhooks.auth:read runtime:write runtime:read tenant:read tenant:write tenant_subscription:write ory_internal fetch_tenant application_template:read destinations_sensitive_data:read destinations:sync ord_aggregator:sync certificate_subject_mapping:read certificate_subject_mapping:write bundle_instance_auth:write bundle.instance_auths:read","tenant":"{ {{ if .Header.Tenant }} \"consumerTenant\":\"{{ print (index .Header.Tenant 0) }}\", {{ end }} \"externalTenant\":\"\"}", "consumerType": "Internal Component", "flow": "Internal"}'
    mutators:
      runtimeMappingService:
        config:
          api:
            url: http://compass-hydrator.compass-system.svc.cluster.local:3000/hydrators/runtime-mapping
            retry:
              give_up_after: 6s
              max_delay: 2000ms
      authenticationMappingServices:
        nsadapter:
          cfg:
            config:
              api:
                url: http://compass-hydrator.compass-system.svc.cluster.local:3000/hydrators/authn-mapping/nsadapter
                retry:
                  give_up_after: 6s
                  max_delay: 2000ms
          authenticator:
            enabled: false
            createRule: true
            gatewayHost: "compass-gateway-xsuaa"
            trusted_issuers: '[{"domain_url": "compass-system.svc.cluster.local:8080", "scope_prefixes": ["prefix."], "protocol": "http"}]'
            attributes: '{"uniqueAttribute": { "key": "ns-adapter-test", "value": "ns-adapter-flow" }, "tenants": [{ "key": "tenant" }], "identity": { "key": "identity" }, "clientid": { "key": "client_id" } }'
            path: /nsadapter/api/v1/notifications
            upstreamComponent: "compass-gateway"
            checkSuffix: true
        tenant-fetcher:
          cfg:
            config:
              api:
                url: http://compass-hydrator.compass-system.svc.cluster.local:3000/hydrators/authn-mapping/tenant-fetcher
                retry:
                  give_up_after: 6s
                  max_delay: 2000ms
          authenticator:
            enabled: false
            createRule: true
            gatewayHost: "compass-gateway"
            trusted_issuers: '[{"domain_url": "compass-system.svc.cluster.local:8080", "scope_prefixes": ["prefix."], "protocol": "http"}]'
            attributes: '{"uniqueAttribute": { "key": "test", "value": "tenant-fetcher" }, "tenants": [{ "key": "tenant" }], "identity": { "key": "identity" } }'
            path: /tenants/<.*>
            upstreamComponent: "compass-tenant-fetcher"
            checkSuffix: false
        subscriber:
          cfg:
            config:
              api:
                url: http://compass-hydrator.compass-system.svc.cluster.local:3000/hydrators/authn-mapping/subscriber
                retry:
                  give_up_after: 6s
                  max_delay: 2000ms
          authenticator:
            enabled: false
            createRule: false
            gatewayHost: "compass-gateway-sap-mtls"
            trusted_issuers: '[{"domain_url": "compass-system.svc.cluster.local:8080", "scope_prefixes": ["prefix."], "protocol": "http", "region": "eu-1"}]'
            attributes: '{"uniqueAttribute": { "key": "subsc-key-test", "value": "subscription-flow" }, "tenants": [{ "key": "tenant" }], "identity": { "key": "user_name" }, "clientid": { "key": "client_id" } }'
            path: /<.*>
            checkSuffix: false
        user-name-authenticator:
          cfg:
            config:
              api:
                url: http://compass-hydrator.compass-system.svc.cluster.local:3000/hydrators/authn-mapping/user-name-authenticator
                retry:
                  give_up_after: 6s
                  max_delay: 2000ms
          authenticator:
            enabled: false
            createRule: true
            gatewayHost: "compass-gateway-user-name"
            trusted_issuers: '[{"domain_url": "compass-system.svc.cluster.local:8080", "scope_prefixes": ["prefix.", "prefix2."], "protocol": "http", "region": "eu-1"}]'
            attributes: '{"uniqueAttribute": { "key": "unique-attr-authenticator-key", "value": "unique-attr-authenticator-value" }, "tenants": [{ "key": "ext_attr.subaccountid", "priority": 1 },{ "key": "ext_attr.globalaccountid", "priority": 2 }], "identity": { "key": "user_name" }, "clientid": { "key": "client_id" } }'
            path: "/director/graphql"
            upstreamComponent: "compass-gateway"
            checkSuffix: false
      tenantMappingService:
        config:
          api:
            url: http://compass-hydrator.compass-system.svc.cluster.local:3000/hydrators/tenant-mapping
            retry:
              give_up_after: 6s
              max_delay: 2000ms
      certificateResolverService:
        config:
          api:
            url: http://compass-hydrator.compass-system.svc.cluster.local:3000/hydrators/v1/certificate/data/resolve
            retry:
              give_up_after: 6s
              max_delay: 2000ms
      tokenResolverService:
        config:
          api:
            url: http://compass-hydrator.compass-system.svc.cluster.local:3000/hydrators/v1/tokens/resolve
            retry:
              give_up_after: 6s
              max_delay: 2000ms
  cockpit:
    auth:
      allowedConnectSrc: "https://*.ondemand.com"
      secretName: "cockpit-auth-secret"
      idpHost: ""
      clientID: ""
      scopes: "openid profile email"
      path: "/oauth2/certs"
  destinationFetcher:
    manageSecrets: true
    host: compass-destination-fetcher.compass-system.svc.cluster.local
    prefix: /destination-configuration
    port: 3000
    jobSchedule: 10s
    lease:
      lockname: destinationlease
    parallelTenants: 10
    tenantSyncTimeout: "5m"
    authentication:
      jwksEndpoint: "http://ory-stack-oathkeeper-api.ory.svc.cluster.local:4456/.well-known/jwks.json"
      appDestinationsSyncScope: "destinations:sync"
      appDetinationsSensitiveDataScope: "destinations_sensitive_data:read"
    server:
      tenantDestinationsEndpoint: "/v1/subaccountDestinations"
      tenantDestinationCertificatesEndpoint: "/v1/subaccountCertificates"
      tenantInstanceLevelDestinationCertificatesEndpoint: "/v1/instanceCertificates"
      sensitiveDataEndpoint: "/v1/destinations"
      findAPIEndpoint: "/local/v1/destinations" # used by external-services-mock in the destination creator flows; due to the fact that in ESM there are separate handlers for the two flows (dest-creator & dest-fetcher), we need different endpoints where each one of them can call the destination service find API
      sensitiveDataQueryParam: "name"
    request:
      skipSSLValidation: false
      retry_interval: "100ms"
      retry_attempts: 3
      goroutineLimit: 10
      requestTimeout: "5s"
      pageSize: 100
      oauthTokenPath: "/oauth/token"
    instance:
      clientIdPath: "clientid"
      clientSecretPath: "clientsecret"
      urlPath: "uri"
      tokenUrlPath: "certurl"
      clientCertPath: "certificate"
      clientKeyPath: "key"
    secretName: destination-region-instances
    dependenciesConfig:
      path: "/cfg/dependencies"
    oauthMode: "oauth-mtls"
  destinationRegionSecret:
    secretName: "destination-region-instances"
    fileName: "keyConfig"
    local:
      templateMappings:
        xsappMapping: '{{ printf "\"%s\":\"xsappname1\"" .Values.global.tenantFetcher.xsappNamePath }}'
        clientIDMapping: '{{ printf "\"%s\":\"client_id\"" .Values.global.destinationFetcher.instance.clientIdPath }}'
        clientSecretMapping: '{{ printf "\"%s\":\"client_secret\"" .Values.global.destinationFetcher.instance.clientSecretPath }}'
        urlMapping: '{{ printf "\"%s\":\"http://compass-external-services-mock.%s.svc.cluster.local:%s\"" .Values.global.destinationFetcher.instance.urlPath .Release.Namespace (.Values.service.port | toString) }}'
        tokenURLMapping: '{{ printf "\"%s\":\"https://%s.%s:%s\"" .Values.global.destinationFetcher.instance.tokenUrlPath .Values.global.externalServicesMock.certSecuredHost .Values.global.ingress.domainName (.Values.service.certPort | toString) }}'
        x509CertificateMapping: '{{ printf "\"%s\":\"%s\"" .Values.global.destinationFetcher.instance.clientCertPath .Values.global.connector.caCertificate }}'
        x509KeyMapping: '{{ printf "\"%s\":\"%s\"" .Values.global.destinationFetcher.instance.clientKeyPath .Values.global.connector.caKey }}'
  tenantFetcher:
    k8sSecret:
      manageSecrets: true
      name: "tenant-fetcher-secret"
      namespace: "compass-system"
      key: "keyConfig"
      path: "/tmp"
    host: compass-tenant-fetcher.compass-system.svc.cluster.local
    prefix: /tenants
    port: 3000
    xsappNamePath: "xsappname"
    omitDependenciesParamName: ""
    omitDependenciesParamValue: ""
    requiredAuthScope: Callback
    fetchTenantAuthScope: fetch_tenant
    authentication:
      jwksEndpoint: "http://ory-stack-oathkeeper-api.ory.svc.cluster.local:4456/.well-known/jwks.json"
    tenantProvider:
      tenantIdProperty: "tenantId"
      customerIdProperty: "customerId"
      subaccountTenantIdProperty: "subaccountTenantId"
      subdomainProperty: "subdomain"
      licenseTypeProperty: "licenseType"
      name: "provider"
      subscriptionProviderIdProperty: "subscriptionProviderIdProperty"
      providerSubaccountIdProperty: "providerSubaccountIdProperty"
      consumerTenantIdProperty: "consumerTenantIdProperty"
      subscriptionProviderAppNameProperty: "subscriptionProviderAppNameProperty"
      subscriptionIDProperty: "subscriptionGUID"
      dependentServiceInstancesInfoProperty: "dependentServiceInstancesInfo"
      dependentServiceInstancesInfoAppIdProperty: "appId"
      dependentServiceInstancesInfoAppNameProperty: "appName"
      dependentServiceInstancesInfoProviderSubaccountIdProperty: "providerSubaccountId"
    server:
      fetchTenantWithParentEndpoint: "/v1/fetch/{parentTenantId}/{tenantId}"
      fetchTenantWithoutParentEndpoint: "/v1/fetch/{tenantId}"
      regionalHandlerEndpoint: "/v1/regional/{region}/callback/{tenantId}"
      dependenciesEndpoint: "/v1/regional/{region}/dependencies"
      tenantPathParam: "tenantId"
      regionPathParam: "region"
    dependenciesConfig:
      path: "/cfg/dependencies"
    local:
      templateMappings:
        xsappMapping: '{{ printf "\"%s\":\"xsappname1\"" .Values.global.tenantFetcher.xsappNamePath }}'
    containerName: "tenant-fetcher"
  externalCertConfiguration:
    issuerLocality: "local,local2" # In local setup we have manually created connector CA certificate with 'local' Locality property
    subjectPattern: "/C=DE/O=SAP SE/OU=SAP Cloud Platform Clients/OU=Region/OU=%s/L=%s/CN=%s"
    technicalClientSubjectPattern: "/C=DE/O=SAP SE/OU=SAP Cloud Platform Clients/OU=Region/OU=%s/L=%s/CN=%s"
    ouCertSubaccountID: "f8075207-1478-4a80-bd26-24a4785a2bfd"
    commonName: "compass"
    locality: "local"
    certSvcApiPath: "/cert"
    tokenPath: "/cert/token"
    secrets:
      externalCertSvcSecret:
        manage: false
        name: "cert-svc-secret"
        clientIdKey: client-id
        clientSecretKey: client-secret
        oauthUrlKey: url
        csrEndpointKey: csr-endpoint
        clientCert: client-cert
        clientKey: client-key
        skipSSLValidationFlag: "-k"
      externalClientCertSecret:
        name: "external-client-certificate"
        namespace: compass-system
        certKey: tls.crt
        keyKey: tls.key
      publicPrivateKeysSecret:
        name: "system-fetcher-external-keys"
        namespace: compass-system
        dataKey: data
        manage: false
    rotationCronjob:
      name: "external-certificate-rotation"
      schedule: "*/1 * * * *" # Executes every minute
      certValidity: "7"
      clientCertRetryAttempts: "8"
      containerName: "certificate-rotation"
    preInstallJob:
      enabled: false
      name: "external-certificate-pre-install"
      certValidity: "7"
      clientCertRetryAttempts: "8"
  extSvcCertConfiguration:
    issuerLocality: "local,local2" # In local setup we have manually created connector CA certificate with 'local' Locality property
    subjectPattern: "/C=DE/O=SAP SE/OU=SAP Cloud Platform Clients/OU=Region/OU=%s/L=%s/CN=%s"
    ouCertSubaccountID: "f8075207-1478-4a80-bd26-24a4785a2bfd"
    commonName: "compass"
    locality: "local"
    certSvcApiPath: "/cert"
    tokenPath: "/cert/token"
    secrets:
      extSvcCertSvcSecret:
        manage: false
        name: "ext-svc-cert-svc-secret"
        clientIdKey: client-id
        clientSecretKey: client-secret
        oauthUrlKey: url
        csrEndpointKey: csr-endpoint
        clientCert: client-cert
        clientKey: client-key
        skipSSLValidationFlag: "-k"
      extSvcClientCertSecret:
        name: "ext-svc-client-certificate"
        namespace: compass-system
        certKey: tls.crt
        keyKey: tls.key
    rotationCronjob:
      name: "ext-svc-certificate-rotation"
      schedule: "*/1 * * * *" # Executes every minute
      certValidity: "7"
      clientCertRetryAttempts: "8"
      containerName: "ext-svc-certificate-rotation"
    preInstallJob:
      enabled: false
      name: "ext-svc-certificate-pre-install"
      certValidity: "7"
      clientCertRetryAttempts: "8"
  ordService:
    host: compass-ord-service.compass-system.svc.cluster.local
    prefix: /open-resource-discovery-service/v0
    docsPrefix: /open-resource-discovery-docs
    staticPrefix: /open-resource-discovery-static/v0
    port: 3000
    defaultResponseType: "xml"
    userContextHeader: "user_context"
    authTokenPath: "/var/run/secrets/kubernetes.io/serviceaccount/token"
    skipSSLValidation: false
  ordAggregator:
    port: 3000
    prefix: /ord-aggregator
    aggregateEndpoint: /aggregate
    name: ord-aggregator
    client:
      timeout: "30s"
    lease:
      lockname: aggregatorlease
    authentication:
      jwksEndpoint: "http://ory-stack-oathkeeper-api.ory.svc.cluster.local:4456/.well-known/jwks.json"
    http:
      client:
        skipSSLValidation: false
      retry:
        attempts: 3
        delay: 100ms
    dbPool:
      maxOpenConnections: 2
      maxIdleConnections: 2
    globalRegistryUrl: http://compass-external-services-mock.compass-system.svc.cluster.local:8087/.well-known/open-resource-discovery
    maxParallelDocumentsPerApplication: 10
    maxParallelSpecificationProcessors: 100
    containerName: "ord-aggregator"
    tenantMappingConfiguration: '{}'
    parallelOperationProcessors: 10
    priorityQueueLimit: 10
    rescheduleJobInterval: 24h
    reschedulePeriod: 168h
    rescheduleHangedJobInterval: 1h
    rescheduleHangedPeriod: 1h
    maintainOperationsJobInterval: 60m
    operationProcessorsQuietPeriod: 5s
  systemFetcher:
    enabled: false
    syncGlobalAccountTenants: true
    name: "system-fetcher"
    schedule: "0 0 * * *"
    manageSecrets: true
    # enableSystemDeletion - whether systems in deleted state should be deleted from director database
    enableSystemDeletion: true
    # fetchParallelism - shows how many http calls will be made in parallel to fetch systems
    fetchParallellism: 30
    # queueSize - shows how many system fetches (individual requests may fetch more than 1 system)
    # can be put in the queue for processing before blocking. It is best for the queue to be about 2 times bigger than the parallellism
    queueSize: 100
    # fetchRequestTimeout - shows the timeout to wait for oauth token and for fetching systems (in one request) separately
    fetchRequestTimeout: "30s"
    # directorRequestTimeout - graphql requests timeout to director
    directorRequestTimeout: "30s"
    dbPool:
      maxOpenConnections: 20
      maxIdleConnections: 2
    # systemsAPIEndpoint - endpoint of the service to fetch systems from
    systemsAPIEndpoint: ""
    # systemsAPIFilterCriteria - criteria for fetching systems
    systemsAPIFilterCriteria: ""
    appTemplatesProductLabel: "systemRole"
    systemSourceKey: "prop"
    appTemplates: []
    templatePlaceholderToSystemKeyMappings: '[ { "placeholder_name": "name", "system_key": "$.displayName" }, { "placeholder_name": "display-name", "system_key": "$.displayName" }, { "placeholder_name": "systemNumber", "system_key": "$.systemNumber" }, { "placeholder_name": "productId", "system_key": "$.productId" }, { "placeholder_name": "ppmsProductVersionId", "system_key": "$.ppmsProductVersionId", "optional": true }, { "placeholder_name": "region", "system_key": "$.additionalAttributes.systemSCPLandscapeID", "optional": true }, { "placeholder_name": "description", "system_key": "$.productDescription", "optional": true }, { "placeholder_name": "baseUrl", "system_key": "$.additionalUrls.mainUrl", "optional": true }, { "placeholder_name": "providerName", "system_key": "$.infrastructureProvider", "optional": true } ]'
    templateOverrideApplicationInput: '{"name": "{{name}}","description": "{{description}}","providerName": "{{providerName}}","statusCondition": "INITIAL","systemNumber": "{{systemNumber}}","labels": {"managed": "true","productId": "{{productId}}","ppmsProductVersionId": "{{ppmsProductVersionId}}","region": "{{region}}"},"baseUrl": "{{baseUrl}}"}'
    http:
      client:
        skipSSLValidation: false
    oauth:
      client: "client_id"
      tokenEndpointProtocol: "https"
      tokenBaseHost: "compass-external-services-mock-sap-mtls"
      tokenPath: "/cert/token"
      scopesClaim: "scopes"
      tenantHeaderName: "x-zid"
      tokenRequestTimeout: 30s
      skipSSLValidation: true
    jwt:
      expireAfter: 60m
    secret:
      name: "compass-system-fetcher-secret"
      clientIdKey: client-id
      oauthUrlKey: url
    paging:
      pageSize: 200
      sizeParam: "$top"
      skipParam: "$skip"
    containerName: "system-fetcher"
  tenantFetchers:
    job1:
      enabled: false
      job:
        interval: "5m"
      configMapNamespace: "compass-system"
      manageSecrets: true
      providerName: "compass"
      tenantType: "subaccount"
      schedule: "*/5 * * * *"
      tenantInsertChunkSize: "500"
      pageWorkers: "2"
      kubernetes:
        configMapNamespace: "compass-system"
        pollInterval: 2s
        pollTimeout: 1m
        timeout: 2m
      authConfig:
        skipSSLValidation: true
        oauthMode: "oauth-mtls"
        clientIDPath: "clientid"
        clientSecretPath: "secret"
        clientCertPath: "cert"
        clientKeyPath: "key"
        tokenEndpointPath: "url"
        tokenURLPath: "/cert/token"
      queryMapping:
        regionField: "region"
        pageNumField: "pageNum"
        pageSizeField: "pageSize"
        timestampField: "timestamp"
      query:
        startPage: "0"
        pageSize: "100"
      api:
        regionName: "central"
        authConfigSecretKey: "central"
        fieldMapping:
          totalPagesField: "totalPages"
          totalResultsField: "totalResults"
          tenantEventsField: "events"
          idField: "id"
          nameField: "name"
          customerIdField: "customerId"
          subdomainField: "subdomain"
          licenseTypeField: "licenseType"
          discriminatorField: ""
          discriminatorValue: ""
          detailsField: "details"
          labelsField: "labels"
          entityTypeField: "entityType"
          globalAccountID: "gaID"
          regionField: "region"
          movedSubaccountTargetField: "targetGlobalAccountGUID"
          movedSubaccountSourceField: "sourceGlobalAccountGUID"
        endpoints:
          accountCreated: "127.0.0.1/events?type=account-created"
          accountDeleted: "127.0.0.1/events?type=account-deleted"
          accountUpdated: "127.0.0.1/events?type=account-updated"
          subaccountCreated: "127.0.0.1/events?type=subaccount-created"
          subaccountDeleted: "127.0.0.1/events?type=subaccount-deleted"
          subaccountUpdated: "127.0.0.1/events?type=subaccount-updated"
          subaccountMoved: "127.0.0.1/events?type=subaccount-moved"
      regionalConfig:
        fieldMapping:
          totalPagesField: "totalPages"
          totalResultsField: "totalResults"
          tenantEventsField: "events"
          idField: "guid"
          nameField: "displayName"
          customerIdField: "customerId"
          subdomainField: "subdomain"
          licenseTypeField: "licenseType"
          discriminatorField: ""
          discriminatorValue: ""
          detailsField: "details"
          entityTypeField: "entityType"
          globalAccountID: "globalAccountGUID"
          regionField: "region"
          labelsField: "labels"
          movedSubaccountTargetField: "targetGlobalAccountGUID"
          movedSubaccountSourceField: "sourceGlobalAccountGUID"
        regions:
          eu-east:
            api:
              oauthMode: "oauth-mtls"
              authConfigSecretKey: "central"
              endpoints:
                accountCreated: "127.0.0.1/events?type=account-created"
                accountDeleted: "127.0.0.1/events?type=account-deleted"
                accountUpdated: "127.0.0.1/events?type=account-updated"
                subaccountCreated: "127.0.0.1/events?type=subaccount-created"
                subaccountDeleted: "127.0.0.1/events?type=subaccount-deleted"
                subaccountUpdated: "127.0.0.1/events?type=subaccount-updated"
                subaccountMoved: "127.0.0.1/events?type=subaccount-moved"
      dbPool:
        maxOpenConnections: 1
        maxIdleConnections: 1
  metrics:
    enabled: true
    pushEndpoint: http://monitoring-prometheus-pushgateway.kyma-system.svc.cluster.local:9091
  externalServicesMock:
    enabled: false
    certSecuredPort: 8081
    ordCertSecuredPort: 8082
    unsecuredPort: 8083
    basicSecuredPort: 8084
    oauthSecuredPort: 8085
    ordGlobalRegistryCertPort: 8086
    ordGlobalRegistryUnsecuredPort: 8087
    unsecuredPortWithAdditionalContent: 8088
    unsecuredMultiTenantPort: 8089
    certSecuredProxyPort: 8090
    certSecuredHost: compass-external-services-mock-sap-mtls
    ordCertSecuredHost: compass-external-services-mock-sap-mtls-ord
    ordGlobalCertSecuredHost: compass-external-services-mock-sap-mtls-global-ord-registry
    unSecuredHost: compass-external-services-mock
    host: compass-external-services-mock.compass-system.svc.cluster.local
    directDependencyXsappname: ""
    saasAppNamesSecret:
      manage: false
    regionInstancesCredentials:
      manage: false
    regionSMInstancesCredentials:
      manage: false
    oauthSecret:
      manage: false
      name: compass-external-services-mock-oauth-credentials
      clientIdKey: client-id
      clientSecretKey: client-secret
      oauthUrlKey: url
      oauthTokenPath: "/secured/oauth/token"
    auditlog:
      applyMockConfiguration: false
      managementApiPath: /audit-log/v2/configuration-changes/search
      mtlsTokenPath: "/cert/token"
      secret:
        name: "auditlog-instance-management"
        urlKey: url
        tokenUrlKey: token-url
        clientIdKey: client-id
        clientSecretKey: client-secret
        clientCertKey: client-cert
        clientKeyKey: client-key
    iasAdapter:
      consumerAppID: "consumer-app-id"
      consumerAppClientID: "consumer-client-id"
      consumerAppTenantID: "consumer-app-tenant-id"
      providerAppID: "provider-app-id"
      providerAppClientID: "provider-client-id"
      providerAppTenantID: "provider-app-tenant-id"
      apiName: "Test API Name"
  tests:
    http:
      client:
        skipSSLValidation: false
    externalCertConfiguration:
      ouCertSubaccountID: "bad76f69-e5c2-4d55-bca5-240944824b83"
      issuerLocalityRegion2: "local"
    hydrator:
      certSubjectMappingResyncInterval: "3s"
    director:
      skipPattern: ""
      externalCertIntSystemCN: "integration-system-test"
      supportedOrdApplicationType: "SAP temp1"
    tenantFetcher:
      tenantOnDemandID: "8d42d818-d4c4-4036-b82f-b199db7ffeb5"
      missingTenantOnDemandID: "subaccount-external-tnt"
      region: "eu-1"
      region2: "eu-2"
    ordAggregator:
      skipPattern: ""
      proxyApplicationTemplateName: "SAP Proxy Template"
    ordService:
      accountTenantID: "5577cf46-4f78-45fa-b55f-a42a3bdba868" # testDefaultTenant from our testing tenants
      skipPattern: ""
    externalServicesMock:
      skipPattern: ""
      tenantMappingStatusAPI:
        responseDelayInMilliseconds: 1
    selfRegistration:
      region: "eu-1"
      region2: "eu-2"
    destination:
      consumerSubdomain: "compass-external-services-mock"
      consumerSubdomainMtls: "compass-external-services-mock-sap-mtls"
      instanceID: "37d7d783-d9ad-47de-b6c8-b05a4cb961ca" # randomly generated UUID
      claims:
        subaccountIDKey: "subaccountid"
        serviceInstanceIDKey: "serviceinstanceid"
    subscription:
      labelKey: "subscriptions"
      standardFlow: "standard"
      indirectDependencyFlow: "indirectDependency"
      directDependencyFlow: "directDependency"
      subscriptionsFlowHeaderKey: "subscriptionFlow"
      consumerSubdomain: "compass-external-services-mock-sap-mtls"
      tenants:
        providerAccountID: "5577cf46-4f78-45fa-b55f-a42a3bdba868" # testDefaultTenant from our testing tenants
        providerSubaccountID: "47b4575a-f102-414a-8398-2d973ad65f3a" # TestProviderSubaccount from our testing tenants
        consumerAccountID: "5984a414-1eed-4972-af2c-b2b6a415c7d7" # ApplicationsForRuntimeTenantName from our testing tenants
        consumerSubaccountID: "1f538f34-30bf-4d3d-aeaa-02e69eef84ae" # randomly chosen
        consumerTenantID: "ba49f1aa-ddc1-43ff-943c-fe949857a34a" # randomly chosen
        providerSubaccountIDRegion2: "731b7bc4-5472-41d2-a447-e4c0f45de739" # TestProviderSubaccountRegion2 from our testing tenants
        consumerAccountIDTenantHierarchy: "5577cf46-4f78-45fa-b55f-a42a3bdba868" # testDefaultTenant from our testing tenants; more info in 'TestFormationNotificationsTenantHierarchy'
        consumerSubaccountIDTenantHierarchy: "3cfcdd62-320d-403b-b66a-4ee3cdd06947" # TestIntegrationSystemManagedSubaccount from our testing tenants; more info in 'TestFormationNotificationsTenantHierarchy'
      destinationOauthSecret:
        manage: false
        name: provider-destination-instance-tests
        clientIdKey: client-id
        clientSecretKey: client-secret
        oauthUrlKey: url
        oauthTokenPath: "/secured/oauth/token"
        serviceUrlKey: uri
        dependencyKey: dependency
      oauthSecret:
        manage: false
        name: compass-subscription-secret
        clientIdKey: client-id
        clientSecretKey: client-secret
        oauthUrlKey: url
      propagatedProviderSubaccountHeader: "X-Provider-Subaccount"
      externalClientCertTestSecretName: "external-client-certificate-test-secret"
      externalClientCertTestSecretNamespace: "compass-system"
      externalCertTestJobName: "external-certificate-rotation-test-job"
      certSvcInstanceTestSecretName: "cert-svc-secret"
      certSvcInstanceTestRegion2SecretName: "cert-svc-secret-eu2"
      consumerTokenURL: "http://compass-external-services-mock.compass-system.svc.cluster.local:8080"
      subscriptionURL: "http://compass-external-services-mock.compass-system.svc.cluster.local:8080"
      subscriptionProviderIdValue: "id-value!t12345"
      directDependencySubscriptionProviderIdValue: "direct-dep-id-value!t12345"
      subscriptionProviderAppNameValue: "subscriptionProviderAppNameValue"
      indirectDependencySubscriptionProviderAppNameValue: "indirectDependencySubscriptionProviderAppNameValue"
      directDependencySubscriptionProviderAppNameValue: "subscriptionProviderAppNameValue" # this is used for real env tests where there is a dedicated SAAS svc instance for the indirect dependency flow
    namespace: kyma-system
    connectivityAdapterFQDN: http://compass-connectivity-adapter.compass-system.svc.cluster.local
    externalServicesMockFQDN: http://compass-external-services-mock.compass-system.svc.cluster.local
    ordServiceFQDN: http://compass-ord-service.compass-system.svc.cluster.local
    systemBrokerFQDN: http://compass-system-broker.compass-system.svc.cluster.local
    tenantFetcherFQDN: http://compass-tenant-fetcher.compass-system.svc.cluster.local
    hydratorFQDN: http://compass-hydrator.compass-system.svc.cluster.local
    userNameAuthenticators:
      gatewayHost: "compass-gateway-user-name"
      account:
        manage: false
        secretName: "user-name-account-authenticator"
        clientIdKey: client-id
        clientSecretKey: client-secret
        oauthUrlKey: url
        oauthTokenPath: "/secured/oauth/token"
        subdomain: "compass-external-services-mock"
      subaccount:
        manage: false
        secretName: "user-name-subaccount-authenticator"
        clientIdKey: client-id
        clientSecretKey: client-secret
        oauthUrlKey: url
        oauthTokenPath: "/secured/oauth/token"
        subdomain: "compass-external-services-mock"
    basicCredentials:
      manage: false
      secretName: "test-basic-credentials-secret"
    db:
      maxOpenConnections: 3
      maxIdleConnections: 1
    securityContext: # Set on container level
      runAsUser: 2000
      allowPrivilegeEscalation: false
  expectedSchemaVersionUpdateJob:
    cm:
      name: "expected-schema-version"
    ias_adapter:
      cm:
        name: "ias-adapter-expected-schema-version"
  migratorJob:
    nodeSelectorEnabled: false
    pvc:
      name: "compass-director-migrations"
      namespace: "compass-system"
      migrationsPath: "/compass-migrations"
      storageClass: local-path
    ias_adapter:
      pvc:
        name: "compass-ias-adapter-migrations"
        namespace: "compass-system"
        migrationsPath: "/compass-ias-adapter-migrations"
        storageClass: local-path
  http:
    client:
      skipSSLValidation: false
  pairingAdapter:
    templateName: "pairing-adapter-app-template"
    watcherCorrelationID: "pairing-adapter-watcher-id"
    configMap:
      manage: false
      key: "config.json"
      name: "pairing-adapter-config-local"
      namespace: "compass-system"
      localAdapterFQDN: "http://compass-pairing-adapter.compass-system.svc.cluster.local/adapter-local-mtls"
      integrationSystemID: "d3e9b9f5-25dc-4adb-a0a0-ed69ef371fb6"
    e2e:
      appName: "test-app"
      appID: "123-test-456"
      clientUser: "test-user"
      tenant: "test-tenant"
  # Scopes assigned for every new Client Credentials by given object type (Runtime / Application / Integration System)
  # and scopes mapped to a consumer with the given type, then that consumer is using a client certificate
  scopes:
    scopesPerConsumerType:
      business_integration:
        - "application_template:read"
        - "application_template:write"
        - "formation:read"
        - "formation:write"
        - "formation.state:write"
        - "formation_template:read"
        - "formation_template:write"
        - "formation_template.webhooks:read"
      managed_application_provider_operator:
        - "application.local_tenant_id:write"
        - "application_template:write"
        - "application_template:read"
        - "application_template.webhooks:read"
        - "application_template.labels:write"
        - "internal_visibility:read"
        - "webhook:write"
        - "webhooks.auth:read"
        - "certificate_subject_mapping:write"
        - "certificate_subject_mapping:read"
      managed_application_consumer: []
      landscape_resource_operator:
        - "application:read"
        - "application:write"
        - "application.local_tenant_id:write"
        - "tenant_access:write"
        - "formation:read"
        - "formation:write"
      technical_client:
        - "tenant:read"
        - "tenant:write"
      runtime:
        - "runtime:read"
        - "runtime:write"
        - "application:read"
        - "runtime.auths:read"
        - "bundle.instance_auths:read"
        - "runtime.webhooks:read"
        - "webhook:write"
      external_certificate:
        - "runtime:read"
        - "runtime:write"
        - "application:read"
        - "application:write"
        - "runtime.auths:read"
        - "bundle.instance_auths:read"
        - "runtime.webhooks:read"
        - "webhook:write"
        - "application_template:read"
        - "application_template:write"
        - "application_template.webhooks:read"
        - "formation_template:read"
        - "formation_template:write"
        - "formation_template.webhooks:read"
      application:
        - "application:read"
        - "application:write"
        - "application.auths:read"
        - "application.webhooks:read"
        - "application.application_template:read"
        - "bundle.instance_auths:read"
        - "document.fetch_request:read"
        - "event_spec.fetch_request:read"
        - "api_spec.fetch_request:read"
        - "fetch-request.auth:read"
        - "webhook:write"
      integration_system:
        - "application:read"
        - "application:write"
        - "application.local_tenant_id:write"
        - "application.application_template:read"
        - "application_template:read"
        - "application_template:write"
        - "runtime:read"
        - "runtime:write"
        - "integration_system:read"
        - "label_definition:read"
        - "label_definition:write"
        - "automatic_scenario_assignment:read"
        - "integration_system.auths:read"
        - "application_template.webhooks:read"
        - "formation:write"
        - "formation:read"
        - "internal_visibility:read"
        - "application.auths:read"
        - "webhook:write"
        - "formation_template:read"
        - "formation_template.webhooks:read"
      super_admin:
        - "application:read"
        - "application:write"
        - "application.local_tenant_id:write"
        - "application_template:read"
        - "application_template:write"
        - "integration_system:read"
        - "integration_system:write"
        - "runtime:read"
        - "runtime:write"
        - "label_definition:read"
        - "label_definition:write"
        - "eventing:manage"
        - "tenant:read"
        - "tenant:write"
        - "automatic_scenario_assignment:read"
        - "application.auths:read"
        - "application.webhooks:read"
        - "application.application_template:read"
        - "application_template.webhooks:read"
        - "bundle.instance_auths:read"
        - "document.fetch_request:read"
        - "event_spec.fetch_request:read"
        - "api_spec.fetch_request:read"
        - "integration_system.auths:read"
        - "runtime.auths:read"
        - "fetch-request.auth:read"
        - "webhooks.auth:read"
        - "formation:write"
        - "formation:read"
        - "internal_visibility:read"
        - "runtime.webhooks:read"
        - "webhook:write"
        - "formation_template:read"
        - "formation_template:write"
        - "formation_template.webhooks:read"
        - "formation_constraint:read"
        - "formation_constraint:write"
        - "certificate_subject_mapping:read"
        - "certificate_subject_mapping:write"
        - "formation.state:write"
        - "tenant_access:write"
        - "bundle_instance_auth:write"
      default:
        - "runtime:read"
        - "runtime:write"
        - "tenant:read"<|MERGE_RESOLUTION|>--- conflicted
+++ resolved
@@ -172,11 +172,7 @@
       name: compass-director
     hydrator:
       dir: dev/incubator/
-<<<<<<< HEAD
       version: "PR-3548"
-=======
-      version: "PR-3448"
->>>>>>> d489b46f
       name: compass-hydrator
     ias_adapter:
       dir: dev/incubator/
