--- conflicted
+++ resolved
@@ -156,7 +156,6 @@
       path: europe-docker.pkg.dev/kyma-project
     connector:
       dir: dev/incubator/
-<<<<<<< HEAD
       version: "PR-3460"
       name: compass-connector
     connectivity_adapter:
@@ -174,25 +173,6 @@
     hydrator:
       dir: dev/incubator/
       version: "PR-3460"
-=======
-      version: "PR-3443"
-      name: compass-connector
-    connectivity_adapter:
-      dir: dev/incubator/
-      version: "PR-3443"
-      name: compass-connectivity-adapter
-    pairing_adapter:
-      dir: dev/incubator/
-      version: "PR-3443"
-      name: compass-pairing-adapter
-    director:
-      dir: dev/incubator/
-      version: "PR-3443"
-      name: compass-director
-    hydrator:
-      dir: dev/incubator/
-      version: "PR-3443"
->>>>>>> 5c6945a6
       name: compass-hydrator
     ias_adapter:
       dir: dev/incubator/
@@ -200,11 +180,7 @@
       name: compass-ias-adapter
     kyma_adapter:
       dir: dev/incubator/
-<<<<<<< HEAD
       version: "PR-3460"
-=======
-      version: "PR-3443"
->>>>>>> 5c6945a6
       name: compass-kyma-adapter
     instance_creator:
       dir: dev/incubator/
@@ -216,19 +192,11 @@
       name: compass-default-tenant-mapping-handler
     gateway:
       dir: dev/incubator/
-<<<<<<< HEAD
       version: "PR-3460"
       name: compass-gateway
     operations_controller:
       dir: dev/incubator/
       version: "PR-3460"
-=======
-      version: "PR-3443"
-      name: compass-gateway
-    operations_controller:
-      dir: dev/incubator/
-      version: "PR-3443"
->>>>>>> 5c6945a6
       name: compass-operations-controller
     ord_service:
       dir: dev/incubator/
@@ -240,11 +208,7 @@
       name: compass-schema-migrator
     system_broker:
       dir: dev/incubator/
-<<<<<<< HEAD
       version: "PR-3460"
-=======
-      version: "PR-3443"
->>>>>>> 5c6945a6
       name: compass-system-broker
     certs_setup_job:
       containerRegistry:
@@ -253,11 +217,7 @@
       version: "0a651695"
     external_services_mock:
       dir: dev/incubator/
-<<<<<<< HEAD
       version: "PR-3460"
-=======
-      version: "PR-3443"
->>>>>>> 5c6945a6
       name: compass-external-services-mock
     console:
       dir: prod/incubator/
@@ -265,11 +225,7 @@
       name: compass-console
     e2e_tests:
       dir: dev/incubator/
-<<<<<<< HEAD
       version: "PR-3460"
-=======
-      version: "PR-3463"
->>>>>>> 5c6945a6
       name: compass-e2e-tests
   isLocalEnv: false
   isForTesting: false
