global:
  disableLegacyConnectivity: true
  defaultTenant: 3e64ebae-38b5-46a0-b1ed-9ccee153a0ae
  tenants:
    - name: default
      id: 3e64ebae-38b5-46a0-b1ed-9ccee153a0ae
      type: account
    - name: foo
      id: 1eba80dd-8ff6-54ee-be4d-77944d17b10b
      type: account
    - name: bar
      id: af9f84a9-1d3a-4d9f-ae0c-94f883b33b6e
      type: account
    - name: TestTenantSeparation
      id: f1c4b5be-b0e1-41f9-b0bc-b378200dcca0
      type: account
    - name: TestDeleteLastScenarioForApplication
      id: 0403be1e-f854-475e-9074-922120277af5
      type: account
    - name: Test_DeleteAutomaticScenarioAssignmentForSelector
      id: d9553135-6115-4c67-b4d9-962c00f3725f
      type: account
    - name: Test_AutomaticScenarioAssigmentForRuntime
      id: 8c733a45-d988-4472-af10-1256b82c70c0
      type: account
    - name: TestAutomaticScenarioAssignmentsWholeScenario
      id: 65a63692-c00a-4a7d-8376-8615ee37f45c
      type: account
    - name: TestTenantsQueryTenantNotInitialized
      id: 72329135-27fd-4284-9bcb-37ea8d6307d0
      type: account
    - name: Test Default
      id: 5577cf46-4f78-45fa-b55f-a42a3bdba868
      type: account
      parent: 2c4f4a25-ba9a-4dbc-be68-e0beb77a7eb0
    - name: Test_DefaultCustomer
      id: 2c4f4a25-ba9a-4dbc-be68-e0beb77a7eb0
      type: customer
    - name: TestListLabelDefinitions
      id: 3f641cf5-2d14-4e0f-a122-16e7569926f1
      type: account
    - name: Test_AutomaticScenarioAssignmentQueries
      id: 8263cc13-5698-4a2d-9257-e8e76b543e88
      type: account
    - name: TestGetScenariosLabelDefinitionCreatesOneIfNotExists
      id: 2263cc13-5698-4a2d-9257-e8e76b543e33
      type: account
    - name: TestApplicationsForRuntime
      id: 5984a414-1eed-4972-af2c-b2b6a415c7d7
      type: account
    - name: Test_DeleteAutomaticScenarioAssignmentForScenario
      id: d08e4cb6-a77f-4a07-b021-e3317a373597
      type: account
    - name: TestApplicationsForRuntimeWithHiddenApps
      id: 7e1f2df8-36dc-4e40-8be3-d1555d50c91c
      type: account
    - name: TestTenantsQueryTenantInitialized
      id: 8cf0c909-f816-4fe3-a507-a7917ccd8380
      type: account
    - name: TestDeleteApplicationIfInScenario
      id: 0d597250-6b2d-4d89-9c54-e23cb497cd01
      type: account
    - name: TestProviderSubaccount
      id: f8075207-1478-4a80-bd26-24a4785a2bfd
      type: subaccount
      parent: 5577cf46-4f78-45fa-b55f-a42a3bdba868
    - name: TestIntegrationSystemManagedSubaccount
      id: 3cfcdd62-320d-403b-b66a-4ee3cdd06947
      type: subaccount
      parent: 5577cf46-4f78-45fa-b55f-a42a3bdba868
    - name: TestIntegrationSystemManagedAccount
      id: 7e8ab2e3-3bb4-42e3-92b2-4e0bf48559d3
      type: account
      parent: 5577cf46-4f78-45fa-b55f-a42a3bdba868

  images:
    containerRegistry:
      path: eu.gcr.io/kyma-project/incubator
    connector:
      dir:
      version: "PR-2139"
    connectivity_adapter:
      dir:
      version: "PR-2138"
    pairing_adapter:
      dir:
      version: "PR-2118"
    director:
      dir:
<<<<<<< HEAD
      version: "PR-2139"
=======
      version: "PR-2123"
>>>>>>> cd1caaf2
    gateway:
      dir:
      version: "PR-2126"
    operations_controller:
      dir:
      version: "PR-2132"
    ord_service:
      dir:
      version: "PR-50"
    schema_migrator:
      dir:
      version: "PR-2128"
    system_broker:
      dir:
      version: "PR-2132"
    certs_setup_job:
      containerRegistry:
        path: eu.gcr.io/kyma-project
      dir:
      version: "0a651695"
    external_services_mock:
      dir:
      version: "PR-2132"
    console:
      dir:
      version: "PR-47"
    e2e_tests:
      dir:
<<<<<<< HEAD
      version: "PR-2139"
=======
      version: "PR-2123"
>>>>>>> cd1caaf2
  isLocalEnv: false
  oauth2:
    host: oauth2
  livenessProbe:
    initialDelaySeconds: 30
    timeoutSeconds: 1
    periodSeconds: 10
  readinessProbe:
    initialDelaySeconds: 5
    timeoutSeconds: 1
    periodSeconds: 2

  agentPreconfiguration: false

  director:
    host: compass-director.compass-system.svc.cluster.local
    prefix: /director
    graphql:
      external:
        port: 3000
    validator:
      port: 8080
    metrics:
      port: 3003
      enableClientInstrumentation: true
      censoredFlows: "JWT"
    operations:
      port: 3002
      path: "/operation"
      lastOperationPath: "/last_operation"
    info:
      path: "/v1/info"
    selfRegister:
      secret:
        name: "compass-external-services-mock-oauth-credentials"
        clientIdKey: client-id
        clientSecretKey: client-secret
        urlKey: url
      oauthTokenPath: "/secured/oauth/token"
      distinguishLabel: "distinguishingLabel"
      label: "selfRegLabel"
      labelValuePrefix: "self-reg-prefix-"
      responseKey: "self-reg-key"
      path: "/external-api/self-reg"
      nameQueryParam: "name"
      tenantQueryParam: "tenant"
      requestBodyPattern: '{"key": "%s"}'

    clientIDHeaderKey: client_user
    suggestTokenHeaderKey: suggest_token

  auditlog:
    configMapName: "compass-gateway-auditlog-config"
    tokenPath: "/oauth/token"
    secret:
      name: "compass-gateway-auditlog-secret"
      urlKey: url
      clientIdKey: client-id
      clientSecretKey: client-secret

  log:
    format: "kibana"

  testCredentials:
    secretName: "test-credentials-secret"

  enableCompassDefaultScenarioAssignment: true

  tenantConfig:
    useDefaultTenants: true
    dbPool:
      maxOpenConnections: 1
      maxIdleConnections: 1

  connector:
    prefix: /connector
    graphql:
      external:
        port: 3000
    validator:
      port: 8080
    # If secrets do not exist they will be created
    secrets:
      ca:
        name: compass-connector-app-ca
        namespace: compass-system
        certificateKey: ca.crt
        keyKey: ca.key
      rootCA:
        namespace: istio-system # For Ingress Gateway to work properly the namespace needs to be istio-system
        # In order for istio mTLS to work we should have two different secrets one containing the server certificate (let’s say X) and one used for validation of the client’s certificates.
        # The second one should be our root certificate and istio wants it to be named X-cacert. (-cacert suffix).
        # This is the reason for the confusing name of our root certificate. https://preliminary.istio.io/v1.6/docs/tasks/traffic-management/ingress/secure-ingress/#configure-a-mutual-tls-ingress-gateway
        cacert: compass-gateway-mtls-certs-cacert # For cert-rotation the cacert should be in different secret
        certificateKey: cacert
    certificateDataHeader: "Certificate-Data"
    revocation:
      configmap:
        name: revocations-config
        namespace: "{{ .Release.Namespace }}"
    # If key and certificate are not provided they will be generated
    caKey: ""
    caCertificate: ""
    subjectConsumerMappingConfig: '[{"consumer_type": "Integration System", "tenant_access_levels": ["account","subaccount"], "subject": "C=DE, L=local, O=SAP SE, OU=Region, OU=SAP Cloud Platform Clients, OU=123e4567-e89b-12d3-a456-426614174001, CN=compass"}]'

  system_broker:
    enabled: true
    port: 5001
    prefix: /broker
    tokenProviderFromHeader:
      forwardHeaders: Authorization
    tokenProviderFromSecret:
      enabled: false
      secrets:
        integrationSystemCredentials:
          name: compass-system-broker-credentials
          namespace: compass-system
    testNamespace: kyma-system

  gateway:
    port: 3000
    tls:
      host: compass-gateway
      secure:
        internal:
          host: compass-gateway-internal
        oauth:
          host: compass-gateway-auth-oauth
    mtls:
      host: compass-gateway-mtls
      certSecret: compass-gateway-mtls-certs
      external:
        host: compass-gateway-sap-mtls
        certSecret: compass-gateway-mtls-certs # Use connector's root CA as root CA by default. This should be overridden for productive deployments.
    headers:
      request:
        remove:
          - "Client-Id-From-Token"
          - "Client-Id-From-Certificate"
          - "Client-Certificate-Hash"
          - "Certificate-Data"

  operations_controller:
    enabled: true

  connectivity_adapter:
    port: 8080
    tls:
      host: adapter-gateway
    mtls:
      host: adapter-gateway-mtls

  oathkeeperFilters:
    workloadLabel: oathkeeper
    namespace: kyma-system
    tokenDataHeader: "Connector-Token"
    certificateDataHeader: "Certificate-Data"

  istio:
    externalMtlsGateway:
      name: "compass-gateway-external-mtls"
      namespace: "compass-system"
    mtlsGateway:
      name: "compass-gateway-mtls"
      namespace: "compass-system"
    gateway:
      name: "kyma-gateway"
      namespace: "kyma-system"
    proxy:
      port: 15020
    namespace: istio-system
    ingressgateway:
      workloadLabel: istio-ingressgateway
      requestPayloadSizeLimit: 2097152 # 2 MB
      correlationHeaderRewriteFilter:
        expectedHeaders:
        - "x-request-id"
        - "x-correlation-id"
        - "x-correlationid"
        - "x-forrequest-id"
        - "x-vcap-request-id"
        - "x-broker-api-request-identity"

  kubernetes:
    serviceAccountTokenJWKS: https://kubernetes.default.svc.cluster.local/openid/v1/jwks

  ingress:
    domainName: "kyma.local"

  database:
    manageSecrets: true
    embedded:
      enabled: true
      director:
        name: "postgres"
      directorDBName: "postgres"
    managedGCP:
      serviceAccountKey: ""
      instanceConnectionName: ""
      director:
        name: ""
        user: ""
        password: ""
      host: "localhost"
      hostPort: "5432"
      sslMode: ""

      #TODO remove below after migration to separate user will be done
      dbUser: ""
      dbPassword: ""
      directorDBName: ""

  oathkeeper:
    host: ory-oathkeeper-proxy.kyma-system.svc.cluster.local
    port: 4455
    timeout_ms: 120000
    idTokenConfig:
      claims: '{"scopes": "{{ print .Extra.scope }}","tenant": "{{ .Extra.tenant }}", "consumerID": "{{ print .Extra.consumerID}}", "consumerType": "{{ print .Extra.consumerType }}", "flow": "{{ print .Extra.flow }}", "onBehalfOf": "{{ print .Extra.onBehalfOf }}", "region": "{{ print .Extra.region }}", "tokenClientID": "{{ print .Extra.tokenClientID }}"}'
      internalClaims: '{"scopes": "application:read application:write application.webhooks:read application_template.webhooks:read webhooks.auth:read runtime:write runtime:read tenant:write","tenant":"{ {{ if .Header.Tenant }} \"consumerTenant\":\"{{ print (index .Header.Tenant 0) }}\", {{ end }} \"externalTenant\":\"\"}", "consumerType": "Internal Component", "flow": "Internal"}'
    mutators:
      runtimeMappingService:
        config:
          api:
            url: http://compass-director.compass-system.svc.cluster.local:3000/runtime-mapping
            retry:
              give_up_after: 6s
              max_delay: 2000ms
      authenticationMappingServices:
        tenant-fetcher:
          cfg:
            config:
              api:
                url: http://compass-director.compass-system.svc.cluster.local:3000/authn-mapping/tenant-fetcher
                retry:
                  give_up_after: 6s
                  max_delay: 2000ms
          authenticator:
            enabled: false
            createRule: true
            gatewayHost: "compass-gateway"
            trusted_issuers: '[{"domain_url": "compass-system.svc.cluster.local:8080", "scope_prefix": "prefix.", "protocol": "http"}]'
            attributes: '{"uniqueAttribute": { "key": "test", "value": "tenant-fetcher" }, "tenant": { "key": "tenant" }, "identity": { "key": "identity" } }'
            path: /tenants/<.*>
            upstreamComponent: "compass-tenant-fetcher"
        subscriber:
          cfg:
            config:
              api:
                url: http://compass-director.compass-system.svc.cluster.local:3000/authn-mapping/subscriber
                retry:
                  give_up_after: 6s
                  max_delay: 2000ms
          authenticator:
            enabled: false
            createRule: false
            gatewayHost: "compass-gateway-sap-mtls"
            trusted_issuers: '[{"domain_url": "compass-system.svc.cluster.local:8080", "scope_prefix": "prefix.", "protocol": "http"}]'
            attributes: '{"uniqueAttribute": { "key": "subsc-key-test", "value": "subscription-flow" }, "tenant": { "key": "tenant" }, "identity": { "key": "identity" } }'
            path: /<.*>
      tenantMappingService:
        config:
          api:
            url: http://compass-director.compass-system.svc.cluster.local:3000/tenant-mapping
            retry:
              give_up_after: 6s
              max_delay: 2000ms
      certificateResolverService:
        config:
          api:
            url: http://compass-connector.compass-system.svc.cluster.local:8080/v1/certificate/data/resolve
            retry:
              give_up_after: 6s
              max_delay: 2000ms
      tokenResolverService:
        config:
          api:
            url: http://compass-director.compass-system.svc.cluster.local:8080/v1/tokens/resolve
            retry:
              give_up_after: 6s
              max_delay: 2000ms

  tenantFetcher:
    host: compass-tenant-fetcher.compass-system.svc.cluster.local
    prefix: /tenants
    port: 3000
    requiredAuthScope: Callback
    authentication:
      jwksEndpoint: "http://ory-oathkeeper-api.kyma-system.svc.cluster.local:4456/.well-known/jwks.json"
    tenantProvider:
      tenantIdProperty: "tenantId"
      customerIdProperty: "customerId"
      subaccountTenantIdProperty: "subaccountTenantId"
      subdomainProperty: "subdomain"
      name: "provider"
      subscriptionProviderIdProperty: "subscriptionProviderId"
    server:
      handlerEndpoint: "/v1/callback/{tenantId}"
      regionalHandlerEndpoint: "/v1/regional/{region}/callback/{tenantId}"
      dependenciesEndpoint: "/v1/dependencies"
      tenantPathParam: "tenantId"
      regionPathParam: "region"
      subscriptionProviderLabelKey: "subscriptionProviderId"
      consumerSubaccountIdsLabelKey: "consumer_subaccount_ids"

  externalCertConfiguration:
    issuer: "C=DE, L=local, O=SAP SE, OU=SAP Cloud Platform Clients, CN=compass-ca"
    issuerLocality: "" # It's empty because in local setup we use connector CA which didn't have Locality property
    subjectPattern: "/C=DE/O=SAP SE/OU=SAP Cloud Platform Clients/OU=Region/OU=123e4567-e89b-12d3-a456-426614174001/L=%s/CN=%s"
    commonName: "compass"
    locality: "local"
    certSvcApiPath: "/cert"
    tokenPath: "/secured/oauth/token"
    secrets:
      externalCertSvcSecret:
        manage: true
        name: "cert-svc-secret"
        clientIdKey: client-id
        clientSecretKey: client-secret
        oauthUrlKey: url
        csrEndpointKey: csr-endpoint
      externalClientCertSecret:
        name: "external-client-certificate"
        namespace: compass-system
        certKey: tls.crt
        keyKey: tls.key
    rotationCronjob:
      name: "external-certificate-rotation"
      schedule: "*/1 * * * *" # Executes every minute
      certValidity: "7"
      clientCertRetryAttempts: "8"

  ordService:
    host: compass-ord-service.compass-system.svc.cluster.local
    prefix: /open-resource-discovery-service/v0
    docsPrefix: /open-resource-discovery-docs
    staticPrefix: /open-resource-discovery-static/v0
    port: 3000
    defaultResponseType: "xml"

  ordAggregator:
    name: ord-aggregator
    enabled: true
    schedule: "*/1 * * * *"
    http:
      client:
        skipSSLValidation: false
    dbPool:
      maxOpenConnections: 2
      maxIdleConnections: 2

  systemFetcher:
    enabled: false
    name: "system-fetcher"
    schedule: "0 0 * * *"
    manageSecrets: true
    # enableSystemDeletion - whether systems in deleted state should be deleted from director database
    enableSystemDeletion: true
    # fetchParallelism - shows how many http calls will be made in parallel to fetch systems
    fetchParallellism: 30
    # queueSize - shows how many system fetches (individual requests may fetch more than 1 system)
    # can be put in the queue for processing before blocking. It is best for the queue to be about 2 times bigger than the parallellism
    queueSize: 100
    # fetchRequestTimeout - shows the timeout to wait for oauth token and for fetching systems (in one request) separately
    fetchRequestTimeout: "5s"
    # directorRequestTimeout - graphql requests timeout to director
    directorRequestTimeout: "30s"
    dbPool:
      maxOpenConnections: 2
      maxIdleConnections: 2
    # systemsAPIEndpoint - endpoint of the service to fetch systems from
    systemsAPIEndpoint: ""
    # systemsAPIFilterCriteria - criteria for fetching systems
    systemsAPIFilterCriteria: ""
    # systemsAPIFilterTenantCriteriaPattern - criateria for fetching systems with tenant filter
    systemsAPIFilterTenantCriteriaPattern: ""
    # systemToTemplateMappings - how to map system properties to an existing application template
    systemToTemplateMappings: '{}'
    templatePlaceholderToSystemKeyMappings: '[{"placeholder_name": "name","system_key": "displayName"},{"placeholder_name": "display-name","system_key": "displayName"},{"placeholder_name": "systemNumber","system_key": "systemNumber"},{"placeholder_name": "description","system_key": "productDescription", "optional": true},{"placeholder_name": "baseUrl","system_key": "baseUrl", "optional":true},{"placeholder_name": "providerName","system_key": "infrastructureProvider", "optional": true}]'
    templateOverrideApplicationInput: '{"name": "{{name}}","description": "{{description}}","providerName": "{{providerName}}","statusCondition": "INITIAL","systemNumber": "{{systemNumber}}","labels": {"managed": "true"},"baseUrl": "{{baseUrl}}"}'
    http:
      client:
        skipSSLValidation: false
    oauth:
      client: "client_id"
      secret: ""
      tokenEndpointProtocol: "https"
      tokenBaseUrl: "compass-external-services-mock-sap-mtls"
      tokenPath: "/cert/token"
      scopesClaim: "scopes"
      tenantHeaderName: "x-zid"
      tokenRequestTimeout: 10s
      skipSSLValidation: true
    secret:
      name: "compass-system-fetcher-secret"
      clientIdKey: client-id
      clientSecretKey: client-secret
      oauthUrlKey: url
    paging:
      pageSize: 200
      sizeParam: "$top"
      skipParam: "$skip"

  tenantFetchers:
    job1:
      enabled: false
      configMapNamespace: "compass-system"
      manageSecrets: true
      providerName: "compass"
      schedule: "*/5 * * * *"
      tenantInsertChunkSize: "500"
      kubernetes:
        configMapNamespace: "compass-system"
        pollInterval: 2s
        pollTimeout: 1m
        timeout: 2m
      oauth:
        client: ""
        secret: ""
        tokenURL: ""
        tokenPath: ""
      secret:
        name: "compass-tenant-fetcher-secret-job1"
        clientIdKey: client-id
        clientSecretKey: client-secret
        oauthUrlKey: url
      endpoints:
        accountCreated: "127.0.0.1/events?type=account-created"
        accountDeleted: "127.0.0.1/events?type=account-deleted"
        accountUpdated: "127.0.0.1/events?type=account-updated"
        subaccountCreated: "127.0.0.1/events?type=subaccount-created"
        subaccountDeleted: "127.0.0.1/events?type=subaccount-deleted"
        subaccountUpdated: "127.0.0.1/events?type=subaccount-updated"
        subaccountMoved: "127.0.0.1/events?type=subaccount-moved"
      fieldMapping:
        totalPagesField: "totalPages"
        totalResultsField: "totalResults"
        tenantEventsField: "events"
        idField: "id"
        nameField: "name"
        customerIdField: "customerId"
        subdomainField: "subdomain"
        discriminatorField: ""
        discriminatorValue: ""
        detailsField: "details"
        entityTypeField: "entityType"
        parentIDField: "parentGuid"
        regionField: "region"
        movedSubaccountTargetField: "targetGlobalAccountGUID"
        movedSubaccountSourceField: "sourceGlobalAccountGUID"
      queryMapping:
        pageNumField: "pageNum"
        pageSizeField: "pageSize"
        timestampField: "timestamp"
      query:
        startPage: "0"
        pageSize: "100"
      shouldSyncSubaccounts: "false"
      dbPool:
        maxOpenConnections: 1
        maxIdleConnections: 1

  metrics:
    enabled: true
    pushEndpoint: http://monitoring-prometheus-pushgateway.kyma-system.svc.cluster.local:9091

  externalServicesMock:
    enabled: false
    auditlog: false
    certSecuredPort: 8081
    unsecuredPort: 8082
    basicSecuredPort: 8083
    oauthSecuredPort: 8084
    certSecuredHost: compass-external-services-mock-sap-mtls
    unSecuredHost: compass-external-services-mock
    host: compass-external-services-mock.compass-system.svc.cluster.local
    oauthSecretName: compass-external-services-mock-oauth-credentials

  tests:
    ordService:
      skipPattern: ""
    director:
      skipPattern: ""
    namespace: kyma-system
    connectivityAdapterFQDN: http://compass-connectivity-adapter.compass-system.svc.cluster.local
    directorFQDN: http://compass-director.compass-system.svc.cluster.local
    connectorFQDN: http://compass-connector.compass-system.svc.cluster.local
    externalServicesMockFQDN: http://compass-external-services-mock.compass-system.svc.cluster.local
    ordServiceFQDN: http://compass-ord-service.compass-system.svc.cluster.local
    systemBrokerFQDN: http://compass-system-broker.compass-system.svc.cluster.local
    tenantFetcherFQDN: http://compass-tenant-fetcher.compass-system.svc.cluster.local
    db:
      maxOpenConnections: 3
      maxIdleConnections: 1
    skipTLSVerify: true

    token:
      server:
        enabled: false
        port: 5000
    securityContext: # Set on container level
      runAsUser: 2000
      allowPrivilegeEscalation: false

  expectedSchemaVersionUpdateJob:
    cm:
      name: "expected-schema-version"

  migratorJob:
    nodeSelectorEnabled: false
    pvc:
      name: "compass-director-migrations"
      namespace: "compass-system"
      migrationsPath: "/compass-migrations"

  http:
    client:
      skipSSLValidation: false

  pairingAdapter:
    e2e:
      appName: "test-app"
      appID: "123-test-456"
      clientUser: "test-user"
      tenant: "test-tenant"<|MERGE_RESOLUTION|>--- conflicted
+++ resolved
@@ -87,11 +87,7 @@
       version: "PR-2118"
     director:
       dir:
-<<<<<<< HEAD
       version: "PR-2139"
-=======
-      version: "PR-2123"
->>>>>>> cd1caaf2
     gateway:
       dir:
       version: "PR-2126"
@@ -120,11 +116,7 @@
       version: "PR-47"
     e2e_tests:
       dir:
-<<<<<<< HEAD
       version: "PR-2139"
-=======
-      version: "PR-2123"
->>>>>>> cd1caaf2
   isLocalEnv: false
   oauth2:
     host: oauth2
