--- conflicted
+++ resolved
@@ -23,11 +23,7 @@
       version: "PR-1595"
     director:
       dir:
-<<<<<<< HEAD
       version: "PR-1603"
-=======
-      version: "PR-1579"
->>>>>>> 87b40332
     gateway:
       dir:
       version: "PR-1595"
