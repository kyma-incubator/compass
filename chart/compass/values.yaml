global:
  disableLegacyConnectivity: true
  defaultTenant: 3e64ebae-38b5-46a0-b1ed-9ccee153a0ae
  defaultTenantRegion: "eu-1"
  tenantLabelsFilePath: "/labelsData/default-tenant-labels.json"
  tenants: # tenant order matters, so new tenants should be added to the end of the list
    - name: default
      id: 3e64ebae-38b5-46a0-b1ed-9ccee153a0ae
      type: account
    - name: foo
      id: 1eba80dd-8ff6-54ee-be4d-77944d17b10b
      type: account
    - name: bar
      id: af9f84a9-1d3a-4d9f-ae0c-94f883b33b6e
      type: account
    - name: TestTenantSeparation
      id: f1c4b5be-b0e1-41f9-b0bc-b378200dcca0
      type: account
    - name: TestDeleteLastScenarioForApplication
      id: 0403be1e-f854-475e-9074-922120277af5
      type: account
    - name: Test_DeleteAutomaticScenarioAssignmentForSelector
      id: d9553135-6115-4c67-b4d9-962c00f3725f
      type: account
    - name: Test_AutomaticScenarioAssigmentForRuntime
      id: 8c733a45-d988-4472-af10-1256b82c70c0
      type: account
    - name: TestAutomaticScenarioAssignmentsWholeScenario
      id: 65a63692-c00a-4a7d-8376-8615ee37f45c
      type: account
    - name: TestTenantsQueryTenantNotInitialized
      id: 72329135-27fd-4284-9bcb-37ea8d6307d0
      type: account
    - name: Test Default
      id: 5577cf46-4f78-45fa-b55f-a42a3bdba868
      type: account
      parent: 2c4f4a25-ba9a-4dbc-be68-e0beb77a7eb0
    - name: Test_DefaultCustomer
      id: 2c4f4a25-ba9a-4dbc-be68-e0beb77a7eb0
      type: customer
    - name: TestListLabelDefinitions
      id: 3f641cf5-2d14-4e0f-a122-16e7569926f1
      type: account
    - name: Test_AutomaticScenarioAssignmentQueries
      id: 8263cc13-5698-4a2d-9257-e8e76b543e88
      type: account
    - name: TestGetScenariosLabelDefinitionCreatesOneIfNotExists
      id: 2263cc13-5698-4a2d-9257-e8e76b543e33
      type: account
    - name: TestApplicationsForRuntime
      id: 5984a414-1eed-4972-af2c-b2b6a415c7d7
      type: account
    - name: Test_DeleteAutomaticScenarioAssignmentForScenario
      id: d08e4cb6-a77f-4a07-b021-e3317a373597
      type: account
    - name: TestApplicationsForRuntimeWithHiddenApps
      id: 7e1f2df8-36dc-4e40-8be3-d1555d50c91c
      type: account
    - name: TestTenantsQueryTenantInitialized
      id: 8cf0c909-f816-4fe3-a507-a7917ccd8380
      type: account
    - name: TestDeleteApplicationIfInScenario
      id: 0d597250-6b2d-4d89-9c54-e23cb497cd01
      type: account
    - name: TestProviderSubaccount
      id: 47b4575a-f102-414a-8398-2d973ad65f3a
      type: subaccount
      parent: 5577cf46-4f78-45fa-b55f-a42a3bdba868
    - name: TestCompassProviderSubaccount
      id: f8075207-1478-4a80-bd26-24a4785a2bfd
      type: subaccount
      parent: 5577cf46-4f78-45fa-b55f-a42a3bdba868
    - name: TestProviderSubaccountRegion2
      id: 731b7bc4-5472-41d2-a447-e4c0f45de739
      type: subaccount
      region: "eu-2"
      parent: 5577cf46-4f78-45fa-b55f-a42a3bdba868
    - name: TestCertificateSubaccount
      id: 123e4567-e89b-12d3-a456-426614174001
      type: subaccount
      parent: 5577cf46-4f78-45fa-b55f-a42a3bdba868
    - name: TestNsAdapter
      id: 08b6da37-e911-48fb-a0cb-fa635a6c5678
      type: subaccount
      parent: 5577cf46-4f78-45fa-b55f-a42a3bdba868
    - name: TestNsAdapterSubaccountWithApplications
      id: 08b6da37-e911-48fb-a0cb-fa635a6c4321
      type: subaccount
      parent: 5577cf46-4f78-45fa-b55f-a42a3bdba868
    - name: TestIntegrationSystemManagedSubaccount
      id: 3cfcdd62-320d-403b-b66a-4ee3cdd06947
      type: subaccount
      parent: 5577cf46-4f78-45fa-b55f-a42a3bdba868
    - name: TestIntegrationSystemManagedAccount
      id: 7e8ab2e3-3bb4-42e3-92b2-4e0bf48559d3
      type: account
      parent: 2c4f4a25-ba9a-4dbc-be68-e0beb77a7eb0
    - name: TestSystemFetcherAccount
      id: c395681d-11dd-4cde-bbcf-570b4a153e79
      type: account
      parent: 2c4f4a25-ba9a-4dbc-be68-e0beb77a7eb0
    - name: TestConsumerSubaccount
      id: 1f538f34-30bf-4d3d-aeaa-02e69eef84ae
      type: subaccount
      parent: 5984a414-1eed-4972-af2c-b2b6a415c7d7
    - name: TestTenantsOnDemandAPI
      id: 8d42d818-d4c4-4036-b82f-b199db7ffeb5
      type: subaccount
      parent: 5984a414-1eed-4972-af2c-b2b6a415c7d7
    - name: TestExternalCertificateSubaccount
      id: bad76f69-e5c2-4d55-bca5-240944824b83
      type: subaccount
      parent: 5577cf46-4f78-45fa-b55f-a42a3bdba868
    - name: TestAtomOrganization
      id: f2724f8e-1a58-4f32-bfd0-8b831de34e71
      type: organization
      parent: 2c4f4a25-ba9a-4dbc-be68-e0beb77a7eb0
    - name: TestAtomFolder
      id: 4c31b7c7-2bea-4bd5-9ea5-e9a8d704f900
      type: folder
      parent: f2724f8e-1a58-4f32-bfd0-8b831de34e71
    - name: TestAtomResourceGroup
      id: ff30da87-7685-4462-869a-baae6441898b
      type: resource-group
      parent: 4c31b7c7-2bea-4bd5-9ea5-e9a8d704f900
    - name: Test Default Subaccount
      id: 777ce47b-d901-4647-9223-14e94819830b
      type: subaccount
      parent: 5577cf46-4f78-45fa-b55f-a42a3bdba868
    - name: Test Tenant Substitution Account
      id: baf425d1-8630-46da-bf80-f4ed5f405a27
      type: account
    - name: Test Tenant Substitution Subaccount
      id: 818005d6-9264-4abb-af4c-29c754630a7d
      type: subaccount
      parent: baf425d1-8630-46da-bf80-f4ed5f405a27
  tenantsLabels:
    - tenantID: 818005d6-9264-4abb-af4c-29c754630a7d
      key: customerId
      value: 777ce47b-d901-4647-9223-14e94819830b
  images:
    containerRegistry:
      path: europe-docker.pkg.dev/kyma-project
    connector:
      dir: dev/incubator/
      version: "PR-3404"
      name: compass-connector
    connectivity_adapter:
      dir: dev/incubator/
      version: "PR-3404"
      name: compass-connectivity-adapter
    pairing_adapter:
      dir: dev/incubator/
      version: "PR-3404"
      name: compass-pairing-adapter
    director:
      dir: dev/incubator/
<<<<<<< HEAD
      version: "PR-3429"
=======
      version: "PR-3419"
>>>>>>> 2362ccf0
      name: compass-director
    hydrator:
      dir: dev/incubator/
      version: "PR-3419"
      name: compass-hydrator
    ias_adapter:
      dir: dev/incubator/
      version: "PR-3380"
      name: compass-ias-adapter
    kyma_adapter:
      dir: dev/incubator/
      version: "PR-3404"
      name: compass-kyma-adapter
    instance_creator:
      dir: dev/incubator/
      version: "PR-3331"
      name: compass-instance-creator
    default_tenant_mapping_handler:
      dir: dev/incubator/
      version: "PR-3404"
      name: compass-default-tenant-mapping-handler
    gateway:
      dir: dev/incubator/
      version: "PR-3404"
      name: compass-gateway
    operations_controller:
      dir: dev/incubator/
      version: "PR-3331"
      name: compass-operations-controller
    ord_service:
      dir: dev/incubator/
      version: "PR-106"
      name: compass-ord-service
    schema_migrator:
      dir: dev/incubator/
<<<<<<< HEAD
      version: "PR-3429"
=======
      version: "PR-3423"
>>>>>>> 2362ccf0
      name: compass-schema-migrator
    system_broker:
      dir: dev/incubator/
      version: "PR-3404"
      name: compass-system-broker
    certs_setup_job:
      containerRegistry:
        path: eu.gcr.io/kyma-project
      dir:
      version: "0a651695"
    external_services_mock:
      dir: dev/incubator/
      version: "PR-3413"
      name: compass-external-services-mock
    console:
      dir: prod/incubator/
      version: "v20230421-e8840c18"
      name: compass-console
    e2e_tests:
      dir: dev/incubator/
      version: "PR-3425"
      name: compass-e2e-tests
  isLocalEnv: false
  isForTesting: false
  oauth2:
    host: oauth2
  livenessProbe:
    initialDelaySeconds: 30
    timeoutSeconds: 1
    periodSeconds: 10
  readinessProbe:
    initialDelaySeconds: 5
    timeoutSeconds: 1
    periodSeconds: 2
  agentPreconfiguration: false
  portieris:
    isEnabled: false
    imagePullSecretName: "portieris-dummy-image-pull-secret"
  nsAdapter:
    external:
      port: 3005
    e2eTests:
      gatewayHost: "compass-gateway-xsuaa"
    prefix: /nsadapter
    path: /nsadapter/api/v1/notifications
    systemToTemplateMappings: '[{  "Name": "SAP S/4HANA On-Premise",  "SourceKey": ["type"],  "SourceValue": ["abapSys"]},{  "Name": "SAP S/4HANA On-Premise",  "SourceKey": ["type"],  "SourceValue": ["nonSAPsys"]},{  "Name": "SAP S/4HANA On-Premise",  "SourceKey": ["type"],  "SourceValue": ["hana"]}]'
    secret:
      name: nsadapter-secret
      subaccountKey: subaccount
      local:
        subaccountValue: subaccount
    authSecret:
      name: "compass-external-services-mock-oauth-credentials"
      clientIdKey: client-id
      clientSecretKey: client-secret
      tokenUrlKey: url
      instanceUrlKey: url
      certKey: cert
      keyKey: key
    registerPath: "/register"
    tokenPath: "/secured/oauth/token"
    createClonePattern: '{"key": "%s"}'
    createBindingPattern: '{}'
    useClone: "false"
    authentication:
      jwksEndpoint: http://ory-stack-oathkeeper-api.ory.svc.cluster.local:4456/.well-known/jwks.json
  director:
    host: compass-director.compass-system.svc.cluster.local
    formationMappingAsyncStatusApi:
      pathPrefix: "/v1/businessIntegrations"
      formationAssignmentPath: "/{ucl-formation-id}/assignments/{ucl-assignment-id}/status"
      formationAssignmentResetPath: "/{ucl-formation-id}/assignments/{ucl-assignment-id}/status/reset"
      formationPath: "/{ucl-formation-id}/status"
    prefix: /director
    graphql:
      external:
        port: 3000
    tls:
      secure:
        internal:
          host: compass-director-internal
    validator:
      port: 8080
    metrics:
      port: 3003
      enableGraphqlOperationInstrumentation: true
    operations:
      port: 3002
      path: "/operation"
      lastOperationPath: "/last_operation"
    info:
      path: "/v1/info"
    subscription:
      subscriptionProviderLabelKey: "subscriptionProviderId"
      subscriptionLabelKey: "subscription"
      tokenPrefix: "sb-"
    selfRegister:
      secrets:
        instancesCreds:
          name: "region-instances-credentials"
          key: "keyConfig"
          path: "/tmp"
        saasAppNameCfg:
          name: "saas-app-names"
          key: "appNameConfig"
          path: "/tmp/appNameConfig"
      clientIdPath: "clientId"
      clientSecretPath: "clientSecret"
      urlPath: "url"
      tokenUrlPath: "tokenUrl"
      clientCertPath: "clientCert"
      clientKeyPath: "clientKey"
      local:
        templateMappings:
          clientIDMapping: '{{ printf "\"%s\":\"client_id\"" .Values.global.director.selfRegister.clientIdPath }}'
          clientSecretMapping: '{{ printf "\"%s\":\"client_secret\"" .Values.global.director.selfRegister.clientSecretPath }}'
          urlMapping: '{{ printf "\"%s\":\"http://compass-external-services-mock.%s.svc.cluster.local:%s\"" .Values.global.director.selfRegister.urlPath .Release.Namespace (.Values.service.port | toString) }}'
          tokenURLMapping: '{{ printf "\"%s\":\"https://%s.%s:%s\"" .Values.global.director.selfRegister.tokenUrlPath .Values.global.externalServicesMock.certSecuredHost .Values.global.ingress.domainName (.Values.service.certPort | toString) }}'
          x509CertificateMapping: '{{ printf "\"%s\":\"%s\"" .Values.global.director.selfRegister.clientCertPath .Values.global.connector.caCertificate }}'
          x509KeyMapping: '{{ printf "\"%s\":\"%s\"" .Values.global.director.selfRegister.clientKeyPath .Values.global.connector.caKey }}'
      oauthTokenPath: "/cert/token"
      oauthMode: "oauth-mtls"
      label: "selfRegLabel"
      labelValuePrefix: "self-reg-prefix-"
      responseKey: "self-reg-key"
      path: "/external-api/self-reg"
      nameQueryParam: "name"
      tenantQueryParam: "tenant"
      requestBodyPattern: '{"key": "%s"}'
      saasAppNameLabelKey: "CMPSaaSAppName"
      saasAppNamePath: "localSaaSAppNamePath"
    clientIDHeaderKey: client_user
    suggestTokenHeaderKey: suggest_token
    runtimeTypeLabelKey: "runtimeType"
    applicationTypeLabelKey: "applicationType"
    globalSubaccountIDLabelKey: "global_subaccount_id"
    kymaRuntimeTypeLabelValue: "kyma"
    kymaApplicationNamespaceValue: "sap.kyma"
    destinationCreator:
      correlationIDsKey: "correlationIds"
      destinationAPI:
        baseURL: "http://compass-external-services-mock.compass-system.svc.cluster.local:8081"
        path: "/regions/{region}/subaccounts/{subaccountId}/destinations"
        instanceLevelPath: "/regions/{region}/subaccounts/{subaccountId}/instances/{instanceId}/destinations"
        regionParam: "region"
        instanceIDParam: "instanceId"
        subaccountIDParam: "subaccountId"
        nameParam: "destinationName"
      certificateAPI:
        baseURL: "http://compass-external-services-mock.compass-system.svc.cluster.local:8081"
        path: "/regions/{region}/subaccounts/{subaccountId}/certificates"
        instanceLevelPath: "/regions/{region}/subaccounts/{subaccountId}/instances/{instanceId}/certificates"
        regionParam: "region"
        instanceIDParam: "instanceId"
        subaccountIDParam: "subaccountId"
        nameParam: "certificateName"
        fileNameKey: "fileName"
        commonNameKey: "commonName"
        certChainKey: "certificateChain"
    fetchTenantEndpoint: '{{ printf "https://%s.%s%s/v1/fetch" .Values.global.gateway.tls.secure.internal.host .Values.global.ingress.domainName .Values.global.tenantFetcher.prefix }}'
    ordWebhookMappings: '[{ "ProxyURL": "http://compass-external-services-mock.compass-system.svc.cluster.local:8090/proxy", "ProxyHeaderTemplate": "{\"target_host\": \"{{.Application.BaseURL}}\" }", "OrdUrlPath": "/sap/bc/http/sap/ord_configuration", "SubdomainSuffix": "-api", "Type": "SAP Proxy Template" }]'
    tenantMappingsPath: "/tmp/tenantMappingsConfig"
    tenantMappingsKey: "tenant-mapping-config.json"
    tenantMappings:
      SYNC:
        v1.0:
          - type: CONFIGURATION_CHANGED
            mode: SYNC
            urlTemplate: '{"path":"%s/v1/tenant-mappings/{{.RuntimeContext.Value}}","method":"PATCH"}'
            inputTemplate: '{"context":{ {{ if .CustomerTenantContext.AccountID }}"btp": {"uclFormationId":"{{.FormationID}}","globalAccountId":"{{.CustomerTenantContext.AccountID}}","crmId":"{{.CustomerTenantContext.CustomerID}}"} {{ else }}"atom": {"uclFormationId":"{{.FormationID}}","path":"{{.CustomerTenantContext.Path}}","crmId":"{{.CustomerTenantContext.CustomerID}}"} {{ end }} },"items": [ {"uclAssignmentId":"{{ .Assignment.ID }}","operation":"{{.Operation}}","deploymentRegion":"{{if .Application.Labels.region }}{{.Application.Labels.region}}{{ else }}{{.ApplicationTemplate.Labels.region}}{{end }}","applicationNamespace":"{{ if .Application.ApplicationNamespace }}{{.Application.ApplicationNamespace}}{{else }}{{.ApplicationTemplate.ApplicationNamespace}}{{ end }}","applicationTenantId":"{{.Application.LocalTenantID}}","uclSystemTenantId":"{{.Application.ID}}",{{ if .ApplicationTemplate.Labels.parameters }}"parameters": {{.ApplicationTemplate.Labels.parameters}},{{ end }}"configuration": {{.ReverseAssignment.Value}} } ] }'
            headerTemplate: '{"Content-Type": ["application/json"]}'
            outputTemplate: '{"error":"{{.Body.error}}","success_status_code": 200}'
          - type: APPLICATION_TENANT_MAPPING
            mode: SYNC
            urlTemplate: '{"path":"%s/v1/tenant-mappings/{{.TargetApplication.LocalTenantID}}","method":"PATCH"}'
            inputTemplate: '{"context": { {{ if .CustomerTenantContext.AccountID }}"btp":{"uclFormationId":"{{.FormationID}}","globalAccountId":"{{.CustomerTenantContext.AccountID}}","crmId":"{{.CustomerTenantContext.CustomerID}}"} {{ else }}"atom": {"uclFormationId":"{{.FormationID}}","path":"{{.CustomerTenantContext.Path}}","crmId":"{{.CustomerTenantContext.CustomerID}}"} {{ end }} },"items": [ {"uclAssignmentId":"{{ .Assignment.ID }}","operation":"{{.Operation}}","deploymentRegion":"{{if .SourceApplication.Labels.region }}{{.SourceApplication.Labels.region}}{{else }}{{.SourceApplicationTemplate.Labels.region}}{{ end }}","applicationNamespace":"{{if .SourceApplication.ApplicationNamespace }}{{.SourceApplication.ApplicationNamespace}}{{else }}{{.SourceApplicationTemplate.ApplicationNamespace}}{{ end }}","applicationTenantId":"{{.SourceApplication.LocalTenantID}}","uclSystemTenantId":"{{.SourceApplication.ID}}",{{ if .SourceApplicationTemplate.Labels.parameters }}"parameters": {{.SourceApplicationTemplate.Labels.parameters}},{{ end }}"configuration": {{.ReverseAssignment.Value}} } ]}'
            headerTemplate: '{"Content-Type": ["application/json"]}'
            outputTemplate: '{"error":"{{.Body.error}}","success_status_code": 200}'
        configuration_changed:v1.0:
          - type: CONFIGURATION_CHANGED
            mode: SYNC
            urlTemplate: '{"path":"%s/v1/tenant-mappings/{{.RuntimeContext.Value}}","method":"PATCH"}'
            inputTemplate: '{"context":{ {{ if .CustomerTenantContext.AccountID }}"btp": {"uclFormationId":"{{.FormationID}}","globalAccountId":"{{.CustomerTenantContext.AccountID}}","crmId":"{{.CustomerTenantContext.CustomerID}}"} {{ else }}"atom": {"uclFormationId":"{{.FormationID}}","path":"{{.CustomerTenantContext.Path}}","crmId":"{{.CustomerTenantContext.CustomerID}}"} {{ end }} },"items": [ {"uclAssignmentId":"{{ .Assignment.ID }}","operation":"{{.Operation}}","deploymentRegion":"{{if .Application.Labels.region }}{{.Application.Labels.region}}{{ else }}{{.ApplicationTemplate.Labels.region}}{{end }}","applicationNamespace":"{{ if .Application.ApplicationNamespace }}{{.Application.ApplicationNamespace}}{{else }}{{.ApplicationTemplate.ApplicationNamespace}}{{ end }}","applicationTenantId":"{{.Application.LocalTenantID}}","uclSystemTenantId":"{{.Application.ID}}",{{ if .ApplicationTemplate.Labels.parameters }}"parameters": {{.ApplicationTemplate.Labels.parameters}},{{ end }}"configuration": {{.ReverseAssignment.Value}} } ] }'
            headerTemplate: '{"Content-Type": ["application/json"]}'
            outputTemplate: '{"error":"{{.Body.error}}","success_status_code": 200}'
        application_tenant_mapping:v1.0:
          - type: APPLICATION_TENANT_MAPPING
            mode: SYNC
            urlTemplate: '{"path":"%s/v1/tenant-mappings/{{.TargetApplication.LocalTenantID}}","method":"PATCH"}'
            inputTemplate: '{"context": { {{ if .CustomerTenantContext.AccountID }}"btp":{"uclFormationId":"{{.FormationID}}","globalAccountId":"{{.CustomerTenantContext.AccountID}}","crmId":"{{.CustomerTenantContext.CustomerID}}"} {{ else }}"atom": {"uclFormationId":"{{.FormationID}}","path":"{{.CustomerTenantContext.Path}}","crmId":"{{.CustomerTenantContext.CustomerID}}"} {{ end }} },"items": [ {"uclAssignmentId":"{{ .Assignment.ID }}","operation":"{{.Operation}}","deploymentRegion":"{{if .SourceApplication.Labels.region }}{{.SourceApplication.Labels.region}}{{else }}{{.SourceApplicationTemplate.Labels.region}}{{ end }}","applicationNamespace":"{{if .SourceApplication.ApplicationNamespace }}{{.SourceApplication.ApplicationNamespace}}{{else }}{{.SourceApplicationTemplate.ApplicationNamespace}}{{ end }}","applicationTenantId":"{{.SourceApplication.LocalTenantID}}","uclSystemTenantId":"{{.SourceApplication.ID}}",{{ if .SourceApplicationTemplate.Labels.parameters }}"parameters": {{.SourceApplicationTemplate.Labels.parameters}},{{ end }}"configuration": {{.ReverseAssignment.Value}} } ]}'
            headerTemplate: '{"Content-Type": ["application/json"]}'
            outputTemplate: '{"error":"{{.Body.error}}","success_status_code": 200}'
        application_tenant_mapping:v1.1:
          - type: APPLICATION_TENANT_MAPPING
            mode: SYNC
            urlTemplate: '{"path":"%s/v1/tenant-mappings/{{.TargetApplication.LocalTenantID}}","method":"PATCH"}'
            inputTemplate: '{"context": { {{ if .CustomerTenantContext.AccountID }}"btp":{"uclFormationId":"{{.FormationID}}","globalAccountId":"{{.CustomerTenantContext.AccountID}}","crmId":"{{.CustomerTenantContext.CustomerID}}"} {{ else }}"atom": {"uclFormationId":"{{.FormationID}}","path":"{{.CustomerTenantContext.Path}}","crmId":"{{.CustomerTenantContext.CustomerID}}"} {{ end }} },"receiverTenant": {"deploymentRegion":"{{ if .TargetApplication.Labels.region}}{{.TargetApplication.Labels.region}}{{ else }}{{.TargetApplicationTemplate.Labels.region}}{{end }}","applicationNamespace":"{{ if .TargetApplication.ApplicationNamespace}}{{.TargetApplication.ApplicationNamespace}}{{ else }}{{.TargetApplicationTemplate.ApplicationNamespace}}{{end }}","applicationUrl":"{{ .TargetApplication.BaseURL }}","applicationTenantId":"{{.TargetApplication.LocalTenantID }}","uclSystemTenantId":"{{ .TargetApplication.ID}}", {{ if .TargetApplicationTemplate.Labels.parameters }}"parameters": {{.TargetApplicationTemplate.Labels.parameters}}{{ end }} },"assignedTenants": [ {"uclAssignmentId":"{{ .Assignment.ID }}","operation":"{{.Operation}}","deploymentRegion":"{{if .SourceApplication.Labels.region }}{{.SourceApplication.Labels.region}}{{else }}{{.SourceApplicationTemplate.Labels.region}}{{ end }}","applicationNamespace":"{{if .SourceApplication.ApplicationNamespace }}{{.SourceApplication.ApplicationNamespace}}{{else }}{{.SourceApplicationTemplate.ApplicationNamespace}}{{ end }}","applicationUrl":"{{.SourceApplication.BaseURL }}","applicationTenantId":"{{.SourceApplication.LocalTenantID}}","uclSystemTenantId":"{{.SourceApplication.ID}}",{{ if .SourceApplicationTemplate.Labels.parameters }}"parameters": {{.SourceApplicationTemplate.Labels.parameters}},{{ end }}"configuration": {{.ReverseAssignment.Value}} } ]}'
            headerTemplate: '{"Content-Type": ["application/json"]}'
            outputTemplate: '{"error":"{{.Body.error}}","success_status_code": 200}'
      ASYNC_CALLBACK:
        v1.0:
          - type: CONFIGURATION_CHANGED
            mode: ASYNC_CALLBACK
            urlTemplate: '{"path":"%s/v1/tenant-mappings/{{.RuntimeContext.Value}}","method":"PATCH"}'
            inputTemplate: '{"context":{ {{ if .CustomerTenantContext.AccountID }}"btp": {"uclFormationId":"{{.FormationID}}","globalAccountId":"{{.CustomerTenantContext.AccountID}}","crmId":"{{.CustomerTenantContext.CustomerID}}"} {{ else }}"atom": {"uclFormationId":"{{.FormationID}}","path":"{{.CustomerTenantContext.Path}}","crmId":"{{.CustomerTenantContext.CustomerID}}"} {{ end }} },"items": [ {"uclAssignmentId":"{{ .Assignment.ID }}","operation":"{{.Operation}}","deploymentRegion":"{{if .Application.Labels.region }}{{.Application.Labels.region}}{{ else }}{{.ApplicationTemplate.Labels.region}}{{end }}","applicationNamespace":"{{ if .Application.ApplicationNamespace }}{{.Application.ApplicationNamespace}}{{else }}{{.ApplicationTemplate.ApplicationNamespace}}{{ end }}","applicationTenantId":"{{.Application.LocalTenantID}}","uclSystemTenantId":"{{.Application.ID}}",{{ if .ApplicationTemplate.Labels.parameters }}"parameters": {{.ApplicationTemplate.Labels.parameters}},{{ end }}"configuration": {{.ReverseAssignment.Value}} } ] }'
            headerTemplate: '{"Content-Type": ["application/json"],"Location": ["%s/v1/businessIntegrations/{{.FormationID}}/assignments/{{.Assignment.ID}}/status"]}'
            outputTemplate: '{"error":"{{.Body.error}}","success_status_code": 202}'
          - type: APPLICATION_TENANT_MAPPING
            mode: ASYNC_CALLBACK
            urlTemplate: '{"path":"%s/v1/tenant-mappings/{{.TargetApplication.LocalTenantID}}","method":"PATCH"}'
            inputTemplate: '{"context": { {{ if .CustomerTenantContext.AccountID }}"btp":{"uclFormationId":"{{.FormationID}}","globalAccountId":"{{.CustomerTenantContext.AccountID}}","crmId":"{{.CustomerTenantContext.CustomerID}}"} {{ else }}"atom": {"uclFormationId":"{{.FormationID}}","path":"{{.CustomerTenantContext.Path}}","crmId":"{{.CustomerTenantContext.CustomerID}}"} {{ end }} },"items": [ {"uclAssignmentId":"{{ .Assignment.ID }}","operation":"{{.Operation}}","deploymentRegion":"{{if .SourceApplication.Labels.region }}{{.SourceApplication.Labels.region}}{{else }}{{.SourceApplicationTemplate.Labels.region}}{{ end }}","applicationNamespace":"{{if .SourceApplication.ApplicationNamespace }}{{.SourceApplication.ApplicationNamespace}}{{else }}{{.SourceApplicationTemplate.ApplicationNamespace}}{{ end }}","applicationTenantId":"{{.SourceApplication.LocalTenantID}}","uclSystemTenantId":"{{.SourceApplication.ID}}",{{ if .SourceApplicationTemplate.Labels.parameters }}"parameters": {{.SourceApplicationTemplate.Labels.parameters}},{{ end }}"configuration": {{.ReverseAssignment.Value}} } ]}'
            headerTemplate: '{"Content-Type": ["application/json"],"Location": ["%s/v1/businessIntegrations/{{.FormationID}}/assignments/{{.Assignment.ID}}/status"]}'
            outputTemplate: '{"error":"{{.Body.error}}","success_status_code": 202}'
        configuration_changed:v1.0:
          - type: CONFIGURATION_CHANGED
            mode: ASYNC_CALLBACK
            urlTemplate: '{"path":"%s/v1/tenant-mappings/{{.RuntimeContext.Value}}","method":"PATCH"}'
            inputTemplate: '{"context":{ {{ if .CustomerTenantContext.AccountID }}"btp": {"uclFormationId":"{{.FormationID}}","globalAccountId":"{{.CustomerTenantContext.AccountID}}","crmId":"{{.CustomerTenantContext.CustomerID}}"} {{ else }}"atom": {"uclFormationId":"{{.FormationID}}","path":"{{.CustomerTenantContext.Path}}","crmId":"{{.CustomerTenantContext.CustomerID}}"} {{ end }} },"items": [ {"uclAssignmentId":"{{ .Assignment.ID }}","operation":"{{.Operation}}","deploymentRegion":"{{if .Application.Labels.region }}{{.Application.Labels.region}}{{ else }}{{.ApplicationTemplate.Labels.region}}{{end }}","applicationNamespace":"{{ if .Application.ApplicationNamespace }}{{.Application.ApplicationNamespace}}{{else }}{{.ApplicationTemplate.ApplicationNamespace}}{{ end }}","applicationTenantId":"{{.Application.LocalTenantID}}","uclSystemTenantId":"{{.Application.ID}}",{{ if .ApplicationTemplate.Labels.parameters }}"parameters": {{.ApplicationTemplate.Labels.parameters}},{{ end }}"configuration": {{.ReverseAssignment.Value}} } ] }'
            headerTemplate: '{"Content-Type": ["application/json"],"Location": ["%s/v1/businessIntegrations/{{.FormationID}}/assignments/{{.Assignment.ID}}/status"]}'
            outputTemplate: '{"error":"{{.Body.error}}","success_status_code": 202}'
        application_tenant_mapping:v1.0:
          - type: APPLICATION_TENANT_MAPPING
            mode: ASYNC_CALLBACK
            urlTemplate: '{"path":"%s/v1/tenant-mappings/{{.TargetApplication.LocalTenantID}}","method":"PATCH"}'
            inputTemplate: '{"context": { {{ if .CustomerTenantContext.AccountID }}"btp":{"uclFormationId":"{{.FormationID}}","globalAccountId":"{{.CustomerTenantContext.AccountID}}","crmId":"{{.CustomerTenantContext.CustomerID}}"} {{ else }}"atom": {"uclFormationId":"{{.FormationID}}","path":"{{.CustomerTenantContext.Path}}","crmId":"{{.CustomerTenantContext.CustomerID}}"} {{ end }} },"items": [ {"uclAssignmentId":"{{ .Assignment.ID }}","operation":"{{.Operation}}","deploymentRegion":"{{if .SourceApplication.Labels.region }}{{.SourceApplication.Labels.region}}{{else }}{{.SourceApplicationTemplate.Labels.region}}{{ end }}","applicationNamespace":"{{if .SourceApplication.ApplicationNamespace }}{{.SourceApplication.ApplicationNamespace}}{{else }}{{.SourceApplicationTemplate.ApplicationNamespace}}{{ end }}","applicationTenantId":"{{.SourceApplication.LocalTenantID}}","uclSystemTenantId":"{{.SourceApplication.ID}}",{{ if .SourceApplicationTemplate.Labels.parameters }}"parameters": {{.SourceApplicationTemplate.Labels.parameters}},{{ end }}"configuration": {{.ReverseAssignment.Value}} } ]}'
            headerTemplate: '{"Content-Type": ["application/json"],"Location": ["%s/v1/businessIntegrations/{{.FormationID}}/assignments/{{.Assignment.ID}}/status"]}'
            outputTemplate: '{"error":"{{.Body.error}}","success_status_code": 202}'
        application_tenant_mapping:v1.1:
          - type: APPLICATION_TENANT_MAPPING
            mode: ASYNC_CALLBACK
            urlTemplate: '{"path":"%s/v1/tenant-mappings/{{.TargetApplication.LocalTenantID}}","method":"PATCH"}'
            inputTemplate: '{"context": { {{ if .CustomerTenantContext.AccountID }}"btp":{"uclFormationId":"{{.FormationID}}","globalAccountId":"{{.CustomerTenantContext.AccountID}}","crmId":"{{.CustomerTenantContext.CustomerID}}"} {{ else }}"atom": {"uclFormationId":"{{.FormationID}}","path":"{{.CustomerTenantContext.Path}}","crmId":"{{.CustomerTenantContext.CustomerID}}"} {{ end }} },"receiverTenant": {"deploymentRegion":"{{ if .TargetApplication.Labels.region}}{{.TargetApplication.Labels.region}}{{ else }}{{.TargetApplicationTemplate.Labels.region}}{{end }}","applicationNamespace":"{{ if .TargetApplication.ApplicationNamespace}}{{.TargetApplication.ApplicationNamespace}}{{ else }}{{.TargetApplicationTemplate.ApplicationNamespace}}{{end }}","applicationUrl":"{{ .TargetApplication.BaseURL }}","applicationTenantId":"{{.TargetApplication.LocalTenantID }}","uclSystemTenantId":"{{ .TargetApplication.ID}}", {{ if .TargetApplicationTemplate.Labels.parameters }}"parameters": {{.TargetApplicationTemplate.Labels.parameters}}{{ end }} },"assignedTenants": [ {"uclAssignmentId":"{{ .Assignment.ID }}","operation":"{{.Operation}}","deploymentRegion":"{{if .SourceApplication.Labels.region }}{{.SourceApplication.Labels.region}}{{else }}{{.SourceApplicationTemplate.Labels.region}}{{ end }}","applicationNamespace":"{{if .SourceApplication.ApplicationNamespace }}{{.SourceApplication.ApplicationNamespace}}{{else }}{{.SourceApplicationTemplate.ApplicationNamespace}}{{ end }}","applicationUrl":"{{.SourceApplication.BaseURL }}","applicationTenantId":"{{.SourceApplication.LocalTenantID}}","uclSystemTenantId":"{{.SourceApplication.ID}}",{{ if .SourceApplicationTemplate.Labels.parameters }}"parameters": {{.SourceApplicationTemplate.Labels.parameters}},{{ end }}"configuration": {{.ReverseAssignment.Value}} } ]}'
            headerTemplate: '{"Content-Type": ["application/json"],"Location": ["%s/v1/businessIntegrations/{{.FormationID}}/assignments/{{.Assignment.ID}}/status"]}'
            outputTemplate: '{"error":"{{.Body.error}}","success_status_code": 202}'
    authentication:
      jwksEndpoint: http://ory-stack-oathkeeper-api.ory.svc.cluster.local:4456/.well-known/jwks.json
      oauth2:
        url: http://ory-stack-hydra-admin.ory.svc.cluster.local:4445
  auditlog:
    configMapName: "compass-gateway-auditlog-config"
    protocol: HTTP
    tlsOrigination: false
    host: compass-external-services-mock.compass-system.svc.cluster.local
    port: 8080
    mtlsTokenPath: "/cert/token"
    standardTokenPath: "/secured/oauth/token"
    skipSSLValidation: false
    secret:
      name: "compass-gateway-auditlog-secret"
      urlKey: url
      clientIdKey: client-id
      clientSecretKey: client-secret
      clientCertKey: client-cert
      clientKeyKey: client-key
  log:
    format: "text"
    formatJson: "json"
  tenantConfig:
    useDefaultTenants: true
    dbPool:
      maxOpenConnections: 1
      maxIdleConnections: 1
  connector:
    prefix: /connector
    graphql:
      external:
        port: 3000
    validator:
      port: 8080
    # If secrets do not exist they will be created
    secrets:
      ca:
        name: compass-connector-app-ca
        namespace: compass-system
        certificateKey: ca.crt
        keyKey: ca.key
      rootCA:
        namespace: istio-system # For Ingress Gateway to work properly the namespace needs to be istio-system
        # In order for istio mTLS to work we should have two different secrets one containing the server certificate (let’s say X) and one used for validation of the client’s certificates.
        # The second one should be our root certificate and istio wants it to be named X-cacert. (-cacert suffix).
        # This is the reason for the confusing name of our root certificate. https://preliminary.istio.io/v1.6/docs/tasks/traffic-management/ingress/secure-ingress/#configure-a-mutual-tls-ingress-gateway
        cacert: compass-gateway-mtls-certs-cacert # For cert-rotation the cacert should be in different secret
        certificateKey: cacert
    revocation:
      configmap:
        name: revocations-config
        namespace: "{{ .Release.Namespace }}"
    # If key and certificate are not provided they will be generated
    caKey: ""
    caCertificate: ""
  system_broker:
    enabled: false
    port: 5001
    prefix: /broker
    tokenProviderFromHeader:
      forwardHeaders: Authorization
    tokenProviderFromSecret:
      enabled: false
      secrets:
        integrationSystemCredentials:
          name: compass-system-broker-credentials
          namespace: compass-system
    testNamespace: kyma-system
  gateway:
    port: 3000
    tls:
      host: compass-gateway
      adapterHost: compass-ns-adapter
      secure:
        internal:
          host: compass-gateway-internal
        oauth:
          host: compass-gateway-auth-oauth
    mtls:
      manageCerts: false
      host: compass-gateway-mtls
      certSecret: compass-gateway-mtls-certs
      external:
        host: compass-gateway-sap-mtls
        certSecret: compass-gateway-mtls-certs # Use connector's root CA as root CA by default. This should be overridden for productive deployments.
    headers:
      rateLimit: X-Flow-Identity
      request:
        remove:
          - "Client-Id-From-Token"
          - "Client-Id-From-Certificate"
          - "Client-Certificate-Hash"
          - "Certificate-Data"
  hydrator:
    host: compass-hydrator.compass-system.svc.cluster.local
    port: 3000
    prefix: /hydrators
    certSubjectMappingResyncInterval: "3s"
    subjectConsumerMappingConfig: '[{"consumer_type": "Super Admin", "tenant_access_levels": ["customer", "account","subaccount", "global", "organization", "folder", "resource-group"], "subject": "C=DE, L=local, O=SAP SE, OU=Region, OU=SAP Cloud Platform Clients, OU=f8075207-1478-4a80-bd26-24a4785a2bfd, CN=compass"}, {"consumer_type": "Integration System", "tenant_access_levels": ["account","subaccount"], "subject": "C=DE, L=local, O=SAP SE, OU=Region, OU=SAP Cloud Platform Clients, OU=f8075207-1478-4a80-bd26-24a4785a2bfd, CN=integration-system-test"}, {"consumer_type": "Technical Client", "tenant_access_levels": ["global"], "subject": "C=DE, L=local, O=SAP SE, OU=SAP Cloud Platform Clients, OU=Region, OU=1f538f34-30bf-4d3d-aeaa-02e69eef84ae, CN=technical-client-test"}]'
    certificateDataHeader: "Certificate-Data"
    consumerClaimsKeys:
      clientIDKey: "client_id"
      tenantIDKey: "tenantid"
      userNameKey: "user_name"
      subdomainKey: "subdomain"
    http:
      client:
        skipSSLValidation: false
    metrics:
      port: 3003
      enableClientInstrumentation: true
      censoredFlows: "JWT"
  iasAdapter:
    port: 8080
    apiRootPath: "/ias-adapter"
    readTimeout: 30s
    readHeaderTimeout: 30s
    writeTimeout: 30s
    idleTimeout: 30s
    tenantInfo:
      requestTimeout: 30s
      insecureSkipVerify: false
    ias:
      requestTimeout: 30s
      secret:
        name: "ias-adapter-cockpit"
        path: "/tmp"
        fileName: "ias-adapter-cockpit.yaml"
        clientCert: cert
        clientKey: key
        ca: ca
        manage: false
    postgres:
      connectTimeout: 30s
      requestTimeout: 30s
    authentication:
      jwksEndpoint: "http://ory-stack-oathkeeper-api.ory.svc.cluster.local:4456/.well-known/jwks.json"
  kymaAdapter:
    port: 8080
    apiRootPath: "/kyma-adapter"
    apiTenantMappingsEndpoint: "/v1/tenantMappings/{tenant-id}"
    tenantInfo:
      requestTimeout: 30s
    tenantMapping:
      type: CONFIGURATION_CHANGED
      mode: SYNC
      urlTemplate: '{"path":"%s/kyma-adapter/v1/tenantMappings/{{.Runtime.Labels.global_subaccount_id}}","method":"PATCH"}'
      inputTemplate: '{"context":{"platform":"{{if .CustomerTenantContext.AccountID}}btp{{else}}unified-services{{end}}","uclFormationId":"{{.FormationID}}","accountId":"{{if .CustomerTenantContext.AccountID}}{{.CustomerTenantContext.AccountID}}{{else}}{{.CustomerTenantContext.Path}}{{end}}","crmId":"{{.CustomerTenantContext.CustomerID}}","operation":"{{.Operation}}"},"assignedTenant":{"state":"{{.Assignment.State}}","uclAssignmentId":"{{.Assignment.ID}}","deploymentRegion":"{{if .Application.Labels.region}}{{.Application.Labels.region}}{{else}}{{.ApplicationTemplate.Labels.region}}{{end}}","applicationNamespace":"{{if .Application.ApplicationNamespace}}{{.Application.ApplicationNamespace}}{{else}}{{.ApplicationTemplate.ApplicationNamespace}}{{end}}","applicationUrl":"{{.Application.BaseURL}}","applicationTenantId":"{{.Application.LocalTenantID}}","uclSystemName":"{{.Application.Name}}","uclSystemTenantId":"{{.Application.ID}}",{{if .ApplicationTemplate.Labels.parameters}}"parameters":{{.ApplicationTemplate.Labels.parameters}},{{end}}"configuration":{{.ReverseAssignment.Value}}},"receiverTenant":{"ownerTenant":"{{.Runtime.Tenant.Parent}}","state":"{{.ReverseAssignment.State}}","uclAssignmentId":"{{.ReverseAssignment.ID}}","deploymentRegion":"{{if and .RuntimeContext .RuntimeContext.Labels.region}}{{.RuntimeContext.Labels.region}}{{else}}{{.Runtime.Labels.region}}{{end}}","applicationNamespace":"{{.Runtime.ApplicationNamespace}}","applicationTenantId":"{{if .RuntimeContext}}{{.RuntimeContext.Value}}{{else}}{{.Runtime.Labels.global_subaccount_id}}{{end}}","uclSystemTenantId":"{{if .RuntimeContext}}{{.RuntimeContext.ID}}{{else}}{{.Runtime.ID}}{{end}}",{{if .Runtime.Labels.parameters}}"parameters":{{.Runtime.Labels.parameters}},{{end}}"configuration":{{.Assignment.Value}}}}'
      headerTemplate: '{"Content-Type": ["application/json"]}'
      outputTemplate: '{"error":"{{.Body.error}}","state":"{{.Body.state}}","success_status_code": 200,"incomplete_status_code": 422}'
    authentication:
      jwksEndpoint: http://ory-stack-oathkeeper-api.ory.svc.cluster.local:4456/.well-known/jwks.json
  instanceCreator:
    port: 8080
    apiRootPath: "/instance-creator"
    tenantInfo:
      requestTimeout: 30s
    authentication:
      jwksEndpoint: http://ory-stack-oathkeeper-api.ory.svc.cluster.local:4456/.well-known/jwks.json
    client:
      timeout: 30s
    secrets:
      name: "regional-sm-instances-credentials"
      key: "keyConfig"
      path: "/tmp"
    clientIdPath: "clientid"
    smUrlPath: "sm_url"
    tokenURLPath: "certurl"
    appNamePath: "appName"
    certificatePath: "certificate"
    certificateKeyPath: "key"
    oauthTokenPath: "/oauth/token"
    ticker: 3s
    timeout: 300s
    local:
      templateMappings:
        clientIDMapping: '{{ printf "\"%s\":\"client_id\"" .Values.global.instanceCreator.clientIdPath }}'
        smUrlMapping: '{{ printf "\"%s\":\"http://compass-external-services-mock.%s.svc.cluster.local:%s\"" .Values.global.instanceCreator.smUrlPath .Release.Namespace (.Values.service.port | toString) }}'
        tokenURLMapping: '{{ printf "\"%s\":\"http://compass-external-services-mock.%s.svc.cluster.local:%s\"" .Values.global.instanceCreator.tokenURLPath .Release.Namespace (.Values.service.port | toString) }}'
        appNameMapping: '{{ printf "\"%s\":\"app_name\"" .Values.global.instanceCreator.appNamePath }}'
        certificateMapping: '{{ printf "\"%s\":\"%s\"" .Values.global.instanceCreator.certificatePath .Values.global.connector.caCertificate }}'
        certificateKeyMapping: '{{ printf "\"%s\":\"%s\"" .Values.global.instanceCreator.certificateKeyPath .Values.global.connector.caKey }}'
  defaultTenantMappingHandler:
    port: 8080
    apiRootPath: "/default-tenant-mapping-handler"
    apiTenantMappingsEndpoint: "/v1/tenantMappings/{tenant-id}"
    tenantInfo:
      requestTimeout: 30s
    authentication:
      jwksEndpoint: http://ory-stack-oathkeeper-api.ory.svc.cluster.local:4456/.well-known/jwks.json
  operations_controller:
    enabled: true
  connectivity_adapter:
    port: 8080
    tls:
      host: adapter-gateway
    mtls:
      host: adapter-gateway-mtls
  oathkeeperFilters:
    workloadLabel: oathkeeper
    namespace: ory
    tokenDataHeader: "Connector-Token"
    certificateDataHeader: "Certificate-Data"
  istio:
    discoveryMtlsGateway:
      name: "discovery-gateway"
      namespace: "compass-system"
      certSecretName: discovery-gateway-certs
      localCA: # the CA property and its nested fields are used only in local setup
        secretName: discovery-gateway-certs-cacert
        namespace: istio-system # For Ingress Gateway to work properly the namespace needs to be istio-system
        certificate: ""
        key: ""
    externalMtlsGateway:
      name: "compass-gateway-external-mtls"
      namespace: "compass-system"
    mtlsGateway:
      name: "compass-gateway-mtls"
      namespace: "compass-system"
    gateway:
      name: "kyma-gateway"
      namespace: "kyma-system"
    proxy:
      port: 15020
    namespace: istio-system
    ingressgateway:
      workloadLabel: istio-ingressgateway
      requestPayloadSizeLimit2MB: 2097152
      requestPayloadSizeLimit2MBLabel: "2MB"
      requestPayloadSizeLimit5MB: 5097152
      requestPayloadSizeLimit5MBLabel: "5MB"
      correlationHeaderRewriteFilter:
        expectedHeaders:
          - "x-request-id"
          - "x-correlation-id"
          - "x-correlationid"
          - "x-forrequest-id"
          - "x-vcap-request-id"
          - "x-broker-api-request-identity"
  kubernetes:
    serviceAccountTokenIssuer: https://kubernetes.default.svc.cluster.local
    serviceAccountTokenJWKS: https://kubernetes.default.svc.cluster.local/openid/v1/jwks
  ingress:
    domainName: "local.kyma.dev"
    discoveryDomain:
      name: "discovery.api.local"
      tlsCert: ""
      tlsKey: ""
  database:
    sqlProxyServiceAccount: "proxy-user@gcp-cmp.iam.gserviceaccount.com"
    manageSecrets: true
    embedded:
      enabled: true
      director:
        name: "postgres"
      ias_adapter:
        name: "postgres2"
      directorDBName: "postgres"
    managedGCP:
      serviceAccountKey: ""
      instanceConnectionName: ""
      director:
        name: ""
        user: ""
        password: ""
      iasAdapter:
        name: ""
        user: ""
        password: ""
      host: "localhost"
      hostPort: "5432"
      sslMode: ""
      #TODO remove below after migration to separate user will be done
      dbUser: ""
      dbPassword: ""
      directorDBName: ""
  oathkeeper:
    host: ory-stack-oathkeeper-proxy.ory.svc.cluster.local
    port: 4455
    timeout_ms: 120000
    ns_adapter_timeout_ms: 3600000
    idTokenConfig:
      claims: '{"scopes": "{{ print .Extra.scope }}","tenant": "{{ .Extra.tenant }}", "consumerID": "{{ print .Extra.consumerID}}", "consumerType": "{{ print .Extra.consumerType }}", "flow": "{{ print .Extra.flow }}", "onBehalfOf": "{{ print .Extra.onBehalfOf }}", "region": "{{ print .Extra.region }}", "tokenClientID": "{{ print .Extra.tokenClientID }}"}'
      internalClaims: '{"scopes": "application:read application:write application.webhooks:read application.application_template:read application_template.webhooks:read webhooks.auth:read runtime:write runtime:read tenant:read tenant:write tenant_subscription:write ory_internal fetch_tenant application_template:read destinations_sensitive_data:read destinations:sync ord_aggregator:sync certificate_subject_mapping:read certificate_subject_mapping:write bundle_instance_auth:write bundle.instance_auths:read","tenant":"{ {{ if .Header.Tenant }} \"consumerTenant\":\"{{ print (index .Header.Tenant 0) }}\", {{ end }} \"externalTenant\":\"\"}", "consumerType": "Internal Component", "flow": "Internal"}'
    mutators:
      runtimeMappingService:
        config:
          api:
            url: http://compass-hydrator.compass-system.svc.cluster.local:3000/hydrators/runtime-mapping
            retry:
              give_up_after: 6s
              max_delay: 2000ms
      authenticationMappingServices:
        nsadapter:
          cfg:
            config:
              api:
                url: http://compass-hydrator.compass-system.svc.cluster.local:3000/hydrators/authn-mapping/nsadapter
                retry:
                  give_up_after: 6s
                  max_delay: 2000ms
          authenticator:
            enabled: false
            createRule: true
            gatewayHost: "compass-gateway-xsuaa"
            trusted_issuers: '[{"domain_url": "compass-system.svc.cluster.local:8080", "scope_prefix": "prefix.", "protocol": "http"}]'
            attributes: '{"uniqueAttribute": { "key": "ns-adapter-test", "value": "ns-adapter-flow" }, "tenant": { "key": "tenant" }, "identity": { "key": "identity" }, "clientid": { "key": "client_id" } }'
            path: /nsadapter/api/v1/notifications
            upstreamComponent: "compass-gateway"
            checkSuffix: true
        tenant-fetcher:
          cfg:
            config:
              api:
                url: http://compass-hydrator.compass-system.svc.cluster.local:3000/hydrators/authn-mapping/tenant-fetcher
                retry:
                  give_up_after: 6s
                  max_delay: 2000ms
          authenticator:
            enabled: false
            createRule: true
            gatewayHost: "compass-gateway"
            trusted_issuers: '[{"domain_url": "compass-system.svc.cluster.local:8080", "scope_prefix": "prefix.", "protocol": "http"}]'
            attributes: '{"uniqueAttribute": { "key": "test", "value": "tenant-fetcher" }, "tenant": { "key": "tenant" }, "identity": { "key": "identity" } }'
            path: /tenants/<.*>
            upstreamComponent: "compass-tenant-fetcher"
            checkSuffix: false
        subscriber:
          cfg:
            config:
              api:
                url: http://compass-hydrator.compass-system.svc.cluster.local:3000/hydrators/authn-mapping/subscriber
                retry:
                  give_up_after: 6s
                  max_delay: 2000ms
          authenticator:
            enabled: false
            createRule: false
            gatewayHost: "compass-gateway-sap-mtls"
            trusted_issuers: '[{"domain_url": "compass-system.svc.cluster.local:8080", "scope_prefix": "prefix.", "protocol": "http", "region": "eu-1"}]'
            attributes: '{"uniqueAttribute": { "key": "subsc-key-test", "value": "subscription-flow" }, "tenant": { "key": "tenant" }, "identity": { "key": "user_name" }, "clientid": { "key": "client_id" } }'
            path: /<.*>
            checkSuffix: false
      tenantMappingService:
        config:
          api:
            url: http://compass-hydrator.compass-system.svc.cluster.local:3000/hydrators/tenant-mapping
            retry:
              give_up_after: 6s
              max_delay: 2000ms
      certificateResolverService:
        config:
          api:
            url: http://compass-hydrator.compass-system.svc.cluster.local:3000/hydrators/v1/certificate/data/resolve
            retry:
              give_up_after: 6s
              max_delay: 2000ms
      tokenResolverService:
        config:
          api:
            url: http://compass-hydrator.compass-system.svc.cluster.local:3000/hydrators/v1/tokens/resolve
            retry:
              give_up_after: 6s
              max_delay: 2000ms
  cockpit:
    auth:
      allowedConnectSrc: "https://*.ondemand.com"
      secretName: "cockpit-auth-secret"
      idpHost: ""
      clientID: ""
      scopes: "openid profile email"
      path: "/oauth2/certs"
  destinationFetcher:
    manageSecrets: true
    host: compass-destination-fetcher.compass-system.svc.cluster.local
    prefix: /destination-configuration
    port: 3000
    jobSchedule: 10s
    lease:
      lockname: destinationlease
    parallelTenants: 10
    tenantSyncTimeout: "5m"
    authentication:
      jwksEndpoint: "http://ory-stack-oathkeeper-api.ory.svc.cluster.local:4456/.well-known/jwks.json"
      appDestinationsSyncScope: "destinations:sync"
      appDetinationsSensitiveDataScope: "destinations_sensitive_data:read"
    server:
      tenantDestinationsEndpoint: "/v1/subaccountDestinations"
      tenantInstanceLevelDestinationsEndpoint: "/v1/instanceDestinations"
      tenantDestinationCertificatesEndpoint: "/v1/subaccountCertificates"
      tenantInstanceLevelDestinationCertificatesEndpoint: "/v1/instanceCertificates"
      sensitiveDataEndpoint: "/v1/destinations"
      sensitiveDataQueryParam: "name"
    request:
      skipSSLValidation: false
      retry_interval: "100ms"
      retry_attempts: 3
      goroutineLimit: 10
      requestTimeout: "5s"
      pageSize: 100
      oauthTokenPath: "/oauth/token"
    instance:
      clientIdPath: "clientid"
      clientSecretPath: "clientsecret"
      urlPath: "uri"
      tokenUrlPath: "certurl"
      clientCertPath: "certificate"
      clientKeyPath: "key"
    secretName: destination-region-instances
    dependenciesConfig:
      path: "/cfg/dependencies"
    oauthMode: "oauth-mtls"
  destinationRegionSecret:
    secretName: "destination-region-instances"
    fileName: "keyConfig"
    local:
      templateMappings:
        xsappMapping: '{{ printf "\"%s\":\"xsappname1\"" .Values.global.tenantFetcher.xsappNamePath }}'
        clientIDMapping: '{{ printf "\"%s\":\"client_id\"" .Values.global.destinationFetcher.instance.clientIdPath }}'
        clientSecretMapping: '{{ printf "\"%s\":\"client_secret\"" .Values.global.destinationFetcher.instance.clientSecretPath }}'
        urlMapping: '{{ printf "\"%s\":\"http://compass-external-services-mock.%s.svc.cluster.local:%s\"" .Values.global.destinationFetcher.instance.urlPath .Release.Namespace (.Values.service.port | toString) }}'
        tokenURLMapping: '{{ printf "\"%s\":\"https://%s.%s:%s\"" .Values.global.destinationFetcher.instance.tokenUrlPath .Values.global.externalServicesMock.certSecuredHost .Values.global.ingress.domainName (.Values.service.certPort | toString) }}'
        x509CertificateMapping: '{{ printf "\"%s\":\"%s\"" .Values.global.destinationFetcher.instance.clientCertPath .Values.global.connector.caCertificate }}'
        x509KeyMapping: '{{ printf "\"%s\":\"%s\"" .Values.global.destinationFetcher.instance.clientKeyPath .Values.global.connector.caKey }}'
  tenantFetcher:
    k8sSecret:
      manageSecrets: true
      name: "tenant-fetcher-secret"
      namespace: "compass-system"
      key: "keyConfig"
      path: "/tmp"
    host: compass-tenant-fetcher.compass-system.svc.cluster.local
    prefix: /tenants
    port: 3000
    xsappNamePath: "xsappname"
    omitDependenciesParamName: ""
    omitDependenciesParamValue: ""
    requiredAuthScope: Callback
    fetchTenantAuthScope: fetch_tenant
    authentication:
      jwksEndpoint: "http://ory-stack-oathkeeper-api.ory.svc.cluster.local:4456/.well-known/jwks.json"
    tenantProvider:
      tenantIdProperty: "tenantId"
      customerIdProperty: "customerId"
      subaccountTenantIdProperty: "subaccountTenantId"
      subdomainProperty: "subdomain"
      licenseTypeProperty: "licenseType"
      name: "provider"
      subscriptionProviderIdProperty: "subscriptionProviderIdProperty"
      providerSubaccountIdProperty: "providerSubaccountIdProperty"
      consumerTenantIdProperty: "consumerTenantIdProperty"
      subscriptionProviderAppNameProperty: "subscriptionProviderAppNameProperty"
      subscriptionIDProperty: "subscriptionGUID"
      dependentServiceInstancesInfoProperty: "dependentServiceInstancesInfo"
      dependentServiceInstancesInfoAppIdProperty: "appId"
      dependentServiceInstancesInfoAppNameProperty: "appName"
      dependentServiceInstancesInfoProviderSubaccountIdProperty: "providerSubaccountId"
    server:
      fetchTenantWithParentEndpoint: "/v1/fetch/{parentTenantId}/{tenantId}"
      fetchTenantWithoutParentEndpoint: "/v1/fetch/{tenantId}"
      regionalHandlerEndpoint: "/v1/regional/{region}/callback/{tenantId}"
      dependenciesEndpoint: "/v1/regional/{region}/dependencies"
      tenantPathParam: "tenantId"
      regionPathParam: "region"
    dependenciesConfig:
      path: "/cfg/dependencies"
    local:
      templateMappings:
        xsappMapping: '{{ printf "\"%s\":\"xsappname1\"" .Values.global.tenantFetcher.xsappNamePath }}'
    containerName: "tenant-fetcher"
  externalCertConfiguration:
    issuerLocality: "local,local2" # In local setup we have manually created connector CA certificate with 'local' Locality property
    subjectPattern: "/C=DE/O=SAP SE/OU=SAP Cloud Platform Clients/OU=Region/OU=%s/L=%s/CN=%s"
    technicalClientSubjectPattern: "/C=DE/O=SAP SE/OU=SAP Cloud Platform Clients/OU=Region/OU=%s/L=%s/CN=%s"
    ouCertSubaccountID: "f8075207-1478-4a80-bd26-24a4785a2bfd"
    commonName: "compass"
    locality: "local"
    certSvcApiPath: "/cert"
    tokenPath: "/cert/token"
    secrets:
      externalCertSvcSecret:
        manage: false
        name: "cert-svc-secret"
        clientIdKey: client-id
        clientSecretKey: client-secret
        oauthUrlKey: url
        csrEndpointKey: csr-endpoint
        clientCert: client-cert
        clientKey: client-key
        skipSSLValidationFlag: "-k"
      externalClientCertSecret:
        name: "external-client-certificate"
        namespace: compass-system
        certKey: tls.crt
        keyKey: tls.key
    rotationCronjob:
      name: "external-certificate-rotation"
      schedule: "*/1 * * * *" # Executes every minute
      certValidity: "7"
      clientCertRetryAttempts: "8"
      containerName: "certificate-rotation"
  extSvcCertConfiguration:
    issuerLocality: "local,local2" # In local setup we have manually created connector CA certificate with 'local' Locality property
    subjectPattern: "/C=DE/O=SAP SE/OU=SAP Cloud Platform Clients/OU=Region/OU=%s/L=%s/CN=%s"
    ouCertSubaccountID: "f8075207-1478-4a80-bd26-24a4785a2bfd"
    commonName: "compass"
    locality: "local"
    certSvcApiPath: "/cert"
    tokenPath: "/cert/token"
    secrets:
      extSvcCertSvcSecret:
        manage: false
        name: "ext-svc-cert-svc-secret"
        clientIdKey: client-id
        clientSecretKey: client-secret
        oauthUrlKey: url
        csrEndpointKey: csr-endpoint
        clientCert: client-cert
        clientKey: client-key
        skipSSLValidationFlag: "-k"
      extSvcClientCertSecret:
        name: "ext-svc-client-certificate"
        namespace: compass-system
        certKey: tls.crt
        keyKey: tls.key
    rotationCronjob:
      name: "ext-svc-certificate-rotation"
      schedule: "*/1 * * * *" # Executes every minute
      certValidity: "7"
      clientCertRetryAttempts: "8"
      containerName: "ext-svc-certificate-rotation"
  ordService:
    host: compass-ord-service.compass-system.svc.cluster.local
    prefix: /open-resource-discovery-service/v0
    docsPrefix: /open-resource-discovery-docs
    staticPrefix: /open-resource-discovery-static/v0
    port: 3000
    defaultResponseType: "xml"
    userContextHeader: "user_context"
    authTokenPath: "/var/run/secrets/kubernetes.io/serviceaccount/token"
    skipSSLValidation: false
  ordAggregator:
    port: 3000
    prefix: /ord-aggregator
    aggregateEndpoint: /aggregate
    name: ord-aggregator
    client:
      timeout: "30s"
    lease:
      lockname: aggregatorlease
    authentication:
      jwksEndpoint: "http://ory-stack-oathkeeper-api.ory.svc.cluster.local:4456/.well-known/jwks.json"
    http:
      client:
        skipSSLValidation: false
      retry:
        attempts: 3
        delay: 100ms
    dbPool:
      maxOpenConnections: 2
      maxIdleConnections: 2
    globalRegistryUrl: http://compass-external-services-mock.compass-system.svc.cluster.local:8087/.well-known/open-resource-discovery
    maxParallelDocumentsPerApplication: 10
    maxParallelSpecificationProcessors: 100
    containerName: "ord-aggregator"
    tenantMappingConfiguration: '{}'
    parallelOperationProcessors: 10
    priorityQueueLimit: 10
    rescheduleJobInterval: 24h
    reschedulePeriod: 168h
    rescheduleHangedJobInterval: 1h
    rescheduleHangedPeriod: 1h
    maintainOperationsJobInterval: 60m
    operationProcessorsQuietPeriod: 5s
  systemFetcher:
    enabled: false
    name: "system-fetcher"
    schedule: "0 0 * * *"
    manageSecrets: true
    # enableSystemDeletion - whether systems in deleted state should be deleted from director database
    enableSystemDeletion: true
    # fetchParallelism - shows how many http calls will be made in parallel to fetch systems
    fetchParallellism: 30
    # queueSize - shows how many system fetches (individual requests may fetch more than 1 system)
    # can be put in the queue for processing before blocking. It is best for the queue to be about 2 times bigger than the parallellism
    queueSize: 100
    # fetchRequestTimeout - shows the timeout to wait for oauth token and for fetching systems (in one request) separately
    fetchRequestTimeout: "30s"
    # directorRequestTimeout - graphql requests timeout to director
    directorRequestTimeout: "30s"
    dbPool:
      maxOpenConnections: 20
      maxIdleConnections: 2
    # systemsAPIEndpoint - endpoint of the service to fetch systems from
    systemsAPIEndpoint: ""
    # systemsAPIFilterCriteria - criteria for fetching systems
    systemsAPIFilterCriteria: ""
    appTemplatesProductLabel: "systemRole"
    systemSourceKey: "prop"
    appTemplates: []
    templatePlaceholderToSystemKeyMappings: '[ { "placeholder_name": "name", "system_key": "$.displayName" }, { "placeholder_name": "display-name", "system_key": "$.displayName" }, { "placeholder_name": "systemNumber", "system_key": "$.systemNumber" }, { "placeholder_name": "productId", "system_key": "$.productId" }, { "placeholder_name": "ppmsProductVersionId", "system_key": "$.ppmsProductVersionId", "optional": true }, { "placeholder_name": "region", "system_key": "$.additionalAttributes.systemSCPLandscapeID", "optional": true }, { "placeholder_name": "description", "system_key": "$.productDescription", "optional": true }, { "placeholder_name": "baseUrl", "system_key": "$.additionalUrls.mainUrl", "optional": true }, { "placeholder_name": "providerName", "system_key": "$.infrastructureProvider", "optional": true } ]'
    templateOverrideApplicationInput: '{"name": "{{name}}","description": "{{description}}","providerName": "{{providerName}}","statusCondition": "INITIAL","systemNumber": "{{systemNumber}}","labels": {"managed": "true","productId": "{{productId}}","ppmsProductVersionId": "{{ppmsProductVersionId}}","region": "{{region}}"},"baseUrl": "{{baseUrl}}"}'
    http:
      client:
        skipSSLValidation: false
    oauth:
      client: "client_id"
      tokenEndpointProtocol: "https"
      tokenBaseHost: "compass-external-services-mock-sap-mtls"
      tokenPath: "/cert/token"
      scopesClaim: "scopes"
      tenantHeaderName: "x-zid"
      tokenRequestTimeout: 30s
      skipSSLValidation: true
    secret:
      name: "compass-system-fetcher-secret"
      clientIdKey: client-id
      oauthUrlKey: url
    paging:
      pageSize: 200
      sizeParam: "$top"
      skipParam: "$skip"
    containerName: "system-fetcher"
  tenantFetchers:
    job1:
      enabled: false
      job:
        interval: "5m"
      configMapNamespace: "compass-system"
      manageSecrets: true
      providerName: "compass"
      tenantType: "subaccount"
      schedule: "*/5 * * * *"
      tenantInsertChunkSize: "500"
      pageWorkers: "2"
      kubernetes:
        configMapNamespace: "compass-system"
        pollInterval: 2s
        pollTimeout: 1m
        timeout: 2m
      authConfig:
        skipSSLValidation: true
        oauthMode: "oauth-mtls"
        clientIDPath: "clientid"
        clientSecretPath: "secret"
        clientCertPath: "cert"
        clientKeyPath: "key"
        tokenEndpointPath: "url"
        tokenURLPath: "/cert/token"
      queryMapping:
        regionField: "region"
        pageNumField: "pageNum"
        pageSizeField: "pageSize"
        timestampField: "timestamp"
      query:
        startPage: "0"
        pageSize: "100"
      api:
        regionName: "central"
        authConfigSecretKey: "central"
        fieldMapping:
          totalPagesField: "totalPages"
          totalResultsField: "totalResults"
          tenantEventsField: "events"
          idField: "id"
          nameField: "name"
          customerIdField: "customerId"
          subdomainField: "subdomain"
          licenseTypeField: "licenseType"
          discriminatorField: ""
          discriminatorValue: ""
          detailsField: "details"
          entityTypeField: "entityType"
          globalAccountID: "gaID"
          regionField: "region"
          movedSubaccountTargetField: "targetGlobalAccountGUID"
          movedSubaccountSourceField: "sourceGlobalAccountGUID"
        endpoints:
          accountCreated: "127.0.0.1/events?type=account-created"
          accountDeleted: "127.0.0.1/events?type=account-deleted"
          accountUpdated: "127.0.0.1/events?type=account-updated"
          subaccountCreated: "127.0.0.1/events?type=subaccount-created"
          subaccountDeleted: "127.0.0.1/events?type=subaccount-deleted"
          subaccountUpdated: "127.0.0.1/events?type=subaccount-updated"
          subaccountMoved: "127.0.0.1/events?type=subaccount-moved"
      regionalConfig:
        fieldMapping:
          totalPagesField: "totalPages"
          totalResultsField: "totalResults"
          tenantEventsField: "events"
          idField: "guid"
          nameField: "displayName"
          customerIdField: "customerId"
          subdomainField: "subdomain"
          licenseTypeField: "licenseType"
          discriminatorField: ""
          discriminatorValue: ""
          detailsField: "details"
          entityTypeField: "entityType"
          globalAccountID: "globalAccountGUID"
          regionField: "region"
          movedSubaccountTargetField: "targetGlobalAccountGUID"
          movedSubaccountSourceField: "sourceGlobalAccountGUID"
        regions:
          eu-east:
            api:
              oauthMode: "oauth-mtls"
              authConfigSecretKey: "central"
              endpoints:
                accountCreated: "127.0.0.1/events?type=account-created"
                accountDeleted: "127.0.0.1/events?type=account-deleted"
                accountUpdated: "127.0.0.1/events?type=account-updated"
                subaccountCreated: "127.0.0.1/events?type=subaccount-created"
                subaccountDeleted: "127.0.0.1/events?type=subaccount-deleted"
                subaccountUpdated: "127.0.0.1/events?type=subaccount-updated"
                subaccountMoved: "127.0.0.1/events?type=subaccount-moved"
      dbPool:
        maxOpenConnections: 1
        maxIdleConnections: 1
  metrics:
    enabled: true
    pushEndpoint: http://monitoring-prometheus-pushgateway.kyma-system.svc.cluster.local:9091
  externalServicesMock:
    enabled: false
    certSecuredPort: 8081
    ordCertSecuredPort: 8082
    unsecuredPort: 8083
    basicSecuredPort: 8084
    oauthSecuredPort: 8085
    ordGlobalRegistryCertPort: 8086
    ordGlobalRegistryUnsecuredPort: 8087
    unsecuredPortWithAdditionalContent: 8088
    unsecuredMultiTenantPort: 8089
    certSecuredProxyPort: 8090
    certSecuredHost: compass-external-services-mock-sap-mtls
    ordCertSecuredHost: compass-external-services-mock-sap-mtls-ord
    ordGlobalCertSecuredHost: compass-external-services-mock-sap-mtls-global-ord-registry
    unSecuredHost: compass-external-services-mock
    host: compass-external-services-mock.compass-system.svc.cluster.local
    directDependencyXsappname: ""
    saasAppNamesSecret:
      manage: false
    regionInstancesCredentials:
      manage: false
    regionSMInstancesCredentials:
      manage: false
    oauthSecret:
      manage: false
      name: compass-external-services-mock-oauth-credentials
      clientIdKey: client-id
      clientSecretKey: client-secret
      oauthUrlKey: url
      oauthTokenPath: "/secured/oauth/token"
    auditlog:
      applyMockConfiguration: false
      managementApiPath: /audit-log/v2/configuration-changes/search
      mtlsTokenPath: "/cert/token"
      secret:
        name: "auditlog-instance-management"
        urlKey: url
        tokenUrlKey: token-url
        clientIdKey: client-id
        clientSecretKey: client-secret
        clientCertKey: client-cert
        clientKeyKey: client-key
    iasAdapter:
      consumerAppID: "consumer-app-id"
      consumerAppClientID: "consumer-client-id"
      consumerAppTenantID: "consumer-app-tenant-id"
      providerAppID: "provider-app-id"
      providerAppClientID: "provider-client-id"
      providerAppTenantID: "provider-app-tenant-id"
      apiName: "Test API Name"
  tests:
    http:
      client:
        skipSSLValidation: false
    externalCertConfiguration:
      ouCertSubaccountID: "bad76f69-e5c2-4d55-bca5-240944824b83"
      issuerLocalityRegion2: "local"
    hydrator:
      certSubjectMappingResyncInterval: "3s"
    director:
      skipPattern: ""
      externalCertIntSystemCN: "integration-system-test"
      supportedOrdApplicationType: "SAP temp1"
    tenantFetcher:
      tenantOnDemandID: "8d42d818-d4c4-4036-b82f-b199db7ffeb5"
      missingTenantOnDemandID: "subaccount-external-tnt"
      region: "eu-1"
      region2: "eu-2"
    ordAggregator:
      skipPattern: ""
      proxyApplicationTemplateName: "SAP Proxy Template"
    ordService:
      accountTenantID: "5577cf46-4f78-45fa-b55f-a42a3bdba868" # testDefaultTenant from our testing tenants
      skipPattern: "(.*Requesting_filtering_of_Bundles_that_have_only_ODATA_APIs|.*Requesting_filtering_of_Bundles_that_do_not_have_only_ODATA_APIs)"
    externalServicesMock:
      skipPattern: ""
      tenantMappingStatusAPI:
        responseDelayInSeconds: 3
    selfRegistration:
      region: "eu-1"
      region2: "eu-2"
    destination:
      consumerSubdomain: "compass-external-services-mock"
      consumerSubdomainMtls: "compass-external-services-mock-sap-mtls"
      instanceID: "37d7d783-d9ad-47de-b6c8-b05a4cb961ca" # randomly generated UUID
      claims:
        subaccountIDKey: "subaccountid"
        serviceInstanceIDKey: "serviceinstanceid"
    subscription:
      labelKey: "subscriptions"
      standardFlow: "standard"
      indirectDependencyFlow: "indirectDependency"
      directDependencyFlow: "directDependency"
      subscriptionsFlowHeaderKey: "subscriptionFlow"
      consumerSubdomain: "compass-external-services-mock-sap-mtls"
      tenants:
        providerAccountID: "5577cf46-4f78-45fa-b55f-a42a3bdba868" # testDefaultTenant from our testing tenants
        providerSubaccountID: "47b4575a-f102-414a-8398-2d973ad65f3a" # TestProviderSubaccount from our testing tenants
        consumerAccountID: "5984a414-1eed-4972-af2c-b2b6a415c7d7" # ApplicationsForRuntimeTenantName from our testing tenants
        consumerSubaccountID: "1f538f34-30bf-4d3d-aeaa-02e69eef84ae" # randomly chosen
        consumerTenantID: "ba49f1aa-ddc1-43ff-943c-fe949857a34a" # randomly chosen
        providerSubaccountIDRegion2: "731b7bc4-5472-41d2-a447-e4c0f45de739" # TestProviderSubaccountRegion2 from our testing tenants
        consumerAccountIDTenantHierarchy: "5577cf46-4f78-45fa-b55f-a42a3bdba868" # testDefaultTenant from our testing tenants; more info in 'TestFormationNotificationsTenantHierarchy'
        consumerSubaccountIDTenantHierarchy: "3cfcdd62-320d-403b-b66a-4ee3cdd06947" # TestIntegrationSystemManagedSubaccount from our testing tenants; more info in 'TestFormationNotificationsTenantHierarchy'
      destinationOauthSecret:
        manage: false
        name: provider-destination-instance-tests
        clientIdKey: client-id
        clientSecretKey: client-secret
        oauthUrlKey: url
        oauthTokenPath: "/secured/oauth/token"
        serviceUrlKey: uri
        dependencyKey: dependency
      oauthSecret:
        manage: false
        name: compass-subscription-secret
        clientIdKey: client-id
        clientSecretKey: client-secret
        oauthUrlKey: url
      propagatedProviderSubaccountHeader: "X-Provider-Subaccount"
      externalClientCertTestSecretName: "external-client-certificate-test-secret"
      externalClientCertTestSecretNamespace: "compass-system"
      externalCertTestJobName: "external-certificate-rotation-test-job"
      certSvcInstanceTestSecretName: "cert-svc-secret"
      certSvcInstanceTestRegion2SecretName: "cert-svc-secret-eu2"
      consumerTokenURL: "http://compass-external-services-mock.compass-system.svc.cluster.local:8080"
      subscriptionURL: "http://compass-external-services-mock.compass-system.svc.cluster.local:8080"
      subscriptionProviderIdValue: "id-value!t12345"
      directDependencySubscriptionProviderIdValue: "direct-dep-id-value!t12345"
      subscriptionProviderAppNameValue: "subscriptionProviderAppNameValue"
      indirectDependencySubscriptionProviderAppNameValue: "indirectDependencySubscriptionProviderAppNameValue"
      directDependencySubscriptionProviderAppNameValue: "subscriptionProviderAppNameValue" # this is used for real env tests where there is a dedicated SAAS svc instance for the indirect dependency flow
    namespace: kyma-system
    connectivityAdapterFQDN: http://compass-connectivity-adapter.compass-system.svc.cluster.local
    externalServicesMockFQDN: http://compass-external-services-mock.compass-system.svc.cluster.local
    ordServiceFQDN: http://compass-ord-service.compass-system.svc.cluster.local
    systemBrokerFQDN: http://compass-system-broker.compass-system.svc.cluster.local
    tenantFetcherFQDN: http://compass-tenant-fetcher.compass-system.svc.cluster.local
    hydratorFQDN: http://compass-hydrator.compass-system.svc.cluster.local
    basicCredentials:
      manage: false
      secretName: "test-basic-credentials-secret"
    db:
      maxOpenConnections: 3
      maxIdleConnections: 1
    securityContext: # Set on container level
      runAsUser: 2000
      allowPrivilegeEscalation: false
  expectedSchemaVersionUpdateJob:
    cm:
      name: "expected-schema-version"
    ias_adapter:
      cm:
        name: "ias-adapter-expected-schema-version"
  migratorJob:
    nodeSelectorEnabled: false
    pvc:
      name: "compass-director-migrations"
      namespace: "compass-system"
      migrationsPath: "/compass-migrations"
      storageClass: local-path
    ias_adapter:
      pvc:
        name: "compass-ias-adapter-migrations"
        namespace: "compass-system"
        migrationsPath: "/compass-ias-adapter-migrations"
        storageClass: local-path
  http:
    client:
      skipSSLValidation: false
  pairingAdapter:
    templateName: "pairing-adapter-app-template"
    watcherCorrelationID: "pairing-adapter-watcher-id"
    configMap:
      manage: false
      key: "config.json"
      name: "pairing-adapter-config-local"
      namespace: "compass-system"
      localAdapterFQDN: "http://compass-pairing-adapter.compass-system.svc.cluster.local/adapter-local-mtls"
      integrationSystemID: "d3e9b9f5-25dc-4adb-a0a0-ed69ef371fb6"
    e2e:
      appName: "test-app"
      appID: "123-test-456"
      clientUser: "test-user"
      tenant: "test-tenant"
  # Scopes assigned for every new Client Credentials by given object type (Runtime / Application / Integration System)
  # and scopes mapped to a consumer with the given type, then that consumer is using a client certificate
  scopes:
    scopesPerConsumerType:
      business_integration:
        - "application_template:read"
        - "application_template:write"
        - "formation:read"
        - "formation:write"
        - "formation.state:write"
        - "formation_template:read"
        - "formation_template:write"
        - "formation_template.webhooks:read"
      managed_application_provider_operator:
        - "application.local_tenant_id:write"
        - "application_template:write"
        - "application_template:read"
        - "application_template.webhooks:read"
        - "application_template.labels:write"
        - "internal_visibility:read"
        - "webhook:write"
        - "webhooks.auth:read"
        - "certificate_subject_mapping:write"
        - "certificate_subject_mapping:read"
      managed_application_consumer: []
      landscape_resource_operator:
        - "application:read"
        - "application:write"
        - "application.local_tenant_id:write"
        - "tenant_access:write"
        - "formation:read"
        - "formation:write"
      technical_client:
        - "tenant:read"
        - "tenant:write"
      runtime:
        - "runtime:read"
        - "runtime:write"
        - "application:read"
        - "runtime.auths:read"
        - "bundle.instance_auths:read"
        - "runtime.webhooks:read"
        - "webhook:write"
      external_certificate:
        - "runtime:read"
        - "runtime:write"
        - "application:read"
        - "application:write"
        - "runtime.auths:read"
        - "bundle.instance_auths:read"
        - "runtime.webhooks:read"
        - "webhook:write"
        - "application_template:read"
        - "application_template:write"
        - "formation_template:read"
        - "formation_template:write"
        - "formation_template.webhooks:read"
      application:
        - "application:read"
        - "application:write"
        - "application.auths:read"
        - "application.webhooks:read"
        - "application.application_template:read"
        - "bundle.instance_auths:read"
        - "document.fetch_request:read"
        - "event_spec.fetch_request:read"
        - "api_spec.fetch_request:read"
        - "fetch-request.auth:read"
        - "webhook:write"
      integration_system:
        - "application:read"
        - "application:write"
        - "application.local_tenant_id:write"
        - "application.application_template:read"
        - "application_template:read"
        - "application_template:write"
        - "runtime:read"
        - "runtime:write"
        - "integration_system:read"
        - "label_definition:read"
        - "label_definition:write"
        - "automatic_scenario_assignment:read"
        - "integration_system.auths:read"
        - "application_template.webhooks:read"
        - "formation:write"
        - "formation:read"
        - "internal_visibility:read"
        - "application.auths:read"
        - "webhook:write"
        - "formation_template:read"
        - "formation_template.webhooks:read"
      super_admin:
        - "application:read"
        - "application:write"
        - "application.local_tenant_id:write"
        - "application_template:read"
        - "application_template:write"
        - "integration_system:read"
        - "integration_system:write"
        - "runtime:read"
        - "runtime:write"
        - "label_definition:read"
        - "label_definition:write"
        - "eventing:manage"
        - "tenant:read"
        - "tenant:write"
        - "automatic_scenario_assignment:read"
        - "application.auths:read"
        - "application.webhooks:read"
        - "application.application_template:read"
        - "application_template.webhooks:read"
        - "bundle.instance_auths:read"
        - "document.fetch_request:read"
        - "event_spec.fetch_request:read"
        - "api_spec.fetch_request:read"
        - "integration_system.auths:read"
        - "runtime.auths:read"
        - "fetch-request.auth:read"
        - "webhooks.auth:read"
        - "formation:write"
        - "formation:read"
        - "internal_visibility:read"
        - "runtime.webhooks:read"
        - "webhook:write"
        - "formation_template:read"
        - "formation_template:write"
        - "formation_template.webhooks:read"
        - "formation_constraint:read"
        - "formation_constraint:write"
        - "certificate_subject_mapping:read"
        - "certificate_subject_mapping:write"
        - "formation.state:write"
        - "tenant_access:write"
        - "bundle_instance_auth:write"
      default:
        - "runtime:read"
        - "runtime:write"
        - "tenant:read"<|MERGE_RESOLUTION|>--- conflicted
+++ resolved
@@ -155,11 +155,7 @@
       name: compass-pairing-adapter
     director:
       dir: dev/incubator/
-<<<<<<< HEAD
       version: "PR-3429"
-=======
-      version: "PR-3419"
->>>>>>> 2362ccf0
       name: compass-director
     hydrator:
       dir: dev/incubator/
@@ -195,11 +191,7 @@
       name: compass-ord-service
     schema_migrator:
       dir: dev/incubator/
-<<<<<<< HEAD
       version: "PR-3429"
-=======
-      version: "PR-3423"
->>>>>>> 2362ccf0
       name: compass-schema-migrator
     system_broker:
       dir: dev/incubator/
