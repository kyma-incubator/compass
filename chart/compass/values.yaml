--- conflicted
+++ resolved
@@ -146,11 +146,7 @@
       version: "PR-68"
     e2e_tests:
       dir:
-<<<<<<< HEAD
       version: "PR-2485"
-=======
-      version: "PR-2483"
->>>>>>> 378ab5d7
   isLocalEnv: false
   isForTesting: false
   oauth2:
