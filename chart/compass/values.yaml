global:
  disableLegacyConnectivity: true
  defaultTenant: 3e64ebae-38b5-46a0-b1ed-9ccee153a0ae
  tenants:
    - name: default
      id: 3e64ebae-38b5-46a0-b1ed-9ccee153a0ae
      type: account
    - name: foo
      id: 1eba80dd-8ff6-54ee-be4d-77944d17b10b
      type: account
    - name: bar
      id: af9f84a9-1d3a-4d9f-ae0c-94f883b33b6e
      type: account
    - name: TestTenantSeparation
      id: f1c4b5be-b0e1-41f9-b0bc-b378200dcca0
      type: account
    - name: TestDeleteLastScenarioForApplication
      id: 0403be1e-f854-475e-9074-922120277af5
      type: account
    - name: Test_DeleteAutomaticScenarioAssignmentForSelector
      id: d9553135-6115-4c67-b4d9-962c00f3725f
      type: account
    - name: Test_AutomaticScenarioAssigmentForRuntime
      id: 8c733a45-d988-4472-af10-1256b82c70c0
      type: account
    - name: TestAutomaticScenarioAssignmentsWholeScenario
      id: 65a63692-c00a-4a7d-8376-8615ee37f45c
      type: account
    - name: TestTenantsQueryTenantNotInitialized
      id: 72329135-27fd-4284-9bcb-37ea8d6307d0
      type: account
    - name: Test Default
      id: 5577cf46-4f78-45fa-b55f-a42a3bdba868
      type: account
      parent: 2c4f4a25-ba9a-4dbc-be68-e0beb77a7eb0
    - name: Test_DefaultCustomer
      id: 2c4f4a25-ba9a-4dbc-be68-e0beb77a7eb0
      type: customer
    - name: TestListLabelDefinitions
      id: 3f641cf5-2d14-4e0f-a122-16e7569926f1
      type: account
    - name: Test_AutomaticScenarioAssignmentQueries
      id: 8263cc13-5698-4a2d-9257-e8e76b543e88
      type: account
    - name: TestGetScenariosLabelDefinitionCreatesOneIfNotExists
      id: 2263cc13-5698-4a2d-9257-e8e76b543e33
      type: account
    - name: TestApplicationsForRuntime
      id: 5984a414-1eed-4972-af2c-b2b6a415c7d7
      type: account
    - name: Test_DeleteAutomaticScenarioAssignmentForScenario
      id: d08e4cb6-a77f-4a07-b021-e3317a373597
      type: account
    - name: TestApplicationsForRuntimeWithHiddenApps
      id: 7e1f2df8-36dc-4e40-8be3-d1555d50c91c
      type: account
    - name: TestTenantsQueryTenantInitialized
      id: 8cf0c909-f816-4fe3-a507-a7917ccd8380
      type: account
    - name: TestDeleteApplicationIfInScenario
      id: 0d597250-6b2d-4d89-9c54-e23cb497cd01
      type: account

  images:
    containerRegistry:
      path: eu.gcr.io/kyma-project/incubator
    connector:
      dir:
      version: "PR-1956"
    connectivity_adapter:
      dir:
      version: "PR-1956"
    pairing_adapter:
      dir:
      version: "PR-1956"
    director:
      dir:
<<<<<<< HEAD
      version: "PR-1950"
=======
      version: "PR-1905"
>>>>>>> 4b295197
    gateway:
      dir:
      version: "PR-1956"
    operations_controller:
      dir:
      version: "PR-1963"
    tenant_fetcher:
      dir:
      version: "PR-1956"
    ord_service:
      dir:
      version: "PR-32"
    schema_migrator:
      dir:
      version: "PR-1905"
    system_broker:
      dir:
      version: "PR-1956"
    certs_setup_job:
      containerRegistry:
        path: eu.gcr.io/kyma-project
      dir:
      version: "0a651695"
    external_services_mock:
      dir:
      version: "PR-1905"
    console:
      dir:
      version: "PR-36"
    e2e_tests:
      dir:
<<<<<<< HEAD
      version: "PR-1950"
=======
      version: "PR-1905"
>>>>>>> 4b295197
  isLocalEnv: false
  oauth2:
    host: oauth2
  livenessProbe:
    initialDelaySeconds: 30
    timeoutSeconds: 1
    periodSeconds: 10
  readinessProbe:
    initialDelaySeconds: 5
    timeoutSeconds: 1
    periodSeconds: 2

  agentPreconfiguration: false

  director:
    prefix: /director
    graphql:
      external:
        port: 3000
      internal:
        port: 3001
    validator:
      port: 8080
    metrics:
      port: 3003
    operations:
      port: 3002
      path: "/operation"
      lastOperationPath: "/last_operation"

    clientIDHeaderKey: client_user
    suggestTokenHeaderKey: suggest_token

    tests:
      scopes: "runtime:write application:write label_definition:write integration_system:write application:read runtime:read label_definition:read integration_system:read health_checks:read application_template:read application_template:write eventing:manage tenant:read automatic_scenario_assignment:read automatic_scenario_assignment:write"

  auditlog:
    configMapName: "compass-gateway-auditlog-config"
    secretName: "compass-gateway-auditlog-secret"
    script:
      configMapName: "auditlog-script"

  log:
    format: "kibana"

  testCredentials:
    secretName: "test-credentials-secret"

  enableCompassDefaultScenarioAssignment: true

  tenantConfig:
    useDefaultTenants: true
    dbPool:
      maxOpenConnections: 1
      maxIdleConnections: 1

  connector:
    prefix: /connector
    graphql:
      external:
        port: 3000
    validator:
      port: 8080
    # If secrets do not exist they will be created
    secrets:
      ca:
        name: compass-connector-app-ca
        namespace: compass-system
        certificateKey: ca.crt
        keyKey: ca.key
      rootCA:
        namespace: istio-system # For Ingress Gateway to work properly the namespace needs to be istio-system
        # In order for istio mTLS to work we should have two different secrets one containing the server certificate (let’s say X) and one used for validation of the client’s certificates.
        # The second one should be our root certificate and istio wants it to be named X-cacert. (-cacert suffix).
        # This is the reason for the confusing name of our root certificate. https://preliminary.istio.io/v1.6/docs/tasks/traffic-management/ingress/secure-ingress/#configure-a-mutual-tls-ingress-gateway
        cacert: compass-gateway-mtls-certs-cacert # For cert-rotation the cacert should be in different secret
        certificateKey: cacert
    certificateDataHeader: "Certificate-Data"
    revocation:
      configmap:
        name: revocations-config
        namespace: "{{ .Release.Namespace }}"
    # If key and certificate are not provided they will be generated
    caKey: ""
    caCertificate: ""

  system_broker:
    enabled: true
    port: 5001
    prefix: /broker
    tokenProviderFromHeader:
      forwardHeaders: Authorization
    tokenProviderFromSecret:
      enabled: false
      secrets:
        integrationSystemCredentials:
          name: compass-system-broker-credentials
          namespace: compass-system
    testNamespace: kyma-system

  gateway:
    port: 3000
    tls:
      host: compass-gateway
      secure:
        oauth:
          host: compass-gateway-auth-oauth
    mtls:
      host: compass-gateway-mtls
      certSecret: compass-gateway-mtls-certs
    headers:
      request:
        remove:
          - "Client-Id-From-Token"
          - "Client-Id-From-Certificate"
          - "Client-Certificate-Hash"
          - "Certificate-Data"

  operations_controller:
    enabled: true

  connectivity_adapter:
    port: 8080
    tls:
      host: adapter-gateway
    mtls:
      host: adapter-gateway-mtls

  oathkeeperFilters:
    workloadLabel: oathkeeper
    namespace: kyma-system
    tokenDataHeader: "Connector-Token"
    certificateDataHeader: "Certificate-Data"

  istio:
    mtlsGateway:
      name: "compass-gateway-mtls"
      namespace: "compass-system"
    gateway:
      name: "kyma-gateway"
      namespace: "kyma-system"
    proxy:
      port: 15020
    namespace: istio-system
    ingressgateway:
      workloadLabel: istio-ingressgateway
      requestPayloadSizeLimit: 2097152 # 2 MB
      correlationHeaderRewriteFilter:
        expectedHeaders:
        - "x-request-id"
        - "x-correlation-id"
        - "x-correlationid"
        - "x-forrequest-id"
        - "x-vcap-request-id"
        - "x-broker-api-request-identity"

  ingress:
    domainName: "kyma.local"

  database:
    manageSecrets: true
    embedded:
      enabled: true
      director:
        name: "postgres"
      directorDBName: "postgres"
    managedGCP:
      serviceAccountKey: ""
      instanceConnectionName: ""
      director:
        name: ""
        user: ""
        password: ""
      host: "localhost"
      hostPort: "5432"
      sslMode: ""

      #TODO remove below after migration to separate user will be done
      dbUser: ""
      dbPassword: ""
      directorDBName: ""

  oathkeeper:
    host: ory-oathkeeper-proxy.kyma-system.svc.cluster.local
    port: 4455
    timeout_ms: 120000
    idTokenConfig:
      claims: '{"scopes": "{{ print .Extra.scope }}", "tenant": "{{ print .Extra.tenant }}", "externalTenant": "{{ print .Extra.externalTenant }}", "consumerID": "{{ print .Extra.consumerID}}", "consumerType": "{{ print .Extra.consumerType }}", "flow": "{{ print .Extra.flow }}"}'
    mutators:
      runtimeMappingService:
        config:
          api:
            url: http://compass-director.compass-system.svc.cluster.local:3000/runtime-mapping
            retry:
              give_up_after: 6s
              max_delay: 2000ms
      authenticationMappingService:
        config:
          api:
            url: http://compass-director.compass-system.svc.cluster.local:3000/authn-mapping
            retry:
              give_up_after: 6s
              max_delay: 2000ms
      tenantMappingService:
        config:
          api:
            url: http://compass-director.compass-system.svc.cluster.local:3000/tenant-mapping
            retry:
              give_up_after: 6s
              max_delay: 2000ms
      certificateResolverService:
        config:
          api:
            url: http://compass-connector.compass-system.svc.cluster.local:8080/v1/certificate/data/resolve
            retry:
              give_up_after: 6s
              max_delay: 2000ms
      tokenResolverService:
        config:
          api:
            url: http://compass-director.compass-system.svc.cluster.local:8080/v1/tokens/resolve
            retry:
              give_up_after: 6s
              max_delay: 2000ms

  tenantFetcher:
    host: compass-tenant-fetcher.compass-system.svc.cluster.local
    prefix: /tenants
    port: 3000
    authentication:
      allowJWTSigningNone: true
      jwksEndpoints: '["http://ory-oathkeeper-api.kyma-system.svc.cluster.local:4456/.well-known/jwks.json"]'
      identityZone: "id-zone"
    tenantProvider:
      tenantIdProperty: "tenantId"
      customerIdProperty: "customerId"
      name: "provider"

  ordService:
    host: compass-ord-service.compass-system.svc.cluster.local
    prefix: /open-resource-discovery-service/v0
    docsPrefix: /open-resource-discovery-docs
    staticPrefix: /open-resource-discovery-static/v0
    port: 3000
    defaultResponseType: "xml"

  ordAggregator:
    name: ord-aggregator
    enabled: true
    schedule: "*/1 * * * *"
    dbPool:
      maxOpenConnections: 2
      maxIdleConnections: 2

  systemFetcher:
    enabled: false
    name: "system-fetcher"
    schedule: "0 0 * * *"
    manageSecrets: true
    # fetchParallellism - shows how many http calls will be made in parallel to fetch systems
    fetchParallellism: 30
    # queueSize - shows how many system fetches (individual requests may fetch more than 1 system)
    # can be put in the queue for processing before blocking. It is best for the queue to be about 2 times bigger than the parallellism
    queueSize: 100
    # fetchTimeout - shows the timeout to wait for oauth token and for fetching systems (in one request) separately
    fetchTimeout: "5s"
<<<<<<< HEAD
    # directorRequestTimeout - graphql requests timeout to director
    directorRequestTimeout: "40s"
=======
>>>>>>> 4b295197
    dbPool:
      maxOpenConnections: 2
      maxIdleConnections: 2
    # systemsAPIEndpoint - endpoint of the service to fetch systems from
    systemsAPIEndpoint: ""
    # systemsAPIFilterCriteria - criteria for fetching systems
    systemsAPIFilterCriteria: ""
    # systemsAPIFilterTenantCriteriaPattern - criateria for fetching systems with tenant filter
    systemsAPIFilterTenantCriteriaPattern: ""
    # systemToTemplateMappings - how to map system properties to an existing application template
    systemToTemplateMappings: '{}'
    oauth:
      client: ""
      secret: ""
      tokenURLPattern: ""
      scopesClaim: ""
      tenantHeaderName: ""

  tenantFetchers:
    job1:
      enabled: false
      configMapNamespace: "compass-system"
      manageSecrets: true
      providerName: "compass"
      schedule: "*/5 * * * *"
      kubernetes:
        configMapNamespace: "compass-system"
        pollInterval: 2s
        pollTimeout: 1m
        timeout: 2m
      oauth:
        client: ""
        secret: ""
        tokenURL: ""
      endpoints:
        tenantCreated: "127.0.0.1/events?type=created"
        tenantDeleted: "127.0.0.1/events?type=deleted"
        tenantUpdated: "127.0.0.1/events?type=updated"
      fieldMapping:
        totalPagesField: "totalPages"
        totalResultsField: "totalResults"
        tenantEventsField: "events"
        idField: "id"
        nameField: "name"
        customerIdField: "customerId"
        discriminatorField: ""
        discriminatorValue: ""
        detailsField: "details"
      queryMapping:
        pageNumField: "pageNum"
        pageSizeField: "pageSize"
        timestampField: "timestamp"
      query:
        startPage: "0"
        pageSize: "100"
      dbPool:
        maxOpenConnections: 1
        maxIdleConnections: 1

  metrics:
    enabled: true
    pushEndpoint: http://monitoring-prometheus-pushgateway.kyma-system.svc.cluster.local:9091

  authenticators:
    authenticator0:
      enabled: true
      gatewayHost: "compass-gateway-authenticator0"
      trusted_issuers: '[{"domain_url": "authenticator.domain", "scope_prefix": "prefix."}, {}]'
      attributes: '{"uniqueAttribute": { "key": "key", "value": "val" }, "tenant": { "key": "key" }, "identity": { "key": "key" } }'

  externalServicesMock:
    enabled: false
    auditlog: false

  tests:
    namespace: kyma-system
    connectivityAdapterFQDN: http://compass-connectivity-adapter.compass-system.svc.cluster.local
    directorFQDN: http://compass-director.compass-system.svc.cluster.local
    connectorFQDN: http://compass-connector.compass-system.svc.cluster.local
    externalServicesMockFQDN: http://compass-external-services-mock.compass-system.svc.cluster.local
    ordServiceFQDN: http://compass-ord-service.compass-system.svc.cluster.local
    systemBrokerFQDN: http://compass-system-broker.compass-system.svc.cluster.local
    tenantFetcherFQDN: http://compass-tenant-fetcher.compass-system.svc.cluster.local
    db:
      maxOpenConnections: 3
      maxIdleConnections: 1
    skipTLSVerify: true

    token:
      server:
        enabled: false
        port: 5000
    securityContext: # Set on container level
      runAsUser: 2000
      allowPrivilegeEscalation: false

pairing-adapter:
  enabled: false<|MERGE_RESOLUTION|>--- conflicted
+++ resolved
@@ -75,11 +75,7 @@
       version: "PR-1956"
     director:
       dir:
-<<<<<<< HEAD
       version: "PR-1950"
-=======
-      version: "PR-1905"
->>>>>>> 4b295197
     gateway:
       dir:
       version: "PR-1956"
@@ -111,11 +107,7 @@
       version: "PR-36"
     e2e_tests:
       dir:
-<<<<<<< HEAD
       version: "PR-1950"
-=======
-      version: "PR-1905"
->>>>>>> 4b295197
   isLocalEnv: false
   oauth2:
     host: oauth2
@@ -382,11 +374,8 @@
     queueSize: 100
     # fetchTimeout - shows the timeout to wait for oauth token and for fetching systems (in one request) separately
     fetchTimeout: "5s"
-<<<<<<< HEAD
     # directorRequestTimeout - graphql requests timeout to director
     directorRequestTimeout: "40s"
-=======
->>>>>>> 4b295197
     dbPool:
       maxOpenConnections: 2
       maxIdleConnections: 2
