--- conflicted
+++ resolved
@@ -102,21 +102,13 @@
       version: "0a651695"
     external_services_mock:
       dir:
-<<<<<<< HEAD
       version: "PR-2110"
-=======
-      version: "PR-2067"
->>>>>>> 8cc8c7f5
     console:
       dir:
       version: "PR-47"
     e2e_tests:
       dir:
-<<<<<<< HEAD
       version: "PR-2110"
-=======
-      version: "PR-2105"
->>>>>>> 8cc8c7f5
   isLocalEnv: false
   oauth2:
     host: oauth2
