global:
  disableLegacyConnectivity: true
  defaultTenant: 3e64ebae-38b5-46a0-b1ed-9ccee153a0ae
  tenants:
    - name: default
      id: 3e64ebae-38b5-46a0-b1ed-9ccee153a0ae
    - name: foo
      id: 1eba80dd-8ff6-54ee-be4d-77944d17b10b
    - name: bar
      id: af9f84a9-1d3a-4d9f-ae0c-94f883b33b6e
    - name: TestTenantSeparation
      id: f1c4b5be-b0e1-41f9-b0bc-b378200dcca0
    - name: TestDeleteLastScenarioForApplication
      id: f739b36c-813f-4fc3-996e-dd03c7d13aa0
    - name: Test_DeleteAutomaticScenarioAssignmentForSelector
      id: d9553135-6115-4c67-b4d9-962c00f3725f
    - name: Test_AutomaticScenarioAssigmentForRuntime
      id: 8c733a45-d988-4472-af10-1256b82c70c0
    - name: TestAutomaticScenarioAssignmentsWholeScenario
      id: 65a63692-c00a-4a7d-8376-8615ee37f45c
    - name: TestTenantsQueryTenantNotInitialized
      id: 72329135-27fd-4284-9bcb-37ea8d6307d0
    - name: Test Default
      id: 5577cf46-4f78-45fa-b55f-a42a3bdba868
    - name: TestListLabelDefinitions
      id: 2bf03de1-23b1-4063-9d3e-67096800accc
    - name: Test_AutomaticScenarioAssignmentQueries
      id: 8263cc13-5698-4a2d-9257-e8e76b543e88
    - name: TestGetScenariosLabelDefinitionCreatesOneIfNotExists
      id: 2263cc13-5698-4a2d-9257-e8e76b543e33
    - name: TestApplicationsForRuntime
      id: 5984a414-1eed-4972-af2c-b2b6a415c7d7
    - name: Test_DeleteAutomaticScenarioAssignmentForScenario
      id: d08e4cb6-a77f-4a07-b021-e3317a373597
    - name: TestApplicationsForRuntimeWithHiddenApps
      id: 7e1f2df8-36dc-4e40-8be3-d1555d50c91c
    - name: TestTenantsQueryTenantInitialized
      id: 8cf0c909-f816-4fe3-a507-a7917ccd8380
    - name: TestDeleteApplicationIfInScenario
      id: 0d597250-6b2d-4d89-9c54-e23cb497cd01

  images:
    containerRegistry:
      path: eu.gcr.io/kyma-project/incubator
    connector:
      dir:
<<<<<<< HEAD
      version: "PR-1768"
=======
      version: "PR-1808"
>>>>>>> 4c76073d
    connectivity_adapter:
      dir:
      version: "PR-1808"
    pairing_adapter:
      dir:
      version: "PR-1808"
    director:
      dir:
<<<<<<< HEAD
      version: "PR-1768"
=======
      version: "PR-1808"
>>>>>>> 4c76073d
    gateway:
      dir:
      version: "PR-1808"
    operations_controller:
      dir:
<<<<<<< HEAD
      version: "PR-1768"
=======
      version: "PR-1798"
>>>>>>> 4c76073d
    tenant_fetcher:
      dir:
      version: "PR-1798"
    ord_service:
      dir:
      version: "PR-19"
    schema_migrator:
      dir:
      version: "PR-1780"
    system_broker:
      dir:
      version: "PR-1808"
    certs_setup_job:
      containerRegistry:
        path: eu.gcr.io/kyma-project
      dir:
      version: "0a651695"
    external_services_mock:
      dir:
      version: "PR-1808"
    console:
      dir:
      version: "PR-23"
    e2e_tests:
      dir:
<<<<<<< HEAD
      version: "PR-1768"
=======
      version: "PR-1792"
>>>>>>> 4c76073d
  isLocalEnv: false
  oauth2:
    host: oauth2
  livenessProbe:
    initialDelaySeconds: 30
    timeoutSeconds: 1
    periodSeconds: 10
  readinessProbe:
    initialDelaySeconds: 5
    timeoutSeconds: 1
    periodSeconds: 2

  agentPreconfiguration: false

  director:
    prefix: /director
    graphql:
      external:
        port: 3000
      internal:
        port: 3001
    validator:
      port: 8080
    metrics:
      port: 3003
    operations:
      port: 3002
      path: "/operation"
      lastOperationPath: "/last_operation"

    clientIDHeaderKey: client_user

    tests:
      scopes: "runtime:write application:write label_definition:write integration_system:write application:read runtime:read label_definition:read integration_system:read health_checks:read application_template:read application_template:write eventing:manage tenant:read automatic_scenario_assignment:read automatic_scenario_assignment:write"

  auditlog:
    configMapName: "compass-gateway-auditlog-config"
    secretName: "compass-gateway-auditlog-secret"
    script:
      configMapName: "auditlog-script"

  testCredentials:
    secretName: "test-credentials-secret"

  enableCompassDefaultScenarioAssignment: true

  tenantConfig:
    useDefaultTenants: true
    dbPool:
      maxOpenConnections: 1
      maxIdleConnections: 1

  connector:
    prefix: /connector
    graphql:
      external:
        port: 3000
    validator:
      port: 8080
    # If secrets do not exist they will be created
    secrets:
      ca:
        name: compass-connector-app-ca
        namespace: compass-system
        certificateKey: ca.crt
        keyKey: ca.key
      rootCA:
        namespace: istio-system # For Ingress Gateway to work properly the namespace needs to be istio-system
        # In order for istio mTLS to work we should have two different secrets one containing the server certificate (let’s say X) and one used for validation of the client’s certificates.
        # The second one should be our root certificate and istio wants it to be named X-cacert. (-cacert suffix).
        # This is the reason for the confusing name of our root certificate. https://preliminary.istio.io/v1.6/docs/tasks/traffic-management/ingress/secure-ingress/#configure-a-mutual-tls-ingress-gateway
        cacert: compass-gateway-mtls-certs-cacert # For cert-rotation the cacert should be in different secret
        certificateKey: cacert
    certificateDataHeader: "Certificate-Data"
    revocation:
      configmap:
        name: revocations-config
        namespace: "{{ .Release.Namespace }}"
    # If key and certificate are not provided they will be generated
    caKey: ""
    caCertificate: ""

  system_broker:
    enabled: true
    port: 5001
    prefix: /broker
    tokenProviderFromHeader:
      forwardHeaders: Authorization
    tokenProviderFromSecret:
      enabled: false
      secrets:
        integrationSystemCredentials:
          name: compass-system-broker-credentials
          namespace: compass-system
    testNamespace: kyma-system

  gateway:
    port: 3000
    tls:
      host: compass-gateway
      secure:
        oauth:
          host: compass-gateway-auth-oauth
    mtls:
      host: compass-gateway-mtls
      certSecret: compass-gateway-mtls-certs
    headers:
      request:
        remove:
          - "Client-Id-From-Token"
          - "Client-Id-From-Certificate"
          - "Client-Certificate-Hash"
          - "Certificate-Data"

  operations_controller:
    enabled: true

  connectivity_adapter:
    port: 8080
    tls:
      host: adapter-gateway
    mtls:
      host: adapter-gateway-mtls

  rewriteFilters:
    workloadLabel: oathkeeper
    namespace: kyma-system
    tokenDataHeader: "Connector-Token"
    certificateDataHeader: "Certificate-Data"

  istio:
    mtlsGateway:
      name: "compass-gateway-mtls"
      namespace: "compass-system"
    gateway:
      name: "kyma-gateway"
      namespace: "kyma-system"
    proxy:
      port: 15020
    namespace: istio-system
    ingressgateway:
      workloadLabel: istio-ingressgateway
      requestPayloadSizeLimit: 2097152 # 2 MB
      correlationHeaderRewriteFilter:
        expectedHeaders:
        - "x-request-id"
        - "x-correlation-id"
        - "x-correlationid"
        - "x-forrequest-id"
        - "x-vcap-request-id"
        - "x-broker-api-request-identity"

  ingress:
    domainName: "kyma.local"

  database:
    manageSecrets: true
    embedded:
      enabled: true
      director:
        name: "postgres"
      directorDBName: "postgres"
    managedGCP:
      serviceAccountKey: ""
      instanceConnectionName: ""
      director:
        name: ""
        user: ""
        password: ""
      host: "localhost"
      hostPort: "5432"
      sslMode: ""

      #TODO remove below after migration to separate user will be done
      dbUser: ""
      dbPassword: ""
      directorDBName: ""

  oathkeeper:
    host: ory-oathkeeper-proxy.kyma-system.svc.cluster.local
    port: 4455
    idTokenConfig:
      claims: '{"scopes": "{{ print .Extra.scope }}", "tenant": "{{ print .Extra.tenant }}", "externalTenant": "{{ print .Extra.externalTenant }}", "consumerID": "{{ print .Extra.consumerID}}", "consumerType": "{{ print .Extra.consumerType }}"}'
    mutators:
      runtimeMappingService:
        config:
          api:
            url: http://compass-director.compass-system.svc.cluster.local:3000/runtime-mapping
            retry:
              give_up_after: 3s
              max_delay: 2000ms
      authenticationMappingService:
        config:
          api:
            url: http://compass-director.compass-system.svc.cluster.local:3000/authn-mapping
            retry:
              give_up_after: 3s
              max_delay: 2000ms
      tenantMappingService:
        config:
          api:
            url: http://compass-director.compass-system.svc.cluster.local:3000/tenant-mapping
            retry:
              give_up_after: 3s
              max_delay: 2000ms
      certificateResolverService:
        config:
          api:
            url: http://compass-connector.compass-system.svc.cluster.local:8080/v1/certificate/data/resolve
            retry:
              give_up_after: 3s
              max_delay: 2000ms
      tokenResolverService:
        config:
          api:
            url: http://compass-director.compass-system.svc.cluster.local:8080/v1/tokens/resolve
            retry:
              give_up_after: 3s
              max_delay: 2000ms

  tenantFetcher:
    host: compass-tenant-fetcher.compass-system.svc.cluster.local
    prefix: /tenants
    port: 3000
    authentication:
      allowJWTSigningNone: true
      jwksEndpoints: '["http://ory-oathkeeper-api.kyma-system.svc.cluster.local:4456/.well-known/jwks.json"]'
      identityZone: "id-zone"
    tenantProvider:
      tenantIdProperty: "tenantId"
      name: "provider"

  ordService:
    host: compass-ord-service.compass-system.svc.cluster.local
    prefix: /open-resource-discovery-service/v0
    docsPrefix: /open-resource-discovery-docs
    staticPrefix: /open-resource-discovery-static/v0
    port: 3000
    defaultResponseType: "xml"

  ordAggregator:
    name: ord-aggregator
    enabled: true
    schedule: "*/5 * * * *"
    dbPool:
      maxOpenConnections: 2
      maxIdleConnections: 2

  tenantFetchers:
    job1:
      enabled: false
      configMapNamespace: "compass-system"
      manageSecrets: true
      providerName: "compass"
      schedule: "*/5 * * * *"
      kubernetes:
        configMapNamespace: "compass-system"
        pollInterval: 2s
        pollTimeout: 1m
        timeout: 2m
      oauth:
        client: ""
        secret: ""
        tokenURL: ""
      endpoints:
        tenantCreated: "127.0.0.1/events?type=created"
        tenantDeleted: "127.0.0.1/events?type=deleted"
        tenantUpdated: "127.0.0.1/events?type=updated"
      fieldMapping:
        totalPagesField: "totalPages"
        totalResultsField: "totalResults"
        tenantEventsField: "events"
        idField: "id"
        nameField: "name"
        discriminatorField: ""
        discriminatorValue: ""
        detailsField: "details"
      queryMapping:
        pageNumField: "pageNum"
        pageSizeField: "pageSize"
        timestampField: "timestamp"
      query:
        startPage: "0"
        pageSize: "100"
      dbPool:
        maxOpenConnections: 1
        maxIdleConnections: 1

  metrics:
    enabled: true
    pushEndpoint: http://monitoring-prometheus-pushgateway.kyma-system.svc.cluster.local:9091

  authenticators:
    authenticator0:
      enabled: true
      gatewayHost: "compass-gateway-authenticator0"
      trusted_issuers: '[{"domain_url": "authenticator.domain", "scope_prefix": "prefix."}, {}]'
      attributes: '{"uniqueAttribute": { "key": "key", "value": "val" }, "tenant": { "key": "key" }, "identity": { "key": "key" } }'

  externalServicesMock:
    enabled: false

  tests:
    namespace: kyma-system
    connectivityAdapterFQDN: http://compass-connectivity-adapter.compass-system.svc.cluster.local
    directorFQDN: http://compass-director.compass-system.svc.cluster.local
    connectorFQDN: http://compass-connector.compass-system.svc.cluster.local
    externalServicesMockFQDN: http://compass-external-services-mock.compass-system.svc.cluster.local
    ordServiceFQDN: http://compass-ord-service.compass-system.svc.cluster.local
    systemBrokerFQDN: http://compass-system-broker.compass-system.svc.cluster.local
    tenantFetcherFQDN: http://compass-tenant-fetcher.compass-system.svc.cluster.local
    db:
      maxOpenConnections: 3
      maxIdleConnections: 1
    skipTLSVerify: true
pairing-adapter:
  enabled: false<|MERGE_RESOLUTION|>--- conflicted
+++ resolved
@@ -44,11 +44,7 @@
       path: eu.gcr.io/kyma-project/incubator
     connector:
       dir:
-<<<<<<< HEAD
       version: "PR-1768"
-=======
-      version: "PR-1808"
->>>>>>> 4c76073d
     connectivity_adapter:
       dir:
       version: "PR-1808"
@@ -57,21 +53,13 @@
       version: "PR-1808"
     director:
       dir:
-<<<<<<< HEAD
       version: "PR-1768"
-=======
-      version: "PR-1808"
->>>>>>> 4c76073d
     gateway:
       dir:
       version: "PR-1808"
     operations_controller:
       dir:
-<<<<<<< HEAD
       version: "PR-1768"
-=======
-      version: "PR-1798"
->>>>>>> 4c76073d
     tenant_fetcher:
       dir:
       version: "PR-1798"
@@ -97,11 +85,7 @@
       version: "PR-23"
     e2e_tests:
       dir:
-<<<<<<< HEAD
       version: "PR-1768"
-=======
-      version: "PR-1792"
->>>>>>> 4c76073d
   isLocalEnv: false
   oauth2:
     host: oauth2
