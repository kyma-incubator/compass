global:
  disableLegacyConnectivity: true
  defaultTenant: 3e64ebae-38b5-46a0-b1ed-9ccee153a0ae
  defaultTenantRegion: "eu-1"
  tenants: # tenant order matters, so new tenants should be added to the end of the list
    - name: default
      id: 3e64ebae-38b5-46a0-b1ed-9ccee153a0ae
      type: account
    - name: foo
      id: 1eba80dd-8ff6-54ee-be4d-77944d17b10b
      type: account
    - name: bar
      id: af9f84a9-1d3a-4d9f-ae0c-94f883b33b6e
      type: account
    - name: TestTenantSeparation
      id: f1c4b5be-b0e1-41f9-b0bc-b378200dcca0
      type: account
    - name: TestDeleteLastScenarioForApplication
      id: 0403be1e-f854-475e-9074-922120277af5
      type: account
    - name: Test_DeleteAutomaticScenarioAssignmentForSelector
      id: d9553135-6115-4c67-b4d9-962c00f3725f
      type: account
    - name: Test_AutomaticScenarioAssigmentForRuntime
      id: 8c733a45-d988-4472-af10-1256b82c70c0
      type: account
    - name: TestAutomaticScenarioAssignmentsWholeScenario
      id: 65a63692-c00a-4a7d-8376-8615ee37f45c
      type: account
    - name: TestTenantsQueryTenantNotInitialized
      id: 72329135-27fd-4284-9bcb-37ea8d6307d0
      type: account
    - name: Test Default
      id: 5577cf46-4f78-45fa-b55f-a42a3bdba868
      type: account
      parent: 2c4f4a25-ba9a-4dbc-be68-e0beb77a7eb0
    - name: Test_DefaultCustomer
      id: 2c4f4a25-ba9a-4dbc-be68-e0beb77a7eb0
      type: customer
    - name: TestListLabelDefinitions
      id: 3f641cf5-2d14-4e0f-a122-16e7569926f1
      type: account
    - name: Test_AutomaticScenarioAssignmentQueries
      id: 8263cc13-5698-4a2d-9257-e8e76b543e88
      type: account
    - name: TestGetScenariosLabelDefinitionCreatesOneIfNotExists
      id: 2263cc13-5698-4a2d-9257-e8e76b543e33
      type: account
    - name: TestApplicationsForRuntime
      id: 5984a414-1eed-4972-af2c-b2b6a415c7d7
      type: account
    - name: Test_DeleteAutomaticScenarioAssignmentForScenario
      id: d08e4cb6-a77f-4a07-b021-e3317a373597
      type: account
    - name: TestApplicationsForRuntimeWithHiddenApps
      id: 7e1f2df8-36dc-4e40-8be3-d1555d50c91c
      type: account
    - name: TestTenantsQueryTenantInitialized
      id: 8cf0c909-f816-4fe3-a507-a7917ccd8380
      type: account
    - name: TestDeleteApplicationIfInScenario
      id: 0d597250-6b2d-4d89-9c54-e23cb497cd01
      type: account
    - name: TestProviderSubaccount
      id: 47b4575a-f102-414a-8398-2d973ad65f3a
      type: subaccount
      parent: 5577cf46-4f78-45fa-b55f-a42a3bdba868
    - name: TestCompassProviderSubaccount
      id: f8075207-1478-4a80-bd26-24a4785a2bfd
      type: subaccount
      parent: 5577cf46-4f78-45fa-b55f-a42a3bdba868
    - name: TestProviderSubaccountRegion2
      id: 731b7bc4-5472-41d2-a447-e4c0f45de739
      type: subaccount
      region: "eu-2"
      parent: 5577cf46-4f78-45fa-b55f-a42a3bdba868
    - name: TestCertificateSubaccount
      id: 123e4567-e89b-12d3-a456-426614174001
      type: subaccount
      parent: 5577cf46-4f78-45fa-b55f-a42a3bdba868
    - name: TestNsAdapter
      id: 08b6da37-e911-48fb-a0cb-fa635a6c5678
      type: subaccount
      parent: 5577cf46-4f78-45fa-b55f-a42a3bdba868
    - name: TestNsAdapterSubaccountWithApplications
      id: 08b6da37-e911-48fb-a0cb-fa635a6c4321
      type: subaccount
      parent: 5577cf46-4f78-45fa-b55f-a42a3bdba868
    - name: TestIntegrationSystemManagedSubaccount
      id: 3cfcdd62-320d-403b-b66a-4ee3cdd06947
      type: subaccount
      parent: 5577cf46-4f78-45fa-b55f-a42a3bdba868
    - name: TestIntegrationSystemManagedAccount
      id: 7e8ab2e3-3bb4-42e3-92b2-4e0bf48559d3
      type: account
      parent: 2c4f4a25-ba9a-4dbc-be68-e0beb77a7eb0
    - name: TestSystemFetcherAccount
      id: c395681d-11dd-4cde-bbcf-570b4a153e79
      type: account
      parent: 2c4f4a25-ba9a-4dbc-be68-e0beb77a7eb0
    - name: TestConsumerSubaccount
      id: 1f538f34-30bf-4d3d-aeaa-02e69eef84ae
      type: subaccount
      parent: 5984a414-1eed-4972-af2c-b2b6a415c7d7
    - name: TestTenantsOnDemandAPI
      id: 8d42d818-d4c4-4036-b82f-b199db7ffeb5
      type: subaccount
      parent: 5984a414-1eed-4972-af2c-b2b6a415c7d7
    - name: TestExternalCertificateSubaccount
      id: bad76f69-e5c2-4d55-bca5-240944824b83
      type: subaccount
      parent: 5577cf46-4f78-45fa-b55f-a42a3bdba868
  images:
    containerRegistry:
      path: eu.gcr.io/kyma-project/incubator
    connector:
      dir:
      version: "PR-2777"
      name: compass-connector
    connectivity_adapter:
      dir:
      version: "PR-2777"
      name: compass-connectivity-adapter
    pairing_adapter:
      dir:
      version: "PR-2777"
      name: compass-pairing-adapter
    director:
      dir:
      version: "PR-2777"
      name: compass-director
    hydrator:
      dir:
      version: "PR-2777"
      name: compass-hydrator
    gateway:
      dir:
      version: "PR-2777"
      name: compass-gateway
    operations_controller:
      dir:
      version: "PR-2777"
      name: compass-operations-controller
    ord_service:
      dir:
      version: "PR-82"
      name: compass-ord-service
    schema_migrator:
      dir:
      version: "PR-2770"
      name: compass-schema-migrator
    system_broker:
      dir:
      version: "PR-2777"
      name: compass-system-broker
    certs_setup_job:
      containerRegistry:
        path: eu.gcr.io/kyma-project
      dir:
      version: "0a651695"
    external_services_mock:
      dir:
      version: "PR-2777"
      name: compass-external-services-mock
    console:
      dir:
      version: "PR-72"
      name: compass-console
    e2e_tests:
      dir:
<<<<<<< HEAD
      version: "PR-2782"
=======
      version: "PR-2777"
>>>>>>> 21aa2e48
      name: compass-e2e-tests
  isLocalEnv: false
  isForTesting: false
  oauth2:
    host: oauth2
  livenessProbe:
    initialDelaySeconds: 30
    timeoutSeconds: 1
    periodSeconds: 10
  readinessProbe:
    initialDelaySeconds: 5
    timeoutSeconds: 1
    periodSeconds: 2
  agentPreconfiguration: false
  portieris:
    isEnabled: false
    imagePullSecretName: "portieris-dummy-image-pull-secret"
  nsAdapter:
    external:
      port: 3005
    e2eTests:
      gatewayHost: "compass-gateway-xsuaa"
    prefix: /nsadapter
    path: /nsadapter/api/v1/notifications
    systemToTemplateMappings: '[{  "Name": "SAP S/4HANA On-Premise",  "SourceKey": ["type"],  "SourceValue": ["abapSys"]},{  "Name": "SAP S/4HANA On-Premise",  "SourceKey": ["type"],  "SourceValue": ["nonSAPsys"]},{  "Name": "SAP S/4HANA On-Premise",  "SourceKey": ["type"],  "SourceValue": ["hana"]}]'
    secret:
      name: nsadapter-secret
      subaccountKey: subaccount
      local:
        subaccountValue: subaccount
    authSecret:
      name: "compass-external-services-mock-oauth-credentials"
      clientIdKey: client-id
      clientSecretKey: client-secret
      tokenUrlKey: url
      instanceUrlKey: url
      certKey: cert
      keyKey: key
    registerPath: "/register"
    tokenPath: "/secured/oauth/token"
    createClonePattern: '{"key": "%s"}'
    createBindingPattern: '{}'
    useClone: "false"
  director:
    host: compass-director.compass-system.svc.cluster.local
    formationAsyncApi:
      pathPrefix: "/v1/businessIntegrations"
      path: "/{ucl-formation-id}/assignments/{ucl-assignment-id}/status"
    prefix: /director
    graphql:
      external:
        port: 3000
    tls:
      secure:
        internal:
          host: compass-director-internal
    validator:
      port: 8080
    metrics:
      port: 3003
      enableGraphqlOperationInstrumentation: true
    operations:
      port: 3002
      path: "/operation"
      lastOperationPath: "/last_operation"
    info:
      path: "/v1/info"
    subscription:
      subscriptionProviderLabelKey: "subscriptionProviderId"
      consumerSubaccountLabelKey: "global_subaccount_id"
      subscriptionLabelKey: "subscription"
      tokenPrefix: "sb-"
    selfRegister:
      secrets:
        instancesCreds:
          name: "region-instances-credentials"
          key: "keyConfig"
          path: "/tmp"
        saasAppNameCfg:
          name: "saas-app-names"
          key: "appNameConfig"
          path: "/tmp/appNameConfig"
      clientIdPath: "clientId"
      clientSecretPath: "clientSecret"
      urlPath: "url"
      tokenUrlPath: "tokenUrl"
      clientCertPath: "clientCert"
      clientKeyPath: "clientKey"
      local:
        templateMappings:
          clientIDMapping: '{{ printf "\"%s\":\"client_id\"" .Values.global.director.selfRegister.clientIdPath }}'
          clientSecretMapping: '{{ printf "\"%s\":\"client_secret\"" .Values.global.director.selfRegister.clientSecretPath }}'
          urlMapping: '{{ printf "\"%s\":\"http://compass-external-services-mock.%s.svc.cluster.local:%s\"" .Values.global.director.selfRegister.urlPath .Release.Namespace (.Values.service.port | toString) }}'
          tokenURLMapping: '{{ printf "\"%s\":\"https://%s.%s:%s\"" .Values.global.director.selfRegister.tokenUrlPath .Values.global.externalServicesMock.certSecuredHost .Values.global.ingress.domainName (.Values.service.certPort | toString) }}'
          x509CertificateMapping: '{{ printf "\"%s\":\"%s\"" .Values.global.director.selfRegister.clientCertPath .Values.global.connector.caCertificate }}'
          x509KeyMapping: '{{ printf "\"%s\":\"%s\"" .Values.global.director.selfRegister.clientKeyPath .Values.global.connector.caKey }}'
      oauthTokenPath: "/cert/token"
      oauthMode: "oauth-mtls"
      label: "selfRegLabel"
      labelValuePrefix: "self-reg-prefix-"
      responseKey: "self-reg-key"
      path: "/external-api/self-reg"
      nameQueryParam: "name"
      tenantQueryParam: "tenant"
      requestBodyPattern: '{"key": "%s"}'
      saasAppNameLabelKey: "CMPSaaSAppName"
      saasAppNamePath: "localSaaSAppNamePath"
    clientIDHeaderKey: client_user
    suggestTokenHeaderKey: suggest_token
    runtimeTypeLabelKey: "runtimeType"
    applicationTypeLabelKey: "applicationType"
    kymaRuntimeTypeLabelValue: "kyma"
    fetchTenantEndpoint: '{{ printf "https://%s.%s%s/v1/fetch" .Values.global.gateway.tls.secure.internal.host .Values.global.ingress.domainName .Values.global.tenantFetcher.prefix }}'
    ordWebhookMappings: '[]'
  auditlog:
    configMapName: "compass-gateway-auditlog-config"
    mtlsTokenPath: "/cert/token"
    standardTokenPath: "/secured/oauth/token"
    skipSSLValidation: false
    secret:
      name: "compass-gateway-auditlog-secret"
      urlKey: url
      clientIdKey: client-id
      clientSecretKey: client-secret
      clientCertKey: client-cert
      clientKeyKey: client-key
  log:
    format: "kibana"
  tenantConfig:
    useDefaultTenants: true
    dbPool:
      maxOpenConnections: 1
      maxIdleConnections: 1
  connector:
    prefix: /connector
    graphql:
      external:
        port: 3000
    validator:
      port: 8080
    # If secrets do not exist they will be created
    secrets:
      ca:
        name: compass-connector-app-ca
        namespace: compass-system
        certificateKey: ca.crt
        keyKey: ca.key
      rootCA:
        namespace: istio-system # For Ingress Gateway to work properly the namespace needs to be istio-system
        # In order for istio mTLS to work we should have two different secrets one containing the server certificate (let’s say X) and one used for validation of the client’s certificates.
        # The second one should be our root certificate and istio wants it to be named X-cacert. (-cacert suffix).
        # This is the reason for the confusing name of our root certificate. https://preliminary.istio.io/v1.6/docs/tasks/traffic-management/ingress/secure-ingress/#configure-a-mutual-tls-ingress-gateway
        cacert: compass-gateway-mtls-certs-cacert # For cert-rotation the cacert should be in different secret
        certificateKey: cacert
    revocation:
      configmap:
        name: revocations-config
        namespace: "{{ .Release.Namespace }}"
    # If key and certificate are not provided they will be generated
    caKey: ""
    caCertificate: ""
  system_broker:
    enabled: false
    port: 5001
    prefix: /broker
    tokenProviderFromHeader:
      forwardHeaders: Authorization
    tokenProviderFromSecret:
      enabled: false
      secrets:
        integrationSystemCredentials:
          name: compass-system-broker-credentials
          namespace: compass-system
    testNamespace: kyma-system
  gateway:
    port: 3000
    tls:
      host: compass-gateway
      adapterHost: compass-ns-adapter
      secure:
        internal:
          host: compass-gateway-internal
        oauth:
          host: compass-gateway-auth-oauth
    mtls:
      manageCerts: false
      host: compass-gateway-mtls
      certSecret: compass-gateway-mtls-certs
      external:
        host: compass-gateway-sap-mtls
        certSecret: compass-gateway-mtls-certs # Use connector's root CA as root CA by default. This should be overridden for productive deployments.
    headers:
      rateLimit: X-Flow-Identity
      request:
        remove:
          - "Client-Id-From-Token"
          - "Client-Id-From-Certificate"
          - "Client-Certificate-Hash"
          - "Certificate-Data"
  hydrator:
    host: compass-hydrator.compass-system.svc.cluster.local
    port: 3000
    prefix: /hydrators
    subjectConsumerMappingConfig: '[{"consumer_type": "Super Admin", "tenant_access_levels": ["customer", "account","subaccount", "global"], "subject": "C=DE, L=local, O=SAP SE, OU=Region, OU=SAP Cloud Platform Clients, OU=f8075207-1478-4a80-bd26-24a4785a2bfd, CN=compass"}, {"consumer_type": "Integration System", "tenant_access_levels": ["account","subaccount"], "subject": "C=DE, L=local, O=SAP SE, OU=Region, OU=SAP Cloud Platform Clients, OU=f8075207-1478-4a80-bd26-24a4785a2bfd, CN=integration-system-test"}, {"consumer_type": "Technical Client", "tenant_access_levels": ["global"], "subject": "C=DE, L=local, O=SAP SE, OU=SAP Cloud Platform Clients, OU=1f538f34-30bf-4d3d-aeaa-02e69eef84ae, CN=technical-client-test"}]'
    certificateDataHeader: "Certificate-Data"
    consumerClaimsKeys:
      clientIDKey: "client_id"
      tenantIDKey: "tenantid"
      userNameKey: "user_name"
      subdomainKey: "subdomain"
    http:
      client:
        skipSSLValidation: false
    metrics:
      port: 3003
      enableClientInstrumentation: true
      censoredFlows: "JWT"
  operations_controller:
    enabled: true
  connectivity_adapter:
    port: 8080
    tls:
      host: adapter-gateway
    mtls:
      host: adapter-gateway-mtls
  oathkeeperFilters:
    workloadLabel: oathkeeper
    namespace: kyma-system
    tokenDataHeader: "Connector-Token"
    certificateDataHeader: "Certificate-Data"
  istio:
    discoveryMtlsGateway:
      name: "discovery-gateway"
      namespace: "compass-system"
      certSecretName: discovery-gateway-certs
      localCA: # the CA property and its nested fields are used only in local setup
        secretName: discovery-gateway-certs-cacert
        namespace: istio-system # For Ingress Gateway to work properly the namespace needs to be istio-system
        certificate: ""
        key: ""
    externalMtlsGateway:
      name: "compass-gateway-external-mtls"
      namespace: "compass-system"
    mtlsGateway:
      name: "compass-gateway-mtls"
      namespace: "compass-system"
    gateway:
      name: "kyma-gateway"
      namespace: "kyma-system"
    proxy:
      port: 15020
    namespace: istio-system
    ingressgateway:
      workloadLabel: istio-ingressgateway
      requestPayloadSizeLimit2MB: 2097152
      requestPayloadSizeLimit2MBLabel: "2MB"
      requestPayloadSizeLimit5MB: 5097152
      requestPayloadSizeLimit5MBLabel: "5MB"
      correlationHeaderRewriteFilter:
        expectedHeaders:
          - "x-request-id"
          - "x-correlation-id"
          - "x-correlationid"
          - "x-forrequest-id"
          - "x-vcap-request-id"
          - "x-broker-api-request-identity"
  kubernetes:
    serviceAccountTokenIssuer: https://kubernetes.default.svc.cluster.local
    serviceAccountTokenJWKS: https://kubernetes.default.svc.cluster.local/openid/v1/jwks
  ingress:
    domainName: "local.kyma.dev"
    discoveryDomain:
      name: "discovery.api.local"
      tlsCert: ""
      tlsKey: ""
  database:
    sqlProxyServiceAccount: "proxy-user@gcp-cmp.iam.gserviceaccount.com"
    manageSecrets: true
    embedded:
      enabled: true
      director:
        name: "postgres"
      directorDBName: "postgres"
    managedGCP:
      serviceAccountKey: ""
      instanceConnectionName: ""
      director:
        name: ""
        user: ""
        password: ""
      host: "localhost"
      hostPort: "5432"
      sslMode: ""
      #TODO remove below after migration to separate user will be done
      dbUser: ""
      dbPassword: ""
      directorDBName: ""
  oathkeeper:
    host: ory-oathkeeper-proxy.kyma-system.svc.cluster.local
    port: 4455
    timeout_ms: 120000
    ns_adapter_timeout_ms: 3600000
    idTokenConfig:
      claims: '{"scopes": "{{ print .Extra.scope }}","tenant": "{{ .Extra.tenant }}", "consumerID": "{{ print .Extra.consumerID}}", "consumerType": "{{ print .Extra.consumerType }}", "flow": "{{ print .Extra.flow }}", "onBehalfOf": "{{ print .Extra.onBehalfOf }}", "region": "{{ print .Extra.region }}", "tokenClientID": "{{ print .Extra.tokenClientID }}"}'
      internalClaims: '{"scopes": "application:read application:write application.webhooks:read application_template.webhooks:read webhooks.auth:read runtime:write runtime:read tenant:read tenant:write tenant_subscription:write ory_internal fetch_tenant application_template:read destinations_sensitive_data:read destinations:sync","tenant":"{ {{ if .Header.Tenant }} \"consumerTenant\":\"{{ print (index .Header.Tenant 0) }}\", {{ end }} \"externalTenant\":\"\"}", "consumerType": "Internal Component", "flow": "Internal"}'
    mutators:
      runtimeMappingService:
        config:
          api:
            url: http://compass-hydrator.compass-system.svc.cluster.local:3000/hydrators/runtime-mapping
            retry:
              give_up_after: 6s
              max_delay: 2000ms
      authenticationMappingServices:
        nsadapter:
          cfg:
            config:
              api:
                url: http://compass-hydrator.compass-system.svc.cluster.local:3000/hydrators/authn-mapping/nsadapter
                retry:
                  give_up_after: 6s
                  max_delay: 2000ms
          authenticator:
            enabled: false
            createRule: true
            gatewayHost: "compass-gateway-xsuaa"
            trusted_issuers: '[{"domain_url": "compass-system.svc.cluster.local:8080", "scope_prefix": "prefix.", "protocol": "http"}]'
            attributes: '{"uniqueAttribute": { "key": "ns-adapter-test", "value": "ns-adapter-flow" }, "tenant": { "key": "tenant" }, "identity": { "key": "identity" }, "clientid": { "key": "client_id" } }'
            path: /nsadapter/api/v1/notifications
            upstreamComponent: "compass-gateway"
            checkSuffix: true
        tenant-fetcher:
          cfg:
            config:
              api:
                url: http://compass-hydrator.compass-system.svc.cluster.local:3000/hydrators/authn-mapping/tenant-fetcher
                retry:
                  give_up_after: 6s
                  max_delay: 2000ms
          authenticator:
            enabled: false
            createRule: true
            gatewayHost: "compass-gateway"
            trusted_issuers: '[{"domain_url": "compass-system.svc.cluster.local:8080", "scope_prefix": "prefix.", "protocol": "http"}]'
            attributes: '{"uniqueAttribute": { "key": "test", "value": "tenant-fetcher" }, "tenant": { "key": "tenant" }, "identity": { "key": "identity" } }'
            path: /tenants/<.*>
            upstreamComponent: "compass-tenant-fetcher"
            checkSuffix: false
        subscriber:
          cfg:
            config:
              api:
                url: http://compass-hydrator.compass-system.svc.cluster.local:3000/hydrators/authn-mapping/subscriber
                retry:
                  give_up_after: 6s
                  max_delay: 2000ms
          authenticator:
            enabled: false
            createRule: false
            gatewayHost: "compass-gateway-sap-mtls"
            trusted_issuers: '[{"domain_url": "compass-system.svc.cluster.local:8080", "scope_prefix": "prefix.", "protocol": "http", "region": "eu-1"}]'
            attributes: '{"uniqueAttribute": { "key": "subsc-key-test", "value": "subscription-flow" }, "tenant": { "key": "tenant" }, "identity": { "key": "user_name" }, "clientid": { "key": "client_id" } }'
            path: /<.*>
            checkSuffix: false
      tenantMappingService:
        config:
          api:
            url: http://compass-hydrator.compass-system.svc.cluster.local:3000/hydrators/tenant-mapping
            retry:
              give_up_after: 6s
              max_delay: 2000ms
      certificateResolverService:
        config:
          api:
            url: http://compass-hydrator.compass-system.svc.cluster.local:3000/hydrators/v1/certificate/data/resolve
            retry:
              give_up_after: 6s
              max_delay: 2000ms
      tokenResolverService:
        config:
          api:
            url: http://compass-hydrator.compass-system.svc.cluster.local:3000/hydrators/v1/tokens/resolve
            retry:
              give_up_after: 6s
              max_delay: 2000ms
  cockpit:
    auth:
      allowedConnectSrc: "https://*.ondemand.com"
      secretName: "cockpit-auth-secret"
      idpHost: ""
      clientID: ""
      scopes: "openid profile email"
      path: "/oauth2/certs"
  destinationFetcher:
    manageSecrets: true
    host: compass-destination-fetcher.compass-system.svc.cluster.local
    prefix: /destination-configuration
    port: 3000
    jobSchedule: 10m
    lease:
      lockname: destinationlease
    parallelTenants: 10
    tenantSyncTimeout: "5m"
    authentication:
      jwksEndpoint: "http://ory-oathkeeper-api.kyma-system.svc.cluster.local:4456/.well-known/jwks.json"
      appDestinationsSyncScope: "destinations:sync"
      appDetinationsSensitiveDataScope: "destinations_sensitive_data:read"
    server:
      tenantDestinationsEndpoint: "/v1/subaccountDestinations"
      sensitiveDataEndpoint: "/v1/destinations"
      sensitiveDataQueryParam: "name"
    request:
      skipSSLValidation: false
      retry_interval: "100ms"
      retry_attempts: 3
      goroutineLimit: 10
      requestTimeout: "5s"
      pageSize: 100
      oauthTokenPath: "/oauth/token"
    instance:
      clientIdPath: "clientid"
      clientSecretPath: "clientsecret"
      urlPath: "uri"
      tokenUrlPath: "certurl"
      clientCertPath: "certificate"
      clientKeyPath: "key"
    secretName: destination-region-instances
    dependenciesConfig:
      path: "/cfg/dependencies"
    oauthMode: "oauth-mtls"
  destinationRegionSecret:
    secretName: "destination-region-instances"
    fileName: "keyConfig"
    local:
      templateMappings:
        xsappMapping: '{{ printf "\"%s\":\"xsappname1\"" .Values.global.tenantFetcher.xsappNamePath }}'
        clientIDMapping: '{{ printf "\"%s\":\"client_id\"" .Values.global.destinationFetcher.instance.clientIdPath }}'
        clientSecretMapping: '{{ printf "\"%s\":\"client_secret\"" .Values.global.destinationFetcher.instance.clientSecretPath }}'
        urlMapping: '{{ printf "\"%s\":\"http://compass-external-services-mock.%s.svc.cluster.local:%s\"" .Values.global.destinationFetcher.instance.urlPath .Release.Namespace (.Values.service.port | toString) }}'
        tokenURLMapping: '{{ printf "\"%s\":\"https://%s.%s:%s\"" .Values.global.destinationFetcher.instance.tokenUrlPath .Values.global.externalServicesMock.certSecuredHost .Values.global.ingress.domainName (.Values.service.certPort | toString) }}'
        x509CertificateMapping: '{{ printf "\"%s\":\"%s\"" .Values.global.destinationFetcher.instance.clientCertPath .Values.global.connector.caCertificate }}'
        x509KeyMapping: '{{ printf "\"%s\":\"%s\"" .Values.global.destinationFetcher.instance.clientKeyPath .Values.global.connector.caKey }}'
  tenantFetcher:
    k8sSecret:
      manageSecrets: true
      name: "tenant-fetcher-secret"
      namespace: "compass-system"
      key: "keyConfig"
      path: "/tmp"
    host: compass-tenant-fetcher.compass-system.svc.cluster.local
    prefix: /tenants
    port: 3000
    xsappNamePath: "xsappname"
    omitDependenciesParamName: ""
    omitDependenciesParamValue: ""
    requiredAuthScope: Callback
    fetchTenantAuthScope: fetch_tenant
    authentication:
      jwksEndpoint: "http://ory-oathkeeper-api.kyma-system.svc.cluster.local:4456/.well-known/jwks.json"
    tenantProvider:
      tenantIdProperty: "tenantId"
      customerIdProperty: "customerId"
      subaccountTenantIdProperty: "subaccountTenantId"
      subdomainProperty: "subdomain"
      name: "provider"
      subscriptionProviderIdProperty: "subscriptionProviderIdProperty"
      providerSubaccountIdProperty: "providerSubaccountIdProperty"
      consumerTenantIdProperty: "consumerTenantIdProperty"
      subscriptionProviderAppNameProperty: "subscriptionProviderAppNameProperty"
    server:
      fetchTenantEndpoint: "/v1/fetch/{parentTenantId}/{tenantId}"
      regionalHandlerEndpoint: "/v1/regional/{region}/callback/{tenantId}"
      dependenciesEndpoint: "/v1/regional/{region}/dependencies"
      tenantPathParam: "tenantId"
      regionPathParam: "region"
    dependenciesConfig:
      path: "/cfg/dependencies"
    local:
      templateMappings:
        xsappMapping: '{{ printf "\"%s\":\"xsappname1\"" .Values.global.tenantFetcher.xsappNamePath }}'
    containerName: "tenant-fetcher"
  externalCertConfiguration:
    issuerLocality: "local,local2" # In local setup we have manually created connector CA certificate with 'local' Locality property
    subjectPattern: "/C=DE/O=SAP SE/OU=SAP Cloud Platform Clients/OU=Region/OU=%s/L=%s/CN=%s"
    technicalClientSubjectPattern: "/C=DE/O=SAP SE/OU=SAP Cloud Platform Clients/OU=%s/L=%s/CN=%s"
    ouCertSubaccountID: "f8075207-1478-4a80-bd26-24a4785a2bfd"
    commonName: "compass"
    locality: "local"
    certSvcApiPath: "/cert"
    tokenPath: "/cert/token"
    secrets:
      externalCertSvcSecret:
        manage: false
        name: "cert-svc-secret"
        clientIdKey: client-id
        clientSecretKey: client-secret
        oauthUrlKey: url
        csrEndpointKey: csr-endpoint
        clientCert: client-cert
        clientKey: client-key
        skipSSLValidationFlag: "-k"
      externalClientCertSecret:
        name: "external-client-certificate"
        namespace: compass-system
        certKey: tls.crt
        keyKey: tls.key
    rotationCronjob:
      name: "external-certificate-rotation"
      schedule: "*/1 * * * *" # Executes every minute
      certValidity: "7"
      clientCertRetryAttempts: "8"
      containerName: "certificate-rotation"
  extSvcCertConfiguration:
    issuerLocality: "local,local2" # In local setup we have manually created connector CA certificate with 'local' Locality property
    subjectPattern: "/C=DE/O=SAP SE/OU=SAP Cloud Platform Clients/OU=Region/OU=%s/L=%s/CN=%s"
    ouCertSubaccountID: "f8075207-1478-4a80-bd26-24a4785a2bfd"
    commonName: "compass"
    locality: "local"
    certSvcApiPath: "/cert"
    tokenPath: "/cert/token"
    secrets:
      extSvcCertSvcSecret:
        manage: false
        name: "ext-svc-cert-svc-secret"
        clientIdKey: client-id
        clientSecretKey: client-secret
        oauthUrlKey: url
        csrEndpointKey: csr-endpoint
        clientCert: client-cert
        clientKey: client-key
        skipSSLValidationFlag: "-k"
      extSvcClientCertSecret:
        name: "ext-svc-client-certificate"
        namespace: compass-system
        certKey: tls.crt
        keyKey: tls.key
    rotationCronjob:
      name: "ext-svc-certificate-rotation"
      schedule: "*/1 * * * *" # Executes every minute
      certValidity: "7"
      clientCertRetryAttempts: "8"
      containerName: "ext-svc-certificate-rotation"
  ordService:
    host: compass-ord-service.compass-system.svc.cluster.local
    prefix: /open-resource-discovery-service/v0
    docsPrefix: /open-resource-discovery-docs
    staticPrefix: /open-resource-discovery-static/v0
    port: 3000
    defaultResponseType: "xml"
    userContextHeader: "user_context"
    authTokenPath: "/var/run/secrets/kubernetes.io/serviceaccount/token"
    skipSSLValidation: false
  ordAggregator:
    name: ord-aggregator
    enabled: true
    suspend: true
    schedule: "*/1 * * * *"
    http:
      client:
        skipSSLValidation: false
      retry:
        attempts: 3
        delay: 100ms
    dbPool:
      maxOpenConnections: 2
      maxIdleConnections: 2
    globalRegistryUrl: http://compass-external-services-mock.compass-system.svc.cluster.local:8087/.well-known/open-resource-discovery
    maxParallelWebhookProcessors: 4
    maxParallelDocumentsPerApplication: 10
    maxParallelSpecificationProcessors: 100
    ordWebhookPartialProcessURL: ""
    ordWebhookPartialProcessMaxDays: 0
    ordWebhookPartialProcessing: false
    containerName: "ord-aggregator"
  systemFetcher:
    enabled: false
    name: "system-fetcher"
    schedule: "0 0 * * *"
    manageSecrets: true
    # enableSystemDeletion - whether systems in deleted state should be deleted from director database
    enableSystemDeletion: true
    # fetchParallelism - shows how many http calls will be made in parallel to fetch systems
    fetchParallellism: 30
    # queueSize - shows how many system fetches (individual requests may fetch more than 1 system)
    # can be put in the queue for processing before blocking. It is best for the queue to be about 2 times bigger than the parallellism
    queueSize: 100
    # fetchRequestTimeout - shows the timeout to wait for oauth token and for fetching systems (in one request) separately
    fetchRequestTimeout: "30s"
    # directorRequestTimeout - graphql requests timeout to director
    directorRequestTimeout: "30s"
    dbPool:
      maxOpenConnections: 20
      maxIdleConnections: 2
    # systemsAPIEndpoint - endpoint of the service to fetch systems from
    systemsAPIEndpoint: ""
    # systemsAPIFilterCriteria - criteria for fetching systems
    systemsAPIFilterCriteria: ""
    appTemplatesProductLabel: "systemRole"
    systemSourceKey: "prop"
    appTemplates: []
    templatePlaceholderToSystemKeyMappings: '[ { "placeholder_name": "name", "system_key": "displayName" }, { "placeholder_name": "display-name", "system_key": "displayName" }, { "placeholder_name": "systemNumber", "system_key": "systemNumber" }, { "placeholder_name": "productId", "system_key": "productId" }, { "placeholder_name": "ppmsProductVersionId", "system_key": "ppmsProductVersionId", "optional": true }, { "placeholder_name": "description", "system_key": "productDescription", "optional": true }, { "placeholder_name": "baseUrl", "system_key": "additionalUrls.mainUrl", "optional": true }, { "placeholder_name": "providerName", "system_key": "infrastructureProvider", "optional": true } ]'
    templateOverrideApplicationInput: '{"name": "{{name}}","description": "{{description}}","providerName": "{{providerName}}","statusCondition": "INITIAL","systemNumber": "{{systemNumber}}","labels": {"managed": "true","productId": "{{productId}}","ppmsProductVersionId": "{{ppmsProductVersionId}}"},"baseUrl": "{{baseUrl}}"}'
    http:
      client:
        skipSSLValidation: false
    oauth:
      client: "client_id"
      tokenEndpointProtocol: "https"
      tokenBaseHost: "compass-external-services-mock-sap-mtls"
      tokenPath: "/cert/token"
      scopesClaim: "scopes"
      tenantHeaderName: "x-zid"
      tokenRequestTimeout: 30s
      skipSSLValidation: true
    secret:
      name: "compass-system-fetcher-secret"
      clientIdKey: client-id
      oauthUrlKey: url
    paging:
      pageSize: 200
      sizeParam: "$top"
      skipParam: "$skip"
    containerName: "system-fetcher"
  tenantFetchers:
    job1:
      enabled: false
      job:
        interval: "5m"
      configMapNamespace: "compass-system"
      manageSecrets: true
      providerName: "compass"
      tenantType: "subaccount"
      schedule: "*/5 * * * *"
      tenantInsertChunkSize: "500"
      kubernetes:
        configMapNamespace: "compass-system"
        pollInterval: 2s
        pollTimeout: 1m
        timeout: 2m
      authConfig:
        skipSSLValidation: true
        oauthMode: "oauth-mtls"
        clientIDPath: "clientid"
        clientSecretPath: "secret"
        clientCertPath: "cert"
        clientKeyPath: "key"
        tokenEndpointPath: "url"
        tokenURLPath: "/cert/token"
      queryMapping:
        regionField: "region"
        pageNumField: "pageNum"
        pageSizeField: "pageSize"
        timestampField: "timestamp"
      query:
        startPage: "0"
        pageSize: "100"
      api:
        regionName: "central"
        authConfigSecretKey: "central"
        fieldMapping:
          totalPagesField: "totalPages"
          totalResultsField: "totalResults"
          tenantEventsField: "events"
          idField: "id"
          nameField: "name"
          customerIdField: "customerId"
          subdomainField: "subdomain"
          discriminatorField: ""
          discriminatorValue: ""
          detailsField: "details"
          entityTypeField: "entityType"
          globalAccountID: "gaID"
          regionField: "region"
          movedSubaccountTargetField: "targetGlobalAccountGUID"
          movedSubaccountSourceField: "sourceGlobalAccountGUID"
        endpoints:
          accountCreated: "127.0.0.1/events?type=account-created"
          accountDeleted: "127.0.0.1/events?type=account-deleted"
          accountUpdated: "127.0.0.1/events?type=account-updated"
          subaccountCreated: "127.0.0.1/events?type=subaccount-created"
          subaccountDeleted: "127.0.0.1/events?type=subaccount-deleted"
          subaccountUpdated: "127.0.0.1/events?type=subaccount-updated"
          subaccountMoved: "127.0.0.1/events?type=subaccount-moved"
      regionalConfig:
        fieldMapping:
          totalPagesField: "totalPages"
          totalResultsField: "totalResults"
          tenantEventsField: "events"
          idField: "guid"
          nameField: "displayName"
          customerIdField: "customerId"
          subdomainField: "subdomain"
          discriminatorField: ""
          discriminatorValue: ""
          detailsField: "details"
          entityTypeField: "entityType"
          globalAccountID: "globalAccountGUID"
          regionField: "region"
          movedSubaccountTargetField: "targetGlobalAccountGUID"
          movedSubaccountSourceField: "sourceGlobalAccountGUID"
        regions:
          eu-east:
            api:
              oauthMode: "oauth-mtls"
              authConfigSecretKey: "central"
              endpoints:
                accountCreated: "127.0.0.1/events?type=account-created"
                accountDeleted: "127.0.0.1/events?type=account-deleted"
                accountUpdated: "127.0.0.1/events?type=account-updated"
                subaccountCreated: "127.0.0.1/events?type=subaccount-created"
                subaccountDeleted: "127.0.0.1/events?type=subaccount-deleted"
                subaccountUpdated: "127.0.0.1/events?type=subaccount-updated"
                subaccountMoved: "127.0.0.1/events?type=subaccount-moved"
      dbPool:
        maxOpenConnections: 1
        maxIdleConnections: 1
  metrics:
    enabled: true
    pushEndpoint: http://monitoring-prometheus-pushgateway.kyma-system.svc.cluster.local:9091
  externalServicesMock:
    enabled: false
    certSecuredPort: 8081
    ordCertSecuredPort: 8082
    unsecuredPort: 8083
    basicSecuredPort: 8084
    oauthSecuredPort: 8085
    ordGlobalRegistryCertPort: 8086
    ordGlobalRegistryUnsecuredPort: 8087
    unsecuredPortWithAdditionalContent: 8088
    unsecuredMultiTenantPort: 8089
    certSecuredHost: compass-external-services-mock-sap-mtls
    ordCertSecuredHost: compass-external-services-mock-sap-mtls-ord
    ordGlobalCertSecuredHost: compass-external-services-mock-sap-mtls-global-ord-registry
    unSecuredHost: compass-external-services-mock
    host: compass-external-services-mock.compass-system.svc.cluster.local
    saasAppNamesSecret:
      manage: false
    regionInstancesCredentials:
      manage: false
    oauthSecret:
      manage: false
      name: compass-external-services-mock-oauth-credentials
      clientIdKey: client-id
      clientSecretKey: client-secret
      oauthUrlKey: url
      oauthTokenPath: "/secured/oauth/token"
    auditlog:
      applyMockConfiguration: false
      managementApiPath: /audit-log/v2/configuration-changes/search
      mtlsTokenPath: "/cert/token"
      secret:
        name: "auditlog-instance-management"
        urlKey: url
        tokenUrlKey: token-url
        clientIdKey: client-id
        clientSecretKey: client-secret
        clientCertKey: client-cert
        clientKeyKey: client-key
  tests:
    http:
      client:
        skipSSLValidation: false
    externalCertConfiguration:
      ouCertSubaccountID: "bad76f69-e5c2-4d55-bca5-240944824b83"
      issuerLocalityRegion2: "local"
    director:
      skipPattern: ""
      externalCertIntSystemCN: "integration-system-test"
      supportedOrdApplicationType: "SAP temp1"
    tenantFetcher:
      tenantOnDemandID: "8d42d818-d4c4-4036-b82f-b199db7ffeb5"
      region: "eu-1"
      region2: "eu-2"
    ordAggregator:
      skipPattern: ""
    ordService:
      accountTenantID: "5577cf46-4f78-45fa-b55f-a42a3bdba868" # testDefaultTenant from our testing tenants
      skipPattern: ""
    externalServicesMock:
      skipPattern: ""
      formationAsyncApi:
        responseDelayInSeconds: 2
    selfRegistration:
      region: "eu-1"
      region2: "eu-2"
    destination:
      consumerSubdomain: "compass-external-services-mock-sap-mtls"
    subscription:
      consumerSubdomain: "compass-external-services-mock-sap-mtls"
      tenants:
        providerAccountID: "5577cf46-4f78-45fa-b55f-a42a3bdba868" # testDefaultTenant from our testing tenants
        providerSubaccountID: "47b4575a-f102-414a-8398-2d973ad65f3a" # TestProviderSubaccount from our testing tenants
        consumerAccountID: "5984a414-1eed-4972-af2c-b2b6a415c7d7" # ApplicationsForRuntimeTenantName from our testing tenants
        consumerSubaccountID: "1f538f34-30bf-4d3d-aeaa-02e69eef84ae" # randomly chosen
        consumerTenantID: "ba49f1aa-ddc1-43ff-943c-fe949857a34a" # randomly chosen
        providerSubaccountIDRegion2: "731b7bc4-5472-41d2-a447-e4c0f45de739" # TestProviderSubaccountRegion2 from our testing tenants
      oauthSecret:
        manage: false
        name: compass-subscription-secret
        clientIdKey: client-id
        clientSecretKey: client-secret
        oauthUrlKey: url
      propagatedProviderSubaccountHeader: "X-Provider-Subaccount"
      externalClientCertTestSecretName: "external-client-certificate-test-secret"
      externalClientCertTestSecretNamespace: "compass-system"
      externalCertTestJobName: "external-certificate-rotation-test-job"
      certSvcInstanceTestSecretName: "cert-svc-secret"
      certSvcInstanceTestRegion2SecretName: "cert-svc-secret-eu2"
      consumerTokenURL: "http://compass-external-services-mock.compass-system.svc.cluster.local:8080"
      subscriptionURL: "http://compass-external-services-mock.compass-system.svc.cluster.local:8080"
      subscriptionProviderIdValue: "id-value!t12345"
      subscriptionProviderAppNameValue: "subscriptionProviderAppNameValue"
    namespace: kyma-system
    connectivityAdapterFQDN: http://compass-connectivity-adapter.compass-system.svc.cluster.local
    externalServicesMockFQDN: http://compass-external-services-mock.compass-system.svc.cluster.local
    ordServiceFQDN: http://compass-ord-service.compass-system.svc.cluster.local
    systemBrokerFQDN: http://compass-system-broker.compass-system.svc.cluster.local
    tenantFetcherFQDN: http://compass-tenant-fetcher.compass-system.svc.cluster.local
    hydratorFQDN: http://compass-hydrator.compass-system.svc.cluster.local
    basicCredentials:
      manage: false
      secretName: "test-basic-credentials-secret"
    db:
      maxOpenConnections: 3
      maxIdleConnections: 1
    securityContext: # Set on container level
      runAsUser: 2000
      allowPrivilegeEscalation: false
  expectedSchemaVersionUpdateJob:
    cm:
      name: "expected-schema-version"
  migratorJob:
    nodeSelectorEnabled: false
    pvc:
      name: "compass-director-migrations"
      namespace: "compass-system"
      migrationsPath: "/compass-migrations"
      storageClass: local-path
  http:
    client:
      skipSSLValidation: false
  pairingAdapter:
    templateName: "pairing-adapter-app-template"
    watcherCorrelationID: "pairing-adapter-watcher-id"
    configMap:
      manage: false
      key: "config.json"
      name: "pairing-adapter-config-local"
      namespace: "compass-system"
      localAdapterFQDN: "http://compass-pairing-adapter.compass-system.svc.cluster.local/adapter-local-mtls"
      integrationSystemID: "d3e9b9f5-25dc-4adb-a0a0-ed69ef371fb6"
    e2e:
      appName: "test-app"
      appID: "123-test-456"
      clientUser: "test-user"
      tenant: "test-tenant"
  # Scopes assigned for every new Client Credentials by given object type (Runtime / Application / Integration System)
  # and scopes mapped to a consumer with the given type, then that consumer is using a client certificate
  scopes:
    scopesPerConsumerType:
      business_integration:
        - "application_template:read"
        - "application_template:write"
        - "formation:read"
        - "formation:write"
        - "formation_template:read"
        - "formation_template:write"
      technical_client:
        - "tenant:read"
        - "tenant:write"
      runtime:
        - "runtime:read"
        - "runtime:write"
        - "application:read"
        - "runtime.auths:read"
        - "bundle.instance_auths:read"
        - "runtime.webhooks:read"
        - "webhook:write"
      external_certificate:
        - "runtime:read"
        - "runtime:write"
        - "application:read"
        - "application:write"
        - "runtime.auths:read"
        - "bundle.instance_auths:read"
        - "runtime.webhooks:read"
        - "webhook:write"
        - "application_template:read"
        - "application_template:write"
      application:
        - "application:read"
        - "application:write"
        - "application.auths:read"
        - "application.webhooks:read"
        - "bundle.instance_auths:read"
        - "document.fetch_request:read"
        - "event_spec.fetch_request:read"
        - "api_spec.fetch_request:read"
        - "fetch-request.auth:read"
        - "webhook:write"
      integration_system:
        - "application:read"
        - "application:write"
        - "application.local_tenant_id:write"
        - "application_template:read"
        - "application_template:write"
        - "runtime:read"
        - "runtime:write"
        - "integration_system:read"
        - "label_definition:read"
        - "label_definition:write"
        - "automatic_scenario_assignment:read"
        - "automatic_scenario_assignment:write"
        - "integration_system.auths:read"
        - "application_template.webhooks:read"
        - "formation:write"
        - "formation:read"
        - "internal_visibility:read"
        - "application.auths:read"
        - "webhook:write"
        - "formation_template:read"
      super_admin:
        - "application:read"
        - "application:write"
        - "application.local_tenant_id:write"
        - "application_template:read"
        - "application_template:write"
        - "integration_system:read"
        - "integration_system:write"
        - "runtime:read"
        - "runtime:write"
        - "label_definition:read"
        - "label_definition:write"
        - "eventing:manage"
        - "tenant:read"
        - "automatic_scenario_assignment:read"
        - "automatic_scenario_assignment:write"
        - "application.auths:read"
        - "application.webhooks:read"
        - "application_template.webhooks:read"
        - "bundle.instance_auths:read"
        - "document.fetch_request:read"
        - "event_spec.fetch_request:read"
        - "api_spec.fetch_request:read"
        - "integration_system.auths:read"
        - "runtime.auths:read"
        - "fetch-request.auth:read"
        - "webhooks.auth:read"
        - "formation:write"
        - "formation:read"
        - "internal_visibility:read"
        - "runtime.webhooks:read"
        - "webhook:write"
        - "formation_template:read"
        - "formation_template:write"
      default:
        - "runtime:read"
        - "runtime:write"
        - "tenant:read"<|MERGE_RESOLUTION|>--- conflicted
+++ resolved
@@ -168,11 +168,7 @@
       name: compass-console
     e2e_tests:
       dir:
-<<<<<<< HEAD
       version: "PR-2782"
-=======
-      version: "PR-2777"
->>>>>>> 21aa2e48
       name: compass-e2e-tests
   isLocalEnv: false
   isForTesting: false
