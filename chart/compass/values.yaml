--- conflicted
+++ resolved
@@ -44,11 +44,7 @@
       path: eu.gcr.io/kyma-project/incubator
     connector:
       dir:
-<<<<<<< HEAD
       version: "PR-1768"
-=======
-      version: "PR-1783"
->>>>>>> c551715c
     connectivity_adapter:
       dir:
       version: "PR-1808"
@@ -57,11 +53,7 @@
       version: "PR-1808"
     director:
       dir:
-<<<<<<< HEAD
       version: "PR-1768"
-=======
-      version: "PR-1783"
->>>>>>> c551715c
     gateway:
       dir:
       version: "PR-1783"
