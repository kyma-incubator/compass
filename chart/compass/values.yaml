global:
  disableLegacyConnectivity: true
  defaultTenant: 3e64ebae-38b5-46a0-b1ed-9ccee153a0ae
  tenants:
    - name: default
      id: 3e64ebae-38b5-46a0-b1ed-9ccee153a0ae
    - name: foo
      id: 1eba80dd-8ff6-54ee-be4d-77944d17b10b
    - name: bar
      id: af9f84a9-1d3a-4d9f-ae0c-94f883b33b6e
    - name: TestTenantSeparation
      id: f1c4b5be-b0e1-41f9-b0bc-b378200dcca0
    - name: TestDeleteLastScenarioForApplication
      id: f739b36c-813f-4fc3-996e-dd03c7d13aa0
    - name: Test_DeleteAutomaticScenarioAssignmentForSelector
      id: d9553135-6115-4c67-b4d9-962c00f3725f
    - name: Test_AutomaticScenarioAssigmentForRuntime
      id: 8c733a45-d988-4472-af10-1256b82c70c0
    - name: TestAutomaticScenarioAssignmentsWholeScenario
      id: 65a63692-c00a-4a7d-8376-8615ee37f45c
    - name: TestTenantsQueryTenantNotInitialized
      id: 72329135-27fd-4284-9bcb-37ea8d6307d0
    - name: Test Default
      id: 5577cf46-4f78-45fa-b55f-a42a3bdba868
    - name: TestListLabelDefinitions
      id: 2bf03de1-23b1-4063-9d3e-67096800accc
    - name: Test_AutomaticScenarioAssignmentQueries
      id: 8263cc13-5698-4a2d-9257-e8e76b543e88
    - name: TestGetScenariosLabelDefinitionCreatesOneIfNotExists
      id: 2263cc13-5698-4a2d-9257-e8e76b543e33
    - name: TestApplicationsForRuntime
      id: 5984a414-1eed-4972-af2c-b2b6a415c7d7
    - name: Test_DeleteAutomaticScenarioAssignmentForScenario
      id: d08e4cb6-a77f-4a07-b021-e3317a373597
    - name: TestApplicationsForRuntimeWithHiddenApps
      id: 7e1f2df8-36dc-4e40-8be3-d1555d50c91c
    - name: TestTenantsQueryTenantInitialized
      id: 8cf0c909-f816-4fe3-a507-a7917ccd8380

  images:
    containerRegistry:
      path: eu.gcr.io/kyma-project/incubator
    connector:
      dir:
      version: "PR-1768"
    connectivity_adapter:
      dir:
      version: "PR-1791"
    pairing_adapter:
      dir:
      version: "PR-1750"
    director:
      dir:
      version: "PR-1768"
    gateway:
      dir:
      version: "PR-1750"
    operations_controller:
      dir:
      version: "PR-1768"
    tenant_fetcher:
      dir:
      version: "PR-1782"
    ord_service:
      dir:
      version: "PR-17"
    schema_migrator:
      dir:
      version: "PR-1780"
    system_broker:
      dir:
      version: "PR-1750"
    certs_setup_job:
      containerRegistry:
        path: eu.gcr.io/kyma-project
      dir:
      version: "0a651695"
    external_services_mock:
      dir:
      version: "PR-1750"
    console:
      dir:
      version: "PR-22"
    e2e_tests:
      dir:
<<<<<<< HEAD
      version: "PR-1768"
=======
      version: "PR-1793"
>>>>>>> 88d3044a
  isLocalEnv: false
  oauth2:
    host: oauth2
  livenessProbe:
    initialDelaySeconds: 30
    timeoutSeconds: 1
    periodSeconds: 10
  readinessProbe:
    initialDelaySeconds: 5
    timeoutSeconds: 1
    periodSeconds: 2

  agentPreconfiguration: false

  director:
    prefix: /director
    graphql:
      external:
        port: 3000
      internal:
        port: 3001
    validator:
      port: 8080
    metrics:
      port: 3003
    operations:
      port: 3002
      path: "/operation"
      lastOperationPath: "/last_operation"

    clientIDHeaderKey: client_user

    tests:
      scopes: "runtime:write application:write label_definition:write integration_system:write application:read runtime:read label_definition:read integration_system:read health_checks:read application_template:read application_template:write eventing:manage tenant:read automatic_scenario_assignment:read automatic_scenario_assignment:write"

  auditlog:
    configMapName: "compass-gateway-auditlog-config"
    secretName: "compass-gateway-auditlog-secret"
    script:
      configMapName: "auditlog-script"

  testCredentials:
    secretName: "test-credentials-secret"

  enableCompassDefaultScenarioAssignment: true

  tenantConfig:
    useDefaultTenants: true
    dbPool:
      maxOpenConnections: 1
      maxIdleConnections: 1

  connector:
    prefix: /connector
    graphql:
      external:
        port: 3000
    validator:
      port: 8080
    # If secrets do not exist they will be created
    secrets:
      ca:
        name: compass-connector-app-ca
        namespace: compass-system
        certificateKey: ca.crt
        keyKey: ca.key
      rootCA:
        namespace: istio-system # For Ingress Gateway to work properly the namespace needs to be istio-system
        # In order for istio mTLS to work we should have two different secrets one containing the server certificate (let’s say X) and one used for validation of the client’s certificates.
        # The second one should be our root certificate and istio wants it to be named X-cacert. (-cacert suffix).
        # This is the reason for the confusing name of our root certificate. https://preliminary.istio.io/v1.6/docs/tasks/traffic-management/ingress/secure-ingress/#configure-a-mutual-tls-ingress-gateway
        cacert: compass-gateway-mtls-certs-cacert # For cert-rotation the cacert should be in different secret
        certificateKey: cacert
    certificateDataHeader: "Certificate-Data"
    revocation:
      configmap:
        name: revocations-config
        namespace: "{{ .Release.Namespace }}"
    # If key and certificate are not provided they will be generated
    caKey: ""
    caCertificate: ""

  system_broker:
    enabled: true
    port: 5001
    prefix: /broker
    tokenProviderFromHeader:
      forwardHeaders: Authorization
    tokenProviderFromSecret:
      enabled: false
      secrets:
        integrationSystemCredentials:
          name: compass-system-broker-credentials
          namespace: compass-system
    testNamespace: kyma-system

  gateway:
    port: 3000
    tls:
      host: compass-gateway
      secure:
        oauth:
          host: compass-gateway-auth-oauth
    mtls:
      host: compass-gateway-mtls
      certSecret: compass-gateway-mtls-certs
    headers:
      request:
        remove:
          - "Client-Id-From-Token"
          - "Client-Id-From-Certificate"
          - "Client-Certificate-Hash"
          - "Certificate-Data"

  operations_controller:
    enabled: true

  connectivity_adapter:
    port: 8080
    tls:
      host: adapter-gateway
    mtls:
      host: adapter-gateway-mtls

  rewriteFilters:
    workloadLabel: oathkeeper
    namespace: kyma-system
    tokenDataHeader: "Connector-Token"
    certificateDataHeader: "Certificate-Data"

  istio:
    mtlsGateway:
      name: "compass-gateway-mtls"
      namespace: "compass-system"
    gateway:
      name: "kyma-gateway"
      namespace: "kyma-system"
    proxy:
      port: 15020
    namespace: istio-system
    ingressgateway:
      workloadLabel: istio-ingressgateway
      correlationHeaderRewriteFilter:
        expectedHeaders:
        - "x-request-id"
        - "x-correlation-id"
        - "x-correlationid"
        - "x-forrequest-id"
        - "x-vcap-request-id"
        - "x-broker-api-request-identity"

  ingress:
    domainName: "kyma.local"

  database:
    manageSecrets: true
    embedded:
      enabled: true
      director:
        name: "postgres"
      directorDBName: "postgres"
    managedGCP:
      serviceAccountKey: ""
      instanceConnectionName: ""
      director:
        name: ""
        user: ""
        password: ""
      host: "localhost"
      hostPort: "5432"
      sslMode: ""

      #TODO remove below after migration to separate user will be done
      dbUser: ""
      dbPassword: ""
      directorDBName: ""

  oathkeeper:
    host: ory-oathkeeper-proxy.kyma-system.svc.cluster.local
    port: 4455
    idTokenConfig:
      claims: '{"scopes": "{{ print .Extra.scope }}", "tenant": "{{ print .Extra.tenant }}", "externalTenant": "{{ print .Extra.externalTenant }}", "consumerID": "{{ print .Extra.consumerID}}", "consumerType": "{{ print .Extra.consumerType }}"}'
    mutators:
      runtimeMappingService:
        config:
          api:
            url: http://compass-director.compass-system.svc.cluster.local:3000/runtime-mapping
            retry:
              give_up_after: 3s
              max_delay: 2000ms
      authenticationMappingService:
        config:
          api:
            url: http://compass-director.compass-system.svc.cluster.local:3000/authn-mapping
            retry:
              give_up_after: 3s
              max_delay: 2000ms
      tenantMappingService:
        config:
          api:
            url: http://compass-director.compass-system.svc.cluster.local:3000/tenant-mapping
            retry:
              give_up_after: 3s
              max_delay: 2000ms
      certificateResolverService:
        config:
          api:
            url: http://compass-connector.compass-system.svc.cluster.local:8080/v1/certificate/data/resolve
            retry:
              give_up_after: 3s
              max_delay: 2000ms
      tokenResolverService:
        config:
          api:
            url: http://compass-director.compass-system.svc.cluster.local:8080/v1/tokens/resolve
            retry:
              give_up_after: 3s
              max_delay: 2000ms

  tenantFetcher:
    host: compass-tenant-fetcher.compass-system.svc.cluster.local
    prefix: /tenants
    port: 3000
    authentication:
      allowJWTSigningNone: true
      jwksEndpoints: '["http://ory-oathkeeper-api.kyma-system.svc.cluster.local:4456/.well-known/jwks.json"]'
      identityZone: "id-zone"
    tenantProvider:
      tenantIdProperty: "tenantId"
      name: "provider"

  ordService:
    host: compass-ord-service.compass-system.svc.cluster.local
    prefix: /open-resource-discovery-service/v0
    docsPrefix: /open-resource-discovery-docs
    staticPrefix: /open-resource-discovery-static/v0
    port: 3000
    defaultResponseType: "xml"

  tenantFetchers:
    job1:
      enabled: false
      configMapNamespace: "compass-system"
      manageSecrets: true
      providerName: "compass"
      schedule: "*/5 * * * *"
      kubernetes:
        configMapNamespace: "compass-system"
        pollInterval: 2s
        pollTimeout: 1m
        timeout: 2m
      oauth:
        client: ""
        secret: ""
        tokenURL: ""
      endpoints:
        tenantCreated: "127.0.0.1/events?type=created"
        tenantDeleted: "127.0.0.1/events?type=deleted"
        tenantUpdated: "127.0.0.1/events?type=updated"
      fieldMapping:
        totalPagesField: "totalPages"
        totalResultsField: "totalResults"
        tenantEventsField: "events"
        idField: "id"
        nameField: "name"
        discriminatorField: ""
        discriminatorValue: ""
        detailsField: "details"
      queryMapping:
        pageNumField: "pageNum"
        pageSizeField: "pageSize"
        timestampField: "timestamp"
      query:
        startPage: "0"
        pageSize: "100"
      dbPool:
        maxOpenConnections: 1
        maxIdleConnections: 1

  metrics:
    enabled: true
    pushEndpoint: http://monitoring-prometheus-pushgateway.kyma-system.svc.cluster.local:9091

  authenticators:
    authenticator0:
      enabled: true
      gatewayHost: "compass-gateway-authenticator0"
      trusted_issuers: '[{"domain_url": "authenticator.domain", "scope_prefix": "prefix."}, {}]'
      attributes: '{"uniqueAttribute": { "key": "key", "value": "val" }, "tenant": { "key": "key" }, "identity": { "key": "key" } }'

  externalServicesMock:
    enabled: false

  tests:
    namespace: kyma-system
    connectivityAdapterFQDN: http://compass-connectivity-adapter.compass-system.svc.cluster.local
    directorFQDN: http://compass-director.compass-system.svc.cluster.local
    connectorFQDN: http://compass-connector.compass-system.svc.cluster.local
    externalServicesMockFQDN: http://compass-external-services-mock.compass-system.svc.cluster.local
    ordServiceFQDN: http://compass-ord-service.compass-system.svc.cluster.local
    systemBrokerFQDN: http://compass-system-broker.compass-system.svc.cluster.local
    tenantFetcherFQDN: http://compass-tenant-fetcher.compass-system.svc.cluster.local
    db:
      maxOpenConnections: 3
      maxIdleConnections: 1
    skipTLSVerify: true
pairing-adapter:
  enabled: false<|MERGE_RESOLUTION|>--- conflicted
+++ resolved
@@ -83,11 +83,7 @@
       version: "PR-22"
     e2e_tests:
       dir:
-<<<<<<< HEAD
       version: "PR-1768"
-=======
-      version: "PR-1793"
->>>>>>> 88d3044a
   isLocalEnv: false
   oauth2:
     host: oauth2
