--- conflicted
+++ resolved
@@ -139,11 +139,7 @@
       name: compass-pairing-adapter
     director:
       dir: dev/incubator/
-<<<<<<< HEAD
       version: "PR-3189"
-=======
-      version: "PR-3204"
->>>>>>> 40df0edc
       name: compass-director
     hydrator:
       dir: prod/incubator/
