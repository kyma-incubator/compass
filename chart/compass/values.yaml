--- conflicted
+++ resolved
@@ -53,11 +53,7 @@
       version: "PR-1868"
     director:
       dir:
-<<<<<<< HEAD
       version: "PR-1878"
-=======
-      version: "PR-1879"
->>>>>>> 158dbc73
     gateway:
       dir:
       version: "PR-1868"
@@ -72,11 +68,7 @@
       version: "PR-28"
     schema_migrator:
       dir:
-<<<<<<< HEAD
       version: "PR-1878"
-=======
-      version: "PR-1879"
->>>>>>> 158dbc73
     system_broker:
       dir:
       version: "PR-1868"
@@ -87,11 +79,7 @@
       version: "0a651695"
     external_services_mock:
       dir:
-<<<<<<< HEAD
       version: "PR-1878"
-=======
-      version: "PR-1868"
->>>>>>> 158dbc73
     console:
       dir:
       version: "PR-33"
