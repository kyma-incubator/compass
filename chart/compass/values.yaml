--- conflicted
+++ resolved
@@ -123,11 +123,7 @@
       name: compass-pairing-adapter
     director:
       dir:
-<<<<<<< HEAD
       version: "PR-2632"
-=======
-      version: "PR-2625"
->>>>>>> 611919e4
       name: compass-director
     hydrator:
       dir:
@@ -147,11 +143,7 @@
       name: compass-ord-service
     schema_migrator:
       dir:
-<<<<<<< HEAD
       version: "PR-2632"
-=======
-      version: "PR-2637"
->>>>>>> 611919e4
       name: compass-schema-migrator
     system_broker:
       dir:
@@ -172,11 +164,7 @@
       name: compass-console
     e2e_tests:
       dir:
-<<<<<<< HEAD
       version: "PR-2632"
-=======
-      version: "PR-2639"
->>>>>>> 611919e4
       name: compass-e2e-tests
   isLocalEnv: false
   isForTesting: false
