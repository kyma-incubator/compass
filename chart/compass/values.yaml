--- conflicted
+++ resolved
@@ -91,11 +91,7 @@
       version: "PR-2166"
     director:
       dir:
-<<<<<<< HEAD
       version: "PR-2153"
-=======
-      version: "PR-2207"
->>>>>>> d429d01b
     gateway:
       dir:
       version: "PR-2166"
@@ -118,21 +114,13 @@
       version: "0a651695"
     external_services_mock:
       dir:
-<<<<<<< HEAD
       version: "PR-2153"
-=======
-      version: "PR-2207"
->>>>>>> d429d01b
     console:
       dir:
       version: "PR-54"
     e2e_tests:
       dir:
-<<<<<<< HEAD
       version: "PR-2153"
-=======
-      version: "PR-2207"
->>>>>>> d429d01b
   isLocalEnv: false
   oauth2:
     host: oauth2
