--- conflicted
+++ resolved
@@ -79,11 +79,7 @@
       version: "PR-2082"
     director:
       dir:
-<<<<<<< HEAD
       version: "PR-2086"
-=======
-      version: "PR-2095"
->>>>>>> 8459a61f
     gateway:
       dir:
       version: "PR-2077"
