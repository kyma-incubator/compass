--- conflicted
+++ resolved
@@ -220,11 +220,7 @@
       version: "0a651695"
     external_services_mock:
       dir: dev/incubator/
-<<<<<<< HEAD
       version: "PR-3607"
-=======
-      version: "PR-3624"
->>>>>>> 05f11126
       name: compass-external-services-mock
     console:
       dir: prod/incubator/
