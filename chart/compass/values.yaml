global:
  disableLegacyConnectivity: true
  defaultTenant: 3e64ebae-38b5-46a0-b1ed-9ccee153a0ae
  tenants:
    - name: default
      id: 3e64ebae-38b5-46a0-b1ed-9ccee153a0ae
    - name: foo
      id: 1eba80dd-8ff6-54ee-be4d-77944d17b10b
    - name: bar
      id: af9f84a9-1d3a-4d9f-ae0c-94f883b33b6e

  images:
    containerRegistry:
      path: eu.gcr.io/kyma-project/incubator
    connector:
      dir:
      version: "PR-1582"
    connectivity_adapter:
      dir:
      version: "PR-1582"
    pairing_adapter:
      dir:
      version: "PR-1582"
    director:
      dir:
      version: "PR-1591"
    gateway:
      dir:
      version: "PR-1591"
    healthchecker:
      dir:
      version: "PR-1460"
    schema_migrator:
      dir:
      version: "PR-1521"
    certs_setup_job:
      containerRegistry:
        path: eu.gcr.io/kyma-project
      dir:
      version: "0a651695"
    external_services_mock:
      dir:
      version: "PR-1591"
    metris:
      dir:
      version: "PR-1434"
    tests:
      director:
        dir:
<<<<<<< HEAD
        version: "PR-1591"
=======
        version: "PR-1588"
>>>>>>> e714da1a
      connector:
        dir:
        version: "PR-1582"
      connectivity_adapter:
        dir:
        version: "PR-1588"
  isLocalEnv: false
  oauth2:
    host: oauth2
  livenessProbe:
    initialDelaySeconds: 30
    timeoutSeconds: 1
    periodSeconds: 10
  readinessProbe:
    initialDelaySeconds: 5
    timeoutSeconds: 1
    periodSeconds: 2

  agentPreconfiguration: false

  director:
    port: 3000

    tests:
      scopes: "runtime:write application:write label_definition:write integration_system:write application:read runtime:read label_definition:read integration_system:read health_checks:read application_template:read application_template:write eventing:manage tenant:read automatic_scenario_assignment:read automatic_scenario_assignment:write"

  auditlog:
    configMapName: "compass-gateway-auditlog-config"
    secretName: "compass-gateway-auditlog-secret"
    script:
      configMapName: "auditlog-script"

  enableCompassDefaultScenarioAssignment: true

  tenantConfig:
    useDefaultTenants: true
    dbPool:
      maxOpenConnections: 1
      maxIdleConnections: 1

  connector:
    graphql:
      external:
        port: 3000
      internal:
        port: 3001
    validator:
      port: 8080
    # If secrets do not exist they will be created
    secrets:
      ca:
        name: compass-connector-app-ca
        namespace: compass-system
        certificateKey: ca.crt
        keyKey: ca.key
      rootCA:
        name: kyma-gateway-certs
        namespace: istio-system # For Ingress Gateway to work properly the namespace needs to be istio-system
        cacert: kyma-gateway-certs-cacert # For cert-rotation the cacert should be in different secret
        certificateKey: cacert
    certificateDataHeader: "Certificate-Data"
    revocation:
      configmap:
        name: revocations-config
        namespace: "{{ .Release.Namespace }}"
    # If key and certificate are not provided they will be generated
    caKey: ""
    caCertificate: ""

  gateway:
    port: 3000
    tls:
      host: compass-gateway
      secure:
        oauth:
          host: compass-gateway-auth-oauth
    mtls:
      host: compass-gateway-mtls
    headers:
      request:
        remove:
          - "Client-Id-From-Token"
          - "Client-Id-From-Certificate"
          - "Client-Certificate-Hash"
          - "Certificate-Data"

  connectivity_adapter:
    port: 8080
    tls:
      host: adapter-gateway
    mtls:
      host: adapter-gateway-mtls

  rewriteFilters:
    workloadLabel: oathkeeper
    namespace: kyma-system
    tokenDataHeader: "Connector-Token"
    certificateDataHeader: "Certificate-Data"

  istio:
    gateway:
      name: "compass-istio-gateway"
      namespace: "compass-system"
    proxy:
      port: 15020

  database:
    manageSecrets: true
    embedded:
      enabled: true
      director:
        name: "postgres"
      directorDBName: "postgres"
    managedGCP:
      serviceAccountKey: ""
      instanceConnectionName: ""
      director:
        name: ""
        user: ""
        password: ""
      host: "localhost"
      hostPort: "5432"
      sslMode: ""

      #TODO remove below after migration to separate user will be done
      dbUser: ""
      dbPassword: ""
      directorDBName: ""

  oathkeeper:
    host: ory-oathkeeper-proxy.kyma-system.svc.cluster.local
    port: 4455
    idTokenConfig:
      claims: '{"scopes": "{{ print .Extra.scope }}", "tenant": "{{ print .Extra.tenant }}", "externalTenant": "{{ print .Extra.externalTenant }}", "consumerID": "{{ print .Extra.consumerID}}", "consumerType": "{{ print .Extra.consumerType }}"}'
    mutators:
      runtimeMappingService:
        config:
          api:
            url: http://compass-director.compass-system.svc.cluster.local:3000/runtime-mapping
            retry:
              give_up_after: 3s
              max_delay: 2000ms
      tenantMappingService:
        config:
          api:
            url: http://compass-director.compass-system.svc.cluster.local:3000/tenant-mapping
            retry:
              give_up_after: 3s
              max_delay: 2000ms
      certificateResolverService:
        config:
          api:
            url: http://compass-connector.compass-system.svc.cluster.local:8080/v1/certificate/data/resolve
            retry:
              give_up_after: 3s
              max_delay: 2000ms
      tokenResolverService:
        config:
          api:
            url: http://compass-connector.compass-system.svc.cluster.local:8080/v1/tokens/resolve
            retry:
              give_up_after: 3s
              max_delay: 2000ms

  tenantFetchers:
    job1:
      enabled: false
      manageSecrets: true
      providerName: "compass"
      schedule: "*/5 * * * *"
      oauth:
        client: ""
        secret: ""
        tokenURL: ""
      endpoints:
        tenantCreated: "127.0.0.1/events?type=created"
        tenantDeleted: "127.0.0.1/events?type=deleted"
        tenantUpdated: "127.0.0.1/events?type=updated"
      fieldMapping:
        totalPagesField: "totalPages"
        totalResultsField: "totalResults"
        tenantEventsField: "events"
        idField: "id"
        nameField: "name"
        discriminatorField: ""
        discriminatorValue: ""
        detailsField: "details"
      queryMapping:
        pageNumField: "pageNum"
        pageSizeField: "pageSize"
        timestampField: "timestamp"
      query:
        startPage: "0"
        pageSize: "100"
      dbPool:
        maxOpenConnections: 1
        maxIdleConnections: 1

  metrics:
    enabled: true
    pushEndpoint: http://monitoring-prometheus-pushgateway.kyma-system.svc.cluster.local:9091

  externalServicesMock:
    enabled: false

  metris:
    enabled: false

pairing-adapter:
  enabled: false<|MERGE_RESOLUTION|>--- conflicted
+++ resolved
@@ -47,11 +47,7 @@
     tests:
       director:
         dir:
-<<<<<<< HEAD
         version: "PR-1591"
-=======
-        version: "PR-1588"
->>>>>>> e714da1a
       connector:
         dir:
         version: "PR-1582"
