global:
  disableLegacyConnectivity: true
  defaultTenant: 3e64ebae-38b5-46a0-b1ed-9ccee153a0ae
  defaultTenantRegion: "eu-1"
  tenants: # tenant order matters, so new tenants should be added to the end of the list
    - name: default
      id: 3e64ebae-38b5-46a0-b1ed-9ccee153a0ae
      type: account
    - name: foo
      id: 1eba80dd-8ff6-54ee-be4d-77944d17b10b
      type: account
    - name: bar
      id: af9f84a9-1d3a-4d9f-ae0c-94f883b33b6e
      type: account
    - name: TestTenantSeparation
      id: f1c4b5be-b0e1-41f9-b0bc-b378200dcca0
      type: account
    - name: TestDeleteLastScenarioForApplication
      id: 0403be1e-f854-475e-9074-922120277af5
      type: account
    - name: Test_DeleteAutomaticScenarioAssignmentForSelector
      id: d9553135-6115-4c67-b4d9-962c00f3725f
      type: account
    - name: Test_AutomaticScenarioAssigmentForRuntime
      id: 8c733a45-d988-4472-af10-1256b82c70c0
      type: account
    - name: TestAutomaticScenarioAssignmentsWholeScenario
      id: 65a63692-c00a-4a7d-8376-8615ee37f45c
      type: account
    - name: TestTenantsQueryTenantNotInitialized
      id: 72329135-27fd-4284-9bcb-37ea8d6307d0
      type: account
    - name: Test Default
      id: 5577cf46-4f78-45fa-b55f-a42a3bdba868
      type: account
      parent: 2c4f4a25-ba9a-4dbc-be68-e0beb77a7eb0
    - name: Test_DefaultCustomer
      id: 2c4f4a25-ba9a-4dbc-be68-e0beb77a7eb0
      type: customer
    - name: TestListLabelDefinitions
      id: 3f641cf5-2d14-4e0f-a122-16e7569926f1
      type: account
    - name: Test_AutomaticScenarioAssignmentQueries
      id: 8263cc13-5698-4a2d-9257-e8e76b543e88
      type: account
    - name: TestGetScenariosLabelDefinitionCreatesOneIfNotExists
      id: 2263cc13-5698-4a2d-9257-e8e76b543e33
      type: account
    - name: TestApplicationsForRuntime
      id: 5984a414-1eed-4972-af2c-b2b6a415c7d7
      type: account
    - name: Test_DeleteAutomaticScenarioAssignmentForScenario
      id: d08e4cb6-a77f-4a07-b021-e3317a373597
      type: account
    - name: TestApplicationsForRuntimeWithHiddenApps
      id: 7e1f2df8-36dc-4e40-8be3-d1555d50c91c
      type: account
    - name: TestTenantsQueryTenantInitialized
      id: 8cf0c909-f816-4fe3-a507-a7917ccd8380
      type: account
    - name: TestDeleteApplicationIfInScenario
      id: 0d597250-6b2d-4d89-9c54-e23cb497cd01
      type: account
    - name: TestProviderSubaccount
      id: 47b4575a-f102-414a-8398-2d973ad65f3a
      type: subaccount
      parent: 5577cf46-4f78-45fa-b55f-a42a3bdba868
    - name: TestCompassProviderSubaccount
      id: f8075207-1478-4a80-bd26-24a4785a2bfd
      type: subaccount
      parent: 5577cf46-4f78-45fa-b55f-a42a3bdba868
    - name: TestProviderSubaccountRegion2
      id: 731b7bc4-5472-41d2-a447-e4c0f45de739
      type: subaccount
      region: "eu-2"
      parent: 5577cf46-4f78-45fa-b55f-a42a3bdba868
    - name: TestCertificateSubaccount
      id: 123e4567-e89b-12d3-a456-426614174001
      type: subaccount
      parent: 5577cf46-4f78-45fa-b55f-a42a3bdba868
    - name: TestNsAdapter
      id: 08b6da37-e911-48fb-a0cb-fa635a6c5678
      type: subaccount
      parent: 5577cf46-4f78-45fa-b55f-a42a3bdba868
    - name: TestNsAdapterSubaccountWithApplications
      id: 08b6da37-e911-48fb-a0cb-fa635a6c4321
      type: subaccount
      parent: 5577cf46-4f78-45fa-b55f-a42a3bdba868
    - name: TestIntegrationSystemManagedSubaccount
      id: 3cfcdd62-320d-403b-b66a-4ee3cdd06947
      type: subaccount
      parent: 5577cf46-4f78-45fa-b55f-a42a3bdba868
    - name: TestIntegrationSystemManagedAccount
      id: 7e8ab2e3-3bb4-42e3-92b2-4e0bf48559d3
      type: account
      parent: 2c4f4a25-ba9a-4dbc-be68-e0beb77a7eb0
    - name: TestSystemFetcherAccount
      id: c395681d-11dd-4cde-bbcf-570b4a153e79
      type: account
      parent: 2c4f4a25-ba9a-4dbc-be68-e0beb77a7eb0
    - name: TestConsumerSubaccount
      id: 1f538f34-30bf-4d3d-aeaa-02e69eef84ae
      type: subaccount
      parent: 5984a414-1eed-4972-af2c-b2b6a415c7d7
    - name: TestTenantsOnDemandAPI
      id: 8d42d818-d4c4-4036-b82f-b199db7ffeb5
      type: subaccount
      parent: 5984a414-1eed-4972-af2c-b2b6a415c7d7
    - name: TestExternalCertificateSubaccount
      id: bad76f69-e5c2-4d55-bca5-240944824b83
      type: subaccount
      parent: 5577cf46-4f78-45fa-b55f-a42a3bdba868
    - name: TestAtomOrganization
      id: f2724f8e-1a58-4f32-bfd0-8b831de34e71
      type: organization
      parent: 2c4f4a25-ba9a-4dbc-be68-e0beb77a7eb0
    - name: TestAtomFolder
      id: 4c31b7c7-2bea-4bd5-9ea5-e9a8d704f900
      type: folder
      parent: f2724f8e-1a58-4f32-bfd0-8b831de34e71
    - name: TestAtomResourceGroup
      id: ff30da87-7685-4462-869a-baae6441898b
      type: resource-group
      parent: 4c31b7c7-2bea-4bd5-9ea5-e9a8d704f900
    - name: Test Default Subaccount
      id: 777ce47b-d901-4647-9223-14e94819830b
      type: subaccount
      parent: 5577cf46-4f78-45fa-b55f-a42a3bdba868
  images:
    containerRegistry:
      path: europe-docker.pkg.dev/kyma-project
    connector:
      dir: prod/incubator/
      version: "v20230918-de877e42"
      name: compass-connector
    connectivity_adapter:
      dir: prod/incubator/
      version: "v20230918-de877e42"
      name: compass-connectivity-adapter
    pairing_adapter:
      dir: prod/incubator/
      version: "v20230918-de877e42"
      name: compass-pairing-adapter
    director:
      dir: dev/incubator/
      version: "PR-3324"
      name: compass-director
    hydrator:
      dir: prod/incubator/
      version: "v20230918-de877e42"
      name: compass-hydrator
    ias_adapter:
      dir: dev/incubator/
      version: "PR-3330"
      name: compass-ias-adapter
    kyma_adapter:
      dir: prod/incubator/
      version: "v20230918-de877e42"
      name: compass-kyma-adapter
    instance_creator:
      dir: prod/incubator/
      version: "v20230912-308fbb42"
      name: compass-instance-creator
    default_tenant_mapping_handler:
      dir: dev/incubator/
      version: "PR-3304"
      name: compass-default-tenant-mapping-handler
    gateway:
      dir: prod/incubator/
      version: "v20230918-de877e42"
      name: compass-gateway
    operations_controller:
      dir: prod/incubator/
      version: "v20230918-de877e42"
      name: compass-operations-controller
    ord_service:
      dir: prod/incubator/
      version: "v20230920-2a65749f"
      name: compass-ord-service
    schema_migrator:
      dir: prod/incubator/
      version: "v20230925-d2a6ce68"
      name: compass-schema-migrator
    system_broker:
      dir: prod/incubator/
      version: "v20230918-de877e42"
      name: compass-system-broker
    certs_setup_job:
      containerRegistry:
        path: eu.gcr.io/kyma-project
      dir:
      version: "0a651695"
    external_services_mock:
      dir: dev/incubator/
      version: "PR-3321"
      name: compass-external-services-mock
    console:
      dir: prod/incubator/
      version: "v20230421-e8840c18"
      name: compass-console
    e2e_tests:
      dir: dev/incubator/
<<<<<<< HEAD
      version: "PR-3304"
=======
      version: "PR-3324"
>>>>>>> 683a223f
      name: compass-e2e-tests
  isLocalEnv: false
  isForTesting: false
  oauth2:
    host: oauth2
  livenessProbe:
    initialDelaySeconds: 30
    timeoutSeconds: 1
    periodSeconds: 10
  readinessProbe:
    initialDelaySeconds: 5
    timeoutSeconds: 1
    periodSeconds: 2
  agentPreconfiguration: false
  portieris:
    isEnabled: false
    imagePullSecretName: "portieris-dummy-image-pull-secret"
  nsAdapter:
    external:
      port: 3005
    e2eTests:
      gatewayHost: "compass-gateway-xsuaa"
    prefix: /nsadapter
    path: /nsadapter/api/v1/notifications
    systemToTemplateMappings: '[{  "Name": "SAP S/4HANA On-Premise",  "SourceKey": ["type"],  "SourceValue": ["abapSys"]},{  "Name": "SAP S/4HANA On-Premise",  "SourceKey": ["type"],  "SourceValue": ["nonSAPsys"]},{  "Name": "SAP S/4HANA On-Premise",  "SourceKey": ["type"],  "SourceValue": ["hana"]}]'
    secret:
      name: nsadapter-secret
      subaccountKey: subaccount
      local:
        subaccountValue: subaccount
    authSecret:
      name: "compass-external-services-mock-oauth-credentials"
      clientIdKey: client-id
      clientSecretKey: client-secret
      tokenUrlKey: url
      instanceUrlKey: url
      certKey: cert
      keyKey: key
    registerPath: "/register"
    tokenPath: "/secured/oauth/token"
    createClonePattern: '{"key": "%s"}'
    createBindingPattern: '{}'
    useClone: "false"
    authentication:
      jwksEndpoint: http://ory-stack-oathkeeper-api.ory.svc.cluster.local:4456/.well-known/jwks.json
  director:
    host: compass-director.compass-system.svc.cluster.local
    formationMappingAsyncStatusApi:
      pathPrefix: "/v1/businessIntegrations"
      formationAssignmentPath: "/{ucl-formation-id}/assignments/{ucl-assignment-id}/status"
      formationAssignmentResetPath: "/{ucl-formation-id}/assignments/{ucl-assignment-id}/status/reset"
      formationPath: "/{ucl-formation-id}/status"
    prefix: /director
    graphql:
      external:
        port: 3000
    tls:
      secure:
        internal:
          host: compass-director-internal
    validator:
      port: 8080
    metrics:
      port: 3003
      enableGraphqlOperationInstrumentation: true
    operations:
      port: 3002
      path: "/operation"
      lastOperationPath: "/last_operation"
    info:
      path: "/v1/info"
    subscription:
      subscriptionProviderLabelKey: "subscriptionProviderId"
      subscriptionLabelKey: "subscription"
      tokenPrefix: "sb-"
    selfRegister:
      secrets:
        instancesCreds:
          name: "region-instances-credentials"
          key: "keyConfig"
          path: "/tmp"
        saasAppNameCfg:
          name: "saas-app-names"
          key: "appNameConfig"
          path: "/tmp/appNameConfig"
      clientIdPath: "clientId"
      clientSecretPath: "clientSecret"
      urlPath: "url"
      tokenUrlPath: "tokenUrl"
      clientCertPath: "clientCert"
      clientKeyPath: "clientKey"
      local:
        templateMappings:
          clientIDMapping: '{{ printf "\"%s\":\"client_id\"" .Values.global.director.selfRegister.clientIdPath }}'
          clientSecretMapping: '{{ printf "\"%s\":\"client_secret\"" .Values.global.director.selfRegister.clientSecretPath }}'
          urlMapping: '{{ printf "\"%s\":\"http://compass-external-services-mock.%s.svc.cluster.local:%s\"" .Values.global.director.selfRegister.urlPath .Release.Namespace (.Values.service.port | toString) }}'
          tokenURLMapping: '{{ printf "\"%s\":\"https://%s.%s:%s\"" .Values.global.director.selfRegister.tokenUrlPath .Values.global.externalServicesMock.certSecuredHost .Values.global.ingress.domainName (.Values.service.certPort | toString) }}'
          x509CertificateMapping: '{{ printf "\"%s\":\"%s\"" .Values.global.director.selfRegister.clientCertPath .Values.global.connector.caCertificate }}'
          x509KeyMapping: '{{ printf "\"%s\":\"%s\"" .Values.global.director.selfRegister.clientKeyPath .Values.global.connector.caKey }}'
      oauthTokenPath: "/cert/token"
      oauthMode: "oauth-mtls"
      label: "selfRegLabel"
      labelValuePrefix: "self-reg-prefix-"
      responseKey: "self-reg-key"
      path: "/external-api/self-reg"
      nameQueryParam: "name"
      tenantQueryParam: "tenant"
      requestBodyPattern: '{"key": "%s"}'
      saasAppNameLabelKey: "CMPSaaSAppName"
      saasAppNamePath: "localSaaSAppNamePath"
    clientIDHeaderKey: client_user
    suggestTokenHeaderKey: suggest_token
    runtimeTypeLabelKey: "runtimeType"
    applicationTypeLabelKey: "applicationType"
    globalSubaccountIDLabelKey: "global_subaccount_id"
    kymaRuntimeTypeLabelValue: "kyma"
    kymaApplicationNamespaceValue: "sap.kyma"
    destinationCreator:
      correlationIDsKey: "correlationIds"
      destinationAPI:
        baseURL: "http://compass-external-services-mock.compass-system.svc.cluster.local:8081"
        path: "/regions/{region}/subaccounts/{subaccountId}/destinations"
        instanceLevelPath: "/regions/{region}/subaccounts/{subaccountId}/instances/{instanceId}/destinations"
        regionParam: "region"
        instanceIDParam: "instanceId"
        subaccountIDParam: "subaccountId"
        nameParam: "destinationName"
      certificateAPI:
        baseURL: "http://compass-external-services-mock.compass-system.svc.cluster.local:8081"
        path: "/regions/{region}/subaccounts/{subaccountId}/certificates"
        instanceLevelPath: "/regions/{region}/subaccounts/{subaccountId}/instances/{instanceId}/certificates"
        regionParam: "region"
        instanceIDParam: "instanceId"
        subaccountIDParam: "subaccountId"
        nameParam: "certificateName"
        fileNameKey: "fileName"
        commonNameKey: "commonName"
        certChainKey: "certificateChain"
    fetchTenantEndpoint: '{{ printf "https://%s.%s%s/v1/fetch" .Values.global.gateway.tls.secure.internal.host .Values.global.ingress.domainName .Values.global.tenantFetcher.prefix }}'
    ordWebhookMappings: '[{ "ProxyURL": "http://compass-external-services-mock.compass-system.svc.cluster.local:8090/proxy", "ProxyHeaderTemplate": "{\"target_host\": \"{{.Application.BaseURL}}\" }", "OrdUrlPath": "/sap/bc/http/sap/ord_configuration", "SubdomainSuffix": "-api", "Type": "SAP Proxy Template" }]'
    tenantMappingsPath: "/tmp/tenantMappingsConfig"
    tenantMappingsKey: "tenant-mapping-config.json"
    tenantMappings:
      SYNC:
        v1.0:
          - type: CONFIGURATION_CHANGED
            mode: SYNC
            urlTemplate: '{"path":"%s/v1/tenant-mappings/{{.RuntimeContext.Value}}","method":"PATCH"}'
            inputTemplate: '{"context":{ {{ if .CustomerTenantContext.AccountID }}"btp": {"uclFormationId":"{{.FormationID}}","globalAccountId":"{{.CustomerTenantContext.AccountID}}","crmId":"{{.CustomerTenantContext.CustomerID}}"} {{ else }}"atom": {"uclFormationId":"{{.FormationID}}","path":"{{.CustomerTenantContext.Path}}","crmId":"{{.CustomerTenantContext.CustomerID}}"} {{ end }} },"items": [ {"uclAssignmentId":"{{ .Assignment.ID }}","operation":"{{.Operation}}","deploymentRegion":"{{if .Application.Labels.region }}{{.Application.Labels.region}}{{ else }}{{.ApplicationTemplate.Labels.region}}{{end }}","applicationNamespace":"{{ if .Application.ApplicationNamespace }}{{.Application.ApplicationNamespace}}{{else }}{{.ApplicationTemplate.ApplicationNamespace}}{{ end }}","applicationTenantId":"{{.Application.LocalTenantID}}","uclSystemTenantId":"{{.Application.ID}}",{{ if .ApplicationTemplate.Labels.parameters }}"parameters": {{.ApplicationTemplate.Labels.parameters}},{{ end }}"configuration": {{.ReverseAssignment.Value}} } ] }'
            headerTemplate: '{"Content-Type": ["application/json"]}'
            outputTemplate: '{"error":"{{.Body.error}}","success_status_code": 200}'
          - type: APPLICATION_TENANT_MAPPING
            mode: SYNC
            urlTemplate: '{"path":"%s/v1/tenant-mappings/{{.TargetApplication.LocalTenantID}}","method":"PATCH"}'
            inputTemplate: '{"context": { {{ if .CustomerTenantContext.AccountID }}"btp":{"uclFormationId":"{{.FormationID}}","globalAccountId":"{{.CustomerTenantContext.AccountID}}","crmId":"{{.CustomerTenantContext.CustomerID}}"} {{ else }}"atom": {"uclFormationId":"{{.FormationID}}","path":"{{.CustomerTenantContext.Path}}","crmId":"{{.CustomerTenantContext.CustomerID}}"} {{ end }} },"items": [ {"uclAssignmentId":"{{ .Assignment.ID }}","operation":"{{.Operation}}","deploymentRegion":"{{if .SourceApplication.Labels.region }}{{.SourceApplication.Labels.region}}{{else }}{{.SourceApplicationTemplate.Labels.region}}{{ end }}","applicationNamespace":"{{if .SourceApplication.ApplicationNamespace }}{{.SourceApplication.ApplicationNamespace}}{{else }}{{.SourceApplicationTemplate.ApplicationNamespace}}{{ end }}","applicationTenantId":"{{.SourceApplication.LocalTenantID}}","uclSystemTenantId":"{{.SourceApplication.ID}}",{{ if .SourceApplicationTemplate.Labels.parameters }}"parameters": {{.SourceApplicationTemplate.Labels.parameters}},{{ end }}"configuration": {{.ReverseAssignment.Value}} } ]}'
            headerTemplate: '{"Content-Type": ["application/json"]}'
            outputTemplate: '{"error":"{{.Body.error}}","success_status_code": 200}'
        configuration_changed:v1.0:
          - type: CONFIGURATION_CHANGED
            mode: SYNC
            urlTemplate: '{"path":"%s/v1/tenant-mappings/{{.RuntimeContext.Value}}","method":"PATCH"}'
            inputTemplate: '{"context":{ {{ if .CustomerTenantContext.AccountID }}"btp": {"uclFormationId":"{{.FormationID}}","globalAccountId":"{{.CustomerTenantContext.AccountID}}","crmId":"{{.CustomerTenantContext.CustomerID}}"} {{ else }}"atom": {"uclFormationId":"{{.FormationID}}","path":"{{.CustomerTenantContext.Path}}","crmId":"{{.CustomerTenantContext.CustomerID}}"} {{ end }} },"items": [ {"uclAssignmentId":"{{ .Assignment.ID }}","operation":"{{.Operation}}","deploymentRegion":"{{if .Application.Labels.region }}{{.Application.Labels.region}}{{ else }}{{.ApplicationTemplate.Labels.region}}{{end }}","applicationNamespace":"{{ if .Application.ApplicationNamespace }}{{.Application.ApplicationNamespace}}{{else }}{{.ApplicationTemplate.ApplicationNamespace}}{{ end }}","applicationTenantId":"{{.Application.LocalTenantID}}","uclSystemTenantId":"{{.Application.ID}}",{{ if .ApplicationTemplate.Labels.parameters }}"parameters": {{.ApplicationTemplate.Labels.parameters}},{{ end }}"configuration": {{.ReverseAssignment.Value}} } ] }'
            headerTemplate: '{"Content-Type": ["application/json"]}'
            outputTemplate: '{"error":"{{.Body.error}}","success_status_code": 200}'
        application_tenant_mapping:v1.0:
          - type: APPLICATION_TENANT_MAPPING
            mode: SYNC
            urlTemplate: '{"path":"%s/v1/tenant-mappings/{{.TargetApplication.LocalTenantID}}","method":"PATCH"}'
            inputTemplate: '{"context": { {{ if .CustomerTenantContext.AccountID }}"btp":{"uclFormationId":"{{.FormationID}}","globalAccountId":"{{.CustomerTenantContext.AccountID}}","crmId":"{{.CustomerTenantContext.CustomerID}}"} {{ else }}"atom": {"uclFormationId":"{{.FormationID}}","path":"{{.CustomerTenantContext.Path}}","crmId":"{{.CustomerTenantContext.CustomerID}}"} {{ end }} },"items": [ {"uclAssignmentId":"{{ .Assignment.ID }}","operation":"{{.Operation}}","deploymentRegion":"{{if .SourceApplication.Labels.region }}{{.SourceApplication.Labels.region}}{{else }}{{.SourceApplicationTemplate.Labels.region}}{{ end }}","applicationNamespace":"{{if .SourceApplication.ApplicationNamespace }}{{.SourceApplication.ApplicationNamespace}}{{else }}{{.SourceApplicationTemplate.ApplicationNamespace}}{{ end }}","applicationTenantId":"{{.SourceApplication.LocalTenantID}}","uclSystemTenantId":"{{.SourceApplication.ID}}",{{ if .SourceApplicationTemplate.Labels.parameters }}"parameters": {{.SourceApplicationTemplate.Labels.parameters}},{{ end }}"configuration": {{.ReverseAssignment.Value}} } ]}'
            headerTemplate: '{"Content-Type": ["application/json"]}'
            outputTemplate: '{"error":"{{.Body.error}}","success_status_code": 200}'
        application_tenant_mapping:v1.1:
          - type: APPLICATION_TENANT_MAPPING
            mode: SYNC
            urlTemplate: '{"path":"%s/v1/tenant-mappings/{{.TargetApplication.LocalTenantID}}","method":"PATCH"}'
            inputTemplate: '{"context": { {{ if .CustomerTenantContext.AccountID }}"btp":{"uclFormationId":"{{.FormationID}}","globalAccountId":"{{.CustomerTenantContext.AccountID}}","crmId":"{{.CustomerTenantContext.CustomerID}}"} {{ else }}"atom": {"uclFormationId":"{{.FormationID}}","path":"{{.CustomerTenantContext.Path}}","crmId":"{{.CustomerTenantContext.CustomerID}}"} {{ end }} },"receiverTenant": {"deploymentRegion":"{{ if .TargetApplication.Labels.region}}{{.TargetApplication.Labels.region}}{{ else }}{{.TargetApplicationTemplate.Labels.region}}{{end }}","applicationNamespace":"{{ if .TargetApplication.ApplicationNamespace}}{{.TargetApplication.ApplicationNamespace}}{{ else }}{{.TargetApplicationTemplate.ApplicationNamespace}}{{end }}","applicationUrl":"{{ .TargetApplication.BaseURL }}","applicationTenantId":"{{.TargetApplication.LocalTenantID }}","uclSystemTenantId":"{{ .TargetApplication.ID}}", {{ if .TargetApplicationTemplate.Labels.parameters }}"parameters": {{.TargetApplicationTemplate.Labels.parameters}}{{ end }} },"assignedTenants": [ {"uclAssignmentId":"{{ .Assignment.ID }}","operation":"{{.Operation}}","deploymentRegion":"{{if .SourceApplication.Labels.region }}{{.SourceApplication.Labels.region}}{{else }}{{.SourceApplicationTemplate.Labels.region}}{{ end }}","applicationNamespace":"{{if .SourceApplication.ApplicationNamespace }}{{.SourceApplication.ApplicationNamespace}}{{else }}{{.SourceApplicationTemplate.ApplicationNamespace}}{{ end }}","applicationUrl":"{{.SourceApplication.BaseURL }}","applicationTenantId":"{{.SourceApplication.LocalTenantID}}","uclSystemTenantId":"{{.SourceApplication.ID}}",{{ if .SourceApplicationTemplate.Labels.parameters }}"parameters": {{.SourceApplicationTemplate.Labels.parameters}},{{ end }}"configuration": {{.ReverseAssignment.Value}} } ]}'
            headerTemplate: '{"Content-Type": ["application/json"]}'
            outputTemplate: '{"error":"{{.Body.error}}","success_status_code": 200}'
      ASYNC_CALLBACK:
        v1.0:
          - type: CONFIGURATION_CHANGED
            mode: ASYNC_CALLBACK
            urlTemplate: '{"path":"%s/v1/tenant-mappings/{{.RuntimeContext.Value}}","method":"PATCH"}'
            inputTemplate: '{"context":{ {{ if .CustomerTenantContext.AccountID }}"btp": {"uclFormationId":"{{.FormationID}}","globalAccountId":"{{.CustomerTenantContext.AccountID}}","crmId":"{{.CustomerTenantContext.CustomerID}}"} {{ else }}"atom": {"uclFormationId":"{{.FormationID}}","path":"{{.CustomerTenantContext.Path}}","crmId":"{{.CustomerTenantContext.CustomerID}}"} {{ end }} },"items": [ {"uclAssignmentId":"{{ .Assignment.ID }}","operation":"{{.Operation}}","deploymentRegion":"{{if .Application.Labels.region }}{{.Application.Labels.region}}{{ else }}{{.ApplicationTemplate.Labels.region}}{{end }}","applicationNamespace":"{{ if .Application.ApplicationNamespace }}{{.Application.ApplicationNamespace}}{{else }}{{.ApplicationTemplate.ApplicationNamespace}}{{ end }}","applicationTenantId":"{{.Application.LocalTenantID}}","uclSystemTenantId":"{{.Application.ID}}",{{ if .ApplicationTemplate.Labels.parameters }}"parameters": {{.ApplicationTemplate.Labels.parameters}},{{ end }}"configuration": {{.ReverseAssignment.Value}} } ] }'
            headerTemplate: '{"Content-Type": ["application/json"],"Location": ["%s/v1/businessIntegrations/{{.FormationID}}/assignments/{{.Assignment.ID}}/status"]}'
            outputTemplate: '{"error":"{{.Body.error}}","success_status_code": 202}'
          - type: APPLICATION_TENANT_MAPPING
            mode: ASYNC_CALLBACK
            urlTemplate: '{"path":"%s/v1/tenant-mappings/{{.TargetApplication.LocalTenantID}}","method":"PATCH"}'
            inputTemplate: '{"context": { {{ if .CustomerTenantContext.AccountID }}"btp":{"uclFormationId":"{{.FormationID}}","globalAccountId":"{{.CustomerTenantContext.AccountID}}","crmId":"{{.CustomerTenantContext.CustomerID}}"} {{ else }}"atom": {"uclFormationId":"{{.FormationID}}","path":"{{.CustomerTenantContext.Path}}","crmId":"{{.CustomerTenantContext.CustomerID}}"} {{ end }} },"items": [ {"uclAssignmentId":"{{ .Assignment.ID }}","operation":"{{.Operation}}","deploymentRegion":"{{if .SourceApplication.Labels.region }}{{.SourceApplication.Labels.region}}{{else }}{{.SourceApplicationTemplate.Labels.region}}{{ end }}","applicationNamespace":"{{if .SourceApplication.ApplicationNamespace }}{{.SourceApplication.ApplicationNamespace}}{{else }}{{.SourceApplicationTemplate.ApplicationNamespace}}{{ end }}","applicationTenantId":"{{.SourceApplication.LocalTenantID}}","uclSystemTenantId":"{{.SourceApplication.ID}}",{{ if .SourceApplicationTemplate.Labels.parameters }}"parameters": {{.SourceApplicationTemplate.Labels.parameters}},{{ end }}"configuration": {{.ReverseAssignment.Value}} } ]}'
            headerTemplate: '{"Content-Type": ["application/json"],"Location": ["%s/v1/businessIntegrations/{{.FormationID}}/assignments/{{.Assignment.ID}}/status"]}'
            outputTemplate: '{"error":"{{.Body.error}}","success_status_code": 202}'
        configuration_changed:v1.0:
          - type: CONFIGURATION_CHANGED
            mode: ASYNC_CALLBACK
            urlTemplate: '{"path":"%s/v1/tenant-mappings/{{.RuntimeContext.Value}}","method":"PATCH"}'
            inputTemplate: '{"context":{ {{ if .CustomerTenantContext.AccountID }}"btp": {"uclFormationId":"{{.FormationID}}","globalAccountId":"{{.CustomerTenantContext.AccountID}}","crmId":"{{.CustomerTenantContext.CustomerID}}"} {{ else }}"atom": {"uclFormationId":"{{.FormationID}}","path":"{{.CustomerTenantContext.Path}}","crmId":"{{.CustomerTenantContext.CustomerID}}"} {{ end }} },"items": [ {"uclAssignmentId":"{{ .Assignment.ID }}","operation":"{{.Operation}}","deploymentRegion":"{{if .Application.Labels.region }}{{.Application.Labels.region}}{{ else }}{{.ApplicationTemplate.Labels.region}}{{end }}","applicationNamespace":"{{ if .Application.ApplicationNamespace }}{{.Application.ApplicationNamespace}}{{else }}{{.ApplicationTemplate.ApplicationNamespace}}{{ end }}","applicationTenantId":"{{.Application.LocalTenantID}}","uclSystemTenantId":"{{.Application.ID}}",{{ if .ApplicationTemplate.Labels.parameters }}"parameters": {{.ApplicationTemplate.Labels.parameters}},{{ end }}"configuration": {{.ReverseAssignment.Value}} } ] }'
            headerTemplate: '{"Content-Type": ["application/json"],"Location": ["%s/v1/businessIntegrations/{{.FormationID}}/assignments/{{.Assignment.ID}}/status"]}'
            outputTemplate: '{"error":"{{.Body.error}}","success_status_code": 202}'
        application_tenant_mapping:v1.0:
          - type: APPLICATION_TENANT_MAPPING
            mode: ASYNC_CALLBACK
            urlTemplate: '{"path":"%s/v1/tenant-mappings/{{.TargetApplication.LocalTenantID}}","method":"PATCH"}'
            inputTemplate: '{"context": { {{ if .CustomerTenantContext.AccountID }}"btp":{"uclFormationId":"{{.FormationID}}","globalAccountId":"{{.CustomerTenantContext.AccountID}}","crmId":"{{.CustomerTenantContext.CustomerID}}"} {{ else }}"atom": {"uclFormationId":"{{.FormationID}}","path":"{{.CustomerTenantContext.Path}}","crmId":"{{.CustomerTenantContext.CustomerID}}"} {{ end }} },"items": [ {"uclAssignmentId":"{{ .Assignment.ID }}","operation":"{{.Operation}}","deploymentRegion":"{{if .SourceApplication.Labels.region }}{{.SourceApplication.Labels.region}}{{else }}{{.SourceApplicationTemplate.Labels.region}}{{ end }}","applicationNamespace":"{{if .SourceApplication.ApplicationNamespace }}{{.SourceApplication.ApplicationNamespace}}{{else }}{{.SourceApplicationTemplate.ApplicationNamespace}}{{ end }}","applicationTenantId":"{{.SourceApplication.LocalTenantID}}","uclSystemTenantId":"{{.SourceApplication.ID}}",{{ if .SourceApplicationTemplate.Labels.parameters }}"parameters": {{.SourceApplicationTemplate.Labels.parameters}},{{ end }}"configuration": {{.ReverseAssignment.Value}} } ]}'
            headerTemplate: '{"Content-Type": ["application/json"],"Location": ["%s/v1/businessIntegrations/{{.FormationID}}/assignments/{{.Assignment.ID}}/status"]}'
            outputTemplate: '{"error":"{{.Body.error}}","success_status_code": 202}'
        application_tenant_mapping:v1.1:
          - type: APPLICATION_TENANT_MAPPING
            mode: ASYNC_CALLBACK
            urlTemplate: '{"path":"%s/v1/tenant-mappings/{{.TargetApplication.LocalTenantID}}","method":"PATCH"}'
            inputTemplate: '{"context": { {{ if .CustomerTenantContext.AccountID }}"btp":{"uclFormationId":"{{.FormationID}}","globalAccountId":"{{.CustomerTenantContext.AccountID}}","crmId":"{{.CustomerTenantContext.CustomerID}}"} {{ else }}"atom": {"uclFormationId":"{{.FormationID}}","path":"{{.CustomerTenantContext.Path}}","crmId":"{{.CustomerTenantContext.CustomerID}}"} {{ end }} },"receiverTenant": {"deploymentRegion":"{{ if .TargetApplication.Labels.region}}{{.TargetApplication.Labels.region}}{{ else }}{{.TargetApplicationTemplate.Labels.region}}{{end }}","applicationNamespace":"{{ if .TargetApplication.ApplicationNamespace}}{{.TargetApplication.ApplicationNamespace}}{{ else }}{{.TargetApplicationTemplate.ApplicationNamespace}}{{end }}","applicationUrl":"{{ .TargetApplication.BaseURL }}","applicationTenantId":"{{.TargetApplication.LocalTenantID }}","uclSystemTenantId":"{{ .TargetApplication.ID}}", {{ if .TargetApplicationTemplate.Labels.parameters }}"parameters": {{.TargetApplicationTemplate.Labels.parameters}}{{ end }} },"assignedTenants": [ {"uclAssignmentId":"{{ .Assignment.ID }}","operation":"{{.Operation}}","deploymentRegion":"{{if .SourceApplication.Labels.region }}{{.SourceApplication.Labels.region}}{{else }}{{.SourceApplicationTemplate.Labels.region}}{{ end }}","applicationNamespace":"{{if .SourceApplication.ApplicationNamespace }}{{.SourceApplication.ApplicationNamespace}}{{else }}{{.SourceApplicationTemplate.ApplicationNamespace}}{{ end }}","applicationUrl":"{{.SourceApplication.BaseURL }}","applicationTenantId":"{{.SourceApplication.LocalTenantID}}","uclSystemTenantId":"{{.SourceApplication.ID}}",{{ if .SourceApplicationTemplate.Labels.parameters }}"parameters": {{.SourceApplicationTemplate.Labels.parameters}},{{ end }}"configuration": {{.ReverseAssignment.Value}} } ]}'
            headerTemplate: '{"Content-Type": ["application/json"],"Location": ["%s/v1/businessIntegrations/{{.FormationID}}/assignments/{{.Assignment.ID}}/status"]}'
            outputTemplate: '{"error":"{{.Body.error}}","success_status_code": 202}'
    authentication:
      jwksEndpoint: http://ory-stack-oathkeeper-api.ory.svc.cluster.local:4456/.well-known/jwks.json
      oauth2:
        url: http://ory-stack-hydra-admin.ory.svc.cluster.local:4445
  auditlog:
    configMapName: "compass-gateway-auditlog-config"
    protocol: HTTP
    tlsOrigination: false
    host: compass-external-services-mock.compass-system.svc.cluster.local
    port: 8080
    mtlsTokenPath: "/cert/token"
    standardTokenPath: "/secured/oauth/token"
    skipSSLValidation: false
    secret:
      name: "compass-gateway-auditlog-secret"
      urlKey: url
      clientIdKey: client-id
      clientSecretKey: client-secret
      clientCertKey: client-cert
      clientKeyKey: client-key
  log:
    format: "text"
    formatJson: "json"
  tenantConfig:
    useDefaultTenants: true
    dbPool:
      maxOpenConnections: 1
      maxIdleConnections: 1
  connector:
    prefix: /connector
    graphql:
      external:
        port: 3000
    validator:
      port: 8080
    # If secrets do not exist they will be created
    secrets:
      ca:
        name: compass-connector-app-ca
        namespace: compass-system
        certificateKey: ca.crt
        keyKey: ca.key
      rootCA:
        namespace: istio-system # For Ingress Gateway to work properly the namespace needs to be istio-system
        # In order for istio mTLS to work we should have two different secrets one containing the server certificate (let’s say X) and one used for validation of the client’s certificates.
        # The second one should be our root certificate and istio wants it to be named X-cacert. (-cacert suffix).
        # This is the reason for the confusing name of our root certificate. https://preliminary.istio.io/v1.6/docs/tasks/traffic-management/ingress/secure-ingress/#configure-a-mutual-tls-ingress-gateway
        cacert: compass-gateway-mtls-certs-cacert # For cert-rotation the cacert should be in different secret
        certificateKey: cacert
    revocation:
      configmap:
        name: revocations-config
        namespace: "{{ .Release.Namespace }}"
    # If key and certificate are not provided they will be generated
    caKey: ""
    caCertificate: ""
  system_broker:
    enabled: false
    port: 5001
    prefix: /broker
    tokenProviderFromHeader:
      forwardHeaders: Authorization
    tokenProviderFromSecret:
      enabled: false
      secrets:
        integrationSystemCredentials:
          name: compass-system-broker-credentials
          namespace: compass-system
    testNamespace: kyma-system
  gateway:
    port: 3000
    tls:
      host: compass-gateway
      adapterHost: compass-ns-adapter
      secure:
        internal:
          host: compass-gateway-internal
        oauth:
          host: compass-gateway-auth-oauth
    mtls:
      manageCerts: false
      host: compass-gateway-mtls
      certSecret: compass-gateway-mtls-certs
      external:
        host: compass-gateway-sap-mtls
        certSecret: compass-gateway-mtls-certs # Use connector's root CA as root CA by default. This should be overridden for productive deployments.
    headers:
      rateLimit: X-Flow-Identity
      request:
        remove:
          - "Client-Id-From-Token"
          - "Client-Id-From-Certificate"
          - "Client-Certificate-Hash"
          - "Certificate-Data"
  hydrator:
    host: compass-hydrator.compass-system.svc.cluster.local
    port: 3000
    prefix: /hydrators
    certSubjectMappingResyncInterval: "10s"
    subjectConsumerMappingConfig: '[{"consumer_type": "Super Admin", "tenant_access_levels": ["customer", "account","subaccount", "global", "organization", "folder", "resource-group"], "subject": "C=DE, L=local, O=SAP SE, OU=Region, OU=SAP Cloud Platform Clients, OU=f8075207-1478-4a80-bd26-24a4785a2bfd, CN=compass"}, {"consumer_type": "Integration System", "tenant_access_levels": ["account","subaccount"], "subject": "C=DE, L=local, O=SAP SE, OU=Region, OU=SAP Cloud Platform Clients, OU=f8075207-1478-4a80-bd26-24a4785a2bfd, CN=integration-system-test"}, {"consumer_type": "Technical Client", "tenant_access_levels": ["global"], "subject": "C=DE, L=local, O=SAP SE, OU=SAP Cloud Platform Clients, OU=Region, OU=1f538f34-30bf-4d3d-aeaa-02e69eef84ae, CN=technical-client-test"}]'
    certificateDataHeader: "Certificate-Data"
    consumerClaimsKeys:
      clientIDKey: "client_id"
      tenantIDKey: "tenantid"
      userNameKey: "user_name"
      subdomainKey: "subdomain"
    http:
      client:
        skipSSLValidation: false
    metrics:
      port: 3003
      enableClientInstrumentation: true
      censoredFlows: "JWT"
  iasAdapter:
    port: 8080
    apiRootPath: "/ias-adapter"
    readTimeout: 30s
    readHeaderTimeout: 30s
    writeTimeout: 30s
    idleTimeout: 30s
    tenantInfo:
      requestTimeout: 30s
      insecureSkipVerify: false
    ias:
      requestTimeout: 30s
      secret:
        name: "ias-adapter-cockpit"
        path: "/tmp"
        fileName: "ias-adapter-cockpit.yaml"
        clientCert: cert
        clientKey: key
        ca: ca
        manage: false
    postgres:
      connectTimeout: 30s
      requestTimeout: 30s
    authentication:
      jwksEndpoint: "http://ory-stack-oathkeeper-api.ory.svc.cluster.local:4456/.well-known/jwks.json"
  kymaAdapter:
    port: 8080
    apiRootPath: "/kyma-adapter"
    apiTenantMappingsEndpoint: "/v1/tenantMappings/{tenant-id}"
    tenantInfo:
      requestTimeout: 30s
    tenantMapping:
      type: CONFIGURATION_CHANGED
      mode: SYNC
      urlTemplate: '{"path":"%s/kyma-adapter/v1/tenantMappings/{{.Runtime.Labels.global_subaccount_id}}","method":"PATCH"}'
      inputTemplate: '{"context":{"platform":"{{if .CustomerTenantContext.AccountID}}btp{{else}}unified-services{{end}}","uclFormationId":"{{.FormationID}}","accountId":"{{if .CustomerTenantContext.AccountID}}{{.CustomerTenantContext.AccountID}}{{else}}{{.CustomerTenantContext.Path}}{{end}}","crmId":"{{.CustomerTenantContext.CustomerID}}","operation":"{{.Operation}}"},"assignedTenant":{"state":"{{.Assignment.State}}","uclAssignmentId":"{{.Assignment.ID}}","deploymentRegion":"{{if .Application.Labels.region}}{{.Application.Labels.region}}{{else}}{{.ApplicationTemplate.Labels.region}}{{end}}","applicationNamespace":"{{if .Application.ApplicationNamespace}}{{.Application.ApplicationNamespace}}{{else}}{{.ApplicationTemplate.ApplicationNamespace}}{{end}}","applicationUrl":"{{.Application.BaseURL}}","applicationTenantId":"{{.Application.LocalTenantID}}","uclSystemName":"{{.Application.Name}}","uclSystemTenantId":"{{.Application.ID}}",{{if .ApplicationTemplate.Labels.parameters}}"parameters":{{.ApplicationTemplate.Labels.parameters}},{{end}}"configuration":{{.ReverseAssignment.Value}}},"receiverTenant":{"ownerTenant":"{{.Runtime.Tenant.Parent}}","state":"{{.ReverseAssignment.State}}","uclAssignmentId":"{{.ReverseAssignment.ID}}","deploymentRegion":"{{if and .RuntimeContext .RuntimeContext.Labels.region}}{{.RuntimeContext.Labels.region}}{{else}}{{.Runtime.Labels.region}}{{end}}","applicationNamespace":"{{.Runtime.ApplicationNamespace}}","applicationTenantId":"{{if .RuntimeContext}}{{.RuntimeContext.Value}}{{else}}{{.Runtime.Labels.global_subaccount_id}}{{end}}","uclSystemTenantId":"{{if .RuntimeContext}}{{.RuntimeContext.ID}}{{else}}{{.Runtime.ID}}{{end}}",{{if .Runtime.Labels.parameters}}"parameters":{{.Runtime.Labels.parameters}},{{end}}"configuration":{{.Assignment.Value}}}}'
      headerTemplate: '{"Content-Type": ["application/json"]}'
      outputTemplate: '{"error":"{{.Body.error}}","state":"{{.Body.state}}","success_status_code": 200,"incomplete_status_code": 422}'
    authentication:
      jwksEndpoint: http://ory-stack-oathkeeper-api.ory.svc.cluster.local:4456/.well-known/jwks.json
  instanceCreator:
    port: 8080
    apiRootPath: "/instance-creator"
    tenantInfo:
      requestTimeout: 30s
    authentication:
      jwksEndpoint: http://ory-stack-oathkeeper-api.ory.svc.cluster.local:4456/.well-known/jwks.json
    client:
      timeout: 30s
    secrets:
      name: "regional-sm-instances-credentials"
      key: "keyConfig"
      path: "/tmp"
    clientIdPath: "clientid"
    smUrlPath: "sm_url"
    tokenURLPath: "certurl"
    appNamePath: "appName"
    certificatePath: "certificate"
    certificateKeyPath: "key"
    oauthTokenPath: "/oauth/token"
    ticker: 3s
    timeout: 300s
    local:
      templateMappings:
        clientIDMapping: '{{ printf "\"%s\":\"client_id\"" .Values.global.instanceCreator.clientIdPath }}'
        smUrlMapping: '{{ printf "\"%s\":\"http://compass-external-services-mock.%s.svc.cluster.local:%s\"" .Values.global.instanceCreator.smUrlPath .Release.Namespace (.Values.service.port | toString) }}'
        tokenURLMapping: '{{ printf "\"%s\":\"http://compass-external-services-mock.%s.svc.cluster.local:%s\"" .Values.global.instanceCreator.tokenURLPath .Release.Namespace (.Values.service.port | toString) }}'
        appNameMapping: '{{ printf "\"%s\":\"app_name\"" .Values.global.instanceCreator.appNamePath }}'
        certificateMapping: '{{ printf "\"%s\":\"%s\"" .Values.global.instanceCreator.certificatePath .Values.global.connector.caCertificate }}'
        certificateKeyMapping: '{{ printf "\"%s\":\"%s\"" .Values.global.instanceCreator.certificateKeyPath .Values.global.connector.caKey }}'
  defaultTenantMappingHandler:
    port: 8080
    apiRootPath: "/default-tenant-mapping-handler"
    apiTenantMappingsEndpoint: "/v1/tenantMappings/{tenant-id}"
    tenantInfo:
      requestTimeout: 30s
    authentication:
      jwksEndpoint: http://ory-stack-oathkeeper-api.ory.svc.cluster.local:4456/.well-known/jwks.json
  operations_controller:
    enabled: true
  connectivity_adapter:
    port: 8080
    tls:
      host: adapter-gateway
    mtls:
      host: adapter-gateway-mtls
  oathkeeperFilters:
    workloadLabel: oathkeeper
    namespace: ory
    tokenDataHeader: "Connector-Token"
    certificateDataHeader: "Certificate-Data"
  istio:
    discoveryMtlsGateway:
      name: "discovery-gateway"
      namespace: "compass-system"
      certSecretName: discovery-gateway-certs
      localCA: # the CA property and its nested fields are used only in local setup
        secretName: discovery-gateway-certs-cacert
        namespace: istio-system # For Ingress Gateway to work properly the namespace needs to be istio-system
        certificate: ""
        key: ""
    externalMtlsGateway:
      name: "compass-gateway-external-mtls"
      namespace: "compass-system"
    mtlsGateway:
      name: "compass-gateway-mtls"
      namespace: "compass-system"
    gateway:
      name: "kyma-gateway"
      namespace: "kyma-system"
    proxy:
      port: 15020
    namespace: istio-system
    ingressgateway:
      workloadLabel: istio-ingressgateway
      requestPayloadSizeLimit2MB: 2097152
      requestPayloadSizeLimit2MBLabel: "2MB"
      requestPayloadSizeLimit5MB: 5097152
      requestPayloadSizeLimit5MBLabel: "5MB"
      correlationHeaderRewriteFilter:
        expectedHeaders:
          - "x-request-id"
          - "x-correlation-id"
          - "x-correlationid"
          - "x-forrequest-id"
          - "x-vcap-request-id"
          - "x-broker-api-request-identity"
  kubernetes:
    serviceAccountTokenIssuer: https://kubernetes.default.svc.cluster.local
    serviceAccountTokenJWKS: https://kubernetes.default.svc.cluster.local/openid/v1/jwks
  ingress:
    domainName: "local.kyma.dev"
    discoveryDomain:
      name: "discovery.api.local"
      tlsCert: ""
      tlsKey: ""
  database:
    sqlProxyServiceAccount: "proxy-user@gcp-cmp.iam.gserviceaccount.com"
    manageSecrets: true
    embedded:
      enabled: true
      director:
        name: "postgres"
      ias_adapter:
        name: "postgres2"
      directorDBName: "postgres"
    managedGCP:
      serviceAccountKey: ""
      instanceConnectionName: ""
      director:
        name: ""
        user: ""
        password: ""
      iasAdapter:
        name: ""
        user: ""
        password: ""
      host: "localhost"
      hostPort: "5432"
      sslMode: ""
      #TODO remove below after migration to separate user will be done
      dbUser: ""
      dbPassword: ""
      directorDBName: ""
  oathkeeper:
    host: ory-stack-oathkeeper-proxy.ory.svc.cluster.local
    port: 4455
    timeout_ms: 120000
    ns_adapter_timeout_ms: 3600000
    idTokenConfig:
      claims: '{"scopes": "{{ print .Extra.scope }}","tenant": "{{ .Extra.tenant }}", "consumerID": "{{ print .Extra.consumerID}}", "consumerType": "{{ print .Extra.consumerType }}", "flow": "{{ print .Extra.flow }}", "onBehalfOf": "{{ print .Extra.onBehalfOf }}", "region": "{{ print .Extra.region }}", "tokenClientID": "{{ print .Extra.tokenClientID }}"}'
      internalClaims: '{"scopes": "application:read application:write application.webhooks:read application.application_template:read application_template.webhooks:read webhooks.auth:read runtime:write runtime:read tenant:read tenant:write tenant_subscription:write ory_internal fetch_tenant application_template:read destinations_sensitive_data:read destinations:sync ord_aggregator:sync certificate_subject_mapping:read certificate_subject_mapping:write bundle_instance_auth:write bundle.instance_auths:read","tenant":"{ {{ if .Header.Tenant }} \"consumerTenant\":\"{{ print (index .Header.Tenant 0) }}\", {{ end }} \"externalTenant\":\"\"}", "consumerType": "Internal Component", "flow": "Internal"}'
    mutators:
      runtimeMappingService:
        config:
          api:
            url: http://compass-hydrator.compass-system.svc.cluster.local:3000/hydrators/runtime-mapping
            retry:
              give_up_after: 6s
              max_delay: 2000ms
      authenticationMappingServices:
        nsadapter:
          cfg:
            config:
              api:
                url: http://compass-hydrator.compass-system.svc.cluster.local:3000/hydrators/authn-mapping/nsadapter
                retry:
                  give_up_after: 6s
                  max_delay: 2000ms
          authenticator:
            enabled: false
            createRule: true
            gatewayHost: "compass-gateway-xsuaa"
            trusted_issuers: '[{"domain_url": "compass-system.svc.cluster.local:8080", "scope_prefix": "prefix.", "protocol": "http"}]'
            attributes: '{"uniqueAttribute": { "key": "ns-adapter-test", "value": "ns-adapter-flow" }, "tenant": { "key": "tenant" }, "identity": { "key": "identity" }, "clientid": { "key": "client_id" } }'
            path: /nsadapter/api/v1/notifications
            upstreamComponent: "compass-gateway"
            checkSuffix: true
        tenant-fetcher:
          cfg:
            config:
              api:
                url: http://compass-hydrator.compass-system.svc.cluster.local:3000/hydrators/authn-mapping/tenant-fetcher
                retry:
                  give_up_after: 6s
                  max_delay: 2000ms
          authenticator:
            enabled: false
            createRule: true
            gatewayHost: "compass-gateway"
            trusted_issuers: '[{"domain_url": "compass-system.svc.cluster.local:8080", "scope_prefix": "prefix.", "protocol": "http"}]'
            attributes: '{"uniqueAttribute": { "key": "test", "value": "tenant-fetcher" }, "tenant": { "key": "tenant" }, "identity": { "key": "identity" } }'
            path: /tenants/<.*>
            upstreamComponent: "compass-tenant-fetcher"
            checkSuffix: false
        subscriber:
          cfg:
            config:
              api:
                url: http://compass-hydrator.compass-system.svc.cluster.local:3000/hydrators/authn-mapping/subscriber
                retry:
                  give_up_after: 6s
                  max_delay: 2000ms
          authenticator:
            enabled: false
            createRule: false
            gatewayHost: "compass-gateway-sap-mtls"
            trusted_issuers: '[{"domain_url": "compass-system.svc.cluster.local:8080", "scope_prefix": "prefix.", "protocol": "http", "region": "eu-1"}]'
            attributes: '{"uniqueAttribute": { "key": "subsc-key-test", "value": "subscription-flow" }, "tenant": { "key": "tenant" }, "identity": { "key": "user_name" }, "clientid": { "key": "client_id" } }'
            path: /<.*>
            checkSuffix: false
      tenantMappingService:
        config:
          api:
            url: http://compass-hydrator.compass-system.svc.cluster.local:3000/hydrators/tenant-mapping
            retry:
              give_up_after: 6s
              max_delay: 2000ms
      certificateResolverService:
        config:
          api:
            url: http://compass-hydrator.compass-system.svc.cluster.local:3000/hydrators/v1/certificate/data/resolve
            retry:
              give_up_after: 6s
              max_delay: 2000ms
      tokenResolverService:
        config:
          api:
            url: http://compass-hydrator.compass-system.svc.cluster.local:3000/hydrators/v1/tokens/resolve
            retry:
              give_up_after: 6s
              max_delay: 2000ms
  cockpit:
    auth:
      allowedConnectSrc: "https://*.ondemand.com"
      secretName: "cockpit-auth-secret"
      idpHost: ""
      clientID: ""
      scopes: "openid profile email"
      path: "/oauth2/certs"
  destinationFetcher:
    manageSecrets: true
    host: compass-destination-fetcher.compass-system.svc.cluster.local
    prefix: /destination-configuration
    port: 3000
    jobSchedule: 10s
    lease:
      lockname: destinationlease
    parallelTenants: 10
    tenantSyncTimeout: "5m"
    authentication:
      jwksEndpoint: "http://ory-stack-oathkeeper-api.ory.svc.cluster.local:4456/.well-known/jwks.json"
      appDestinationsSyncScope: "destinations:sync"
      appDetinationsSensitiveDataScope: "destinations_sensitive_data:read"
    server:
      tenantDestinationsEndpoint: "/v1/subaccountDestinations"
      tenantInstanceLevelDestinationsEndpoint: "/v1/instanceDestinations"
      tenantDestinationCertificatesEndpoint: "/v1/subaccountCertificates"
      tenantInstanceLevelDestinationCertificatesEndpoint: "/v1/instanceCertificates"
      sensitiveDataEndpoint: "/v1/destinations"
      sensitiveDataQueryParam: "name"
    request:
      skipSSLValidation: false
      retry_interval: "100ms"
      retry_attempts: 3
      goroutineLimit: 10
      requestTimeout: "5s"
      pageSize: 100
      oauthTokenPath: "/oauth/token"
    instance:
      clientIdPath: "clientid"
      clientSecretPath: "clientsecret"
      urlPath: "uri"
      tokenUrlPath: "certurl"
      clientCertPath: "certificate"
      clientKeyPath: "key"
    secretName: destination-region-instances
    dependenciesConfig:
      path: "/cfg/dependencies"
    oauthMode: "oauth-mtls"
  destinationRegionSecret:
    secretName: "destination-region-instances"
    fileName: "keyConfig"
    local:
      templateMappings:
        xsappMapping: '{{ printf "\"%s\":\"xsappname1\"" .Values.global.tenantFetcher.xsappNamePath }}'
        clientIDMapping: '{{ printf "\"%s\":\"client_id\"" .Values.global.destinationFetcher.instance.clientIdPath }}'
        clientSecretMapping: '{{ printf "\"%s\":\"client_secret\"" .Values.global.destinationFetcher.instance.clientSecretPath }}'
        urlMapping: '{{ printf "\"%s\":\"http://compass-external-services-mock.%s.svc.cluster.local:%s\"" .Values.global.destinationFetcher.instance.urlPath .Release.Namespace (.Values.service.port | toString) }}'
        tokenURLMapping: '{{ printf "\"%s\":\"https://%s.%s:%s\"" .Values.global.destinationFetcher.instance.tokenUrlPath .Values.global.externalServicesMock.certSecuredHost .Values.global.ingress.domainName (.Values.service.certPort | toString) }}'
        x509CertificateMapping: '{{ printf "\"%s\":\"%s\"" .Values.global.destinationFetcher.instance.clientCertPath .Values.global.connector.caCertificate }}'
        x509KeyMapping: '{{ printf "\"%s\":\"%s\"" .Values.global.destinationFetcher.instance.clientKeyPath .Values.global.connector.caKey }}'
  tenantFetcher:
    k8sSecret:
      manageSecrets: true
      name: "tenant-fetcher-secret"
      namespace: "compass-system"
      key: "keyConfig"
      path: "/tmp"
    host: compass-tenant-fetcher.compass-system.svc.cluster.local
    prefix: /tenants
    port: 3000
    xsappNamePath: "xsappname"
    omitDependenciesParamName: ""
    omitDependenciesParamValue: ""
    requiredAuthScope: Callback
    fetchTenantAuthScope: fetch_tenant
    authentication:
      jwksEndpoint: "http://ory-stack-oathkeeper-api.ory.svc.cluster.local:4456/.well-known/jwks.json"
    tenantProvider:
      tenantIdProperty: "tenantId"
      customerIdProperty: "customerId"
      subaccountTenantIdProperty: "subaccountTenantId"
      subdomainProperty: "subdomain"
      licenseTypeProperty: "licenseType"
      name: "provider"
      subscriptionProviderIdProperty: "subscriptionProviderIdProperty"
      providerSubaccountIdProperty: "providerSubaccountIdProperty"
      consumerTenantIdProperty: "consumerTenantIdProperty"
      subscriptionProviderAppNameProperty: "subscriptionProviderAppNameProperty"
      subscriptionIDProperty: "subscriptionGUID"
      dependentServiceInstancesInfoProperty: "dependentServiceInstancesInfo"
      dependentServiceInstancesInfoAppIdProperty: "appId"
      dependentServiceInstancesInfoAppNameProperty: "appName"
      dependentServiceInstancesInfoProviderSubaccountIdProperty: "providerSubaccountId"
    server:
      fetchTenantWithParentEndpoint: "/v1/fetch/{parentTenantId}/{tenantId}"
      fetchTenantWithoutParentEndpoint: "/v1/fetch/{tenantId}"
      regionalHandlerEndpoint: "/v1/regional/{region}/callback/{tenantId}"
      dependenciesEndpoint: "/v1/regional/{region}/dependencies"
      tenantPathParam: "tenantId"
      regionPathParam: "region"
    dependenciesConfig:
      path: "/cfg/dependencies"
    local:
      templateMappings:
        xsappMapping: '{{ printf "\"%s\":\"xsappname1\"" .Values.global.tenantFetcher.xsappNamePath }}'
    containerName: "tenant-fetcher"
  externalCertConfiguration:
    issuerLocality: "local,local2" # In local setup we have manually created connector CA certificate with 'local' Locality property
    subjectPattern: "/C=DE/O=SAP SE/OU=SAP Cloud Platform Clients/OU=Region/OU=%s/L=%s/CN=%s"
    technicalClientSubjectPattern: "/C=DE/O=SAP SE/OU=SAP Cloud Platform Clients/OU=Region/OU=%s/L=%s/CN=%s"
    ouCertSubaccountID: "f8075207-1478-4a80-bd26-24a4785a2bfd"
    commonName: "compass"
    locality: "local"
    certSvcApiPath: "/cert"
    tokenPath: "/cert/token"
    secrets:
      externalCertSvcSecret:
        manage: false
        name: "cert-svc-secret"
        clientIdKey: client-id
        clientSecretKey: client-secret
        oauthUrlKey: url
        csrEndpointKey: csr-endpoint
        clientCert: client-cert
        clientKey: client-key
        skipSSLValidationFlag: "-k"
      externalClientCertSecret:
        name: "external-client-certificate"
        namespace: compass-system
        certKey: tls.crt
        keyKey: tls.key
    rotationCronjob:
      name: "external-certificate-rotation"
      schedule: "*/1 * * * *" # Executes every minute
      certValidity: "7"
      clientCertRetryAttempts: "8"
      containerName: "certificate-rotation"
  extSvcCertConfiguration:
    issuerLocality: "local,local2" # In local setup we have manually created connector CA certificate with 'local' Locality property
    subjectPattern: "/C=DE/O=SAP SE/OU=SAP Cloud Platform Clients/OU=Region/OU=%s/L=%s/CN=%s"
    ouCertSubaccountID: "f8075207-1478-4a80-bd26-24a4785a2bfd"
    commonName: "compass"
    locality: "local"
    certSvcApiPath: "/cert"
    tokenPath: "/cert/token"
    secrets:
      extSvcCertSvcSecret:
        manage: false
        name: "ext-svc-cert-svc-secret"
        clientIdKey: client-id
        clientSecretKey: client-secret
        oauthUrlKey: url
        csrEndpointKey: csr-endpoint
        clientCert: client-cert
        clientKey: client-key
        skipSSLValidationFlag: "-k"
      extSvcClientCertSecret:
        name: "ext-svc-client-certificate"
        namespace: compass-system
        certKey: tls.crt
        keyKey: tls.key
    rotationCronjob:
      name: "ext-svc-certificate-rotation"
      schedule: "*/1 * * * *" # Executes every minute
      certValidity: "7"
      clientCertRetryAttempts: "8"
      containerName: "ext-svc-certificate-rotation"
  ordService:
    host: compass-ord-service.compass-system.svc.cluster.local
    prefix: /open-resource-discovery-service/v0
    docsPrefix: /open-resource-discovery-docs
    staticPrefix: /open-resource-discovery-static/v0
    port: 3000
    defaultResponseType: "xml"
    userContextHeader: "user_context"
    authTokenPath: "/var/run/secrets/kubernetes.io/serviceaccount/token"
    skipSSLValidation: false
  ordAggregator:
    port: 3000
    prefix: /ord-aggregator
    aggregateEndpoint: /aggregate
    name: ord-aggregator
    client:
      timeout: "30s"
    lease:
      lockname: aggregatorlease
    authentication:
      jwksEndpoint: "http://ory-stack-oathkeeper-api.ory.svc.cluster.local:4456/.well-known/jwks.json"
    http:
      client:
        skipSSLValidation: false
      retry:
        attempts: 3
        delay: 100ms
    dbPool:
      maxOpenConnections: 2
      maxIdleConnections: 2
    globalRegistryUrl: http://compass-external-services-mock.compass-system.svc.cluster.local:8087/.well-known/open-resource-discovery
    maxParallelDocumentsPerApplication: 10
    maxParallelSpecificationProcessors: 100
    containerName: "ord-aggregator"
    tenantMappingConfiguration: '{}'
    parallelOperationProcessors: 10
    priorityQueueLimit: 10
    rescheduleJobInterval: 24h
    reschedulePeriod: 168h
    rescheduleHangedJobInterval: 1h
    rescheduleHangedPeriod: 1h
    maintainOperationsJobInterval: 60m
    operationProcessorsQuietPeriod: 5s
  systemFetcher:
    enabled: false
    name: "system-fetcher"
    schedule: "0 0 * * *"
    manageSecrets: true
    # enableSystemDeletion - whether systems in deleted state should be deleted from director database
    enableSystemDeletion: true
    # fetchParallelism - shows how many http calls will be made in parallel to fetch systems
    fetchParallellism: 30
    # queueSize - shows how many system fetches (individual requests may fetch more than 1 system)
    # can be put in the queue for processing before blocking. It is best for the queue to be about 2 times bigger than the parallellism
    queueSize: 100
    # fetchRequestTimeout - shows the timeout to wait for oauth token and for fetching systems (in one request) separately
    fetchRequestTimeout: "30s"
    # directorRequestTimeout - graphql requests timeout to director
    directorRequestTimeout: "30s"
    dbPool:
      maxOpenConnections: 20
      maxIdleConnections: 2
    # systemsAPIEndpoint - endpoint of the service to fetch systems from
    systemsAPIEndpoint: ""
    # systemsAPIFilterCriteria - criteria for fetching systems
    systemsAPIFilterCriteria: ""
    appTemplatesProductLabel: "systemRole"
    systemSourceKey: "prop"
    appTemplates: []
    templatePlaceholderToSystemKeyMappings: '[ { "placeholder_name": "name", "system_key": "$.displayName" }, { "placeholder_name": "display-name", "system_key": "$.displayName" }, { "placeholder_name": "systemNumber", "system_key": "$.systemNumber" }, { "placeholder_name": "productId", "system_key": "$.productId" }, { "placeholder_name": "ppmsProductVersionId", "system_key": "$.ppmsProductVersionId", "optional": true }, { "placeholder_name": "region", "system_key": "$.additionalAttributes.systemSCPLandscapeID", "optional": true }, { "placeholder_name": "description", "system_key": "$.productDescription", "optional": true }, { "placeholder_name": "baseUrl", "system_key": "$.additionalUrls.mainUrl", "optional": true }, { "placeholder_name": "providerName", "system_key": "$.infrastructureProvider", "optional": true } ]'
    templateOverrideApplicationInput: '{"name": "{{name}}","description": "{{description}}","providerName": "{{providerName}}","statusCondition": "INITIAL","systemNumber": "{{systemNumber}}","labels": {"managed": "true","productId": "{{productId}}","ppmsProductVersionId": "{{ppmsProductVersionId}}","region": "{{region}}"},"baseUrl": "{{baseUrl}}"}'
    http:
      client:
        skipSSLValidation: false
    oauth:
      client: "client_id"
      tokenEndpointProtocol: "https"
      tokenBaseHost: "compass-external-services-mock-sap-mtls"
      tokenPath: "/cert/token"
      scopesClaim: "scopes"
      tenantHeaderName: "x-zid"
      tokenRequestTimeout: 30s
      skipSSLValidation: true
    secret:
      name: "compass-system-fetcher-secret"
      clientIdKey: client-id
      oauthUrlKey: url
    paging:
      pageSize: 200
      sizeParam: "$top"
      skipParam: "$skip"
    containerName: "system-fetcher"
  tenantFetchers:
    job1:
      enabled: false
      job:
        interval: "5m"
      configMapNamespace: "compass-system"
      manageSecrets: true
      providerName: "compass"
      tenantType: "subaccount"
      schedule: "*/5 * * * *"
      tenantInsertChunkSize: "500"
      pageWorkers: "2"
      kubernetes:
        configMapNamespace: "compass-system"
        pollInterval: 2s
        pollTimeout: 1m
        timeout: 2m
      authConfig:
        skipSSLValidation: true
        oauthMode: "oauth-mtls"
        clientIDPath: "clientid"
        clientSecretPath: "secret"
        clientCertPath: "cert"
        clientKeyPath: "key"
        tokenEndpointPath: "url"
        tokenURLPath: "/cert/token"
      queryMapping:
        regionField: "region"
        pageNumField: "pageNum"
        pageSizeField: "pageSize"
        timestampField: "timestamp"
      query:
        startPage: "0"
        pageSize: "100"
      api:
        regionName: "central"
        authConfigSecretKey: "central"
        fieldMapping:
          totalPagesField: "totalPages"
          totalResultsField: "totalResults"
          tenantEventsField: "events"
          idField: "id"
          nameField: "name"
          customerIdField: "customerId"
          subdomainField: "subdomain"
          licenseTypeField: "licenseType"
          discriminatorField: ""
          discriminatorValue: ""
          detailsField: "details"
          entityTypeField: "entityType"
          globalAccountID: "gaID"
          regionField: "region"
          movedSubaccountTargetField: "targetGlobalAccountGUID"
          movedSubaccountSourceField: "sourceGlobalAccountGUID"
        endpoints:
          accountCreated: "127.0.0.1/events?type=account-created"
          accountDeleted: "127.0.0.1/events?type=account-deleted"
          accountUpdated: "127.0.0.1/events?type=account-updated"
          subaccountCreated: "127.0.0.1/events?type=subaccount-created"
          subaccountDeleted: "127.0.0.1/events?type=subaccount-deleted"
          subaccountUpdated: "127.0.0.1/events?type=subaccount-updated"
          subaccountMoved: "127.0.0.1/events?type=subaccount-moved"
      regionalConfig:
        fieldMapping:
          totalPagesField: "totalPages"
          totalResultsField: "totalResults"
          tenantEventsField: "events"
          idField: "guid"
          nameField: "displayName"
          customerIdField: "customerId"
          subdomainField: "subdomain"
          licenseTypeField: "licenseType"
          discriminatorField: ""
          discriminatorValue: ""
          detailsField: "details"
          entityTypeField: "entityType"
          globalAccountID: "globalAccountGUID"
          regionField: "region"
          movedSubaccountTargetField: "targetGlobalAccountGUID"
          movedSubaccountSourceField: "sourceGlobalAccountGUID"
        regions:
          eu-east:
            api:
              oauthMode: "oauth-mtls"
              authConfigSecretKey: "central"
              endpoints:
                accountCreated: "127.0.0.1/events?type=account-created"
                accountDeleted: "127.0.0.1/events?type=account-deleted"
                accountUpdated: "127.0.0.1/events?type=account-updated"
                subaccountCreated: "127.0.0.1/events?type=subaccount-created"
                subaccountDeleted: "127.0.0.1/events?type=subaccount-deleted"
                subaccountUpdated: "127.0.0.1/events?type=subaccount-updated"
                subaccountMoved: "127.0.0.1/events?type=subaccount-moved"
      dbPool:
        maxOpenConnections: 1
        maxIdleConnections: 1
  metrics:
    enabled: true
    pushEndpoint: http://monitoring-prometheus-pushgateway.kyma-system.svc.cluster.local:9091
  externalServicesMock:
    enabled: false
    certSecuredPort: 8081
    ordCertSecuredPort: 8082
    unsecuredPort: 8083
    basicSecuredPort: 8084
    oauthSecuredPort: 8085
    ordGlobalRegistryCertPort: 8086
    ordGlobalRegistryUnsecuredPort: 8087
    unsecuredPortWithAdditionalContent: 8088
    unsecuredMultiTenantPort: 8089
    certSecuredProxyPort: 8090
    certSecuredHost: compass-external-services-mock-sap-mtls
    ordCertSecuredHost: compass-external-services-mock-sap-mtls-ord
    ordGlobalCertSecuredHost: compass-external-services-mock-sap-mtls-global-ord-registry
    unSecuredHost: compass-external-services-mock
    host: compass-external-services-mock.compass-system.svc.cluster.local
    directDependencyXsappname: ""
    saasAppNamesSecret:
      manage: false
    regionInstancesCredentials:
      manage: false
    regionSMInstancesCredentials:
      manage: false
    oauthSecret:
      manage: false
      name: compass-external-services-mock-oauth-credentials
      clientIdKey: client-id
      clientSecretKey: client-secret
      oauthUrlKey: url
      oauthTokenPath: "/secured/oauth/token"
    auditlog:
      applyMockConfiguration: false
      managementApiPath: /audit-log/v2/configuration-changes/search
      mtlsTokenPath: "/cert/token"
      secret:
        name: "auditlog-instance-management"
        urlKey: url
        tokenUrlKey: token-url
        clientIdKey: client-id
        clientSecretKey: client-secret
        clientCertKey: client-cert
        clientKeyKey: client-key
    iasAdapter:
      consumerAppID: "consumer-app-id"
      consumerAppClientID: "consumer-client-id"
      consumerAppTenantID: "consumer-app-tenant-id"
      providerAppID: "provider-app-id"
      providerAppClientID: "provider-client-id"
      providerAppTenantID: "provider-app-tenant-id"
      apiName: "Test API Name"
  tests:
    http:
      client:
        skipSSLValidation: false
    externalCertConfiguration:
      ouCertSubaccountID: "bad76f69-e5c2-4d55-bca5-240944824b83"
      issuerLocalityRegion2: "local"
    hydrator:
      certSubjectMappingResyncInterval: "10s"
    director:
      skipPattern: ""
      externalCertIntSystemCN: "integration-system-test"
      supportedOrdApplicationType: "SAP temp1"
    tenantFetcher:
      tenantOnDemandID: "8d42d818-d4c4-4036-b82f-b199db7ffeb5"
      missingTenantOnDemandID: "subaccount-external-tnt"
      region: "eu-1"
      region2: "eu-2"
    ordAggregator:
      skipPattern: ""
      proxyApplicationTemplateName: "SAP Proxy Template"
    ordService:
      accountTenantID: "5577cf46-4f78-45fa-b55f-a42a3bdba868" # testDefaultTenant from our testing tenants
      skipPattern: "(.*Requesting_filtering_of_Bundles_that_have_only_ODATA_APIs|.*Requesting_filtering_of_Bundles_that_do_not_have_only_ODATA_APIs)"
    externalServicesMock:
      skipPattern: ""
      tenantMappingStatusAPI:
        responseDelayInSeconds: 3
    selfRegistration:
      region: "eu-1"
      region2: "eu-2"
    destination:
      consumerSubdomain: "compass-external-services-mock"
      consumerSubdomainMtls: "compass-external-services-mock-sap-mtls"
      instanceID: "37d7d783-d9ad-47de-b6c8-b05a4cb961ca" # randomly generated UUID
      claims:
        subaccountIDKey: "subaccountid"
        serviceInstanceIDKey: "serviceinstanceid"
    subscription:
      labelKey: "subscriptions"
      standardFlow: "standard"
      indirectDependencyFlow: "indirectDependency"
      directDependencyFlow: "directDependency"
      subscriptionsFlowHeaderKey: "subscriptionFlow"
      consumerSubdomain: "compass-external-services-mock-sap-mtls"
      tenants:
        providerAccountID: "5577cf46-4f78-45fa-b55f-a42a3bdba868" # testDefaultTenant from our testing tenants
        providerSubaccountID: "47b4575a-f102-414a-8398-2d973ad65f3a" # TestProviderSubaccount from our testing tenants
        consumerAccountID: "5984a414-1eed-4972-af2c-b2b6a415c7d7" # ApplicationsForRuntimeTenantName from our testing tenants
        consumerSubaccountID: "1f538f34-30bf-4d3d-aeaa-02e69eef84ae" # randomly chosen
        consumerTenantID: "ba49f1aa-ddc1-43ff-943c-fe949857a34a" # randomly chosen
        providerSubaccountIDRegion2: "731b7bc4-5472-41d2-a447-e4c0f45de739" # TestProviderSubaccountRegion2 from our testing tenants
        consumerAccountIDTenantHierarchy: "5577cf46-4f78-45fa-b55f-a42a3bdba868" # testDefaultTenant from our testing tenants; more info in 'TestFormationNotificationsTenantHierarchy'
        consumerSubaccountIDTenantHierarchy: "3cfcdd62-320d-403b-b66a-4ee3cdd06947" # TestIntegrationSystemManagedSubaccount from our testing tenants; more info in 'TestFormationNotificationsTenantHierarchy'
      destinationOauthSecret:
        manage: false
        name: provider-destination-instance-tests
        clientIdKey: client-id
        clientSecretKey: client-secret
        oauthUrlKey: url
        oauthTokenPath: "/secured/oauth/token"
        serviceUrlKey: uri
        dependencyKey: dependency
      oauthSecret:
        manage: false
        name: compass-subscription-secret
        clientIdKey: client-id
        clientSecretKey: client-secret
        oauthUrlKey: url
      propagatedProviderSubaccountHeader: "X-Provider-Subaccount"
      externalClientCertTestSecretName: "external-client-certificate-test-secret"
      externalClientCertTestSecretNamespace: "compass-system"
      externalCertTestJobName: "external-certificate-rotation-test-job"
      certSvcInstanceTestSecretName: "cert-svc-secret"
      certSvcInstanceTestRegion2SecretName: "cert-svc-secret-eu2"
      consumerTokenURL: "http://compass-external-services-mock.compass-system.svc.cluster.local:8080"
      subscriptionURL: "http://compass-external-services-mock.compass-system.svc.cluster.local:8080"
      subscriptionProviderIdValue: "id-value!t12345"
      directDependencySubscriptionProviderIdValue: "direct-dep-id-value!t12345"
      subscriptionProviderAppNameValue: "subscriptionProviderAppNameValue"
      indirectDependencySubscriptionProviderAppNameValue: "indirectDependencySubscriptionProviderAppNameValue"
      directDependencySubscriptionProviderAppNameValue: "subscriptionProviderAppNameValue" # this is used for real env tests where there is a dedicated SAAS svc instance for the indirect dependency flow
    namespace: kyma-system
    connectivityAdapterFQDN: http://compass-connectivity-adapter.compass-system.svc.cluster.local
    externalServicesMockFQDN: http://compass-external-services-mock.compass-system.svc.cluster.local
    ordServiceFQDN: http://compass-ord-service.compass-system.svc.cluster.local
    systemBrokerFQDN: http://compass-system-broker.compass-system.svc.cluster.local
    tenantFetcherFQDN: http://compass-tenant-fetcher.compass-system.svc.cluster.local
    hydratorFQDN: http://compass-hydrator.compass-system.svc.cluster.local
    basicCredentials:
      manage: false
      secretName: "test-basic-credentials-secret"
    db:
      maxOpenConnections: 3
      maxIdleConnections: 1
    securityContext: # Set on container level
      runAsUser: 2000
      allowPrivilegeEscalation: false
  expectedSchemaVersionUpdateJob:
    cm:
      name: "expected-schema-version"
    ias_adapter:
      cm:
        name: "ias-adapter-expected-schema-version"
  migratorJob:
    nodeSelectorEnabled: false
    pvc:
      name: "compass-director-migrations"
      namespace: "compass-system"
      migrationsPath: "/compass-migrations"
      storageClass: local-path
    ias_adapter:
      pvc:
        name: "compass-ias-adapter-migrations"
        namespace: "compass-system"
        migrationsPath: "/compass-ias-adapter-migrations"
        storageClass: local-path
  http:
    client:
      skipSSLValidation: false
  pairingAdapter:
    templateName: "pairing-adapter-app-template"
    watcherCorrelationID: "pairing-adapter-watcher-id"
    configMap:
      manage: false
      key: "config.json"
      name: "pairing-adapter-config-local"
      namespace: "compass-system"
      localAdapterFQDN: "http://compass-pairing-adapter.compass-system.svc.cluster.local/adapter-local-mtls"
      integrationSystemID: "d3e9b9f5-25dc-4adb-a0a0-ed69ef371fb6"
    e2e:
      appName: "test-app"
      appID: "123-test-456"
      clientUser: "test-user"
      tenant: "test-tenant"
  # Scopes assigned for every new Client Credentials by given object type (Runtime / Application / Integration System)
  # and scopes mapped to a consumer with the given type, then that consumer is using a client certificate
  scopes:
    scopesPerConsumerType:
      business_integration:
        - "application_template:read"
        - "application_template:write"
        - "formation:read"
        - "formation:write"
        - "formation.state:write"
        - "formation_template:read"
        - "formation_template:write"
        - "formation_template.webhooks:read"
      managed_application_provider_operator:
        - "application.local_tenant_id:write"
        - "application_template:write"
        - "application_template:read"
        - "application_template.webhooks:read"
        - "application_template.labels:write"
        - "internal_visibility:read"
        - "webhook:write"
        - "webhooks.auth:read"
        - "certificate_subject_mapping:write"
        - "certificate_subject_mapping:read"
      managed_application_consumer: []
      landscape_resource_operator:
        - "application:read"
        - "application:write"
        - "application.local_tenant_id:write"
        - "tenant_access:write"
        - "formation:read"
        - "formation:write"
      technical_client:
        - "tenant:read"
        - "tenant:write"
      runtime:
        - "runtime:read"
        - "runtime:write"
        - "application:read"
        - "runtime.auths:read"
        - "bundle.instance_auths:read"
        - "runtime.webhooks:read"
        - "webhook:write"
      external_certificate:
        - "runtime:read"
        - "runtime:write"
        - "application:read"
        - "application:write"
        - "runtime.auths:read"
        - "bundle.instance_auths:read"
        - "runtime.webhooks:read"
        - "webhook:write"
        - "application_template:read"
        - "application_template:write"
        - "formation_template:read"
        - "formation_template:write"
        - "formation_template.webhooks:read"
      application:
        - "application:read"
        - "application:write"
        - "application.auths:read"
        - "application.webhooks:read"
        - "application.application_template:read"
        - "bundle.instance_auths:read"
        - "document.fetch_request:read"
        - "event_spec.fetch_request:read"
        - "api_spec.fetch_request:read"
        - "fetch-request.auth:read"
        - "webhook:write"
      integration_system:
        - "application:read"
        - "application:write"
        - "application.local_tenant_id:write"
        - "application.application_template:read"
        - "application_template:read"
        - "application_template:write"
        - "runtime:read"
        - "runtime:write"
        - "integration_system:read"
        - "label_definition:read"
        - "label_definition:write"
        - "automatic_scenario_assignment:read"
        - "integration_system.auths:read"
        - "application_template.webhooks:read"
        - "formation:write"
        - "formation:read"
        - "internal_visibility:read"
        - "application.auths:read"
        - "webhook:write"
        - "formation_template:read"
        - "formation_template.webhooks:read"
      super_admin:
        - "application:read"
        - "application:write"
        - "application.local_tenant_id:write"
        - "application_template:read"
        - "application_template:write"
        - "integration_system:read"
        - "integration_system:write"
        - "runtime:read"
        - "runtime:write"
        - "label_definition:read"
        - "label_definition:write"
        - "eventing:manage"
        - "tenant:read"
        - "tenant:write"
        - "automatic_scenario_assignment:read"
        - "application.auths:read"
        - "application.webhooks:read"
        - "application.application_template:read"
        - "application_template.webhooks:read"
        - "bundle.instance_auths:read"
        - "document.fetch_request:read"
        - "event_spec.fetch_request:read"
        - "api_spec.fetch_request:read"
        - "integration_system.auths:read"
        - "runtime.auths:read"
        - "fetch-request.auth:read"
        - "webhooks.auth:read"
        - "formation:write"
        - "formation:read"
        - "internal_visibility:read"
        - "runtime.webhooks:read"
        - "webhook:write"
        - "formation_template:read"
        - "formation_template:write"
        - "formation_template.webhooks:read"
        - "formation_constraint:read"
        - "formation_constraint:write"
        - "certificate_subject_mapping:read"
        - "certificate_subject_mapping:write"
        - "formation.state:write"
        - "tenant_access:write"
        - "bundle_instance_auth:write"
      default:
        - "runtime:read"
        - "runtime:write"
        - "tenant:read"<|MERGE_RESOLUTION|>--- conflicted
+++ resolved
@@ -200,11 +200,7 @@
       name: compass-console
     e2e_tests:
       dir: dev/incubator/
-<<<<<<< HEAD
       version: "PR-3304"
-=======
-      version: "PR-3324"
->>>>>>> 683a223f
       name: compass-e2e-tests
   isLocalEnv: false
   isForTesting: false
