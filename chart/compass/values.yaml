--- conflicted
+++ resolved
@@ -162,7 +162,6 @@
       path: europe-docker.pkg.dev/kyma-project
     connector:
       dir: dev/incubator/
-<<<<<<< HEAD
       version: "PR-3665"
       name: compass-connector
     connectivity_adapter:
@@ -180,25 +179,6 @@
     hydrator:
       dir: dev/incubator/
       version: "PR-3665"
-=======
-      version: "PR-3656"
-      name: compass-connector
-    connectivity_adapter:
-      dir: dev/incubator/
-      version: "PR-3656"
-      name: compass-connectivity-adapter
-    pairing_adapter:
-      dir: dev/incubator/
-      version: "PR-3656"
-      name: compass-pairing-adapter
-    director:
-      dir: dev/incubator/
-      version: "PR-3656"
-      name: compass-director
-    hydrator:
-      dir: dev/incubator/
-      version: "PR-3656"
->>>>>>> 489d1e16
       name: compass-hydrator
     ias_adapter:
       dir: dev/incubator/
@@ -218,19 +198,11 @@
       name: compass-default-tenant-mapping-handler
     gateway:
       dir: dev/incubator/
-<<<<<<< HEAD
       version: "PR-3665"
       name: compass-gateway
     operations_controller:
       dir: dev/incubator/
       version: "PR-3665"
-=======
-      version: "PR-3656"
-      name: compass-gateway
-    operations_controller:
-      dir: dev/incubator/
-      version: "PR-3656"
->>>>>>> 489d1e16
       name: compass-operations-controller
     ord_service:
       dir: dev/incubator/
@@ -238,11 +210,7 @@
       name: compass-ord-service
     schema_migrator:
       dir: dev/incubator/
-<<<<<<< HEAD
       version: "PR-3665"
-=======
-      version: "PR-3656"
->>>>>>> 489d1e16
       name: compass-schema-migrator
     system_broker:
       dir: dev/incubator/
@@ -255,11 +223,7 @@
       version: "0a651695"
     external_services_mock:
       dir: dev/incubator/
-<<<<<<< HEAD
       version: "PR-3665"
-=======
-      version: "PR-3656"
->>>>>>> 489d1e16
       name: compass-external-services-mock
     console:
       dir: prod/incubator/
@@ -267,11 +231,7 @@
       name: compass-console
     e2e_tests:
       dir: dev/incubator/
-<<<<<<< HEAD
       version: "PR-3665"
-=======
-      version: "PR-3678"
->>>>>>> 489d1e16
       name: compass-e2e-tests
   isLocalEnv: false
   isForTesting: false
