--- conflicted
+++ resolved
@@ -83,11 +83,7 @@
       version: "PR-22"
     e2e_tests:
       dir:
-<<<<<<< HEAD
       version: "PR-1795"
-=======
-      version: "PR-1793"
->>>>>>> 88d3044a
   isLocalEnv: false
   oauth2:
     host: oauth2
@@ -230,7 +226,6 @@
     namespace: istio-system
     ingressgateway:
       workloadLabel: istio-ingressgateway
-      requestPayloadSizeLimit: 2097152  # 2 MB
       correlationHeaderRewriteFilter:
         expectedHeaders:
         - "x-request-id"
