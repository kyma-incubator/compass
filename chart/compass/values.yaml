--- conflicted
+++ resolved
@@ -50,11 +50,7 @@
     tests:
       director:
         dir:
-<<<<<<< HEAD
         version: "PR-1663"
-=======
-        version: "PR-1661"
->>>>>>> 9b555636
       connector:
         dir:
         version: "PR-1661"
@@ -63,11 +59,7 @@
         version: "PR-1663"
       tenant_fetcher:
         dir:
-<<<<<<< HEAD
         version: "PR-1663"
-=======
-        version: "PR-1661"
->>>>>>> 9b555636
   isLocalEnv: false
   oauth2:
     host: oauth2
