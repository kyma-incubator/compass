--- conflicted
+++ resolved
@@ -174,19 +174,11 @@
       name: compass-pairing-adapter
     director:
       dir: dev/incubator/
-<<<<<<< HEAD
       version: "PR-3638"
       name: compass-director
     hydrator:
       dir: dev/incubator/
       version: "PR-3638"
-=======
-      version: "PR-3655"
-      name: compass-director
-    hydrator:
-      dir: dev/incubator/
-      version: "PR-3655"
->>>>>>> da00a73b
       name: compass-hydrator
     ias_adapter:
       dir: prod/incubator/
