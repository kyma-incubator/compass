--- conflicted
+++ resolved
@@ -23,11 +23,7 @@
       version: "PR-1720"
     director:
       dir:
-<<<<<<< HEAD
       version: "PR-1714"
-=======
-      version: "PR-1721"
->>>>>>> 260d1875
     gateway:
       dir:
       version: "PR-1720"
