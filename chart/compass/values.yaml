--- conflicted
+++ resolved
@@ -20,7 +20,6 @@
       version: "PR-1582"
     pairing_adapter:
       dir:
-<<<<<<< HEAD
       version: "PR-1584"
     director:
       dir:
@@ -28,15 +27,6 @@
     gateway:
       dir:
       version: "PR-1584"
-=======
-      version: "PR-1582"
-    director:
-      dir:
-      version: "PR-1582"
-    gateway:
-      dir:
-      version: "PR-1582"
->>>>>>> 40e48ecb
     healthchecker:
       dir:
       version: "PR-1460"
