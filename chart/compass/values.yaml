global:
  disableLegacyConnectivity: true
  defaultTenant: 3e64ebae-38b5-46a0-b1ed-9ccee153a0ae
  tenants: # tenant order matters, so new tenants should be added to the end of the list
    - name: default
      id: 3e64ebae-38b5-46a0-b1ed-9ccee153a0ae
      type: account
    - name: foo
      id: 1eba80dd-8ff6-54ee-be4d-77944d17b10b
      type: account
    - name: bar
      id: af9f84a9-1d3a-4d9f-ae0c-94f883b33b6e
      type: account
    - name: TestTenantSeparation
      id: f1c4b5be-b0e1-41f9-b0bc-b378200dcca0
      type: account
    - name: TestDeleteLastScenarioForApplication
      id: 0403be1e-f854-475e-9074-922120277af5
      type: account
    - name: Test_DeleteAutomaticScenarioAssignmentForSelector
      id: d9553135-6115-4c67-b4d9-962c00f3725f
      type: account
    - name: Test_AutomaticScenarioAssigmentForRuntime
      id: 8c733a45-d988-4472-af10-1256b82c70c0
      type: account
    - name: TestAutomaticScenarioAssignmentsWholeScenario
      id: 65a63692-c00a-4a7d-8376-8615ee37f45c
      type: account
    - name: TestTenantsQueryTenantNotInitialized
      id: 72329135-27fd-4284-9bcb-37ea8d6307d0
      type: account
    - name: Test Default
      id: 5577cf46-4f78-45fa-b55f-a42a3bdba868
      type: account
      parent: 2c4f4a25-ba9a-4dbc-be68-e0beb77a7eb0
    - name: Test_DefaultCustomer
      id: 2c4f4a25-ba9a-4dbc-be68-e0beb77a7eb0
      type: customer
    - name: TestListLabelDefinitions
      id: 3f641cf5-2d14-4e0f-a122-16e7569926f1
      type: account
    - name: Test_AutomaticScenarioAssignmentQueries
      id: 8263cc13-5698-4a2d-9257-e8e76b543e88
      type: account
    - name: TestGetScenariosLabelDefinitionCreatesOneIfNotExists
      id: 2263cc13-5698-4a2d-9257-e8e76b543e33
      type: account
    - name: TestApplicationsForRuntime
      id: 5984a414-1eed-4972-af2c-b2b6a415c7d7
      type: account
    - name: Test_DeleteAutomaticScenarioAssignmentForScenario
      id: d08e4cb6-a77f-4a07-b021-e3317a373597
      type: account
    - name: TestApplicationsForRuntimeWithHiddenApps
      id: 7e1f2df8-36dc-4e40-8be3-d1555d50c91c
      type: account
    - name: TestTenantsQueryTenantInitialized
      id: 8cf0c909-f816-4fe3-a507-a7917ccd8380
      type: account
    - name: TestDeleteApplicationIfInScenario
      id: 0d597250-6b2d-4d89-9c54-e23cb497cd01
      type: account
    - name: TestProviderSubaccount
      id: f8075207-1478-4a80-bd26-24a4785a2bfd
      type: subaccount
      parent: 5577cf46-4f78-45fa-b55f-a42a3bdba868
    - name: TestCertificateSubaccount
      id: 123e4567-e89b-12d3-a456-426614174001
      type: subaccount
      parent: 5577cf46-4f78-45fa-b55f-a42a3bdba868
    - name: TestNsAdapter
      id: 08b6da37-e911-48fb-a0cb-fa635a6c5678
      type: subaccount
      parent: 5577cf46-4f78-45fa-b55f-a42a3bdba868
    - name: TestNsAdapterSubaccountWithApplications
      id: 08b6da37-e911-48fb-a0cb-fa635a6c4321
      type: subaccount
      parent: 5577cf46-4f78-45fa-b55f-a42a3bdba868
    - name: TestIntegrationSystemManagedSubaccount
      id: 3cfcdd62-320d-403b-b66a-4ee3cdd06947
      type: subaccount
      parent: 5577cf46-4f78-45fa-b55f-a42a3bdba868
    - name: TestIntegrationSystemManagedAccount
      id: 7e8ab2e3-3bb4-42e3-92b2-4e0bf48559d3
      type: account
      parent: 2c4f4a25-ba9a-4dbc-be68-e0beb77a7eb0
    - name: TestSystemFetcherAccount
      id: c395681d-11dd-4cde-bbcf-570b4a153e79
      type: account
      parent: 2c4f4a25-ba9a-4dbc-be68-e0beb77a7eb0
    - name: TestConsumerSubaccount
      id: 1f538f34-30bf-4d3d-aeaa-02e69eef84ae
      type: subaccount
      parent: 5984a414-1eed-4972-af2c-b2b6a415c7d7
    - name: TestTenantsOnDemandAPI
      id: 8d42d818-d4c4-4036-b82f-b199db7ffeb5
      type: subaccount
      parent: 5984a414-1eed-4972-af2c-b2b6a415c7d7
  images:
    containerRegistry:
      path: eu.gcr.io/kyma-project/incubator
    connector:
      dir:
      version: "PR-2373"
    connectivity_adapter:
      dir:
      version: "PR-2373"
    pairing_adapter:
      dir:
      version: "PR-2373"
    director:
      dir:
<<<<<<< HEAD
      version: "PR-2357"
=======
      version: "PR-2373"
>>>>>>> 9c710b7c
    hydrator:
      dir:
      version: "PR-2373"
    gateway:
      dir:
      version: "PR-2373"
    operations_controller:
      dir:
      version: "PR-2373"
    ord_service:
      dir:
      version: "PR-67"
    schema_migrator:
      dir:
      version: "PR-2335"
    system_broker:
      dir:
      version: "PR-2373"
    certs_setup_job:
      containerRegistry:
        path: eu.gcr.io/kyma-project
      dir:
      version: "0a651695"
    external_services_mock:
      dir:
      version: "PR-2373"
    console:
      dir:
      version: "PR-68"
    e2e_tests:
      dir:
<<<<<<< HEAD
      version: "PR-2357"
=======
      version: "PR-2373"
>>>>>>> 9c710b7c
  isLocalEnv: false
  isForTesting: false
  oauth2:
    host: oauth2
  livenessProbe:
    initialDelaySeconds: 30
    timeoutSeconds: 1
    periodSeconds: 10
  readinessProbe:
    initialDelaySeconds: 5
    timeoutSeconds: 1
    periodSeconds: 2
  agentPreconfiguration: false
  nsAdapter:
    external:
      port: 3005
    e2eTests:
      gatewayHost: "compass-gateway-xsuaa"
    prefix: /nsadapter
    path: /nsadapter/api/v1/notifications
    systemToTemplateMappings: '[{  "Name": "S4HANA",  "SourceKey": ["type"],  "SourceValue": ["abapSys"]},{  "Name": "S4HANA",  "SourceKey": ["type"],  "SourceValue": ["nonSAPsys"]},{  "Name": "S4HANA",  "SourceKey": ["type"],  "SourceValue": ["hana"]}]'
    secret:
      name: nsadapter-secret
      subaccountKey: subaccount
      local:
        subaccountValue: subaccount
    authSecret:
      name: "compass-external-services-mock-oauth-credentials"
      clientIdKey: client-id
      clientSecretKey: client-secret
      tokenUrlKey: url
      instanceUrlKey: url
      certKey: cert
      keyKey: key
    registerPath: "/register"
    tokenPath: "/secured/oauth/token"
    createClonePattern: '{"key": "%s"}'
    createBindingPattern: '{}'
    useClone: "false"
  director:
    host: compass-director.compass-system.svc.cluster.local
    prefix: /director
    graphql:
      external:
        port: 3000
    tls:
      secure:
        internal:
          host: compass-director-internal
    validator:
      port: 8080
    metrics:
      port: 3003
      enableGraphqlOperationInstrumentation: true
    operations:
      port: 3002
      path: "/operation"
      lastOperationPath: "/last_operation"
    info:
      path: "/v1/info"
    selfRegister:
      secret:
        name: "region-instances-credentials"
        key: "keyConfig"
        path: "/tmp"
      clientIdPath: "clientId"
      clientSecretPath: "clientSecret"
      urlPath: "url"
      tokenUrlPath: "tokenUrl"
      clientCertPath: "clientCert"
      clientKeyPath: "clientKey"
      local:
        templateMappings:
          clientIDMapping: '{{ printf "\"%s\":\"client_id\"" .Values.global.director.selfRegister.clientIdPath }}'
          clientSecretMapping: '{{ printf "\"%s\":\"client_secret\"" .Values.global.director.selfRegister.clientSecretPath }}'
          urlMapping: '{{ printf "\"%s\":\"http://compass-external-services-mock.%s.svc.cluster.local:%s\"" .Values.global.director.selfRegister.urlPath .Release.Namespace (.Values.service.port | toString) }}'
          tokenURLMapping: '{{ printf "\"%s\":\"https://%s.%s:%s\"" .Values.global.director.selfRegister.tokenUrlPath .Values.global.externalServicesMock.certSecuredHost .Values.global.ingress.domainName (.Values.service.certPort | toString) }}'
          x509CertificateMapping: '{{ printf "\"%s\":\"%s\"" .Values.global.director.selfRegister.clientCertPath .Values.global.connector.caCertificate }}'
          x509KeyMapping: '{{ printf "\"%s\":\"%s\"" .Values.global.director.selfRegister.clientKeyPath .Values.global.connector.caKey }}'
      oauthTokenPath: "/cert/token"
      oauthMode: "oauth-mtls"
      label: "selfRegLabel"
      labelValuePrefix: "self-reg-prefix-"
      responseKey: "self-reg-key"
      path: "/external-api/self-reg"
      nameQueryParam: "name"
      tenantQueryParam: "tenant"
      requestBodyPattern: '{"key": "%s"}'
    clientIDHeaderKey: client_user
    suggestTokenHeaderKey: suggest_token
    fetchTenantEndpoint: '{{ printf "https://%s.%s%s/v1/fetch" .Values.global.gateway.tls.secure.internal.host .Values.global.ingress.domainName .Values.global.tenantFetcher.prefix }}'
  auditlog:
    configMapName: "compass-gateway-auditlog-config"
    mtlsTokenPath: "/cert/token"
    standardTokenPath: "/secured/oauth/token"
    skipSSLValidation: false
    secret:
      name: "compass-gateway-auditlog-secret"
      urlKey: url
      clientIdKey: client-id
      clientSecretKey: client-secret
      clientCertKey: client-cert
      clientKeyKey: client-key
  log:
    format: "kibana"
  enableCompassDefaultScenarioAssignment: true
  tenantConfig:
    useDefaultTenants: true
    dbPool:
      maxOpenConnections: 1
      maxIdleConnections: 1
  connector:
    prefix: /connector
    graphql:
      external:
        port: 3000
    validator:
      port: 8080
    # If secrets do not exist they will be created
    secrets:
      ca:
        name: compass-connector-app-ca
        namespace: compass-system
        certificateKey: ca.crt
        keyKey: ca.key
      rootCA:
        namespace: istio-system # For Ingress Gateway to work properly the namespace needs to be istio-system
        # In order for istio mTLS to work we should have two different secrets one containing the server certificate (let’s say X) and one used for validation of the client’s certificates.
        # The second one should be our root certificate and istio wants it to be named X-cacert. (-cacert suffix).
        # This is the reason for the confusing name of our root certificate. https://preliminary.istio.io/v1.6/docs/tasks/traffic-management/ingress/secure-ingress/#configure-a-mutual-tls-ingress-gateway
        cacert: compass-gateway-mtls-certs-cacert # For cert-rotation the cacert should be in different secret
        certificateKey: cacert
    revocation:
      configmap:
        name: revocations-config
        namespace: "{{ .Release.Namespace }}"
    # If key and certificate are not provided they will be generated
    caKey: ""
    caCertificate: ""
  system_broker:
    enabled: true
    port: 5001
    prefix: /broker
    tokenProviderFromHeader:
      forwardHeaders: Authorization
    tokenProviderFromSecret:
      enabled: false
      secrets:
        integrationSystemCredentials:
          name: compass-system-broker-credentials
          namespace: compass-system
    testNamespace: kyma-system
  gateway:
    port: 3000
    tls:
      host: compass-gateway
      adapterHost: compass-ns-adapter
      secure:
        internal:
          host: compass-gateway-internal
        oauth:
          host: compass-gateway-auth-oauth
    mtls:
      manageCerts: true
      host: compass-gateway-mtls
      certSecret: compass-gateway-mtls-certs
      external:
        host: compass-gateway-sap-mtls
        certSecret: compass-gateway-mtls-certs # Use connector's root CA as root CA by default. This should be overridden for productive deployments.
    headers:
      rateLimit: X-Flow-Identity
      request:
        remove:
          - "Client-Id-From-Token"
          - "Client-Id-From-Certificate"
          - "Client-Certificate-Hash"
          - "Certificate-Data"
  hydrator:
    host: compass-hydrator.compass-system.svc.cluster.local
    port: 3000
    prefix: /hydrators
    subjectConsumerMappingConfig: '[{"consumer_type": "Super Admin", "tenant_access_levels": ["customer", "account","subaccount"], "subject": "C=DE, L=local, O=SAP SE, OU=Region, OU=SAP Cloud Platform Clients, OU=f8075207-1478-4a80-bd26-24a4785a2bfd, CN=compass"},{"consumer_type": "Integration System", "tenant_access_levels": ["account","subaccount"], "subject": "C=DE, L=local, O=SAP SE, OU=Region, OU=SAP Cloud Platform Clients, OU=f8075207-1478-4a80-bd26-24a4785a2bfd, CN=integration-system-test"}]'
    certificateDataHeader: "Certificate-Data"
    http:
      client:
        skipSSLValidation: false
    metrics:
      port: 3003
      enableClientInstrumentation: true
      censoredFlows: "JWT"
  operations_controller:
    enabled: true
  connectivity_adapter:
    port: 8080
    tls:
      host: adapter-gateway
    mtls:
      host: adapter-gateway-mtls
  oathkeeperFilters:
    workloadLabel: oathkeeper
    namespace: kyma-system
    tokenDataHeader: "Connector-Token"
    certificateDataHeader: "Certificate-Data"
  istio:
    externalMtlsGateway:
      name: "compass-gateway-external-mtls"
      namespace: "compass-system"
    mtlsGateway:
      name: "compass-gateway-mtls"
      namespace: "compass-system"
    gateway:
      name: "kyma-gateway"
      namespace: "kyma-system"
    proxy:
      port: 15020
    namespace: istio-system
    ingressgateway:
      workloadLabel: istio-ingressgateway
      requestPayloadSizeLimit2MB: 2097152
      requestPayloadSizeLimit2MBLabel: "2MB"
      requestPayloadSizeLimit5MB: 5097152
      requestPayloadSizeLimit5MBLabel: "5MB"
      correlationHeaderRewriteFilter:
        expectedHeaders:
          - "x-request-id"
          - "x-correlation-id"
          - "x-correlationid"
          - "x-forrequest-id"
          - "x-vcap-request-id"
          - "x-broker-api-request-identity"
  kubernetes:
    serviceAccountTokenIssuer: kubernetes/serviceaccount
    serviceAccountTokenJWKS: https://kubernetes.default.svc.cluster.local/openid/v1/jwks
  ingress:
    domainName: "kyma.local"
  database:
    sqlProxyServiceAccount: "proxy-user@gcp-cmp.iam.gserviceaccount.com"
    manageSecrets: true
    embedded:
      enabled: true
      director:
        name: "postgres"
      directorDBName: "postgres"
    managedGCP:
      serviceAccountKey: ""
      instanceConnectionName: ""
      director:
        name: ""
        user: ""
        password: ""
      host: "localhost"
      hostPort: "5432"
      sslMode: ""
      #TODO remove below after migration to separate user will be done
      dbUser: ""
      dbPassword: ""
      directorDBName: ""
  oathkeeper:
    host: ory-oathkeeper-proxy.kyma-system.svc.cluster.local
    port: 4455
    timeout_ms: 120000
    ns_adapter_timeout_ms: 3600000
    idTokenConfig:
      claims: '{"scopes": "{{ print .Extra.scope }}","tenant": "{{ .Extra.tenant }}", "consumerID": "{{ print .Extra.consumerID}}", "consumerType": "{{ print .Extra.consumerType }}", "flow": "{{ print .Extra.flow }}", "onBehalfOf": "{{ print .Extra.onBehalfOf }}", "region": "{{ print .Extra.region }}", "tokenClientID": "{{ print .Extra.tokenClientID }}"}'
      internalClaims: '{"scopes": "application:read application:write application.webhooks:read application_template.webhooks:read webhooks.auth:read runtime:write runtime:read tenant:read tenant:write tenant_subscription:write ory_internal fetch_tenant","tenant":"{ {{ if .Header.Tenant }} \"consumerTenant\":\"{{ print (index .Header.Tenant 0) }}\", {{ end }} \"externalTenant\":\"\"}", "consumerType": "Internal Component", "flow": "Internal"}'
    mutators:
      runtimeMappingService:
        config:
          api:
            url: http://compass-hydrator.compass-system.svc.cluster.local:3000/hydrators/runtime-mapping
            retry:
              give_up_after: 6s
              max_delay: 2000ms
      authenticationMappingServices:
        nsadapter:
          cfg:
            config:
              api:
                url: http://compass-hydrator.compass-system.svc.cluster.local:3000/hydrators/authn-mapping/nsadapter
                retry:
                  give_up_after: 6s
                  max_delay: 2000ms
          authenticator:
            enabled: false
            createRule: true
            gatewayHost: "compass-gateway-xsuaa"
            trusted_issuers: '[{"domain_url": "compass-system.svc.cluster.local:8080", "scope_prefix": "prefix.", "protocol": "http"}]'
            attributes: '{"uniqueAttribute": { "key": "ns-adapter-test", "value": "ns-adapter-flow" }, "tenant": { "key": "tenant" }, "identity": { "key": "identity" }, "clientid": { "key": "client_id" } }'
            path: /nsadapter/api/v1/notifications
            upstreamComponent: "compass-gateway"
            checkSuffix: true
        tenant-fetcher:
          cfg:
            config:
              api:
                url: http://compass-hydrator.compass-system.svc.cluster.local:3000/hydrators/authn-mapping/tenant-fetcher
                retry:
                  give_up_after: 6s
                  max_delay: 2000ms
          authenticator:
            enabled: false
            createRule: true
            gatewayHost: "compass-gateway"
            trusted_issuers: '[{"domain_url": "compass-system.svc.cluster.local:8080", "scope_prefix": "prefix.", "protocol": "http"}]'
            attributes: '{"uniqueAttribute": { "key": "test", "value": "tenant-fetcher" }, "tenant": { "key": "tenant" }, "identity": { "key": "identity" } }'
            path: /tenants/<.*>
            upstreamComponent: "compass-tenant-fetcher"
            checkSuffix: false
        subscriber:
          cfg:
            config:
              api:
                url: http://compass-hydrator.compass-system.svc.cluster.local:3000/hydrators/authn-mapping/subscriber
                retry:
                  give_up_after: 6s
                  max_delay: 2000ms
          authenticator:
            enabled: false
            createRule: false
            gatewayHost: "compass-gateway-sap-mtls"
            trusted_issuers: '[{"domain_url": "compass-system.svc.cluster.local:8080", "scope_prefix": "prefix.", "protocol": "http"}]'
            attributes: '{"uniqueAttribute": { "key": "subsc-key-test", "value": "subscription-flow" }, "tenant": { "key": "tenant" }, "identity": { "key": "identity" } }'
            path: /<.*>
            checkSuffix: false
      tenantMappingService:
        config:
          api:
            url: http://compass-hydrator.compass-system.svc.cluster.local:3000/hydrators/tenant-mapping
            retry:
              give_up_after: 6s
              max_delay: 2000ms
      certificateResolverService:
        config:
          api:
            url: http://compass-hydrator.compass-system.svc.cluster.local:3000/hydrators/v1/certificate/data/resolve
            retry:
              give_up_after: 6s
              max_delay: 2000ms
      tokenResolverService:
        config:
          api:
            url: http://compass-hydrator.compass-system.svc.cluster.local:3000/hydrators/v1/tokens/resolve
            retry:
              give_up_after: 6s
              max_delay: 2000ms
  cockpit:
    auth:
      allowedConnectSrc: "https://*.ondemand.com"
      secretName: "cockpit-auth-secret"
      idpHost: ""
      clientID: ""
      scopes: "openid profile email"
      path: "/oauth2/certs"
  tenantFetcher:
    manageSecrets: true
    host: compass-tenant-fetcher.compass-system.svc.cluster.local
    prefix: /tenants
    port: 3000
    requiredAuthScope: Callback
    fetchTenantAuthScope: fetch_tenant
    authentication:
      jwksEndpoint: "http://ory-oathkeeper-api.kyma-system.svc.cluster.local:4456/.well-known/jwks.json"
    tenantProvider:
      tenantIdProperty: "tenantId"
      customerIdProperty: "customerId"
      subaccountTenantIdProperty: "subaccountTenantId"
      subdomainProperty: "subdomain"
      name: "provider"
      subscriptionProviderIdProperty: "subscriptionProviderIdProperty"
      providerSubaccountIdProperty: "providerSubaccountIdProperty"
    server:
      fetchTenantEndpoint: "/v1/fetch/{tenantId}"
      regionalHandlerEndpoint: "/v1/regional/{region}/callback/{tenantId}"
      dependenciesEndpoint: "/v1/dependencies"
      tenantPathParam: "tenantId"
      regionPathParam: "region"
      subscriptionProviderLabelKey: "subscriptionProviderId"
      consumerSubaccountIdsLabelKey: "consumer_subaccount_ids"
    containerName: "tenant-fetcher"
    oauth:
      client: "client_id"
      secret: ""
      tokenURL: '{{ printf "https://%s.%s" .Values.global.externalServicesMock.certSecuredHost .Values.global.ingress.domainName }}'
      tokenPath: "/cert/token"
    secret:
      name: "compass-tenant-fetcher-secret"
      clientIdKey: "client-id"
      oauthMode: "oauth-mtls"
      clientCertKey: "client-cert"
      clientKeyKey: "client-key"
      oauthUrlKey: "url"
      skipSSLValidation: true
    endpoints:
      subaccountCreated: "127.0.0.1/events?type=subaccount-created"
    fieldMapping:
      totalPagesField: "totalPages"
      totalResultsField: "totalResults"
      tenantEventsField: "events"
      idField: "id"
      nameField: "name"
      customerIdField: "customerId"
      subdomainField: "subdomain"
      discriminatorField: ""
      discriminatorValue: ""
      detailsField: "details"
      entityTypeField: "entityType"
      globalAccountID: "gaID"
      regionField: "region"
  externalCertConfiguration:
    issuer: "C=DE, L=local, O=SAP SE, OU=SAP Cloud Platform Clients, CN=compass-ca"
    issuerLocality: "local" # In local setup we have manually created connector CA certificate with 'local' Locality property
    subjectPattern: "/C=DE/O=SAP SE/OU=SAP Cloud Platform Clients/OU=Region/OU=%s/L=%s/CN=%s"
    ouCertSubaccountID: "f8075207-1478-4a80-bd26-24a4785a2bfd"
    commonName: "compass"
    locality: "local"
    certSvcApiPath: "/cert"
    tokenPath: "/cert/token"
    secrets:
      externalCertSvcSecret:
        manage: false
        name: "cert-svc-secret"
        clientIdKey: client-id
        clientSecretKey: client-secret
        oauthUrlKey: url
        csrEndpointKey: csr-endpoint
        clientCert: client-cert
        clientKey: client-key
        skipSSLValidationFlag: "-k"
      externalClientCertSecret:
        name: "external-client-certificate"
        namespace: compass-system
        certKey: tls.crt
        keyKey: tls.key
    rotationCronjob:
      name: "external-certificate-rotation"
      schedule: "*/1 * * * *" # Executes every minute
      certValidity: "7"
      clientCertRetryAttempts: "8"
      containerName: "certificate-rotation"
  ordService:
    host: compass-ord-service.compass-system.svc.cluster.local
    prefix: /open-resource-discovery-service/v0
    docsPrefix: /open-resource-discovery-docs
    staticPrefix: /open-resource-discovery-static/v0
    port: 3000
    defaultResponseType: "xml"
  ordAggregator:
    name: ord-aggregator
    enabled: true
    schedule: "*/1 * * * *"
    http:
      client:
        skipSSLValidation: false
    dbPool:
      maxOpenConnections: 2
      maxIdleConnections: 2
    globalRegistryUrl: http://compass-external-services-mock.compass-system.svc.cluster.local:8087/.well-known/open-resource-discovery
    maxOrdParallelDownloads: 4
  systemFetcher:
    enabled: false
    name: "system-fetcher"
    schedule: "0 0 * * *"
    manageSecrets: true
    # enableSystemDeletion - whether systems in deleted state should be deleted from director database
    enableSystemDeletion: true
    # fetchParallelism - shows how many http calls will be made in parallel to fetch systems
    fetchParallellism: 30
    # queueSize - shows how many system fetches (individual requests may fetch more than 1 system)
    # can be put in the queue for processing before blocking. It is best for the queue to be about 2 times bigger than the parallellism
    queueSize: 100
    # fetchRequestTimeout - shows the timeout to wait for oauth token and for fetching systems (in one request) separately
    fetchRequestTimeout: "30s"
    # directorRequestTimeout - graphql requests timeout to director
    directorRequestTimeout: "30s"
    dbPool:
      maxOpenConnections: 20
      maxIdleConnections: 2
    # systemsAPIEndpoint - endpoint of the service to fetch systems from
    systemsAPIEndpoint: ""
    # systemsAPIFilterCriteria - criteria for fetching systems
    systemsAPIFilterCriteria: ""
    # systemToTemplateMappings - how to map system properties to an existing application template
    systemToTemplateMappings: '{}'
    templatePlaceholderToSystemKeyMappings: '[{"placeholder_name": "name","system_key": "displayName"},{"placeholder_name": "display-name","system_key": "displayName"},{"placeholder_name": "systemNumber","system_key": "systemNumber"},{"placeholder_name": "productId","system_key": "productId"},{"placeholder_name": "ppmsProductVersionId","system_key": "ppmsProductVersionId"},{"placeholder_name": "description","system_key": "productDescription", "optional": true},{"placeholder_name": "baseUrl","system_key": "additionalUrls.mainUrl", "optional":true},{"placeholder_name": "providerName","system_key": "infrastructureProvider", "optional": true}]'
    templateOverrideApplicationInput: '{"name": "{{name}}","description": "{{description}}","providerName": "{{providerName}}","statusCondition": "INITIAL","systemNumber": "{{systemNumber}}","labels": {"managed": "true","productId": "{{productId}}","ppmsProductVersionId": "{{ppmsProductVersionId}}"},"baseUrl": "{{baseUrl}}"}'
    http:
      client:
        skipSSLValidation: false
    oauth:
      client: "client_id"
      tokenEndpointProtocol: "https"
      tokenBaseHost: "compass-external-services-mock-sap-mtls"
      tokenPath: "/cert/token"
      scopesClaim: "scopes"
      tenantHeaderName: "x-zid"
      tokenRequestTimeout: 30s
      skipSSLValidation: true
    secret:
      name: "compass-system-fetcher-secret"
      clientIdKey: client-id
      oauthUrlKey: url
    paging:
      pageSize: 200
      sizeParam: "$top"
      skipParam: "$skip"
    containerName: "system-fetcher"
  tenantFetchers:
    job1:
      enabled: false
      configMapNamespace: "compass-system"
      manageSecrets: true
      providerName: "compass"
      schedule: "*/5 * * * *"
      tenantInsertChunkSize: "500"
      kubernetes:
        configMapNamespace: "compass-system"
        pollInterval: 2s
        pollTimeout: 1m
        timeout: 2m
      oauth:
        client: ""
        secret: ""
        tokenURL: ""
        tokenPath: ""
      secret:
        name: "compass-tenant-fetcher-secret-job1"
        clientIdKey: client-id
        clientSecretKey: client-secret
        oauthUrlKey: url
        oauthMode: "oauth-mtls"
        clientCertKey: client-cert
        clientKeyKey: client-key
        skipSSLValidation: true
      endpoints:
        accountCreated: "127.0.0.1/events?type=account-created"
        accountDeleted: "127.0.0.1/events?type=account-deleted"
        accountUpdated: "127.0.0.1/events?type=account-updated"
        subaccountCreated: "127.0.0.1/events?type=subaccount-created"
        subaccountDeleted: "127.0.0.1/events?type=subaccount-deleted"
        subaccountUpdated: "127.0.0.1/events?type=subaccount-updated"
        subaccountMoved: "127.0.0.1/events?type=subaccount-moved"
      fieldMapping:
        totalPagesField: "totalPages"
        totalResultsField: "totalResults"
        tenantEventsField: "events"
        idField: "id"
        nameField: "name"
        customerIdField: "customerId"
        subdomainField: "subdomain"
        discriminatorField: ""
        discriminatorValue: ""
        detailsField: "details"
        entityTypeField: "entityType"
        globalAccountID: "gaID"
        regionField: "region"
        movedSubaccountTargetField: "targetGlobalAccountGUID"
        movedSubaccountSourceField: "sourceGlobalAccountGUID"
      queryMapping:
        pageNumField: "pageNum"
        pageSizeField: "pageSize"
        timestampField: "timestamp"
      query:
        startPage: "0"
        pageSize: "100"
      shouldSyncSubaccounts: "false"
      dbPool:
        maxOpenConnections: 1
        maxIdleConnections: 1
  metrics:
    enabled: true
    pushEndpoint: http://monitoring-prometheus-pushgateway.kyma-system.svc.cluster.local:9091
  externalServicesMock:
    enabled: false
    certSecuredPort: 8081
    ordCertSecuredPort: 8082
    unsecuredPort: 8083
    basicSecuredPort: 8084
    oauthSecuredPort: 8085
    ordGlobalRegistryCertPort: 8086
    ordGlobalRegistryUnsecuredPort: 8087
    certSecuredHost: compass-external-services-mock-sap-mtls
    ordCertSecuredHost: compass-external-services-mock-sap-mtls-ord
    ordGlobalCertSecuredHost: compass-external-services-mock-sap-mtls-global-ord-registry
    unSecuredHost: compass-external-services-mock
    host: compass-external-services-mock.compass-system.svc.cluster.local
    regionInstancesCredentials:
      manage: false
    oauthSecret:
      manage: false
      name: compass-external-services-mock-oauth-credentials
      clientIdKey: client-id
      clientSecretKey: client-secret
      oauthUrlKey: url
      oauthTokenPath: "/secured/oauth/token"
    auditlog:
      applyMockConfiguration: false
      managementApiPath: /audit-log/v2/configuration-changes/search
      mtlsTokenPath: "/cert/token"
      secret:
        name: "auditlog-instance-management"
        urlKey: url
        tokenUrlKey: token-url
        clientIdKey: client-id
        clientSecretKey: client-secret
        clientCertKey: client-cert
        clientKeyKey: client-key
  tests:
    http:
      client:
        skipSSLValidation: false
    director:
      externalClientCertTestSecretName: "external-client-certificate-integration-system-test-secret"
      externalClientCertTestSecretNamespace: "compass-system"
      externalCertIntSystemCN: "integration-system-test"
      externalCertTestJobName: "external-client-certificate-integration-system-test-job"
    tenantFetcher:
      tenantOnDemandID: "8d42d818-d4c4-4036-b82f-b199db7ffeb5"
    ordService:
      accountTenantID: "5577cf46-4f78-45fa-b55f-a42a3bdba868" # testDefaultTenant from our testing tenants
      consumerAccountID: "5984a414-1eed-4972-af2c-b2b6a415c7d7" # ApplicationsForRuntimeTenantName from our testing tenants
      providerSubaccountID: "f8075207-1478-4a80-bd26-24a4785a2bfd" # TestProviderSubaccount from our testing tenants
      consumerSubaccountID: "1f538f34-30bf-4d3d-aeaa-02e69eef84ae" # randomly chosen
      consumerTenantID: "ba49f1aa-ddc1-43ff-943c-fe949857a34a" # randomly chosen
      propagatedProviderSubaccountHeader: "X-Provider-Subaccount"
      externalClientCertTestSecretName: "external-client-certificate-test-secret"
      externalClientCertTestSecretNamespace: "compass-system"
      externalCertTestJobName: "external-certificate-rotation-test-job"
      certSvcInstanceTestSecretName: "cert-svc-secret"
      consumerTokenURL: "http://compass-external-services-mock.compass-system.svc.cluster.local:8080"
      skipPattern: ""
      subscriptionOauthSecret:
        manage: false
        name: compass-subscription-secret
        clientIdKey: client-id
        clientSecretKey: client-secret
        oauthUrlKey: url
    selfRegistration:
      region: "eu-1"
    externalServicesMock:
      skipPattern: ""
    namespace: kyma-system
    connectivityAdapterFQDN: http://compass-connectivity-adapter.compass-system.svc.cluster.local
    externalServicesMockFQDN: http://compass-external-services-mock.compass-system.svc.cluster.local
    ordServiceFQDN: http://compass-ord-service.compass-system.svc.cluster.local
    systemBrokerFQDN: http://compass-system-broker.compass-system.svc.cluster.local
    tenantFetcherFQDN: http://compass-tenant-fetcher.compass-system.svc.cluster.local
    hydratorFQDN: http://compass-hydrator.compass-system.svc.cluster.local
    basicCredentials:
      manage: false
      secretName: "test-basic-credentials-secret"
    subscriptionURL: "http://compass-external-services-mock.compass-system.svc.cluster.local:8080"
    subscriptionProviderIdValue: "id-value!t12345"
    db:
      maxOpenConnections: 3
      maxIdleConnections: 1
    securityContext: # Set on container level
      runAsUser: 2000
      allowPrivilegeEscalation: false
  expectedSchemaVersionUpdateJob:
    cm:
      name: "expected-schema-version"
  migratorJob:
    nodeSelectorEnabled: false
    pvc:
      name: "compass-director-migrations"
      namespace: "compass-system"
      migrationsPath: "/compass-migrations"
  http:
    client:
      skipSSLValidation: false
  pairingAdapter:
    templateName: "pairing-adapter-app-template"
    watcherCorrelationID: "pairing-adapter-watcher-id"
    configMap:
      manage: false
      key: "config.json"
      name: "pairing-adapter-config-local"
      namespace: "compass-system"
      localAdapterFQDN: "http://compass-pairing-adapter.compass-system.svc.cluster.local/adapter-local-mtls"
      integrationSystemID: "d3e9b9f5-25dc-4adb-a0a0-ed69ef371fb6"
    e2e:
      appName: "test-app"
      appID: "123-test-456"
      clientUser: "test-user"
      tenant: "test-tenant"
  # Scopes assigned for every new Client Credentials by given object type (Runtime / Application / Integration System)
  # and scopes mapped to a consumer with the given type, then that consumer is using a client certificate
  scopes:
    scopesPerConsumerType:
      runtime:
        - "runtime:read"
        - "runtime:write"
        - "application:read"
        - "runtime.auths:read"
        - "bundle.instance_auths:read"
        - "runtime.webhooks:read"
        - "webhook:write"
      application:
        - "application:read"
        - "application:write"
        - "application.auths:read"
        - "application.webhooks:read"
        - "bundle.instance_auths:read"
        - "document.fetch_request:read"
        - "event_spec.fetch_request:read"
        - "api_spec.fetch_request:read"
        - "fetch-request.auth:read"
        - "webhook:write"
      integration_system:
        - "application:read"
        - "application:write"
        - "application_template:read"
        - "application_template:write"
        - "runtime:read"
        - "runtime:write"
        - "integration_system:read"
        - "label_definition:read"
        - "label_definition:write"
        - "automatic_scenario_assignment:read"
        - "automatic_scenario_assignment:write"
        - "integration_system.auths:read"
        - "application_template.webhooks:read"
        - "formation:write"
        - "internal_visibility:read"
        - "application.auths:read"
        - "webhook:write"
      super_admin:
        - "application:read"
        - "application:write"
        - "application_template:read"
        - "application_template:write"
        - "integration_system:read"
        - "integration_system:write"
        - "runtime:read"
        - "runtime:write"
        - "label_definition:read"
        - "label_definition:write"
        - "eventing:manage"
        - "tenant:read"
        - "automatic_scenario_assignment:read"
        - "automatic_scenario_assignment:write"
        - "application.auths:read"
        - "application.webhooks:read"
        - "application_template.webhooks:read"
        - "bundle.instance_auths:read"
        - "document.fetch_request:read"
        - "event_spec.fetch_request:read"
        - "api_spec.fetch_request:read"
        - "integration_system.auths:read"
        - "runtime.auths:read"
        - "fetch-request.auth:read"
        - "webhooks.auth:read"
        - "formation:write"
        - "internal_visibility:read"
        - "runtime.webhooks:read"
        - "webhook:write"
      default:
        - "runtime:read"
        - "runtime:write"
        - "tenant:read"<|MERGE_RESOLUTION|>--- conflicted
+++ resolved
@@ -110,11 +110,7 @@
       version: "PR-2373"
     director:
       dir:
-<<<<<<< HEAD
       version: "PR-2357"
-=======
-      version: "PR-2373"
->>>>>>> 9c710b7c
     hydrator:
       dir:
       version: "PR-2373"
@@ -146,11 +142,7 @@
       version: "PR-68"
     e2e_tests:
       dir:
-<<<<<<< HEAD
       version: "PR-2357"
-=======
-      version: "PR-2373"
->>>>>>> 9c710b7c
   isLocalEnv: false
   isForTesting: false
   oauth2:
