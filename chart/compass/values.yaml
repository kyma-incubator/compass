global:
  disableLegacyConnectivity: true
  defaultTenant: 3e64ebae-38b5-46a0-b1ed-9ccee153a0ae
  defaultTenantRegion: "eu-1"
  tenants: # tenant order matters, so new tenants should be added to the end of the list
    - name: default
      id: 3e64ebae-38b5-46a0-b1ed-9ccee153a0ae
      type: account
    - name: foo
      id: 1eba80dd-8ff6-54ee-be4d-77944d17b10b
      type: account
    - name: bar
      id: af9f84a9-1d3a-4d9f-ae0c-94f883b33b6e
      type: account
    - name: TestTenantSeparation
      id: f1c4b5be-b0e1-41f9-b0bc-b378200dcca0
      type: account
    - name: TestDeleteLastScenarioForApplication
      id: 0403be1e-f854-475e-9074-922120277af5
      type: account
    - name: Test_DeleteAutomaticScenarioAssignmentForSelector
      id: d9553135-6115-4c67-b4d9-962c00f3725f
      type: account
    - name: Test_AutomaticScenarioAssigmentForRuntime
      id: 8c733a45-d988-4472-af10-1256b82c70c0
      type: account
    - name: TestAutomaticScenarioAssignmentsWholeScenario
      id: 65a63692-c00a-4a7d-8376-8615ee37f45c
      type: account
    - name: TestTenantsQueryTenantNotInitialized
      id: 72329135-27fd-4284-9bcb-37ea8d6307d0
      type: account
    - name: Test Default
      id: 5577cf46-4f78-45fa-b55f-a42a3bdba868
      type: account
      parent: 2c4f4a25-ba9a-4dbc-be68-e0beb77a7eb0
    - name: Test_DefaultCustomer
      id: 2c4f4a25-ba9a-4dbc-be68-e0beb77a7eb0
      type: customer
    - name: TestListLabelDefinitions
      id: 3f641cf5-2d14-4e0f-a122-16e7569926f1
      type: account
    - name: Test_AutomaticScenarioAssignmentQueries
      id: 8263cc13-5698-4a2d-9257-e8e76b543e88
      type: account
    - name: TestGetScenariosLabelDefinitionCreatesOneIfNotExists
      id: 2263cc13-5698-4a2d-9257-e8e76b543e33
      type: account
    - name: TestApplicationsForRuntime
      id: 5984a414-1eed-4972-af2c-b2b6a415c7d7
      type: account
    - name: Test_DeleteAutomaticScenarioAssignmentForScenario
      id: d08e4cb6-a77f-4a07-b021-e3317a373597
      type: account
    - name: TestApplicationsForRuntimeWithHiddenApps
      id: 7e1f2df8-36dc-4e40-8be3-d1555d50c91c
      type: account
    - name: TestTenantsQueryTenantInitialized
      id: 8cf0c909-f816-4fe3-a507-a7917ccd8380
      type: account
    - name: TestDeleteApplicationIfInScenario
      id: 0d597250-6b2d-4d89-9c54-e23cb497cd01
      type: account
    - name: TestProviderSubaccount
      id: 47b4575a-f102-414a-8398-2d973ad65f3a
      type: subaccount
      parent: 5577cf46-4f78-45fa-b55f-a42a3bdba868
    - name: TestCompassProviderSubaccount
      id: f8075207-1478-4a80-bd26-24a4785a2bfd
      type: subaccount
      parent: 5577cf46-4f78-45fa-b55f-a42a3bdba868
    - name: TestProviderSubaccountRegion2
      id: 731b7bc4-5472-41d2-a447-e4c0f45de739
      type: subaccount
      region: "eu-2"
      parent: 5577cf46-4f78-45fa-b55f-a42a3bdba868
    - name: TestCertificateSubaccount
      id: 123e4567-e89b-12d3-a456-426614174001
      type: subaccount
      parent: 5577cf46-4f78-45fa-b55f-a42a3bdba868
    - name: TestNsAdapter
      id: 08b6da37-e911-48fb-a0cb-fa635a6c5678
      type: subaccount
      parent: 5577cf46-4f78-45fa-b55f-a42a3bdba868
    - name: TestNsAdapterSubaccountWithApplications
      id: 08b6da37-e911-48fb-a0cb-fa635a6c4321
      type: subaccount
      parent: 5577cf46-4f78-45fa-b55f-a42a3bdba868
    - name: TestIntegrationSystemManagedSubaccount
      id: 3cfcdd62-320d-403b-b66a-4ee3cdd06947
      type: subaccount
      parent: 5577cf46-4f78-45fa-b55f-a42a3bdba868
    - name: TestIntegrationSystemManagedAccount
      id: 7e8ab2e3-3bb4-42e3-92b2-4e0bf48559d3
      type: account
      parent: 2c4f4a25-ba9a-4dbc-be68-e0beb77a7eb0
    - name: TestSystemFetcherAccount
      id: c395681d-11dd-4cde-bbcf-570b4a153e79
      type: account
      parent: 2c4f4a25-ba9a-4dbc-be68-e0beb77a7eb0
    - name: TestConsumerSubaccount
      id: 1f538f34-30bf-4d3d-aeaa-02e69eef84ae
      type: subaccount
      parent: 5984a414-1eed-4972-af2c-b2b6a415c7d7
    - name: TestTenantsOnDemandAPI
      id: 8d42d818-d4c4-4036-b82f-b199db7ffeb5
      type: subaccount
      parent: 5984a414-1eed-4972-af2c-b2b6a415c7d7
    - name: TestExternalCertificateSubaccount
      id: bad76f69-e5c2-4d55-bca5-240944824b83
      type: subaccount
      parent: 5577cf46-4f78-45fa-b55f-a42a3bdba868
    - name: TestAtomOrganization
      id: f2724f8e-1a58-4f32-bfd0-8b831de34e71
      type: organization
      parent: 2c4f4a25-ba9a-4dbc-be68-e0beb77a7eb0
    - name: TestAtomFolder
      id: 4c31b7c7-2bea-4bd5-9ea5-e9a8d704f900
      type: folder
      parent: f2724f8e-1a58-4f32-bfd0-8b831de34e71
    - name: TestAtomResourceGroup
      id: ff30da87-7685-4462-869a-baae6441898b
      type: resource-group
      parent: 4c31b7c7-2bea-4bd5-9ea5-e9a8d704f900
  images:
    containerRegistry:
      path: eu.gcr.io/kyma-project/incubator
    connector:
      dir:
      version: "PR-2876"
      name: compass-connector
    connectivity_adapter:
      dir:
      version: "PR-2876"
      name: compass-connectivity-adapter
    pairing_adapter:
      dir:
      version: "PR-2876"
      name: compass-pairing-adapter
    director:
      dir:
<<<<<<< HEAD
      version: "PR-2883"
=======
      version: "PR-2870"
>>>>>>> 563a0683
      name: compass-director
    hydrator:
      dir:
      version: "PR-2876"
      name: compass-hydrator
    gateway:
      dir:
      version: "PR-2876"
      name: compass-gateway
    operations_controller:
      dir:
      version: "PR-2876"
      name: compass-operations-controller
    ord_service:
      dir:
      version: "PR-86"
      name: compass-ord-service
    schema_migrator:
      dir:
      version: "PR-2876"
      name: compass-schema-migrator
    system_broker:
      dir:
      version: "PR-2876"
      name: compass-system-broker
    certs_setup_job:
      containerRegistry:
        path: eu.gcr.io/kyma-project
      dir:
      version: "0a651695"
    external_services_mock:
      dir:
      version: "PR-2876"
      name: compass-external-services-mock
    console:
      dir:
      version: "PR-80"
      name: compass-console
    e2e_tests:
      dir:
      version: "PR-2870"
      name: compass-e2e-tests
  isLocalEnv: false
  isForTesting: false
  oauth2:
    host: oauth2
  livenessProbe:
    initialDelaySeconds: 30
    timeoutSeconds: 1
    periodSeconds: 10
  readinessProbe:
    initialDelaySeconds: 5
    timeoutSeconds: 1
    periodSeconds: 2
  agentPreconfiguration: false
  portieris:
    isEnabled: false
    imagePullSecretName: "portieris-dummy-image-pull-secret"
  nsAdapter:
    external:
      port: 3005
    e2eTests:
      gatewayHost: "compass-gateway-xsuaa"
    prefix: /nsadapter
    path: /nsadapter/api/v1/notifications
    systemToTemplateMappings: '[{  "Name": "SAP S/4HANA On-Premise",  "SourceKey": ["type"],  "SourceValue": ["abapSys"]},{  "Name": "SAP S/4HANA On-Premise",  "SourceKey": ["type"],  "SourceValue": ["nonSAPsys"]},{  "Name": "SAP S/4HANA On-Premise",  "SourceKey": ["type"],  "SourceValue": ["hana"]}]'
    secret:
      name: nsadapter-secret
      subaccountKey: subaccount
      local:
        subaccountValue: subaccount
    authSecret:
      name: "compass-external-services-mock-oauth-credentials"
      clientIdKey: client-id
      clientSecretKey: client-secret
      tokenUrlKey: url
      instanceUrlKey: url
      certKey: cert
      keyKey: key
    registerPath: "/register"
    tokenPath: "/secured/oauth/token"
    createClonePattern: '{"key": "%s"}'
    createBindingPattern: '{}'
    useClone: "false"
  director:
    host: compass-director.compass-system.svc.cluster.local
    formationAsyncApi:
      pathPrefix: "/v1/businessIntegrations"
      path: "/{ucl-formation-id}/assignments/{ucl-assignment-id}/status"
    prefix: /director
    graphql:
      external:
        port: 3000
    tls:
      secure:
        internal:
          host: compass-director-internal
    validator:
      port: 8080
    metrics:
      port: 3003
      enableGraphqlOperationInstrumentation: true
    operations:
      port: 3002
      path: "/operation"
      lastOperationPath: "/last_operation"
    info:
      path: "/v1/info"
    subscription:
      subscriptionProviderLabelKey: "subscriptionProviderId"
      consumerSubaccountLabelKey: "global_subaccount_id"
      subscriptionLabelKey: "subscription"
      tokenPrefix: "sb-"
    selfRegister:
      secrets:
        instancesCreds:
          name: "region-instances-credentials"
          key: "keyConfig"
          path: "/tmp"
        saasAppNameCfg:
          name: "saas-app-names"
          key: "appNameConfig"
          path: "/tmp/appNameConfig"
      clientIdPath: "clientId"
      clientSecretPath: "clientSecret"
      urlPath: "url"
      tokenUrlPath: "tokenUrl"
      clientCertPath: "clientCert"
      clientKeyPath: "clientKey"
      local:
        templateMappings:
          clientIDMapping: '{{ printf "\"%s\":\"client_id\"" .Values.global.director.selfRegister.clientIdPath }}'
          clientSecretMapping: '{{ printf "\"%s\":\"client_secret\"" .Values.global.director.selfRegister.clientSecretPath }}'
          urlMapping: '{{ printf "\"%s\":\"http://compass-external-services-mock.%s.svc.cluster.local:%s\"" .Values.global.director.selfRegister.urlPath .Release.Namespace (.Values.service.port | toString) }}'
          tokenURLMapping: '{{ printf "\"%s\":\"https://%s.%s:%s\"" .Values.global.director.selfRegister.tokenUrlPath .Values.global.externalServicesMock.certSecuredHost .Values.global.ingress.domainName (.Values.service.certPort | toString) }}'
          x509CertificateMapping: '{{ printf "\"%s\":\"%s\"" .Values.global.director.selfRegister.clientCertPath .Values.global.connector.caCertificate }}'
          x509KeyMapping: '{{ printf "\"%s\":\"%s\"" .Values.global.director.selfRegister.clientKeyPath .Values.global.connector.caKey }}'
      oauthTokenPath: "/cert/token"
      oauthMode: "oauth-mtls"
      label: "selfRegLabel"
      labelValuePrefix: "self-reg-prefix-"
      responseKey: "self-reg-key"
      path: "/external-api/self-reg"
      nameQueryParam: "name"
      tenantQueryParam: "tenant"
      requestBodyPattern: '{"key": "%s"}'
      saasAppNameLabelKey: "CMPSaaSAppName"
      saasAppNamePath: "localSaaSAppNamePath"
    clientIDHeaderKey: client_user
    suggestTokenHeaderKey: suggest_token
    runtimeTypeLabelKey: "runtimeType"
    applicationTypeLabelKey: "applicationType"
    kymaRuntimeTypeLabelValue: "kyma"
    fetchTenantEndpoint: '{{ printf "https://%s.%s%s/v1/fetch" .Values.global.gateway.tls.secure.internal.host .Values.global.ingress.domainName .Values.global.tenantFetcher.prefix }}'
    ordWebhookMappings: '[]'
    tenantMappingsPath: "/tmp/tenantMappingsConfig"
    tenantMappingsKey: "tenant-mapping-config.json"
    tenantMappings:
      SYNC:
        v1.0:
          - type: CONFIGURATION_CHANGED
            mode: SYNC
            urlTemplate: '{"path":"%s/v1/tenant-mappings/{{.RuntimeContext.Value}}","method":"PATCH"}'
            inputTemplate: '{"context":{ {{ if .CustomerTenantContext.AccountID }}"btp": {"uclFormationId":"{{.FormationID}}","globalAccountId":"{{.CustomerTenantContext.AccountID}}","crmId":"{{.CustomerTenantContext.CustomerID}}"} {{ else }}"atom": {"uclFormationId":"{{.FormationID}}","path":"{{.CustomerTenantContext.Path}}","crmId":"{{.CustomerTenantContext.CustomerID}}"} {{ end }} },"items": [ {"uclAssignmentId":"{{ .Assignment.ID }}","operation":"{{.Operation}}","deploymentRegion":"{{if .Application.Labels.region }}{{.Application.Labels.region}}{{ else }}{{.ApplicationTemplate.Labels.region}}{{end }}","applicationNamespace":"{{ if .Application.ApplicationNamespace }}{{.Application.ApplicationNamespace}}{{else }}{{.ApplicationTemplate.ApplicationNamespace}}{{ end }}","applicationTenantId":"{{.Application.LocalTenantID}}","uclSystemTenantId":"{{.Application.ID}}",{{ if .ApplicationTemplate.Labels.parameters }}"parameters": {{.ApplicationTemplate.Labels.parameters}},{{ end }}"configuration": {{.ReverseAssignment.Value}} } ] }'
            headerTemplate: '{"Content-Type": ["application/json"]}'
            outputTemplate: '{"error":"{{.Body.error}}","success_status_code": 200}'
          - type: APPLICATION_TENANT_MAPPING
            mode: SYNC
            urlTemplate: '{"path":"%s/v1/tenant-mappings/{{.TargetApplication.LocalTenantID}}","method":"PATCH"}'
            inputTemplate: '{"context": { {{ if .CustomerTenantContext.AccountID }}"btp":{"uclFormationId":"{{.FormationID}}","globalAccountId":"{{.CustomerTenantContext.AccountID}}","crmId":"{{.CustomerTenantContext.CustomerID}}"} {{ else }}"atom": {"uclFormationId":"{{.FormationID}}","path":"{{.CustomerTenantContext.Path}}","crmId":"{{.CustomerTenantContext.CustomerID}}"} {{ end }} },"items": [ {"uclAssignmentId":"{{ .Assignment.ID }}","operation":"{{.Operation}}","deploymentRegion":"{{if .SourceApplication.Labels.region }}{{.SourceApplication.Labels.region}}{{else }}{{.SourceApplicationTemplate.Labels.region}}{{ end }}","applicationNamespace":"{{if .SourceApplication.ApplicationNamespace }}{{.SourceApplication.ApplicationNamespace}}{{else }}{{.SourceApplicationTemplate.ApplicationNamespace}}{{ end }}","applicationTenantId":"{{.SourceApplication.LocalTenantID}}","uclSystemTenantId":"{{.SourceApplication.ID}}",{{ if .SourceApplicationTemplate.Labels.parameters }}"parameters": {{.SourceApplicationTemplate.Labels.parameters}},{{ end }}"configuration": {{.ReverseAssignment.Value}} } ]}'
            headerTemplate: '{"Content-Type": ["application/json"]}'
            outputTemplate: '{"error":"{{.Body.error}}","success_status_code": 200}'
        configuration_changed:v1.0:
          - type: CONFIGURATION_CHANGED
            mode: SYNC
            urlTemplate: '{"path":"%s/v1/tenant-mappings/{{.RuntimeContext.Value}}","method":"PATCH"}'
            inputTemplate: '{"context":{ {{ if .CustomerTenantContext.AccountID }}"btp": {"uclFormationId":"{{.FormationID}}","globalAccountId":"{{.CustomerTenantContext.AccountID}}","crmId":"{{.CustomerTenantContext.CustomerID}}"} {{ else }}"atom": {"uclFormationId":"{{.FormationID}}","path":"{{.CustomerTenantContext.Path}}","crmId":"{{.CustomerTenantContext.CustomerID}}"} {{ end }} },"items": [ {"uclAssignmentId":"{{ .Assignment.ID }}","operation":"{{.Operation}}","deploymentRegion":"{{if .Application.Labels.region }}{{.Application.Labels.region}}{{ else }}{{.ApplicationTemplate.Labels.region}}{{end }}","applicationNamespace":"{{ if .Application.ApplicationNamespace }}{{.Application.ApplicationNamespace}}{{else }}{{.ApplicationTemplate.ApplicationNamespace}}{{ end }}","applicationTenantId":"{{.Application.LocalTenantID}}","uclSystemTenantId":"{{.Application.ID}}",{{ if .ApplicationTemplate.Labels.parameters }}"parameters": {{.ApplicationTemplate.Labels.parameters}},{{ end }}"configuration": {{.ReverseAssignment.Value}} } ] }'
            headerTemplate: '{"Content-Type": ["application/json"]}'
            outputTemplate: '{"error":"{{.Body.error}}","success_status_code": 200}'
        application_tenant_mapping:v1.0:
          - type: APPLICATION_TENANT_MAPPING
            mode: SYNC
            urlTemplate: '{"path":"%s/v1/tenant-mappings/{{.TargetApplication.LocalTenantID}}","method":"PATCH"}'
            inputTemplate: '{"context": { {{ if .CustomerTenantContext.AccountID }}"btp":{"uclFormationId":"{{.FormationID}}","globalAccountId":"{{.CustomerTenantContext.AccountID}}","crmId":"{{.CustomerTenantContext.CustomerID}}"} {{ else }}"atom": {"uclFormationId":"{{.FormationID}}","path":"{{.CustomerTenantContext.Path}}","crmId":"{{.CustomerTenantContext.CustomerID}}"} {{ end }} },"items": [ {"uclAssignmentId":"{{ .Assignment.ID }}","operation":"{{.Operation}}","deploymentRegion":"{{if .SourceApplication.Labels.region }}{{.SourceApplication.Labels.region}}{{else }}{{.SourceApplicationTemplate.Labels.region}}{{ end }}","applicationNamespace":"{{if .SourceApplication.ApplicationNamespace }}{{.SourceApplication.ApplicationNamespace}}{{else }}{{.SourceApplicationTemplate.ApplicationNamespace}}{{ end }}","applicationTenantId":"{{.SourceApplication.LocalTenantID}}","uclSystemTenantId":"{{.SourceApplication.ID}}",{{ if .SourceApplicationTemplate.Labels.parameters }}"parameters": {{.SourceApplicationTemplate.Labels.parameters}},{{ end }}"configuration": {{.ReverseAssignment.Value}} } ]}'
            headerTemplate: '{"Content-Type": ["application/json"]}'
            outputTemplate: '{"error":"{{.Body.error}}","success_status_code": 200}'
        application_tenant_mapping:v1.1:
          - type: APPLICATION_TENANT_MAPPING
            mode: SYNC
            urlTemplate: '{"path":"%s/v1/tenant-mappings/{{.TargetApplication.LocalTenantID}}","method":"PATCH"}'
            inputTemplate: '{"context": { {{ if .CustomerTenantContext.AccountID }}"btp":{"uclFormationId":"{{.FormationID}}","globalAccountId":"{{.CustomerTenantContext.AccountID}}","crmId":"{{.CustomerTenantContext.CustomerID}}"} {{ else }}"atom": {"uclFormationId":"{{.FormationID}}","path":"{{.CustomerTenantContext.Path}}","crmId":"{{.CustomerTenantContext.CustomerID}}"} {{ end }} },"receiverTenant": {"deploymentRegion":"{{ if .TargetApplication.Labels.region}}{{.TargetApplication.Labels.region}}{{ else }}{{.TargetApplicationTemplate.Labels.region}}{{end }}","applicationNamespace":"{{ if .TargetApplication.ApplicationNamespace}}{{.TargetApplication.ApplicationNamespace}}{{ else }}{{.TargetApplicationTemplate.ApplicationNamespace}}{{end }}","applicationUrl":"{{ .TargetApplication.BaseURL }}","applicationTenantId":"{{.TargetApplication.LocalTenantID }}","uclSystemTenantId":"{{ .TargetApplication.ID}}", {{ if .TargetApplicationTemplate.Labels.parameters }}"parameters": {{.TargetApplicationTemplate.Labels.parameters}}{{ end }} },"assignedTenants": [ {"uclAssignmentId":"{{ .Assignment.ID }}","operation":"{{.Operation}}","deploymentRegion":"{{if .SourceApplication.Labels.region }}{{.SourceApplication.Labels.region}}{{else }}{{.SourceApplicationTemplate.Labels.region}}{{ end }}","applicationNamespace":"{{if .SourceApplication.ApplicationNamespace }}{{.SourceApplication.ApplicationNamespace}}{{else }}{{.SourceApplicationTemplate.ApplicationNamespace}}{{ end }}","applicationUrl":"{{.SourceApplication.BaseURL }}","applicationTenantId":"{{.SourceApplication.LocalTenantID}}","uclSystemTenantId":"{{.SourceApplication.ID}}",{{ if .SourceApplicationTemplate.Labels.parameters }}"parameters": {{.SourceApplicationTemplate.Labels.parameters}},{{ end }}"configuration": {{.ReverseAssignment.Value}} } ]}'
            headerTemplate: '{"Content-Type": ["application/json"]}'
            outputTemplate: '{"error":"{{.Body.error}}","success_status_code": 200}'
      ASYNC_CALLBACK:
        v1.0:
          - type: CONFIGURATION_CHANGED
            mode: ASYNC_CALLBACK
            urlTemplate: '{"path":"%s/v1/tenant-mappings/{{.RuntimeContext.Value}}","method":"PATCH"}'
            inputTemplate: '{"context":{ {{ if .CustomerTenantContext.AccountID }}"btp": {"uclFormationId":"{{.FormationID}}","globalAccountId":"{{.CustomerTenantContext.AccountID}}","crmId":"{{.CustomerTenantContext.CustomerID}}"} {{ else }}"atom": {"uclFormationId":"{{.FormationID}}","path":"{{.CustomerTenantContext.Path}}","crmId":"{{.CustomerTenantContext.CustomerID}}"} {{ end }} },"items": [ {"uclAssignmentId":"{{ .Assignment.ID }}","operation":"{{.Operation}}","deploymentRegion":"{{if .Application.Labels.region }}{{.Application.Labels.region}}{{ else }}{{.ApplicationTemplate.Labels.region}}{{end }}","applicationNamespace":"{{ if .Application.ApplicationNamespace }}{{.Application.ApplicationNamespace}}{{else }}{{.ApplicationTemplate.ApplicationNamespace}}{{ end }}","applicationTenantId":"{{.Application.LocalTenantID}}","uclSystemTenantId":"{{.Application.ID}}",{{ if .ApplicationTemplate.Labels.parameters }}"parameters": {{.ApplicationTemplate.Labels.parameters}},{{ end }}"configuration": {{.ReverseAssignment.Value}} } ] }'
            headerTemplate: '{"Content-Type": ["application/json"],"Location": ["%s/v1/businessIntegrations/{{.FormationID}}/assignments/{{.Assignment.ID}}/status"]}'
            outputTemplate: '{"error":"{{.Body.error}}","success_status_code": 202}'
          - type: APPLICATION_TENANT_MAPPING
            mode: ASYNC_CALLBACK
            urlTemplate: '{"path":"%s/v1/tenant-mappings/{{.TargetApplication.LocalTenantID}}","method":"PATCH"}'
            inputTemplate: '{"context": { {{ if .CustomerTenantContext.AccountID }}"btp":{"uclFormationId":"{{.FormationID}}","globalAccountId":"{{.CustomerTenantContext.AccountID}}","crmId":"{{.CustomerTenantContext.CustomerID}}"} {{ else }}"atom": {"uclFormationId":"{{.FormationID}}","path":"{{.CustomerTenantContext.Path}}","crmId":"{{.CustomerTenantContext.CustomerID}}"} {{ end }} },"items": [ {"uclAssignmentId":"{{ .Assignment.ID }}","operation":"{{.Operation}}","deploymentRegion":"{{if .SourceApplication.Labels.region }}{{.SourceApplication.Labels.region}}{{else }}{{.SourceApplicationTemplate.Labels.region}}{{ end }}","applicationNamespace":"{{if .SourceApplication.ApplicationNamespace }}{{.SourceApplication.ApplicationNamespace}}{{else }}{{.SourceApplicationTemplate.ApplicationNamespace}}{{ end }}","applicationTenantId":"{{.SourceApplication.LocalTenantID}}","uclSystemTenantId":"{{.SourceApplication.ID}}",{{ if .SourceApplicationTemplate.Labels.parameters }}"parameters": {{.SourceApplicationTemplate.Labels.parameters}},{{ end }}"configuration": {{.ReverseAssignment.Value}} } ]}'
            headerTemplate: '{"Content-Type": ["application/json"],"Location": ["%s/v1/businessIntegrations/{{.FormationID}}/assignments/{{.Assignment.ID}}/status"]}'
            outputTemplate: '{"error":"{{.Body.error}}","success_status_code": 202}'
        configuration_changed:v1.0:
          - type: CONFIGURATION_CHANGED
            mode: ASYNC_CALLBACK
            urlTemplate: '{"path":"%s/v1/tenant-mappings/{{.RuntimeContext.Value}}","method":"PATCH"}'
            inputTemplate: '{"context":{ {{ if .CustomerTenantContext.AccountID }}"btp": {"uclFormationId":"{{.FormationID}}","globalAccountId":"{{.CustomerTenantContext.AccountID}}","crmId":"{{.CustomerTenantContext.CustomerID}}"} {{ else }}"atom": {"uclFormationId":"{{.FormationID}}","path":"{{.CustomerTenantContext.Path}}","crmId":"{{.CustomerTenantContext.CustomerID}}"} {{ end }} },"items": [ {"uclAssignmentId":"{{ .Assignment.ID }}","operation":"{{.Operation}}","deploymentRegion":"{{if .Application.Labels.region }}{{.Application.Labels.region}}{{ else }}{{.ApplicationTemplate.Labels.region}}{{end }}","applicationNamespace":"{{ if .Application.ApplicationNamespace }}{{.Application.ApplicationNamespace}}{{else }}{{.ApplicationTemplate.ApplicationNamespace}}{{ end }}","applicationTenantId":"{{.Application.LocalTenantID}}","uclSystemTenantId":"{{.Application.ID}}",{{ if .ApplicationTemplate.Labels.parameters }}"parameters": {{.ApplicationTemplate.Labels.parameters}},{{ end }}"configuration": {{.ReverseAssignment.Value}} } ] }'
            headerTemplate: '{"Content-Type": ["application/json"],"Location": ["%s/v1/businessIntegrations/{{.FormationID}}/assignments/{{.Assignment.ID}}/status"]}'
            outputTemplate: '{"error":"{{.Body.error}}","success_status_code": 202}'
        application_tenant_mapping:v1.0:
          - type: APPLICATION_TENANT_MAPPING
            mode: ASYNC_CALLBACK
            urlTemplate: '{"path":"%s/v1/tenant-mappings/{{.TargetApplication.LocalTenantID}}","method":"PATCH"}'
            inputTemplate: '{"context": { {{ if .CustomerTenantContext.AccountID }}"btp":{"uclFormationId":"{{.FormationID}}","globalAccountId":"{{.CustomerTenantContext.AccountID}}","crmId":"{{.CustomerTenantContext.CustomerID}}"} {{ else }}"atom": {"uclFormationId":"{{.FormationID}}","path":"{{.CustomerTenantContext.Path}}","crmId":"{{.CustomerTenantContext.CustomerID}}"} {{ end }} },"items": [ {"uclAssignmentId":"{{ .Assignment.ID }}","operation":"{{.Operation}}","deploymentRegion":"{{if .SourceApplication.Labels.region }}{{.SourceApplication.Labels.region}}{{else }}{{.SourceApplicationTemplate.Labels.region}}{{ end }}","applicationNamespace":"{{if .SourceApplication.ApplicationNamespace }}{{.SourceApplication.ApplicationNamespace}}{{else }}{{.SourceApplicationTemplate.ApplicationNamespace}}{{ end }}","applicationTenantId":"{{.SourceApplication.LocalTenantID}}","uclSystemTenantId":"{{.SourceApplication.ID}}",{{ if .SourceApplicationTemplate.Labels.parameters }}"parameters": {{.SourceApplicationTemplate.Labels.parameters}},{{ end }}"configuration": {{.ReverseAssignment.Value}} } ]}'
            headerTemplate: '{"Content-Type": ["application/json"],"Location": ["%s/v1/businessIntegrations/{{.FormationID}}/assignments/{{.Assignment.ID}}/status"]}'
            outputTemplate: '{"error":"{{.Body.error}}","success_status_code": 202}'
        application_tenant_mapping:v1.1:
          - type: APPLICATION_TENANT_MAPPING
            mode: ASYNC_CALLBACK
            urlTemplate: '{"path":"%s/v1/tenant-mappings/{{.TargetApplication.LocalTenantID}}","method":"PATCH"}'
            inputTemplate: '{"context": { {{ if .CustomerTenantContext.AccountID }}"btp":{"uclFormationId":"{{.FormationID}}","globalAccountId":"{{.CustomerTenantContext.AccountID}}","crmId":"{{.CustomerTenantContext.CustomerID}}"} {{ else }}"atom": {"uclFormationId":"{{.FormationID}}","path":"{{.CustomerTenantContext.Path}}","crmId":"{{.CustomerTenantContext.CustomerID}}"} {{ end }} },"receiverTenant": {"deploymentRegion":"{{ if .TargetApplication.Labels.region}}{{.TargetApplication.Labels.region}}{{ else }}{{.TargetApplicationTemplate.Labels.region}}{{end }}","applicationNamespace":"{{ if .TargetApplication.ApplicationNamespace}}{{.TargetApplication.ApplicationNamespace}}{{ else }}{{.TargetApplicationTemplate.ApplicationNamespace}}{{end }}","applicationUrl":"{{ .TargetApplication.BaseURL }}","applicationTenantId":"{{.TargetApplication.LocalTenantID }}","uclSystemTenantId":"{{ .TargetApplication.ID}}", {{ if .TargetApplicationTemplate.Labels.parameters }}"parameters": {{.TargetApplicationTemplate.Labels.parameters}}{{ end }} },"assignedTenants": [ {"uclAssignmentId":"{{ .Assignment.ID }}","operation":"{{.Operation}}","deploymentRegion":"{{if .SourceApplication.Labels.region }}{{.SourceApplication.Labels.region}}{{else }}{{.SourceApplicationTemplate.Labels.region}}{{ end }}","applicationNamespace":"{{if .SourceApplication.ApplicationNamespace }}{{.SourceApplication.ApplicationNamespace}}{{else }}{{.SourceApplicationTemplate.ApplicationNamespace}}{{ end }}","applicationUrl":"{{.SourceApplication.BaseURL }}","applicationTenantId":"{{.SourceApplication.LocalTenantID}}","uclSystemTenantId":"{{.SourceApplication.ID}}",{{ if .SourceApplicationTemplate.Labels.parameters }}"parameters": {{.SourceApplicationTemplate.Labels.parameters}},{{ end }}"configuration": {{.ReverseAssignment.Value}} } ]}'
            headerTemplate: '{"Content-Type": ["application/json"],"Location": ["%s/v1/businessIntegrations/{{.FormationID}}/assignments/{{.Assignment.ID}}/status"]}'
            outputTemplate: '{"error":"{{.Body.error}}","success_status_code": 202}'
  auditlog:
    configMapName: "compass-gateway-auditlog-config"
    mtlsTokenPath: "/cert/token"
    standardTokenPath: "/secured/oauth/token"
    skipSSLValidation: false
    secret:
      name: "compass-gateway-auditlog-secret"
      urlKey: url
      clientIdKey: client-id
      clientSecretKey: client-secret
      clientCertKey: client-cert
      clientKeyKey: client-key
  log:
    format: "kibana"
  tenantConfig:
    useDefaultTenants: true
    dbPool:
      maxOpenConnections: 1
      maxIdleConnections: 1
  connector:
    prefix: /connector
    graphql:
      external:
        port: 3000
    validator:
      port: 8080
    # If secrets do not exist they will be created
    secrets:
      ca:
        name: compass-connector-app-ca
        namespace: compass-system
        certificateKey: ca.crt
        keyKey: ca.key
      rootCA:
        namespace: istio-system # For Ingress Gateway to work properly the namespace needs to be istio-system
        # In order for istio mTLS to work we should have two different secrets one containing the server certificate (let’s say X) and one used for validation of the client’s certificates.
        # The second one should be our root certificate and istio wants it to be named X-cacert. (-cacert suffix).
        # This is the reason for the confusing name of our root certificate. https://preliminary.istio.io/v1.6/docs/tasks/traffic-management/ingress/secure-ingress/#configure-a-mutual-tls-ingress-gateway
        cacert: compass-gateway-mtls-certs-cacert # For cert-rotation the cacert should be in different secret
        certificateKey: cacert
    revocation:
      configmap:
        name: revocations-config
        namespace: "{{ .Release.Namespace }}"
    # If key and certificate are not provided they will be generated
    caKey: ""
    caCertificate: ""
  system_broker:
    enabled: false
    port: 5001
    prefix: /broker
    tokenProviderFromHeader:
      forwardHeaders: Authorization
    tokenProviderFromSecret:
      enabled: false
      secrets:
        integrationSystemCredentials:
          name: compass-system-broker-credentials
          namespace: compass-system
    testNamespace: kyma-system
  gateway:
    port: 3000
    tls:
      host: compass-gateway
      adapterHost: compass-ns-adapter
      secure:
        internal:
          host: compass-gateway-internal
        oauth:
          host: compass-gateway-auth-oauth
    mtls:
      manageCerts: false
      host: compass-gateway-mtls
      certSecret: compass-gateway-mtls-certs
      external:
        host: compass-gateway-sap-mtls
        certSecret: compass-gateway-mtls-certs # Use connector's root CA as root CA by default. This should be overridden for productive deployments.
    headers:
      rateLimit: X-Flow-Identity
      request:
        remove:
          - "Client-Id-From-Token"
          - "Client-Id-From-Certificate"
          - "Client-Certificate-Hash"
          - "Certificate-Data"
  hydrator:
    host: compass-hydrator.compass-system.svc.cluster.local
    port: 3000
    prefix: /hydrators
    certSubjectMappingResyncInterval: "10s"
    subjectConsumerMappingConfig: '[{"consumer_type": "Super Admin", "tenant_access_levels": ["customer", "account","subaccount", "global", "organization", "folder", "resource-group"], "subject": "C=DE, L=local, O=SAP SE, OU=Region, OU=SAP Cloud Platform Clients, OU=f8075207-1478-4a80-bd26-24a4785a2bfd, CN=compass"}, {"consumer_type": "Integration System", "tenant_access_levels": ["account","subaccount"], "subject": "C=DE, L=local, O=SAP SE, OU=Region, OU=SAP Cloud Platform Clients, OU=f8075207-1478-4a80-bd26-24a4785a2bfd, CN=integration-system-test"}, {"consumer_type": "Technical Client", "tenant_access_levels": ["global"], "subject": "C=DE, L=local, O=SAP SE, OU=SAP Cloud Platform Clients, OU=1f538f34-30bf-4d3d-aeaa-02e69eef84ae, CN=technical-client-test"}]'
    certificateDataHeader: "Certificate-Data"
    consumerClaimsKeys:
      clientIDKey: "client_id"
      tenantIDKey: "tenantid"
      userNameKey: "user_name"
      subdomainKey: "subdomain"
    http:
      client:
        skipSSLValidation: false
    metrics:
      port: 3003
      enableClientInstrumentation: true
      censoredFlows: "JWT"
  operations_controller:
    enabled: true
  connectivity_adapter:
    port: 8080
    tls:
      host: adapter-gateway
    mtls:
      host: adapter-gateway-mtls
  oathkeeperFilters:
    workloadLabel: oathkeeper
    namespace: kyma-system
    tokenDataHeader: "Connector-Token"
    certificateDataHeader: "Certificate-Data"
  istio:
    discoveryMtlsGateway:
      name: "discovery-gateway"
      namespace: "compass-system"
      certSecretName: discovery-gateway-certs
      localCA: # the CA property and its nested fields are used only in local setup
        secretName: discovery-gateway-certs-cacert
        namespace: istio-system # For Ingress Gateway to work properly the namespace needs to be istio-system
        certificate: ""
        key: ""
    externalMtlsGateway:
      name: "compass-gateway-external-mtls"
      namespace: "compass-system"
    mtlsGateway:
      name: "compass-gateway-mtls"
      namespace: "compass-system"
    gateway:
      name: "kyma-gateway"
      namespace: "kyma-system"
    proxy:
      port: 15020
    namespace: istio-system
    ingressgateway:
      workloadLabel: istio-ingressgateway
      requestPayloadSizeLimit2MB: 2097152
      requestPayloadSizeLimit2MBLabel: "2MB"
      requestPayloadSizeLimit5MB: 5097152
      requestPayloadSizeLimit5MBLabel: "5MB"
      correlationHeaderRewriteFilter:
        expectedHeaders:
          - "x-request-id"
          - "x-correlation-id"
          - "x-correlationid"
          - "x-forrequest-id"
          - "x-vcap-request-id"
          - "x-broker-api-request-identity"
  kubernetes:
    serviceAccountTokenIssuer: https://kubernetes.default.svc.cluster.local
    serviceAccountTokenJWKS: https://kubernetes.default.svc.cluster.local/openid/v1/jwks
  ingress:
    domainName: "local.kyma.dev"
    discoveryDomain:
      name: "discovery.api.local"
      tlsCert: ""
      tlsKey: ""
  database:
    sqlProxyServiceAccount: "proxy-user@gcp-cmp.iam.gserviceaccount.com"
    manageSecrets: true
    embedded:
      enabled: true
      director:
        name: "postgres"
      directorDBName: "postgres"
    managedGCP:
      serviceAccountKey: ""
      instanceConnectionName: ""
      director:
        name: ""
        user: ""
        password: ""
      host: "localhost"
      hostPort: "5432"
      sslMode: ""
      #TODO remove below after migration to separate user will be done
      dbUser: ""
      dbPassword: ""
      directorDBName: ""
  oathkeeper:
    host: ory-oathkeeper-proxy.kyma-system.svc.cluster.local
    port: 4455
    timeout_ms: 120000
    ns_adapter_timeout_ms: 3600000
    idTokenConfig:
      claims: '{"scopes": "{{ print .Extra.scope }}","tenant": "{{ .Extra.tenant }}", "consumerID": "{{ print .Extra.consumerID}}", "consumerType": "{{ print .Extra.consumerType }}", "flow": "{{ print .Extra.flow }}", "onBehalfOf": "{{ print .Extra.onBehalfOf }}", "region": "{{ print .Extra.region }}", "tokenClientID": "{{ print .Extra.tokenClientID }}"}'
      internalClaims: '{"scopes": "application:read application:write application.webhooks:read application_template.webhooks:read webhooks.auth:read runtime:write runtime:read tenant:read tenant:write tenant_subscription:write ory_internal fetch_tenant application_template:read destinations_sensitive_data:read destinations:sync certificate_subject_mapping:read certificate_subject_mapping:write","tenant":"{ {{ if .Header.Tenant }} \"consumerTenant\":\"{{ print (index .Header.Tenant 0) }}\", {{ end }} \"externalTenant\":\"\"}", "consumerType": "Internal Component", "flow": "Internal"}'
    mutators:
      runtimeMappingService:
        config:
          api:
            url: http://compass-hydrator.compass-system.svc.cluster.local:3000/hydrators/runtime-mapping
            retry:
              give_up_after: 6s
              max_delay: 2000ms
      authenticationMappingServices:
        nsadapter:
          cfg:
            config:
              api:
                url: http://compass-hydrator.compass-system.svc.cluster.local:3000/hydrators/authn-mapping/nsadapter
                retry:
                  give_up_after: 6s
                  max_delay: 2000ms
          authenticator:
            enabled: false
            createRule: true
            gatewayHost: "compass-gateway-xsuaa"
            trusted_issuers: '[{"domain_url": "compass-system.svc.cluster.local:8080", "scope_prefix": "prefix.", "protocol": "http"}]'
            attributes: '{"uniqueAttribute": { "key": "ns-adapter-test", "value": "ns-adapter-flow" }, "tenant": { "key": "tenant" }, "identity": { "key": "identity" }, "clientid": { "key": "client_id" } }'
            path: /nsadapter/api/v1/notifications
            upstreamComponent: "compass-gateway"
            checkSuffix: true
        tenant-fetcher:
          cfg:
            config:
              api:
                url: http://compass-hydrator.compass-system.svc.cluster.local:3000/hydrators/authn-mapping/tenant-fetcher
                retry:
                  give_up_after: 6s
                  max_delay: 2000ms
          authenticator:
            enabled: false
            createRule: true
            gatewayHost: "compass-gateway"
            trusted_issuers: '[{"domain_url": "compass-system.svc.cluster.local:8080", "scope_prefix": "prefix.", "protocol": "http"}]'
            attributes: '{"uniqueAttribute": { "key": "test", "value": "tenant-fetcher" }, "tenant": { "key": "tenant" }, "identity": { "key": "identity" } }'
            path: /tenants/<.*>
            upstreamComponent: "compass-tenant-fetcher"
            checkSuffix: false
        subscriber:
          cfg:
            config:
              api:
                url: http://compass-hydrator.compass-system.svc.cluster.local:3000/hydrators/authn-mapping/subscriber
                retry:
                  give_up_after: 6s
                  max_delay: 2000ms
          authenticator:
            enabled: false
            createRule: false
            gatewayHost: "compass-gateway-sap-mtls"
            trusted_issuers: '[{"domain_url": "compass-system.svc.cluster.local:8080", "scope_prefix": "prefix.", "protocol": "http", "region": "eu-1"}]'
            attributes: '{"uniqueAttribute": { "key": "subsc-key-test", "value": "subscription-flow" }, "tenant": { "key": "tenant" }, "identity": { "key": "user_name" }, "clientid": { "key": "client_id" } }'
            path: /<.*>
            checkSuffix: false
      tenantMappingService:
        config:
          api:
            url: http://compass-hydrator.compass-system.svc.cluster.local:3000/hydrators/tenant-mapping
            retry:
              give_up_after: 6s
              max_delay: 2000ms
      certificateResolverService:
        config:
          api:
            url: http://compass-hydrator.compass-system.svc.cluster.local:3000/hydrators/v1/certificate/data/resolve
            retry:
              give_up_after: 6s
              max_delay: 2000ms
      tokenResolverService:
        config:
          api:
            url: http://compass-hydrator.compass-system.svc.cluster.local:3000/hydrators/v1/tokens/resolve
            retry:
              give_up_after: 6s
              max_delay: 2000ms
  cockpit:
    auth:
      allowedConnectSrc: "https://*.ondemand.com"
      secretName: "cockpit-auth-secret"
      idpHost: ""
      clientID: ""
      scopes: "openid profile email"
      path: "/oauth2/certs"
  destinationFetcher:
    manageSecrets: true
    host: compass-destination-fetcher.compass-system.svc.cluster.local
    prefix: /destination-configuration
    port: 3000
    jobSchedule: 10m
    lease:
      lockname: destinationlease
    parallelTenants: 10
    tenantSyncTimeout: "5m"
    authentication:
      jwksEndpoint: "http://ory-oathkeeper-api.kyma-system.svc.cluster.local:4456/.well-known/jwks.json"
      appDestinationsSyncScope: "destinations:sync"
      appDetinationsSensitiveDataScope: "destinations_sensitive_data:read"
    server:
      tenantDestinationsEndpoint: "/v1/subaccountDestinations"
      sensitiveDataEndpoint: "/v1/destinations"
      sensitiveDataQueryParam: "name"
    request:
      skipSSLValidation: false
      retry_interval: "100ms"
      retry_attempts: 3
      goroutineLimit: 10
      requestTimeout: "5s"
      pageSize: 100
      oauthTokenPath: "/oauth/token"
    instance:
      clientIdPath: "clientid"
      clientSecretPath: "clientsecret"
      urlPath: "uri"
      tokenUrlPath: "certurl"
      clientCertPath: "certificate"
      clientKeyPath: "key"
    secretName: destination-region-instances
    dependenciesConfig:
      path: "/cfg/dependencies"
    oauthMode: "oauth-mtls"
  destinationRegionSecret:
    secretName: "destination-region-instances"
    fileName: "keyConfig"
    local:
      templateMappings:
        xsappMapping: '{{ printf "\"%s\":\"xsappname1\"" .Values.global.tenantFetcher.xsappNamePath }}'
        clientIDMapping: '{{ printf "\"%s\":\"client_id\"" .Values.global.destinationFetcher.instance.clientIdPath }}'
        clientSecretMapping: '{{ printf "\"%s\":\"client_secret\"" .Values.global.destinationFetcher.instance.clientSecretPath }}'
        urlMapping: '{{ printf "\"%s\":\"http://compass-external-services-mock.%s.svc.cluster.local:%s\"" .Values.global.destinationFetcher.instance.urlPath .Release.Namespace (.Values.service.port | toString) }}'
        tokenURLMapping: '{{ printf "\"%s\":\"https://%s.%s:%s\"" .Values.global.destinationFetcher.instance.tokenUrlPath .Values.global.externalServicesMock.certSecuredHost .Values.global.ingress.domainName (.Values.service.certPort | toString) }}'
        x509CertificateMapping: '{{ printf "\"%s\":\"%s\"" .Values.global.destinationFetcher.instance.clientCertPath .Values.global.connector.caCertificate }}'
        x509KeyMapping: '{{ printf "\"%s\":\"%s\"" .Values.global.destinationFetcher.instance.clientKeyPath .Values.global.connector.caKey }}'
  tenantFetcher:
    k8sSecret:
      manageSecrets: true
      name: "tenant-fetcher-secret"
      namespace: "compass-system"
      key: "keyConfig"
      path: "/tmp"
    host: compass-tenant-fetcher.compass-system.svc.cluster.local
    prefix: /tenants
    port: 3000
    xsappNamePath: "xsappname"
    omitDependenciesParamName: ""
    omitDependenciesParamValue: ""
    requiredAuthScope: Callback
    fetchTenantAuthScope: fetch_tenant
    authentication:
      jwksEndpoint: "http://ory-oathkeeper-api.kyma-system.svc.cluster.local:4456/.well-known/jwks.json"
    tenantProvider:
      tenantIdProperty: "tenantId"
      customerIdProperty: "customerId"
      subaccountTenantIdProperty: "subaccountTenantId"
      subdomainProperty: "subdomain"
      name: "provider"
      subscriptionProviderIdProperty: "subscriptionProviderIdProperty"
      providerSubaccountIdProperty: "providerSubaccountIdProperty"
      consumerTenantIdProperty: "consumerTenantIdProperty"
      subscriptionProviderAppNameProperty: "subscriptionProviderAppNameProperty"
    server:
      fetchTenantEndpoint: "/v1/fetch/{parentTenantId}/{tenantId}"
      regionalHandlerEndpoint: "/v1/regional/{region}/callback/{tenantId}"
      dependenciesEndpoint: "/v1/regional/{region}/dependencies"
      tenantPathParam: "tenantId"
      regionPathParam: "region"
    dependenciesConfig:
      path: "/cfg/dependencies"
    local:
      templateMappings:
        xsappMapping: '{{ printf "\"%s\":\"xsappname1\"" .Values.global.tenantFetcher.xsappNamePath }}'
    containerName: "tenant-fetcher"
  externalCertConfiguration:
    issuerLocality: "local,local2" # In local setup we have manually created connector CA certificate with 'local' Locality property
    subjectPattern: "/C=DE/O=SAP SE/OU=SAP Cloud Platform Clients/OU=Region/OU=%s/L=%s/CN=%s"
    technicalClientSubjectPattern: "/C=DE/O=SAP SE/OU=SAP Cloud Platform Clients/OU=%s/L=%s/CN=%s"
    ouCertSubaccountID: "f8075207-1478-4a80-bd26-24a4785a2bfd"
    commonName: "compass"
    locality: "local"
    certSvcApiPath: "/cert"
    tokenPath: "/cert/token"
    secrets:
      externalCertSvcSecret:
        manage: false
        name: "cert-svc-secret"
        clientIdKey: client-id
        clientSecretKey: client-secret
        oauthUrlKey: url
        csrEndpointKey: csr-endpoint
        clientCert: client-cert
        clientKey: client-key
        skipSSLValidationFlag: "-k"
      externalClientCertSecret:
        name: "external-client-certificate"
        namespace: compass-system
        certKey: tls.crt
        keyKey: tls.key
    rotationCronjob:
      name: "external-certificate-rotation"
      schedule: "*/1 * * * *" # Executes every minute
      certValidity: "7"
      clientCertRetryAttempts: "8"
      containerName: "certificate-rotation"
  extSvcCertConfiguration:
    issuerLocality: "local,local2" # In local setup we have manually created connector CA certificate with 'local' Locality property
    subjectPattern: "/C=DE/O=SAP SE/OU=SAP Cloud Platform Clients/OU=Region/OU=%s/L=%s/CN=%s"
    ouCertSubaccountID: "f8075207-1478-4a80-bd26-24a4785a2bfd"
    commonName: "compass"
    locality: "local"
    certSvcApiPath: "/cert"
    tokenPath: "/cert/token"
    secrets:
      extSvcCertSvcSecret:
        manage: false
        name: "ext-svc-cert-svc-secret"
        clientIdKey: client-id
        clientSecretKey: client-secret
        oauthUrlKey: url
        csrEndpointKey: csr-endpoint
        clientCert: client-cert
        clientKey: client-key
        skipSSLValidationFlag: "-k"
      extSvcClientCertSecret:
        name: "ext-svc-client-certificate"
        namespace: compass-system
        certKey: tls.crt
        keyKey: tls.key
    rotationCronjob:
      name: "ext-svc-certificate-rotation"
      schedule: "*/1 * * * *" # Executes every minute
      certValidity: "7"
      clientCertRetryAttempts: "8"
      containerName: "ext-svc-certificate-rotation"
  ordService:
    host: compass-ord-service.compass-system.svc.cluster.local
    prefix: /open-resource-discovery-service/v0
    docsPrefix: /open-resource-discovery-docs
    staticPrefix: /open-resource-discovery-static/v0
    port: 3000
    defaultResponseType: "xml"
    userContextHeader: "user_context"
    authTokenPath: "/var/run/secrets/kubernetes.io/serviceaccount/token"
    skipSSLValidation: false
  ordAggregator:
    name: ord-aggregator
    enabled: true
    suspend: true
    schedule: "*/1 * * * *"
    http:
      client:
        skipSSLValidation: false
      retry:
        attempts: 3
        delay: 100ms
    dbPool:
      maxOpenConnections: 2
      maxIdleConnections: 2
    globalRegistryUrl: http://compass-external-services-mock.compass-system.svc.cluster.local:8087/.well-known/open-resource-discovery
    maxParallelWebhookProcessors: 4
    maxParallelDocumentsPerApplication: 10
    maxParallelSpecificationProcessors: 100
    ordWebhookPartialProcessURL: ""
    ordWebhookPartialProcessMaxDays: 0
    ordWebhookPartialProcessing: false
    containerName: "ord-aggregator"
  systemFetcher:
    enabled: false
    name: "system-fetcher"
    schedule: "0 0 * * *"
    manageSecrets: true
    # enableSystemDeletion - whether systems in deleted state should be deleted from director database
    enableSystemDeletion: true
    # fetchParallelism - shows how many http calls will be made in parallel to fetch systems
    fetchParallellism: 30
    # queueSize - shows how many system fetches (individual requests may fetch more than 1 system)
    # can be put in the queue for processing before blocking. It is best for the queue to be about 2 times bigger than the parallellism
    queueSize: 100
    # fetchRequestTimeout - shows the timeout to wait for oauth token and for fetching systems (in one request) separately
    fetchRequestTimeout: "30s"
    # directorRequestTimeout - graphql requests timeout to director
    directorRequestTimeout: "30s"
    dbPool:
      maxOpenConnections: 20
      maxIdleConnections: 2
    # systemsAPIEndpoint - endpoint of the service to fetch systems from
    systemsAPIEndpoint: ""
    # systemsAPIFilterCriteria - criteria for fetching systems
    systemsAPIFilterCriteria: ""
    appTemplatesProductLabel: "systemRole"
    systemSourceKey: "prop"
    appTemplates: []
    templatePlaceholderToSystemKeyMappings: '[ { "placeholder_name": "name", "system_key": "displayName" }, { "placeholder_name": "display-name", "system_key": "displayName" }, { "placeholder_name": "systemNumber", "system_key": "systemNumber" }, { "placeholder_name": "productId", "system_key": "productId" }, { "placeholder_name": "ppmsProductVersionId", "system_key": "ppmsProductVersionId", "optional": true }, { "placeholder_name": "description", "system_key": "productDescription", "optional": true }, { "placeholder_name": "baseUrl", "system_key": "additionalUrls.mainUrl", "optional": true }, { "placeholder_name": "providerName", "system_key": "infrastructureProvider", "optional": true } ]'
    templateOverrideApplicationInput: '{"name": "{{name}}","description": "{{description}}","providerName": "{{providerName}}","statusCondition": "INITIAL","systemNumber": "{{systemNumber}}","labels": {"managed": "true","productId": "{{productId}}","ppmsProductVersionId": "{{ppmsProductVersionId}}"},"baseUrl": "{{baseUrl}}"}'
    http:
      client:
        skipSSLValidation: false
    oauth:
      client: "client_id"
      tokenEndpointProtocol: "https"
      tokenBaseHost: "compass-external-services-mock-sap-mtls"
      tokenPath: "/cert/token"
      scopesClaim: "scopes"
      tenantHeaderName: "x-zid"
      tokenRequestTimeout: 30s
      skipSSLValidation: true
    secret:
      name: "compass-system-fetcher-secret"
      clientIdKey: client-id
      oauthUrlKey: url
    paging:
      pageSize: 200
      sizeParam: "$top"
      skipParam: "$skip"
    containerName: "system-fetcher"
  tenantFetchers:
    job1:
      enabled: false
      job:
        interval: "5m"
      configMapNamespace: "compass-system"
      manageSecrets: true
      providerName: "compass"
      tenantType: "subaccount"
      schedule: "*/5 * * * *"
      tenantInsertChunkSize: "500"
      kubernetes:
        configMapNamespace: "compass-system"
        pollInterval: 2s
        pollTimeout: 1m
        timeout: 2m
      authConfig:
        skipSSLValidation: true
        oauthMode: "oauth-mtls"
        clientIDPath: "clientid"
        clientSecretPath: "secret"
        clientCertPath: "cert"
        clientKeyPath: "key"
        tokenEndpointPath: "url"
        tokenURLPath: "/cert/token"
      queryMapping:
        regionField: "region"
        pageNumField: "pageNum"
        pageSizeField: "pageSize"
        timestampField: "timestamp"
      query:
        startPage: "0"
        pageSize: "100"
      api:
        regionName: "central"
        authConfigSecretKey: "central"
        fieldMapping:
          totalPagesField: "totalPages"
          totalResultsField: "totalResults"
          tenantEventsField: "events"
          idField: "id"
          nameField: "name"
          customerIdField: "customerId"
          subdomainField: "subdomain"
          discriminatorField: ""
          discriminatorValue: ""
          detailsField: "details"
          entityTypeField: "entityType"
          globalAccountID: "gaID"
          regionField: "region"
          movedSubaccountTargetField: "targetGlobalAccountGUID"
          movedSubaccountSourceField: "sourceGlobalAccountGUID"
        endpoints:
          accountCreated: "127.0.0.1/events?type=account-created"
          accountDeleted: "127.0.0.1/events?type=account-deleted"
          accountUpdated: "127.0.0.1/events?type=account-updated"
          subaccountCreated: "127.0.0.1/events?type=subaccount-created"
          subaccountDeleted: "127.0.0.1/events?type=subaccount-deleted"
          subaccountUpdated: "127.0.0.1/events?type=subaccount-updated"
          subaccountMoved: "127.0.0.1/events?type=subaccount-moved"
      regionalConfig:
        fieldMapping:
          totalPagesField: "totalPages"
          totalResultsField: "totalResults"
          tenantEventsField: "events"
          idField: "guid"
          nameField: "displayName"
          customerIdField: "customerId"
          subdomainField: "subdomain"
          discriminatorField: ""
          discriminatorValue: ""
          detailsField: "details"
          entityTypeField: "entityType"
          globalAccountID: "globalAccountGUID"
          regionField: "region"
          movedSubaccountTargetField: "targetGlobalAccountGUID"
          movedSubaccountSourceField: "sourceGlobalAccountGUID"
        regions:
          eu-east:
            api:
              oauthMode: "oauth-mtls"
              authConfigSecretKey: "central"
              endpoints:
                accountCreated: "127.0.0.1/events?type=account-created"
                accountDeleted: "127.0.0.1/events?type=account-deleted"
                accountUpdated: "127.0.0.1/events?type=account-updated"
                subaccountCreated: "127.0.0.1/events?type=subaccount-created"
                subaccountDeleted: "127.0.0.1/events?type=subaccount-deleted"
                subaccountUpdated: "127.0.0.1/events?type=subaccount-updated"
                subaccountMoved: "127.0.0.1/events?type=subaccount-moved"
      dbPool:
        maxOpenConnections: 1
        maxIdleConnections: 1
  metrics:
    enabled: true
    pushEndpoint: http://monitoring-prometheus-pushgateway.kyma-system.svc.cluster.local:9091
  externalServicesMock:
    enabled: false
    certSecuredPort: 8081
    ordCertSecuredPort: 8082
    unsecuredPort: 8083
    basicSecuredPort: 8084
    oauthSecuredPort: 8085
    ordGlobalRegistryCertPort: 8086
    ordGlobalRegistryUnsecuredPort: 8087
    unsecuredPortWithAdditionalContent: 8088
    unsecuredMultiTenantPort: 8089
    certSecuredHost: compass-external-services-mock-sap-mtls
    ordCertSecuredHost: compass-external-services-mock-sap-mtls-ord
    ordGlobalCertSecuredHost: compass-external-services-mock-sap-mtls-global-ord-registry
    unSecuredHost: compass-external-services-mock
    host: compass-external-services-mock.compass-system.svc.cluster.local
    saasAppNamesSecret:
      manage: false
    regionInstancesCredentials:
      manage: false
    oauthSecret:
      manage: false
      name: compass-external-services-mock-oauth-credentials
      clientIdKey: client-id
      clientSecretKey: client-secret
      oauthUrlKey: url
      oauthTokenPath: "/secured/oauth/token"
    auditlog:
      applyMockConfiguration: false
      managementApiPath: /audit-log/v2/configuration-changes/search
      mtlsTokenPath: "/cert/token"
      secret:
        name: "auditlog-instance-management"
        urlKey: url
        tokenUrlKey: token-url
        clientIdKey: client-id
        clientSecretKey: client-secret
        clientCertKey: client-cert
        clientKeyKey: client-key
  tests:
    http:
      client:
        skipSSLValidation: false
    externalCertConfiguration:
      ouCertSubaccountID: "bad76f69-e5c2-4d55-bca5-240944824b83"
      issuerLocalityRegion2: "local"
    director:
      skipPattern: ""
      externalCertIntSystemCN: "integration-system-test"
      supportedOrdApplicationType: "SAP temp1"
    tenantFetcher:
      tenantOnDemandID: "8d42d818-d4c4-4036-b82f-b199db7ffeb5"
      region: "eu-1"
      region2: "eu-2"
    ordAggregator:
      skipPattern: ""
    ordService:
      accountTenantID: "5577cf46-4f78-45fa-b55f-a42a3bdba868" # testDefaultTenant from our testing tenants
      skipPattern: "(.*Requesting_filtering_of_Bundles_that_have_only_ODATA_APIs|.*Requesting_filtering_of_Bundles_that_do_not_have_only_ODATA_APIs)"
    externalServicesMock:
      skipPattern: ""
      formationAsyncApi:
        responseDelayInSeconds: 2
    selfRegistration:
      region: "eu-1"
      region2: "eu-2"
    destination:
      consumerSubdomain: "compass-external-services-mock-sap-mtls"
    subscription:
      consumerSubdomain: "compass-external-services-mock-sap-mtls"
      tenants:
        providerAccountID: "5577cf46-4f78-45fa-b55f-a42a3bdba868" # testDefaultTenant from our testing tenants
        providerSubaccountID: "47b4575a-f102-414a-8398-2d973ad65f3a" # TestProviderSubaccount from our testing tenants
        consumerAccountID: "5984a414-1eed-4972-af2c-b2b6a415c7d7" # ApplicationsForRuntimeTenantName from our testing tenants
        consumerSubaccountID: "1f538f34-30bf-4d3d-aeaa-02e69eef84ae" # randomly chosen
        consumerTenantID: "ba49f1aa-ddc1-43ff-943c-fe949857a34a" # randomly chosen
        providerSubaccountIDRegion2: "731b7bc4-5472-41d2-a447-e4c0f45de739" # TestProviderSubaccountRegion2 from our testing tenants
        consumerAccountIDTenantHierarchy: "5577cf46-4f78-45fa-b55f-a42a3bdba868" # testDefaultTenant from our testing tenants; more info in 'TestFormationNotificationsTenantHierarchy'
        consumerSubaccountIDTenantHierarchy: "3cfcdd62-320d-403b-b66a-4ee3cdd06947" # TestIntegrationSystemManagedSubaccount from our testing tenants; more info in 'TestFormationNotificationsTenantHierarchy'
      oauthSecret:
        manage: false
        name: compass-subscription-secret
        clientIdKey: client-id
        clientSecretKey: client-secret
        oauthUrlKey: url
      propagatedProviderSubaccountHeader: "X-Provider-Subaccount"
      externalClientCertTestSecretName: "external-client-certificate-test-secret"
      externalClientCertTestSecretNamespace: "compass-system"
      externalCertTestJobName: "external-certificate-rotation-test-job"
      certSvcInstanceTestSecretName: "cert-svc-secret"
      certSvcInstanceTestRegion2SecretName: "cert-svc-secret-eu2"
      consumerTokenURL: "http://compass-external-services-mock.compass-system.svc.cluster.local:8080"
      subscriptionURL: "http://compass-external-services-mock.compass-system.svc.cluster.local:8080"
      subscriptionProviderIdValue: "id-value!t12345"
      subscriptionProviderAppNameValue: "subscriptionProviderAppNameValue"
    namespace: kyma-system
    connectivityAdapterFQDN: http://compass-connectivity-adapter.compass-system.svc.cluster.local
    externalServicesMockFQDN: http://compass-external-services-mock.compass-system.svc.cluster.local
    ordServiceFQDN: http://compass-ord-service.compass-system.svc.cluster.local
    systemBrokerFQDN: http://compass-system-broker.compass-system.svc.cluster.local
    tenantFetcherFQDN: http://compass-tenant-fetcher.compass-system.svc.cluster.local
    hydratorFQDN: http://compass-hydrator.compass-system.svc.cluster.local
    basicCredentials:
      manage: false
      secretName: "test-basic-credentials-secret"
    db:
      maxOpenConnections: 3
      maxIdleConnections: 1
    securityContext: # Set on container level
      runAsUser: 2000
      allowPrivilegeEscalation: false
  expectedSchemaVersionUpdateJob:
    cm:
      name: "expected-schema-version"
  migratorJob:
    nodeSelectorEnabled: false
    pvc:
      name: "compass-director-migrations"
      namespace: "compass-system"
      migrationsPath: "/compass-migrations"
      storageClass: local-path
  http:
    client:
      skipSSLValidation: false
  pairingAdapter:
    templateName: "pairing-adapter-app-template"
    watcherCorrelationID: "pairing-adapter-watcher-id"
    configMap:
      manage: false
      key: "config.json"
      name: "pairing-adapter-config-local"
      namespace: "compass-system"
      localAdapterFQDN: "http://compass-pairing-adapter.compass-system.svc.cluster.local/adapter-local-mtls"
      integrationSystemID: "d3e9b9f5-25dc-4adb-a0a0-ed69ef371fb6"
    e2e:
      appName: "test-app"
      appID: "123-test-456"
      clientUser: "test-user"
      tenant: "test-tenant"
  # Scopes assigned for every new Client Credentials by given object type (Runtime / Application / Integration System)
  # and scopes mapped to a consumer with the given type, then that consumer is using a client certificate
  scopes:
    scopesPerConsumerType:
      business_integration:
        - "application_template:read"
        - "application_template:write"
        - "formation:read"
        - "formation:write"
        - "formation_template:read"
        - "formation_template:write"
        - "formation_template.webhooks:read"
      managed_application_provider_operator:
        - "application.local_tenant_id:write"
        - "application_template:write"
        - "application_template.webhooks:read"
        - "internal_visibility:read"
        - "webhook:write"
        - "certificate_subject_mapping:write"
      managed_application_consumer: []
      technical_client:
        - "tenant:read"
        - "tenant:write"
      runtime:
        - "runtime:read"
        - "runtime:write"
        - "application:read"
        - "runtime.auths:read"
        - "bundle.instance_auths:read"
        - "runtime.webhooks:read"
        - "webhook:write"
      external_certificate:
        - "runtime:read"
        - "runtime:write"
        - "application:read"
        - "application:write"
        - "runtime.auths:read"
        - "bundle.instance_auths:read"
        - "runtime.webhooks:read"
        - "webhook:write"
        - "application_template:read"
        - "application_template:write"
        - "formation_template:read"
        - "formation_template:write"
        - "formation_template.webhooks:read"
      application:
        - "application:read"
        - "application:write"
        - "application.auths:read"
        - "application.webhooks:read"
        - "bundle.instance_auths:read"
        - "document.fetch_request:read"
        - "event_spec.fetch_request:read"
        - "api_spec.fetch_request:read"
        - "fetch-request.auth:read"
        - "webhook:write"
      integration_system:
        - "application:read"
        - "application:write"
        - "application.local_tenant_id:write"
        - "application_template:read"
        - "application_template:write"
        - "runtime:read"
        - "runtime:write"
        - "integration_system:read"
        - "label_definition:read"
        - "label_definition:write"
        - "automatic_scenario_assignment:read"
        - "automatic_scenario_assignment:write"
        - "integration_system.auths:read"
        - "application_template.webhooks:read"
        - "formation:write"
        - "formation:read"
        - "internal_visibility:read"
        - "application.auths:read"
        - "webhook:write"
        - "formation_template:read"
        - "formation_template.webhooks:read"
      super_admin:
        - "application:read"
        - "application:write"
        - "application.local_tenant_id:write"
        - "application_template:read"
        - "application_template:write"
        - "integration_system:read"
        - "integration_system:write"
        - "runtime:read"
        - "runtime:write"
        - "label_definition:read"
        - "label_definition:write"
        - "eventing:manage"
        - "tenant:read"
        - "tenant:write"
        - "automatic_scenario_assignment:read"
        - "automatic_scenario_assignment:write"
        - "application.auths:read"
        - "application.webhooks:read"
        - "application_template.webhooks:read"
        - "bundle.instance_auths:read"
        - "document.fetch_request:read"
        - "event_spec.fetch_request:read"
        - "api_spec.fetch_request:read"
        - "integration_system.auths:read"
        - "runtime.auths:read"
        - "fetch-request.auth:read"
        - "webhooks.auth:read"
        - "formation:write"
        - "formation:read"
        - "internal_visibility:read"
        - "runtime.webhooks:read"
        - "webhook:write"
        - "formation_template:read"
        - "formation_template:write"
        - "formation_template.webhooks:read"
        - "formation_constraint:read"
        - "formation_constraint:write"
        - "certificate_subject_mapping:read"
        - "certificate_subject_mapping:write"
      default:
        - "runtime:read"
        - "runtime:write"
        - "tenant:read"<|MERGE_RESOLUTION|>--- conflicted
+++ resolved
@@ -139,11 +139,7 @@
       name: compass-pairing-adapter
     director:
       dir:
-<<<<<<< HEAD
       version: "PR-2883"
-=======
-      version: "PR-2870"
->>>>>>> 563a0683
       name: compass-director
     hydrator:
       dir:
