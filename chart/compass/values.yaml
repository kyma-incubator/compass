global:
  disableLegacyConnectivity: true
  defaultTenant: 3e64ebae-38b5-46a0-b1ed-9ccee153a0ae
  tenants:
    - name: default
      id: 3e64ebae-38b5-46a0-b1ed-9ccee153a0ae
      type: account
    - name: foo
      id: 1eba80dd-8ff6-54ee-be4d-77944d17b10b
      type: account
    - name: bar
      id: af9f84a9-1d3a-4d9f-ae0c-94f883b33b6e
      type: account
    - name: TestTenantSeparation
      id: f1c4b5be-b0e1-41f9-b0bc-b378200dcca0
      type: account
    - name: TestDeleteLastScenarioForApplication
      id: 0403be1e-f854-475e-9074-922120277af5
      type: account
    - name: Test_DeleteAutomaticScenarioAssignmentForSelector
      id: d9553135-6115-4c67-b4d9-962c00f3725f
      type: account
    - name: Test_AutomaticScenarioAssigmentForRuntime
      id: 8c733a45-d988-4472-af10-1256b82c70c0
      type: account
    - name: TestAutomaticScenarioAssignmentsWholeScenario
      id: 65a63692-c00a-4a7d-8376-8615ee37f45c
      type: account
    - name: TestTenantsQueryTenantNotInitialized
      id: 72329135-27fd-4284-9bcb-37ea8d6307d0
      type: account
    - name: Test Default
      id: 5577cf46-4f78-45fa-b55f-a42a3bdba868
      type: account
      parent: 2c4f4a25-ba9a-4dbc-be68-e0beb77a7eb0
    - name: Test_DefaultCustomer
      id: 2c4f4a25-ba9a-4dbc-be68-e0beb77a7eb0
      type: customer
    - name: TestListLabelDefinitions
      id: 3f641cf5-2d14-4e0f-a122-16e7569926f1
      type: account
    - name: Test_AutomaticScenarioAssignmentQueries
      id: 8263cc13-5698-4a2d-9257-e8e76b543e88
      type: account
    - name: TestGetScenariosLabelDefinitionCreatesOneIfNotExists
      id: 2263cc13-5698-4a2d-9257-e8e76b543e33
      type: account
    - name: TestApplicationsForRuntime
      id: 5984a414-1eed-4972-af2c-b2b6a415c7d7
      type: account
    - name: Test_DeleteAutomaticScenarioAssignmentForScenario
      id: d08e4cb6-a77f-4a07-b021-e3317a373597
      type: account
    - name: TestApplicationsForRuntimeWithHiddenApps
      id: 7e1f2df8-36dc-4e40-8be3-d1555d50c91c
      type: account
    - name: TestTenantsQueryTenantInitialized
      id: 8cf0c909-f816-4fe3-a507-a7917ccd8380
      type: account
    - name: TestDeleteApplicationIfInScenario
      id: 0d597250-6b2d-4d89-9c54-e23cb497cd01
      type: account

  images:
    containerRegistry:
      path: eu.gcr.io/kyma-project/incubator
    connector:
      dir:
      version: "PR-1936"
    connectivity_adapter:
      dir:
      version: "PR-1910"
    pairing_adapter:
      dir:
      version: "PR-1910"
    director:
      dir:
<<<<<<< HEAD
      version: "PR-1905"
=======
      version: "PR-1951"
>>>>>>> 9c61e4f5
    gateway:
      dir:
      version: "PR-1910"
    operations_controller:
      dir:
      version: "PR-1924"
    tenant_fetcher:
      dir:
      version: "PR-1929"
    ord_service:
      dir:
      version: "PR-32"
    schema_migrator:
      dir:
<<<<<<< HEAD
      version: "PR-1905"
=======
      version: "PR-1946"
>>>>>>> 9c61e4f5
    system_broker:
      dir:
      version: "PR-1925"
    certs_setup_job:
      containerRegistry:
        path: eu.gcr.io/kyma-project
      dir:
      version: "0a651695"
    external_services_mock:
      dir:
      version: "PR-1905"
    console:
      dir:
      version: "PR-36"
    e2e_tests:
      dir:
<<<<<<< HEAD
      version: "PR-1905"
=======
      version: "PR-1946"
>>>>>>> 9c61e4f5
  isLocalEnv: false
  oauth2:
    host: oauth2
  livenessProbe:
    initialDelaySeconds: 30
    timeoutSeconds: 1
    periodSeconds: 10
  readinessProbe:
    initialDelaySeconds: 5
    timeoutSeconds: 1
    periodSeconds: 2

  agentPreconfiguration: false

  director:
    prefix: /director
    graphql:
      external:
        port: 3000
      internal:
        port: 3001
    validator:
      port: 8080
    metrics:
      port: 3003
    operations:
      port: 3002
      path: "/operation"
      lastOperationPath: "/last_operation"

    clientIDHeaderKey: client_user
    suggestTokenHeaderKey: suggest_token

    tests:
      scopes: "runtime:write application:write label_definition:write integration_system:write application:read runtime:read label_definition:read integration_system:read health_checks:read application_template:read application_template:write eventing:manage tenant:read automatic_scenario_assignment:read automatic_scenario_assignment:write"

  auditlog:
    configMapName: "compass-gateway-auditlog-config"
    secretName: "compass-gateway-auditlog-secret"
    script:
      configMapName: "auditlog-script"

  testCredentials:
    secretName: "test-credentials-secret"

  enableCompassDefaultScenarioAssignment: true

  tenantConfig:
    useDefaultTenants: true
    dbPool:
      maxOpenConnections: 1
      maxIdleConnections: 1

  connector:
    prefix: /connector
    graphql:
      external:
        port: 3000
    validator:
      port: 8080
    # If secrets do not exist they will be created
    secrets:
      ca:
        name: compass-connector-app-ca
        namespace: compass-system
        certificateKey: ca.crt
        keyKey: ca.key
      rootCA:
        namespace: istio-system # For Ingress Gateway to work properly the namespace needs to be istio-system
        # In order for istio mTLS to work we should have two different secrets one containing the server certificate (let’s say X) and one used for validation of the client’s certificates.
        # The second one should be our root certificate and istio wants it to be named X-cacert. (-cacert suffix).
        # This is the reason for the confusing name of our root certificate. https://preliminary.istio.io/v1.6/docs/tasks/traffic-management/ingress/secure-ingress/#configure-a-mutual-tls-ingress-gateway
        cacert: compass-gateway-mtls-certs-cacert # For cert-rotation the cacert should be in different secret
        certificateKey: cacert
    certificateDataHeader: "Certificate-Data"
    revocation:
      configmap:
        name: revocations-config
        namespace: "{{ .Release.Namespace }}"
    # If key and certificate are not provided they will be generated
    caKey: ""
    caCertificate: ""

  system_broker:
    enabled: true
    port: 5001
    prefix: /broker
    tokenProviderFromHeader:
      forwardHeaders: Authorization
    tokenProviderFromSecret:
      enabled: false
      secrets:
        integrationSystemCredentials:
          name: compass-system-broker-credentials
          namespace: compass-system
    testNamespace: kyma-system

  gateway:
    port: 3000
    tls:
      host: compass-gateway
      secure:
        oauth:
          host: compass-gateway-auth-oauth
    mtls:
      host: compass-gateway-mtls
      certSecret: compass-gateway-mtls-certs
    headers:
      request:
        remove:
          - "Client-Id-From-Token"
          - "Client-Id-From-Certificate"
          - "Client-Certificate-Hash"
          - "Certificate-Data"

  operations_controller:
    enabled: true

  connectivity_adapter:
    port: 8080
    tls:
      host: adapter-gateway
    mtls:
      host: adapter-gateway-mtls

  oathkeeperFilters:
    workloadLabel: oathkeeper
    namespace: kyma-system
    tokenDataHeader: "Connector-Token"
    certificateDataHeader: "Certificate-Data"

  istio:
    mtlsGateway:
      name: "compass-gateway-mtls"
      namespace: "compass-system"
    gateway:
      name: "kyma-gateway"
      namespace: "kyma-system"
    proxy:
      port: 15020
    namespace: istio-system
    ingressgateway:
      workloadLabel: istio-ingressgateway
      requestPayloadSizeLimit: 2097152 # 2 MB
      correlationHeaderRewriteFilter:
        expectedHeaders:
        - "x-request-id"
        - "x-correlation-id"
        - "x-correlationid"
        - "x-forrequest-id"
        - "x-vcap-request-id"
        - "x-broker-api-request-identity"

  ingress:
    domainName: "kyma.local"

  database:
    manageSecrets: true
    embedded:
      enabled: true
      director:
        name: "postgres"
      directorDBName: "postgres"
    managedGCP:
      serviceAccountKey: ""
      instanceConnectionName: ""
      director:
        name: ""
        user: ""
        password: ""
      host: "localhost"
      hostPort: "5432"
      sslMode: ""

      #TODO remove below after migration to separate user will be done
      dbUser: ""
      dbPassword: ""
      directorDBName: ""

  oathkeeper:
    host: ory-oathkeeper-proxy.kyma-system.svc.cluster.local
    port: 4455
    timeout_ms: 120000
    idTokenConfig:
      claims: '{"scopes": "{{ print .Extra.scope }}", "tenant": "{{ print .Extra.tenant }}", "externalTenant": "{{ print .Extra.externalTenant }}", "consumerID": "{{ print .Extra.consumerID}}", "consumerType": "{{ print .Extra.consumerType }}", "flow": "{{ print .Extra.flow }}"}'
    mutators:
      runtimeMappingService:
        config:
          api:
            url: http://compass-director.compass-system.svc.cluster.local:3000/runtime-mapping
            retry:
              give_up_after: 6s
              max_delay: 2000ms
      authenticationMappingService:
        config:
          api:
            url: http://compass-director.compass-system.svc.cluster.local:3000/authn-mapping
            retry:
              give_up_after: 6s
              max_delay: 2000ms
      tenantMappingService:
        config:
          api:
            url: http://compass-director.compass-system.svc.cluster.local:3000/tenant-mapping
            retry:
              give_up_after: 6s
              max_delay: 2000ms
      certificateResolverService:
        config:
          api:
            url: http://compass-connector.compass-system.svc.cluster.local:8080/v1/certificate/data/resolve
            retry:
              give_up_after: 6s
              max_delay: 2000ms
      tokenResolverService:
        config:
          api:
            url: http://compass-director.compass-system.svc.cluster.local:8080/v1/tokens/resolve
            retry:
              give_up_after: 6s
              max_delay: 2000ms

  tenantFetcher:
    host: compass-tenant-fetcher.compass-system.svc.cluster.local
    prefix: /tenants
    port: 3000
    authentication:
      allowJWTSigningNone: true
      jwksEndpoints: '["http://ory-oathkeeper-api.kyma-system.svc.cluster.local:4456/.well-known/jwks.json"]'
      identityZone: "id-zone"
    tenantProvider:
      tenantIdProperty: "tenantId"
      customerIdProperty: "customerId"
      name: "provider"

  ordService:
    host: compass-ord-service.compass-system.svc.cluster.local
    prefix: /open-resource-discovery-service/v0
    docsPrefix: /open-resource-discovery-docs
    staticPrefix: /open-resource-discovery-static/v0
    port: 3000
    defaultResponseType: "xml"

  ordAggregator:
    name: ord-aggregator
    enabled: true
    schedule: "*/1 * * * *"
    dbPool:
      maxOpenConnections: 2
      maxIdleConnections: 2

  systemFetcher:
    enabled: false
    name: "system-fetcher"
    schedule: "0 0 * * *"
    manageSecrets: true
    # fetchParallellism - shows how many http calls will be made in parallel to fetch systems
    fetchParallellism: 30
    # queueSize - shows how many system fetches (individual requests may fetch more than 1 system)
    # can be put in the queue for processing before blocking. It is best for the queue to be about 2 times bigger than the parallellism
    queueSize: 100
    # fetchTimeout - shows the timeout to wait for oauth token and for fetching systems (in one request) separately
    fetchTimeout: "5s"
    dbPool:
      maxOpenConnections: 2
      maxIdleConnections: 2
    # systemsAPIEndpoint - endpoint of the service to fetch systems from
    systemsAPIEndpoint: ""
    # systemsAPIFilterCriteria - criteria for fetching systems
    systemsAPIFilterCriteria: ""
    # systemsAPIFilterTenantCriteriaPattern - criateria for fetching systems with tenant filter
    systemsAPIFilterTenantCriteriaPattern: ""
    # systemToTemplateMappings - how to map system properties to an existing application template
    systemToTemplateMappings: '{}'
    oauth:
      client: ""
      secret: ""
      tokenURLPattern: ""
      scopesClaim: ""
      tenantHeaderName: ""

  tenantFetchers:
    job1:
      enabled: false
      configMapNamespace: "compass-system"
      manageSecrets: true
      providerName: "compass"
      schedule: "*/5 * * * *"
      kubernetes:
        configMapNamespace: "compass-system"
        pollInterval: 2s
        pollTimeout: 1m
        timeout: 2m
      oauth:
        client: ""
        secret: ""
        tokenURL: ""
      endpoints:
        tenantCreated: "127.0.0.1/events?type=created"
        tenantDeleted: "127.0.0.1/events?type=deleted"
        tenantUpdated: "127.0.0.1/events?type=updated"
      fieldMapping:
        totalPagesField: "totalPages"
        totalResultsField: "totalResults"
        tenantEventsField: "events"
        idField: "id"
        nameField: "name"
        customerIdField: "customerId"
        discriminatorField: ""
        discriminatorValue: ""
        detailsField: "details"
      queryMapping:
        pageNumField: "pageNum"
        pageSizeField: "pageSize"
        timestampField: "timestamp"
      query:
        startPage: "0"
        pageSize: "100"
      dbPool:
        maxOpenConnections: 1
        maxIdleConnections: 1

  metrics:
    enabled: true
    pushEndpoint: http://monitoring-prometheus-pushgateway.kyma-system.svc.cluster.local:9091

  authenticators:
    authenticator0:
      enabled: true
      gatewayHost: "compass-gateway-authenticator0"
      trusted_issuers: '[{"domain_url": "authenticator.domain", "scope_prefix": "prefix."}, {}]'
      attributes: '{"uniqueAttribute": { "key": "key", "value": "val" }, "tenant": { "key": "key" }, "identity": { "key": "key" } }'

  externalServicesMock:
    enabled: false
    auditlog: false

  tests:
    namespace: kyma-system
    connectivityAdapterFQDN: http://compass-connectivity-adapter.compass-system.svc.cluster.local
    directorFQDN: http://compass-director.compass-system.svc.cluster.local
    connectorFQDN: http://compass-connector.compass-system.svc.cluster.local
    externalServicesMockFQDN: http://compass-external-services-mock.compass-system.svc.cluster.local
    ordServiceFQDN: http://compass-ord-service.compass-system.svc.cluster.local
    systemBrokerFQDN: http://compass-system-broker.compass-system.svc.cluster.local
    tenantFetcherFQDN: http://compass-tenant-fetcher.compass-system.svc.cluster.local
    db:
      maxOpenConnections: 3
      maxIdleConnections: 1
    skipTLSVerify: true

    token:
      server:
        enabled: false
        port: 5000
    securityContext: # Set on container level
      runAsUser: 2000
      allowPrivilegeEscalation: false

pairing-adapter:
  enabled: false<|MERGE_RESOLUTION|>--- conflicted
+++ resolved
@@ -75,11 +75,7 @@
       version: "PR-1910"
     director:
       dir:
-<<<<<<< HEAD
       version: "PR-1905"
-=======
-      version: "PR-1951"
->>>>>>> 9c61e4f5
     gateway:
       dir:
       version: "PR-1910"
@@ -94,11 +90,7 @@
       version: "PR-32"
     schema_migrator:
       dir:
-<<<<<<< HEAD
       version: "PR-1905"
-=======
-      version: "PR-1946"
->>>>>>> 9c61e4f5
     system_broker:
       dir:
       version: "PR-1925"
@@ -115,11 +107,7 @@
       version: "PR-36"
     e2e_tests:
       dir:
-<<<<<<< HEAD
       version: "PR-1905"
-=======
-      version: "PR-1946"
->>>>>>> 9c61e4f5
   isLocalEnv: false
   oauth2:
     host: oauth2
