global:
  disableLegacyConnectivity: true
  defaultTenant: 3e64ebae-38b5-46a0-b1ed-9ccee153a0ae
  defaultTenantRegion: "eu-1"
  tenants: # tenant order matters, so new tenants should be added to the end of the list
    - name: default
      id: 3e64ebae-38b5-46a0-b1ed-9ccee153a0ae
      type: account
    - name: foo
      id: 1eba80dd-8ff6-54ee-be4d-77944d17b10b
      type: account
    - name: bar
      id: af9f84a9-1d3a-4d9f-ae0c-94f883b33b6e
      type: account
    - name: TestTenantSeparation
      id: f1c4b5be-b0e1-41f9-b0bc-b378200dcca0
      type: account
    - name: TestDeleteLastScenarioForApplication
      id: 0403be1e-f854-475e-9074-922120277af5
      type: account
    - name: Test_DeleteAutomaticScenarioAssignmentForSelector
      id: d9553135-6115-4c67-b4d9-962c00f3725f
      type: account
    - name: Test_AutomaticScenarioAssigmentForRuntime
      id: 8c733a45-d988-4472-af10-1256b82c70c0
      type: account
    - name: TestAutomaticScenarioAssignmentsWholeScenario
      id: 65a63692-c00a-4a7d-8376-8615ee37f45c
      type: account
    - name: TestTenantsQueryTenantNotInitialized
      id: 72329135-27fd-4284-9bcb-37ea8d6307d0
      type: account
    - name: Test Default
      id: 5577cf46-4f78-45fa-b55f-a42a3bdba868
      type: account
      parent: 2c4f4a25-ba9a-4dbc-be68-e0beb77a7eb0
    - name: Test_DefaultCustomer
      id: 2c4f4a25-ba9a-4dbc-be68-e0beb77a7eb0
      type: customer
    - name: TestListLabelDefinitions
      id: 3f641cf5-2d14-4e0f-a122-16e7569926f1
      type: account
    - name: Test_AutomaticScenarioAssignmentQueries
      id: 8263cc13-5698-4a2d-9257-e8e76b543e88
      type: account
    - name: TestGetScenariosLabelDefinitionCreatesOneIfNotExists
      id: 2263cc13-5698-4a2d-9257-e8e76b543e33
      type: account
    - name: TestApplicationsForRuntime
      id: 5984a414-1eed-4972-af2c-b2b6a415c7d7
      type: account
    - name: Test_DeleteAutomaticScenarioAssignmentForScenario
      id: d08e4cb6-a77f-4a07-b021-e3317a373597
      type: account
    - name: TestApplicationsForRuntimeWithHiddenApps
      id: 7e1f2df8-36dc-4e40-8be3-d1555d50c91c
      type: account
    - name: TestTenantsQueryTenantInitialized
      id: 8cf0c909-f816-4fe3-a507-a7917ccd8380
      type: account
    - name: TestDeleteApplicationIfInScenario
      id: 0d597250-6b2d-4d89-9c54-e23cb497cd01
      type: account
    - name: TestProviderSubaccount
      id: 47b4575a-f102-414a-8398-2d973ad65f3a
      type: subaccount
      parent: 5577cf46-4f78-45fa-b55f-a42a3bdba868
    - name: TestCompassProviderSubaccount
      id: f8075207-1478-4a80-bd26-24a4785a2bfd
      type: subaccount
      parent: 5577cf46-4f78-45fa-b55f-a42a3bdba868
    - name: TestProviderSubaccountRegion2
      id: 731b7bc4-5472-41d2-a447-e4c0f45de739
      type: subaccount
      region: "eu-2"
      parent: 5577cf46-4f78-45fa-b55f-a42a3bdba868
    - name: TestCertificateSubaccount
      id: 123e4567-e89b-12d3-a456-426614174001
      type: subaccount
      parent: 5577cf46-4f78-45fa-b55f-a42a3bdba868
    - name: TestNsAdapter
      id: 08b6da37-e911-48fb-a0cb-fa635a6c5678
      type: subaccount
      parent: 5577cf46-4f78-45fa-b55f-a42a3bdba868
    - name: TestNsAdapterSubaccountWithApplications
      id: 08b6da37-e911-48fb-a0cb-fa635a6c4321
      type: subaccount
      parent: 5577cf46-4f78-45fa-b55f-a42a3bdba868
    - name: TestIntegrationSystemManagedSubaccount
      id: 3cfcdd62-320d-403b-b66a-4ee3cdd06947
      type: subaccount
      parent: 5577cf46-4f78-45fa-b55f-a42a3bdba868
    - name: TestIntegrationSystemManagedAccount
      id: 7e8ab2e3-3bb4-42e3-92b2-4e0bf48559d3
      type: account
      parent: 2c4f4a25-ba9a-4dbc-be68-e0beb77a7eb0
    - name: TestSystemFetcherAccount
      id: c395681d-11dd-4cde-bbcf-570b4a153e79
      type: account
      parent: 2c4f4a25-ba9a-4dbc-be68-e0beb77a7eb0
    - name: TestConsumerSubaccount
      id: 1f538f34-30bf-4d3d-aeaa-02e69eef84ae
      type: subaccount
      parent: 5984a414-1eed-4972-af2c-b2b6a415c7d7
    - name: TestTenantsOnDemandAPI
      id: 8d42d818-d4c4-4036-b82f-b199db7ffeb5
      type: subaccount
      parent: 5984a414-1eed-4972-af2c-b2b6a415c7d7
    - name: TestExternalCertificateSubaccount
      id: bad76f69-e5c2-4d55-bca5-240944824b83
      type: subaccount
      parent: 5577cf46-4f78-45fa-b55f-a42a3bdba868
    - name: TestAtomOrganization
      id: f2724f8e-1a58-4f32-bfd0-8b831de34e71
      type: organization
      parent: 2c4f4a25-ba9a-4dbc-be68-e0beb77a7eb0
    - name: TestAtomFolder
      id: 4c31b7c7-2bea-4bd5-9ea5-e9a8d704f900
      type: folder
      parent: f2724f8e-1a58-4f32-bfd0-8b831de34e71
    - name: TestAtomResourceGroup
      id: ff30da87-7685-4462-869a-baae6441898b
      type: resource-group
      parent: 4c31b7c7-2bea-4bd5-9ea5-e9a8d704f900
    - name: Test Default Subaccount
      id: 777ce47b-d901-4647-9223-14e94819830b
      type: subaccount
      parent: 5577cf46-4f78-45fa-b55f-a42a3bdba868
  images:
    containerRegistry:
      path: europe-docker.pkg.dev/kyma-project
    connector:
      dir: prod/incubator/
      version: "v20230907-a783eb0a"
      name: compass-connector
    connectivity_adapter:
      dir: prod/incubator/
      version: "v20230907-a783eb0a"
      name: compass-connectivity-adapter
    pairing_adapter:
      dir: prod/incubator/
      version: "v20230907-a783eb0a"
      name: compass-pairing-adapter
    director:
<<<<<<< HEAD
      dir: dev/incubator/
      version: "PR-3273"
=======
      dir: prod/incubator/
      version: "v20230915-4267c422"
>>>>>>> 13c7821c
      name: compass-director
    hydrator:
      dir: prod/incubator/
      version: "v20230907-a783eb0a"
      name: compass-hydrator
    ias_adapter:
      dir: prod/incubator/
      version: "v20230913-68f5cb5f"
      name: compass-ias-adapter
    kyma_adapter:
      dir: prod/incubator/
      version: "v20230907-a783eb0a"
      name: compass-kyma-adapter
    instance_creator:
      dir: prod/incubator/
      version: "v20230912-308fbb42"
      name: compass-instance-creator
    gateway:
      dir: prod/incubator/
      version: "v20230907-a783eb0a"
      name: compass-gateway
    operations_controller:
      dir: prod/incubator/
      version: "v20230907-a783eb0a"
      name: compass-operations-controller
    ord_service:
      dir: prod/incubator/
      version: "v20230825-ec91cb4d"
      name: compass-ord-service
    schema_migrator:
      dir: prod/incubator/
      version: "v20230913-b7f625fa"
      name: compass-schema-migrator
    system_broker:
      dir: prod/incubator/
      version: "v20230907-a783eb0a"
      name: compass-system-broker
    certs_setup_job:
      containerRegistry:
        path: eu.gcr.io/kyma-project
      dir:
      version: "0a651695"
    external_services_mock:
      dir: prod/incubator/
      version: "v20230915-4267c422"
      name: compass-external-services-mock
    console:
      dir: prod/incubator/
      version: "v20230421-e8840c18"
      name: compass-console
    e2e_tests:
<<<<<<< HEAD
      dir: dev/incubator/
      version: "PR-3273"
=======
      dir: prod/incubator/
      version: "v20230915-4267c422"
>>>>>>> 13c7821c
      name: compass-e2e-tests
  isLocalEnv: false
  isForTesting: false
  oauth2:
    host: oauth2
  livenessProbe:
    initialDelaySeconds: 30
    timeoutSeconds: 1
    periodSeconds: 10
  readinessProbe:
    initialDelaySeconds: 5
    timeoutSeconds: 1
    periodSeconds: 2
  agentPreconfiguration: false
  portieris:
    isEnabled: false
    imagePullSecretName: "portieris-dummy-image-pull-secret"
  nsAdapter:
    external:
      port: 3005
    e2eTests:
      gatewayHost: "compass-gateway-xsuaa"
    prefix: /nsadapter
    path: /nsadapter/api/v1/notifications
    systemToTemplateMappings: '[{  "Name": "SAP S/4HANA On-Premise",  "SourceKey": ["type"],  "SourceValue": ["abapSys"]},{  "Name": "SAP S/4HANA On-Premise",  "SourceKey": ["type"],  "SourceValue": ["nonSAPsys"]},{  "Name": "SAP S/4HANA On-Premise",  "SourceKey": ["type"],  "SourceValue": ["hana"]}]'
    secret:
      name: nsadapter-secret
      subaccountKey: subaccount
      local:
        subaccountValue: subaccount
    authSecret:
      name: "compass-external-services-mock-oauth-credentials"
      clientIdKey: client-id
      clientSecretKey: client-secret
      tokenUrlKey: url
      instanceUrlKey: url
      certKey: cert
      keyKey: key
    registerPath: "/register"
    tokenPath: "/secured/oauth/token"
    createClonePattern: '{"key": "%s"}'
    createBindingPattern: '{}'
    useClone: "false"
    authentication:
      jwksEndpoint: http://ory-stack-oathkeeper-api.ory.svc.cluster.local:4456/.well-known/jwks.json
  director:
    host: compass-director.compass-system.svc.cluster.local
    formationMappingAsyncStatusApi:
      pathPrefix: "/v1/businessIntegrations"
      formationAssignmentPath: "/{ucl-formation-id}/assignments/{ucl-assignment-id}/status"
      formationAssignmentResetPath: "/{ucl-formation-id}/assignments/{ucl-assignment-id}/status/reset"
      formationPath: "/{ucl-formation-id}/status"
    prefix: /director
    graphql:
      external:
        port: 3000
    tls:
      secure:
        internal:
          host: compass-director-internal
    validator:
      port: 8080
    metrics:
      port: 3003
      enableGraphqlOperationInstrumentation: true
    operations:
      port: 3002
      path: "/operation"
      lastOperationPath: "/last_operation"
    info:
      path: "/v1/info"
    subscription:
      subscriptionProviderLabelKey: "subscriptionProviderId"
      subscriptionLabelKey: "subscription"
      tokenPrefix: "sb-"
    selfRegister:
      secrets:
        instancesCreds:
          name: "region-instances-credentials"
          key: "keyConfig"
          path: "/tmp"
        saasAppNameCfg:
          name: "saas-app-names"
          key: "appNameConfig"
          path: "/tmp/appNameConfig"
      clientIdPath: "clientId"
      clientSecretPath: "clientSecret"
      urlPath: "url"
      tokenUrlPath: "tokenUrl"
      clientCertPath: "clientCert"
      clientKeyPath: "clientKey"
      local:
        templateMappings:
          clientIDMapping: '{{ printf "\"%s\":\"client_id\"" .Values.global.director.selfRegister.clientIdPath }}'
          clientSecretMapping: '{{ printf "\"%s\":\"client_secret\"" .Values.global.director.selfRegister.clientSecretPath }}'
          urlMapping: '{{ printf "\"%s\":\"http://compass-external-services-mock.%s.svc.cluster.local:%s\"" .Values.global.director.selfRegister.urlPath .Release.Namespace (.Values.service.port | toString) }}'
          tokenURLMapping: '{{ printf "\"%s\":\"https://%s.%s:%s\"" .Values.global.director.selfRegister.tokenUrlPath .Values.global.externalServicesMock.certSecuredHost .Values.global.ingress.domainName (.Values.service.certPort | toString) }}'
          x509CertificateMapping: '{{ printf "\"%s\":\"%s\"" .Values.global.director.selfRegister.clientCertPath .Values.global.connector.caCertificate }}'
          x509KeyMapping: '{{ printf "\"%s\":\"%s\"" .Values.global.director.selfRegister.clientKeyPath .Values.global.connector.caKey }}'
      oauthTokenPath: "/cert/token"
      oauthMode: "oauth-mtls"
      label: "selfRegLabel"
      labelValuePrefix: "self-reg-prefix-"
      responseKey: "self-reg-key"
      path: "/external-api/self-reg"
      nameQueryParam: "name"
      tenantQueryParam: "tenant"
      requestBodyPattern: '{"key": "%s"}'
      saasAppNameLabelKey: "CMPSaaSAppName"
      saasAppNamePath: "localSaaSAppNamePath"
    clientIDHeaderKey: client_user
    suggestTokenHeaderKey: suggest_token
    runtimeTypeLabelKey: "runtimeType"
    applicationTypeLabelKey: "applicationType"
    globalSubaccountIDLabelKey: "global_subaccount_id"
    kymaRuntimeTypeLabelValue: "kyma"
    kymaApplicationNamespaceValue: "sap.kyma"
    destinationCreator:
      correlationIDsKey: "correlationIds"
      destinationAPI:
        baseURL: "http://compass-external-services-mock.compass-system.svc.cluster.local:8081"
        path: "/regions/{region}/subaccounts/{subaccountId}/destinations"
        instanceLevelPath: "/regions/{region}/subaccounts/{subaccountId}/instances/{instanceId}/destinations"
        regionParam: "region"
        instanceIDParam: "instanceId"
        subaccountIDParam: "subaccountId"
        nameParam: "destinationName"
      certificateAPI:
        baseURL: "http://compass-external-services-mock.compass-system.svc.cluster.local:8081"
        path: "/regions/{region}/subaccounts/{subaccountId}/certificates"
        instanceLevelPath: "/regions/{region}/subaccounts/{subaccountId}/instances/{instanceId}/certificates"
        regionParam: "region"
        instanceIDParam: "instanceId"
        subaccountIDParam: "subaccountId"
        nameParam: "certificateName"
        fileNameKey: "fileName"
        commonNameKey: "commonName"
        certChainKey: "certificateChain"
    fetchTenantEndpoint: '{{ printf "https://%s.%s%s/v1/fetch" .Values.global.gateway.tls.secure.internal.host .Values.global.ingress.domainName .Values.global.tenantFetcher.prefix }}'
    ordWebhookMappings: '[{ "ProxyURL": "http://compass-external-services-mock.compass-system.svc.cluster.local:8090/proxy", "ProxyHeaderTemplate": "{\"target_host\": \"{{.Application.BaseURL}}\" }", "OrdUrlPath": "/sap/bc/http/sap/ord_configuration", "SubdomainSuffix": "-api", "Type": "SAP Proxy Template" }]'
    tenantMappingsPath: "/tmp/tenantMappingsConfig"
    tenantMappingsKey: "tenant-mapping-config.json"
    tenantMappings:
      SYNC:
        v1.0:
          - type: CONFIGURATION_CHANGED
            mode: SYNC
            urlTemplate: '{"path":"%s/v1/tenant-mappings/{{.RuntimeContext.Value}}","method":"PATCH"}'
            inputTemplate: '{"context":{ {{ if .CustomerTenantContext.AccountID }}"btp": {"uclFormationId":"{{.FormationID}}","globalAccountId":"{{.CustomerTenantContext.AccountID}}","crmId":"{{.CustomerTenantContext.CustomerID}}"} {{ else }}"atom": {"uclFormationId":"{{.FormationID}}","path":"{{.CustomerTenantContext.Path}}","crmId":"{{.CustomerTenantContext.CustomerID}}"} {{ end }} },"items": [ {"uclAssignmentId":"{{ .Assignment.ID }}","operation":"{{.Operation}}","deploymentRegion":"{{if .Application.Labels.region }}{{.Application.Labels.region}}{{ else }}{{.ApplicationTemplate.Labels.region}}{{end }}","applicationNamespace":"{{ if .Application.ApplicationNamespace }}{{.Application.ApplicationNamespace}}{{else }}{{.ApplicationTemplate.ApplicationNamespace}}{{ end }}","applicationTenantId":"{{.Application.LocalTenantID}}","uclSystemTenantId":"{{.Application.ID}}",{{ if .ApplicationTemplate.Labels.parameters }}"parameters": {{.ApplicationTemplate.Labels.parameters}},{{ end }}"configuration": {{.ReverseAssignment.Value}} } ] }'
            headerTemplate: '{"Content-Type": ["application/json"]}'
            outputTemplate: '{"error":"{{.Body.error}}","success_status_code": 200}'
          - type: APPLICATION_TENANT_MAPPING
            mode: SYNC
            urlTemplate: '{"path":"%s/v1/tenant-mappings/{{.TargetApplication.LocalTenantID}}","method":"PATCH"}'
            inputTemplate: '{"context": { {{ if .CustomerTenantContext.AccountID }}"btp":{"uclFormationId":"{{.FormationID}}","globalAccountId":"{{.CustomerTenantContext.AccountID}}","crmId":"{{.CustomerTenantContext.CustomerID}}"} {{ else }}"atom": {"uclFormationId":"{{.FormationID}}","path":"{{.CustomerTenantContext.Path}}","crmId":"{{.CustomerTenantContext.CustomerID}}"} {{ end }} },"items": [ {"uclAssignmentId":"{{ .Assignment.ID }}","operation":"{{.Operation}}","deploymentRegion":"{{if .SourceApplication.Labels.region }}{{.SourceApplication.Labels.region}}{{else }}{{.SourceApplicationTemplate.Labels.region}}{{ end }}","applicationNamespace":"{{if .SourceApplication.ApplicationNamespace }}{{.SourceApplication.ApplicationNamespace}}{{else }}{{.SourceApplicationTemplate.ApplicationNamespace}}{{ end }}","applicationTenantId":"{{.SourceApplication.LocalTenantID}}","uclSystemTenantId":"{{.SourceApplication.ID}}",{{ if .SourceApplicationTemplate.Labels.parameters }}"parameters": {{.SourceApplicationTemplate.Labels.parameters}},{{ end }}"configuration": {{.ReverseAssignment.Value}} } ]}'
            headerTemplate: '{"Content-Type": ["application/json"]}'
            outputTemplate: '{"error":"{{.Body.error}}","success_status_code": 200}'
        configuration_changed:v1.0:
          - type: CONFIGURATION_CHANGED
            mode: SYNC
            urlTemplate: '{"path":"%s/v1/tenant-mappings/{{.RuntimeContext.Value}}","method":"PATCH"}'
            inputTemplate: '{"context":{ {{ if .CustomerTenantContext.AccountID }}"btp": {"uclFormationId":"{{.FormationID}}","globalAccountId":"{{.CustomerTenantContext.AccountID}}","crmId":"{{.CustomerTenantContext.CustomerID}}"} {{ else }}"atom": {"uclFormationId":"{{.FormationID}}","path":"{{.CustomerTenantContext.Path}}","crmId":"{{.CustomerTenantContext.CustomerID}}"} {{ end }} },"items": [ {"uclAssignmentId":"{{ .Assignment.ID }}","operation":"{{.Operation}}","deploymentRegion":"{{if .Application.Labels.region }}{{.Application.Labels.region}}{{ else }}{{.ApplicationTemplate.Labels.region}}{{end }}","applicationNamespace":"{{ if .Application.ApplicationNamespace }}{{.Application.ApplicationNamespace}}{{else }}{{.ApplicationTemplate.ApplicationNamespace}}{{ end }}","applicationTenantId":"{{.Application.LocalTenantID}}","uclSystemTenantId":"{{.Application.ID}}",{{ if .ApplicationTemplate.Labels.parameters }}"parameters": {{.ApplicationTemplate.Labels.parameters}},{{ end }}"configuration": {{.ReverseAssignment.Value}} } ] }'
            headerTemplate: '{"Content-Type": ["application/json"]}'
            outputTemplate: '{"error":"{{.Body.error}}","success_status_code": 200}'
        application_tenant_mapping:v1.0:
          - type: APPLICATION_TENANT_MAPPING
            mode: SYNC
            urlTemplate: '{"path":"%s/v1/tenant-mappings/{{.TargetApplication.LocalTenantID}}","method":"PATCH"}'
            inputTemplate: '{"context": { {{ if .CustomerTenantContext.AccountID }}"btp":{"uclFormationId":"{{.FormationID}}","globalAccountId":"{{.CustomerTenantContext.AccountID}}","crmId":"{{.CustomerTenantContext.CustomerID}}"} {{ else }}"atom": {"uclFormationId":"{{.FormationID}}","path":"{{.CustomerTenantContext.Path}}","crmId":"{{.CustomerTenantContext.CustomerID}}"} {{ end }} },"items": [ {"uclAssignmentId":"{{ .Assignment.ID }}","operation":"{{.Operation}}","deploymentRegion":"{{if .SourceApplication.Labels.region }}{{.SourceApplication.Labels.region}}{{else }}{{.SourceApplicationTemplate.Labels.region}}{{ end }}","applicationNamespace":"{{if .SourceApplication.ApplicationNamespace }}{{.SourceApplication.ApplicationNamespace}}{{else }}{{.SourceApplicationTemplate.ApplicationNamespace}}{{ end }}","applicationTenantId":"{{.SourceApplication.LocalTenantID}}","uclSystemTenantId":"{{.SourceApplication.ID}}",{{ if .SourceApplicationTemplate.Labels.parameters }}"parameters": {{.SourceApplicationTemplate.Labels.parameters}},{{ end }}"configuration": {{.ReverseAssignment.Value}} } ]}'
            headerTemplate: '{"Content-Type": ["application/json"]}'
            outputTemplate: '{"error":"{{.Body.error}}","success_status_code": 200}'
        application_tenant_mapping:v1.1:
          - type: APPLICATION_TENANT_MAPPING
            mode: SYNC
            urlTemplate: '{"path":"%s/v1/tenant-mappings/{{.TargetApplication.LocalTenantID}}","method":"PATCH"}'
            inputTemplate: '{"context": { {{ if .CustomerTenantContext.AccountID }}"btp":{"uclFormationId":"{{.FormationID}}","globalAccountId":"{{.CustomerTenantContext.AccountID}}","crmId":"{{.CustomerTenantContext.CustomerID}}"} {{ else }}"atom": {"uclFormationId":"{{.FormationID}}","path":"{{.CustomerTenantContext.Path}}","crmId":"{{.CustomerTenantContext.CustomerID}}"} {{ end }} },"receiverTenant": {"deploymentRegion":"{{ if .TargetApplication.Labels.region}}{{.TargetApplication.Labels.region}}{{ else }}{{.TargetApplicationTemplate.Labels.region}}{{end }}","applicationNamespace":"{{ if .TargetApplication.ApplicationNamespace}}{{.TargetApplication.ApplicationNamespace}}{{ else }}{{.TargetApplicationTemplate.ApplicationNamespace}}{{end }}","applicationUrl":"{{ .TargetApplication.BaseURL }}","applicationTenantId":"{{.TargetApplication.LocalTenantID }}","uclSystemTenantId":"{{ .TargetApplication.ID}}", {{ if .TargetApplicationTemplate.Labels.parameters }}"parameters": {{.TargetApplicationTemplate.Labels.parameters}}{{ end }} },"assignedTenants": [ {"uclAssignmentId":"{{ .Assignment.ID }}","operation":"{{.Operation}}","deploymentRegion":"{{if .SourceApplication.Labels.region }}{{.SourceApplication.Labels.region}}{{else }}{{.SourceApplicationTemplate.Labels.region}}{{ end }}","applicationNamespace":"{{if .SourceApplication.ApplicationNamespace }}{{.SourceApplication.ApplicationNamespace}}{{else }}{{.SourceApplicationTemplate.ApplicationNamespace}}{{ end }}","applicationUrl":"{{.SourceApplication.BaseURL }}","applicationTenantId":"{{.SourceApplication.LocalTenantID}}","uclSystemTenantId":"{{.SourceApplication.ID}}",{{ if .SourceApplicationTemplate.Labels.parameters }}"parameters": {{.SourceApplicationTemplate.Labels.parameters}},{{ end }}"configuration": {{.ReverseAssignment.Value}} } ]}'
            headerTemplate: '{"Content-Type": ["application/json"]}'
            outputTemplate: '{"error":"{{.Body.error}}","success_status_code": 200}'
      ASYNC_CALLBACK:
        v1.0:
          - type: CONFIGURATION_CHANGED
            mode: ASYNC_CALLBACK
            urlTemplate: '{"path":"%s/v1/tenant-mappings/{{.RuntimeContext.Value}}","method":"PATCH"}'
            inputTemplate: '{"context":{ {{ if .CustomerTenantContext.AccountID }}"btp": {"uclFormationId":"{{.FormationID}}","globalAccountId":"{{.CustomerTenantContext.AccountID}}","crmId":"{{.CustomerTenantContext.CustomerID}}"} {{ else }}"atom": {"uclFormationId":"{{.FormationID}}","path":"{{.CustomerTenantContext.Path}}","crmId":"{{.CustomerTenantContext.CustomerID}}"} {{ end }} },"items": [ {"uclAssignmentId":"{{ .Assignment.ID }}","operation":"{{.Operation}}","deploymentRegion":"{{if .Application.Labels.region }}{{.Application.Labels.region}}{{ else }}{{.ApplicationTemplate.Labels.region}}{{end }}","applicationNamespace":"{{ if .Application.ApplicationNamespace }}{{.Application.ApplicationNamespace}}{{else }}{{.ApplicationTemplate.ApplicationNamespace}}{{ end }}","applicationTenantId":"{{.Application.LocalTenantID}}","uclSystemTenantId":"{{.Application.ID}}",{{ if .ApplicationTemplate.Labels.parameters }}"parameters": {{.ApplicationTemplate.Labels.parameters}},{{ end }}"configuration": {{.ReverseAssignment.Value}} } ] }'
            headerTemplate: '{"Content-Type": ["application/json"],"Location": ["%s/v1/businessIntegrations/{{.FormationID}}/assignments/{{.Assignment.ID}}/status"]}'
            outputTemplate: '{"error":"{{.Body.error}}","success_status_code": 202}'
          - type: APPLICATION_TENANT_MAPPING
            mode: ASYNC_CALLBACK
            urlTemplate: '{"path":"%s/v1/tenant-mappings/{{.TargetApplication.LocalTenantID}}","method":"PATCH"}'
            inputTemplate: '{"context": { {{ if .CustomerTenantContext.AccountID }}"btp":{"uclFormationId":"{{.FormationID}}","globalAccountId":"{{.CustomerTenantContext.AccountID}}","crmId":"{{.CustomerTenantContext.CustomerID}}"} {{ else }}"atom": {"uclFormationId":"{{.FormationID}}","path":"{{.CustomerTenantContext.Path}}","crmId":"{{.CustomerTenantContext.CustomerID}}"} {{ end }} },"items": [ {"uclAssignmentId":"{{ .Assignment.ID }}","operation":"{{.Operation}}","deploymentRegion":"{{if .SourceApplication.Labels.region }}{{.SourceApplication.Labels.region}}{{else }}{{.SourceApplicationTemplate.Labels.region}}{{ end }}","applicationNamespace":"{{if .SourceApplication.ApplicationNamespace }}{{.SourceApplication.ApplicationNamespace}}{{else }}{{.SourceApplicationTemplate.ApplicationNamespace}}{{ end }}","applicationTenantId":"{{.SourceApplication.LocalTenantID}}","uclSystemTenantId":"{{.SourceApplication.ID}}",{{ if .SourceApplicationTemplate.Labels.parameters }}"parameters": {{.SourceApplicationTemplate.Labels.parameters}},{{ end }}"configuration": {{.ReverseAssignment.Value}} } ]}'
            headerTemplate: '{"Content-Type": ["application/json"],"Location": ["%s/v1/businessIntegrations/{{.FormationID}}/assignments/{{.Assignment.ID}}/status"]}'
            outputTemplate: '{"error":"{{.Body.error}}","success_status_code": 202}'
        configuration_changed:v1.0:
          - type: CONFIGURATION_CHANGED
            mode: ASYNC_CALLBACK
            urlTemplate: '{"path":"%s/v1/tenant-mappings/{{.RuntimeContext.Value}}","method":"PATCH"}'
            inputTemplate: '{"context":{ {{ if .CustomerTenantContext.AccountID }}"btp": {"uclFormationId":"{{.FormationID}}","globalAccountId":"{{.CustomerTenantContext.AccountID}}","crmId":"{{.CustomerTenantContext.CustomerID}}"} {{ else }}"atom": {"uclFormationId":"{{.FormationID}}","path":"{{.CustomerTenantContext.Path}}","crmId":"{{.CustomerTenantContext.CustomerID}}"} {{ end }} },"items": [ {"uclAssignmentId":"{{ .Assignment.ID }}","operation":"{{.Operation}}","deploymentRegion":"{{if .Application.Labels.region }}{{.Application.Labels.region}}{{ else }}{{.ApplicationTemplate.Labels.region}}{{end }}","applicationNamespace":"{{ if .Application.ApplicationNamespace }}{{.Application.ApplicationNamespace}}{{else }}{{.ApplicationTemplate.ApplicationNamespace}}{{ end }}","applicationTenantId":"{{.Application.LocalTenantID}}","uclSystemTenantId":"{{.Application.ID}}",{{ if .ApplicationTemplate.Labels.parameters }}"parameters": {{.ApplicationTemplate.Labels.parameters}},{{ end }}"configuration": {{.ReverseAssignment.Value}} } ] }'
            headerTemplate: '{"Content-Type": ["application/json"],"Location": ["%s/v1/businessIntegrations/{{.FormationID}}/assignments/{{.Assignment.ID}}/status"]}'
            outputTemplate: '{"error":"{{.Body.error}}","success_status_code": 202}'
        application_tenant_mapping:v1.0:
          - type: APPLICATION_TENANT_MAPPING
            mode: ASYNC_CALLBACK
            urlTemplate: '{"path":"%s/v1/tenant-mappings/{{.TargetApplication.LocalTenantID}}","method":"PATCH"}'
            inputTemplate: '{"context": { {{ if .CustomerTenantContext.AccountID }}"btp":{"uclFormationId":"{{.FormationID}}","globalAccountId":"{{.CustomerTenantContext.AccountID}}","crmId":"{{.CustomerTenantContext.CustomerID}}"} {{ else }}"atom": {"uclFormationId":"{{.FormationID}}","path":"{{.CustomerTenantContext.Path}}","crmId":"{{.CustomerTenantContext.CustomerID}}"} {{ end }} },"items": [ {"uclAssignmentId":"{{ .Assignment.ID }}","operation":"{{.Operation}}","deploymentRegion":"{{if .SourceApplication.Labels.region }}{{.SourceApplication.Labels.region}}{{else }}{{.SourceApplicationTemplate.Labels.region}}{{ end }}","applicationNamespace":"{{if .SourceApplication.ApplicationNamespace }}{{.SourceApplication.ApplicationNamespace}}{{else }}{{.SourceApplicationTemplate.ApplicationNamespace}}{{ end }}","applicationTenantId":"{{.SourceApplication.LocalTenantID}}","uclSystemTenantId":"{{.SourceApplication.ID}}",{{ if .SourceApplicationTemplate.Labels.parameters }}"parameters": {{.SourceApplicationTemplate.Labels.parameters}},{{ end }}"configuration": {{.ReverseAssignment.Value}} } ]}'
            headerTemplate: '{"Content-Type": ["application/json"],"Location": ["%s/v1/businessIntegrations/{{.FormationID}}/assignments/{{.Assignment.ID}}/status"]}'
            outputTemplate: '{"error":"{{.Body.error}}","success_status_code": 202}'
        application_tenant_mapping:v1.1:
          - type: APPLICATION_TENANT_MAPPING
            mode: ASYNC_CALLBACK
            urlTemplate: '{"path":"%s/v1/tenant-mappings/{{.TargetApplication.LocalTenantID}}","method":"PATCH"}'
            inputTemplate: '{"context": { {{ if .CustomerTenantContext.AccountID }}"btp":{"uclFormationId":"{{.FormationID}}","globalAccountId":"{{.CustomerTenantContext.AccountID}}","crmId":"{{.CustomerTenantContext.CustomerID}}"} {{ else }}"atom": {"uclFormationId":"{{.FormationID}}","path":"{{.CustomerTenantContext.Path}}","crmId":"{{.CustomerTenantContext.CustomerID}}"} {{ end }} },"receiverTenant": {"deploymentRegion":"{{ if .TargetApplication.Labels.region}}{{.TargetApplication.Labels.region}}{{ else }}{{.TargetApplicationTemplate.Labels.region}}{{end }}","applicationNamespace":"{{ if .TargetApplication.ApplicationNamespace}}{{.TargetApplication.ApplicationNamespace}}{{ else }}{{.TargetApplicationTemplate.ApplicationNamespace}}{{end }}","applicationUrl":"{{ .TargetApplication.BaseURL }}","applicationTenantId":"{{.TargetApplication.LocalTenantID }}","uclSystemTenantId":"{{ .TargetApplication.ID}}", {{ if .TargetApplicationTemplate.Labels.parameters }}"parameters": {{.TargetApplicationTemplate.Labels.parameters}}{{ end }} },"assignedTenants": [ {"uclAssignmentId":"{{ .Assignment.ID }}","operation":"{{.Operation}}","deploymentRegion":"{{if .SourceApplication.Labels.region }}{{.SourceApplication.Labels.region}}{{else }}{{.SourceApplicationTemplate.Labels.region}}{{ end }}","applicationNamespace":"{{if .SourceApplication.ApplicationNamespace }}{{.SourceApplication.ApplicationNamespace}}{{else }}{{.SourceApplicationTemplate.ApplicationNamespace}}{{ end }}","applicationUrl":"{{.SourceApplication.BaseURL }}","applicationTenantId":"{{.SourceApplication.LocalTenantID}}","uclSystemTenantId":"{{.SourceApplication.ID}}",{{ if .SourceApplicationTemplate.Labels.parameters }}"parameters": {{.SourceApplicationTemplate.Labels.parameters}},{{ end }}"configuration": {{.ReverseAssignment.Value}} } ]}'
            headerTemplate: '{"Content-Type": ["application/json"],"Location": ["%s/v1/businessIntegrations/{{.FormationID}}/assignments/{{.Assignment.ID}}/status"]}'
            outputTemplate: '{"error":"{{.Body.error}}","success_status_code": 202}'
    authentication:
      jwksEndpoint: http://ory-stack-oathkeeper-api.ory.svc.cluster.local:4456/.well-known/jwks.json
      oauth2:
        url: http://ory-stack-hydra-admin.ory.svc.cluster.local:4445
  auditlog:
    configMapName: "compass-gateway-auditlog-config"
    protocol: HTTP
    tlsOrigination: false
    host: compass-external-services-mock.compass-system.svc.cluster.local
    port: 8080
    mtlsTokenPath: "/cert/token"
    standardTokenPath: "/secured/oauth/token"
    skipSSLValidation: false
    secret:
      name: "compass-gateway-auditlog-secret"
      urlKey: url
      clientIdKey: client-id
      clientSecretKey: client-secret
      clientCertKey: client-cert
      clientKeyKey: client-key
  log:
    format: "text"
    formatJson: "json"
  tenantConfig:
    useDefaultTenants: true
    dbPool:
      maxOpenConnections: 1
      maxIdleConnections: 1
  connector:
    prefix: /connector
    graphql:
      external:
        port: 3000
    validator:
      port: 8080
    # If secrets do not exist they will be created
    secrets:
      ca:
        name: compass-connector-app-ca
        namespace: compass-system
        certificateKey: ca.crt
        keyKey: ca.key
      rootCA:
        namespace: istio-system # For Ingress Gateway to work properly the namespace needs to be istio-system
        # In order for istio mTLS to work we should have two different secrets one containing the server certificate (let’s say X) and one used for validation of the client’s certificates.
        # The second one should be our root certificate and istio wants it to be named X-cacert. (-cacert suffix).
        # This is the reason for the confusing name of our root certificate. https://preliminary.istio.io/v1.6/docs/tasks/traffic-management/ingress/secure-ingress/#configure-a-mutual-tls-ingress-gateway
        cacert: compass-gateway-mtls-certs-cacert # For cert-rotation the cacert should be in different secret
        certificateKey: cacert
    revocation:
      configmap:
        name: revocations-config
        namespace: "{{ .Release.Namespace }}"
    # If key and certificate are not provided they will be generated
    caKey: ""
    caCertificate: ""
  system_broker:
    enabled: false
    port: 5001
    prefix: /broker
    tokenProviderFromHeader:
      forwardHeaders: Authorization
    tokenProviderFromSecret:
      enabled: false
      secrets:
        integrationSystemCredentials:
          name: compass-system-broker-credentials
          namespace: compass-system
    testNamespace: kyma-system
  gateway:
    port: 3000
    tls:
      host: compass-gateway
      adapterHost: compass-ns-adapter
      secure:
        internal:
          host: compass-gateway-internal
        oauth:
          host: compass-gateway-auth-oauth
    mtls:
      manageCerts: false
      host: compass-gateway-mtls
      certSecret: compass-gateway-mtls-certs
      external:
        host: compass-gateway-sap-mtls
        certSecret: compass-gateway-mtls-certs # Use connector's root CA as root CA by default. This should be overridden for productive deployments.
    headers:
      rateLimit: X-Flow-Identity
      request:
        remove:
          - "Client-Id-From-Token"
          - "Client-Id-From-Certificate"
          - "Client-Certificate-Hash"
          - "Certificate-Data"
  hydrator:
    host: compass-hydrator.compass-system.svc.cluster.local
    port: 3000
    prefix: /hydrators
    certSubjectMappingResyncInterval: "10s"
    subjectConsumerMappingConfig: '[{"consumer_type": "Super Admin", "tenant_access_levels": ["customer", "account","subaccount", "global", "organization", "folder", "resource-group"], "subject": "C=DE, L=local, O=SAP SE, OU=Region, OU=SAP Cloud Platform Clients, OU=f8075207-1478-4a80-bd26-24a4785a2bfd, CN=compass"}, {"consumer_type": "Integration System", "tenant_access_levels": ["account","subaccount"], "subject": "C=DE, L=local, O=SAP SE, OU=Region, OU=SAP Cloud Platform Clients, OU=f8075207-1478-4a80-bd26-24a4785a2bfd, CN=integration-system-test"}, {"consumer_type": "Technical Client", "tenant_access_levels": ["global"], "subject": "C=DE, L=local, O=SAP SE, OU=SAP Cloud Platform Clients, OU=Region, OU=1f538f34-30bf-4d3d-aeaa-02e69eef84ae, CN=technical-client-test"}]'
    certificateDataHeader: "Certificate-Data"
    consumerClaimsKeys:
      clientIDKey: "client_id"
      tenantIDKey: "tenantid"
      userNameKey: "user_name"
      subdomainKey: "subdomain"
    http:
      client:
        skipSSLValidation: false
    metrics:
      port: 3003
      enableClientInstrumentation: true
      censoredFlows: "JWT"
  iasAdapter:
    port: 8080
    apiRootPath: "/ias-adapter"
    readTimeout: 30s
    readHeaderTimeout: 30s
    writeTimeout: 30s
    idleTimeout: 30s
    tenantInfo:
      requestTimeout: 30s
      insecureSkipVerify: false
    ias:
      requestTimeout: 30s
      secret:
        name: "ias-adapter-cockpit"
        path: "/tmp"
        fileName: "ias-adapter-cockpit.yaml"
        clientCert: cert
        clientKey: key
        ca: ca
        manage: false
    postgres:
      connectTimeout: 30s
      requestTimeout: 30s
    authentication:
      jwksEndpoint: "http://ory-stack-oathkeeper-api.ory.svc.cluster.local:4456/.well-known/jwks.json"
  kymaAdapter:
    port: 8080
    apiRootPath: "/kyma-adapter"
    apiTenantMappingsEndpoint: "/v1/tenantMappings/{tenant-id}"
    tenantInfo:
      requestTimeout: 30s
    tenantMapping:
      type: CONFIGURATION_CHANGED
      mode: SYNC
      urlTemplate: '{"path":"%s/kyma-adapter/v1/tenantMappings/{{.Runtime.Labels.global_subaccount_id}}","method":"PATCH"}'
      inputTemplate: '{"context":{"platform":"{{if .CustomerTenantContext.AccountID}}btp{{else}}unified-services{{end}}","uclFormationId":"{{.FormationID}}","accountId":"{{if .CustomerTenantContext.AccountID}}{{.CustomerTenantContext.AccountID}}{{else}}{{.CustomerTenantContext.Path}}{{end}}","crmId":"{{.CustomerTenantContext.CustomerID}}","operation":"{{.Operation}}"},"assignedTenant":{"state":"{{.Assignment.State}}","uclAssignmentId":"{{.Assignment.ID}}","deploymentRegion":"{{if .Application.Labels.region}}{{.Application.Labels.region}}{{else}}{{.ApplicationTemplate.Labels.region}}{{end}}","applicationNamespace":"{{if .Application.ApplicationNamespace}}{{.Application.ApplicationNamespace}}{{else}}{{.ApplicationTemplate.ApplicationNamespace}}{{end}}","applicationUrl":"{{.Application.BaseURL}}","applicationTenantId":"{{.Application.LocalTenantID}}","uclSystemName":"{{.Application.Name}}","uclSystemTenantId":"{{.Application.ID}}",{{if .ApplicationTemplate.Labels.parameters}}"parameters":{{.ApplicationTemplate.Labels.parameters}},{{end}}"configuration":{{.ReverseAssignment.Value}}},"receiverTenant":{"ownerTenant":"{{.Runtime.Tenant.Parent}}","state":"{{.ReverseAssignment.State}}","uclAssignmentId":"{{.ReverseAssignment.ID}}","deploymentRegion":"{{if and .RuntimeContext .RuntimeContext.Labels.region}}{{.RuntimeContext.Labels.region}}{{else}}{{.Runtime.Labels.region}}{{end}}","applicationNamespace":"{{.Runtime.ApplicationNamespace}}","applicationTenantId":"{{if .RuntimeContext}}{{.RuntimeContext.Value}}{{else}}{{.Runtime.Labels.global_subaccount_id}}{{end}}","uclSystemTenantId":"{{if .RuntimeContext}}{{.RuntimeContext.ID}}{{else}}{{.Runtime.ID}}{{end}}",{{if .Runtime.Labels.parameters}}"parameters":{{.Runtime.Labels.parameters}},{{end}}"configuration":{{.Assignment.Value}}}}'
      headerTemplate: '{"Content-Type": ["application/json"]}'
      outputTemplate: '{"error":"{{.Body.error}}","state":"{{.Body.state}}","success_status_code": 200,"incomplete_status_code": 422}'
    authentication:
      jwksEndpoint: http://ory-stack-oathkeeper-api.ory.svc.cluster.local:4456/.well-known/jwks.json
  instanceCreator:
    port: 8080
    apiRootPath: "/instance-creator"
    tenantInfo:
      requestTimeout: 30s
    authentication:
      jwksEndpoint: http://ory-stack-oathkeeper-api.ory.svc.cluster.local:4456/.well-known/jwks.json
    client:
      timeout: 30s
    secrets:
      name: "regional-sm-instances-credentials"
      key: "keyConfig"
      path: "/tmp"
    clientIdPath: "clientid"
    smUrlPath: "sm_url"
    tokenURLPath: "certurl"
    appNamePath: "appName"
    certificatePath: "certificate"
    certificateKeyPath: "key"
    oauthTokenPath: "/oauth/token"
    ticker: 3s
    timeout: 300s
    local:
      templateMappings:
        clientIDMapping: '{{ printf "\"%s\":\"client_id\"" .Values.global.instanceCreator.clientIdPath }}'
        smUrlMapping: '{{ printf "\"%s\":\"http://compass-external-services-mock.%s.svc.cluster.local:%s\"" .Values.global.instanceCreator.smUrlPath .Release.Namespace (.Values.service.port | toString) }}'
        tokenURLMapping: '{{ printf "\"%s\":\"http://compass-external-services-mock.%s.svc.cluster.local:%s\"" .Values.global.instanceCreator.tokenURLPath .Release.Namespace (.Values.service.port | toString) }}'
        appNameMapping: '{{ printf "\"%s\":\"app_name\"" .Values.global.instanceCreator.appNamePath }}'
        certificateMapping: '{{ printf "\"%s\":\"%s\"" .Values.global.instanceCreator.certificatePath .Values.global.connector.caCertificate }}'
        certificateKeyMapping: '{{ printf "\"%s\":\"%s\"" .Values.global.instanceCreator.certificateKeyPath .Values.global.connector.caKey }}'
  operations_controller:
    enabled: true
  connectivity_adapter:
    port: 8080
    tls:
      host: adapter-gateway
    mtls:
      host: adapter-gateway-mtls
  oathkeeperFilters:
    workloadLabel: oathkeeper
    namespace: ory
    tokenDataHeader: "Connector-Token"
    certificateDataHeader: "Certificate-Data"
  istio:
    discoveryMtlsGateway:
      name: "discovery-gateway"
      namespace: "compass-system"
      certSecretName: discovery-gateway-certs
      localCA: # the CA property and its nested fields are used only in local setup
        secretName: discovery-gateway-certs-cacert
        namespace: istio-system # For Ingress Gateway to work properly the namespace needs to be istio-system
        certificate: ""
        key: ""
    externalMtlsGateway:
      name: "compass-gateway-external-mtls"
      namespace: "compass-system"
    mtlsGateway:
      name: "compass-gateway-mtls"
      namespace: "compass-system"
    gateway:
      name: "kyma-gateway"
      namespace: "kyma-system"
    proxy:
      port: 15020
    namespace: istio-system
    ingressgateway:
      workloadLabel: istio-ingressgateway
      requestPayloadSizeLimit2MB: 2097152
      requestPayloadSizeLimit2MBLabel: "2MB"
      requestPayloadSizeLimit5MB: 5097152
      requestPayloadSizeLimit5MBLabel: "5MB"
      correlationHeaderRewriteFilter:
        expectedHeaders:
          - "x-request-id"
          - "x-correlation-id"
          - "x-correlationid"
          - "x-forrequest-id"
          - "x-vcap-request-id"
          - "x-broker-api-request-identity"
  kubernetes:
    serviceAccountTokenIssuer: https://kubernetes.default.svc.cluster.local
    serviceAccountTokenJWKS: https://kubernetes.default.svc.cluster.local/openid/v1/jwks
  ingress:
    domainName: "local.kyma.dev"
    discoveryDomain:
      name: "discovery.api.local"
      tlsCert: ""
      tlsKey: ""
  database:
    sqlProxyServiceAccount: "proxy-user@gcp-cmp.iam.gserviceaccount.com"
    manageSecrets: true
    embedded:
      enabled: true
      director:
        name: "postgres"
      ias_adapter:
        name: "postgres2"
      directorDBName: "postgres"
    managedGCP:
      serviceAccountKey: ""
      instanceConnectionName: ""
      director:
        name: ""
        user: ""
        password: ""
      iasAdapter:
        name: ""
        user: ""
        password: ""
      host: "localhost"
      hostPort: "5432"
      sslMode: ""
      #TODO remove below after migration to separate user will be done
      dbUser: ""
      dbPassword: ""
      directorDBName: ""
  oathkeeper:
    host: ory-stack-oathkeeper-proxy.ory.svc.cluster.local
    port: 4455
    timeout_ms: 120000
    ns_adapter_timeout_ms: 3600000
    idTokenConfig:
      claims: '{"scopes": "{{ print .Extra.scope }}","tenant": "{{ .Extra.tenant }}", "consumerID": "{{ print .Extra.consumerID}}", "consumerType": "{{ print .Extra.consumerType }}", "flow": "{{ print .Extra.flow }}", "onBehalfOf": "{{ print .Extra.onBehalfOf }}", "region": "{{ print .Extra.region }}", "tokenClientID": "{{ print .Extra.tokenClientID }}"}'
      internalClaims: '{"scopes": "application:read application:write application.webhooks:read application.application_template:read application_template.webhooks:read webhooks.auth:read runtime:write runtime:read tenant:read tenant:write tenant_subscription:write ory_internal fetch_tenant application_template:read destinations_sensitive_data:read destinations:sync ord_aggregator:sync certificate_subject_mapping:read certificate_subject_mapping:write bundle_instance_auth:write bundle.instance_auths:read","tenant":"{ {{ if .Header.Tenant }} \"consumerTenant\":\"{{ print (index .Header.Tenant 0) }}\", {{ end }} \"externalTenant\":\"\"}", "consumerType": "Internal Component", "flow": "Internal"}'
    mutators:
      runtimeMappingService:
        config:
          api:
            url: http://compass-hydrator.compass-system.svc.cluster.local:3000/hydrators/runtime-mapping
            retry:
              give_up_after: 6s
              max_delay: 2000ms
      authenticationMappingServices:
        nsadapter:
          cfg:
            config:
              api:
                url: http://compass-hydrator.compass-system.svc.cluster.local:3000/hydrators/authn-mapping/nsadapter
                retry:
                  give_up_after: 6s
                  max_delay: 2000ms
          authenticator:
            enabled: false
            createRule: true
            gatewayHost: "compass-gateway-xsuaa"
            trusted_issuers: '[{"domain_url": "compass-system.svc.cluster.local:8080", "scope_prefix": "prefix.", "protocol": "http"}]'
            attributes: '{"uniqueAttribute": { "key": "ns-adapter-test", "value": "ns-adapter-flow" }, "tenant": { "key": "tenant" }, "identity": { "key": "identity" }, "clientid": { "key": "client_id" } }'
            path: /nsadapter/api/v1/notifications
            upstreamComponent: "compass-gateway"
            checkSuffix: true
        tenant-fetcher:
          cfg:
            config:
              api:
                url: http://compass-hydrator.compass-system.svc.cluster.local:3000/hydrators/authn-mapping/tenant-fetcher
                retry:
                  give_up_after: 6s
                  max_delay: 2000ms
          authenticator:
            enabled: false
            createRule: true
            gatewayHost: "compass-gateway"
            trusted_issuers: '[{"domain_url": "compass-system.svc.cluster.local:8080", "scope_prefix": "prefix.", "protocol": "http"}]'
            attributes: '{"uniqueAttribute": { "key": "test", "value": "tenant-fetcher" }, "tenant": { "key": "tenant" }, "identity": { "key": "identity" } }'
            path: /tenants/<.*>
            upstreamComponent: "compass-tenant-fetcher"
            checkSuffix: false
        subscriber:
          cfg:
            config:
              api:
                url: http://compass-hydrator.compass-system.svc.cluster.local:3000/hydrators/authn-mapping/subscriber
                retry:
                  give_up_after: 6s
                  max_delay: 2000ms
          authenticator:
            enabled: false
            createRule: false
            gatewayHost: "compass-gateway-sap-mtls"
            trusted_issuers: '[{"domain_url": "compass-system.svc.cluster.local:8080", "scope_prefix": "prefix.", "protocol": "http", "region": "eu-1"}]'
            attributes: '{"uniqueAttribute": { "key": "subsc-key-test", "value": "subscription-flow" }, "tenant": { "key": "tenant" }, "identity": { "key": "user_name" }, "clientid": { "key": "client_id" } }'
            path: /<.*>
            checkSuffix: false
      tenantMappingService:
        config:
          api:
            url: http://compass-hydrator.compass-system.svc.cluster.local:3000/hydrators/tenant-mapping
            retry:
              give_up_after: 6s
              max_delay: 2000ms
      certificateResolverService:
        config:
          api:
            url: http://compass-hydrator.compass-system.svc.cluster.local:3000/hydrators/v1/certificate/data/resolve
            retry:
              give_up_after: 6s
              max_delay: 2000ms
      tokenResolverService:
        config:
          api:
            url: http://compass-hydrator.compass-system.svc.cluster.local:3000/hydrators/v1/tokens/resolve
            retry:
              give_up_after: 6s
              max_delay: 2000ms
  cockpit:
    auth:
      allowedConnectSrc: "https://*.ondemand.com"
      secretName: "cockpit-auth-secret"
      idpHost: ""
      clientID: ""
      scopes: "openid profile email"
      path: "/oauth2/certs"
  destinationFetcher:
    manageSecrets: true
    host: compass-destination-fetcher.compass-system.svc.cluster.local
    prefix: /destination-configuration
    port: 3000
    jobSchedule: 10s
    lease:
      lockname: destinationlease
    parallelTenants: 10
    tenantSyncTimeout: "5m"
    authentication:
      jwksEndpoint: "http://ory-stack-oathkeeper-api.ory.svc.cluster.local:4456/.well-known/jwks.json"
      appDestinationsSyncScope: "destinations:sync"
      appDetinationsSensitiveDataScope: "destinations_sensitive_data:read"
    server:
      tenantDestinationsEndpoint: "/v1/subaccountDestinations"
      tenantInstanceLevelDestinationsEndpoint: "/v1/instanceDestinations"
      tenantDestinationCertificatesEndpoint: "/v1/subaccountCertificates"
      tenantInstanceLevelDestinationCertificatesEndpoint: "/v1/instanceCertificates"
      sensitiveDataEndpoint: "/v1/destinations"
      sensitiveDataQueryParam: "name"
    request:
      skipSSLValidation: false
      retry_interval: "100ms"
      retry_attempts: 3
      goroutineLimit: 10
      requestTimeout: "5s"
      pageSize: 100
      oauthTokenPath: "/oauth/token"
    instance:
      clientIdPath: "clientid"
      clientSecretPath: "clientsecret"
      urlPath: "uri"
      tokenUrlPath: "certurl"
      clientCertPath: "certificate"
      clientKeyPath: "key"
    secretName: destination-region-instances
    dependenciesConfig:
      path: "/cfg/dependencies"
    oauthMode: "oauth-mtls"
  destinationRegionSecret:
    secretName: "destination-region-instances"
    fileName: "keyConfig"
    local:
      templateMappings:
        xsappMapping: '{{ printf "\"%s\":\"xsappname1\"" .Values.global.tenantFetcher.xsappNamePath }}'
        clientIDMapping: '{{ printf "\"%s\":\"client_id\"" .Values.global.destinationFetcher.instance.clientIdPath }}'
        clientSecretMapping: '{{ printf "\"%s\":\"client_secret\"" .Values.global.destinationFetcher.instance.clientSecretPath }}'
        urlMapping: '{{ printf "\"%s\":\"http://compass-external-services-mock.%s.svc.cluster.local:%s\"" .Values.global.destinationFetcher.instance.urlPath .Release.Namespace (.Values.service.port | toString) }}'
        tokenURLMapping: '{{ printf "\"%s\":\"https://%s.%s:%s\"" .Values.global.destinationFetcher.instance.tokenUrlPath .Values.global.externalServicesMock.certSecuredHost .Values.global.ingress.domainName (.Values.service.certPort | toString) }}'
        x509CertificateMapping: '{{ printf "\"%s\":\"%s\"" .Values.global.destinationFetcher.instance.clientCertPath .Values.global.connector.caCertificate }}'
        x509KeyMapping: '{{ printf "\"%s\":\"%s\"" .Values.global.destinationFetcher.instance.clientKeyPath .Values.global.connector.caKey }}'
  tenantFetcher:
    k8sSecret:
      manageSecrets: true
      name: "tenant-fetcher-secret"
      namespace: "compass-system"
      key: "keyConfig"
      path: "/tmp"
    host: compass-tenant-fetcher.compass-system.svc.cluster.local
    prefix: /tenants
    port: 3000
    xsappNamePath: "xsappname"
    omitDependenciesParamName: ""
    omitDependenciesParamValue: ""
    requiredAuthScope: Callback
    fetchTenantAuthScope: fetch_tenant
    authentication:
      jwksEndpoint: "http://ory-stack-oathkeeper-api.ory.svc.cluster.local:4456/.well-known/jwks.json"
    tenantProvider:
      tenantIdProperty: "tenantId"
      customerIdProperty: "customerId"
      subaccountTenantIdProperty: "subaccountTenantId"
      subdomainProperty: "subdomain"
      licenseTypeProperty: "licenseType"
      name: "provider"
      subscriptionProviderIdProperty: "subscriptionProviderIdProperty"
      providerSubaccountIdProperty: "providerSubaccountIdProperty"
      consumerTenantIdProperty: "consumerTenantIdProperty"
      subscriptionProviderAppNameProperty: "subscriptionProviderAppNameProperty"
      subscriptionIDProperty: "subscriptionGUID"
      dependentServiceInstancesInfoProperty: "dependentServiceInstancesInfo"
      dependentServiceInstancesInfoAppIdProperty: "appId"
      dependentServiceInstancesInfoAppNameProperty: "appName"
      dependentServiceInstancesInfoProviderSubaccountIdProperty: "providerSubaccountId"
    server:
      fetchTenantWithParentEndpoint: "/v1/fetch/{parentTenantId}/{tenantId}"
      fetchTenantWithoutParentEndpoint: "/v1/fetch/{tenantId}"
      regionalHandlerEndpoint: "/v1/regional/{region}/callback/{tenantId}"
      dependenciesEndpoint: "/v1/regional/{region}/dependencies"
      tenantPathParam: "tenantId"
      regionPathParam: "region"
    dependenciesConfig:
      path: "/cfg/dependencies"
    local:
      templateMappings:
        xsappMapping: '{{ printf "\"%s\":\"xsappname1\"" .Values.global.tenantFetcher.xsappNamePath }}'
    containerName: "tenant-fetcher"
  externalCertConfiguration:
    issuerLocality: "local,local2" # In local setup we have manually created connector CA certificate with 'local' Locality property
    subjectPattern: "/C=DE/O=SAP SE/OU=SAP Cloud Platform Clients/OU=Region/OU=%s/L=%s/CN=%s"
    technicalClientSubjectPattern: "/C=DE/O=SAP SE/OU=SAP Cloud Platform Clients/OU=Region/OU=%s/L=%s/CN=%s"
    ouCertSubaccountID: "f8075207-1478-4a80-bd26-24a4785a2bfd"
    commonName: "compass"
    locality: "local"
    certSvcApiPath: "/cert"
    tokenPath: "/cert/token"
    secrets:
      externalCertSvcSecret:
        manage: false
        name: "cert-svc-secret"
        clientIdKey: client-id
        clientSecretKey: client-secret
        oauthUrlKey: url
        csrEndpointKey: csr-endpoint
        clientCert: client-cert
        clientKey: client-key
        skipSSLValidationFlag: "-k"
      externalClientCertSecret:
        name: "external-client-certificate"
        namespace: compass-system
        certKey: tls.crt
        keyKey: tls.key
    rotationCronjob:
      name: "external-certificate-rotation"
      schedule: "*/1 * * * *" # Executes every minute
      certValidity: "7"
      clientCertRetryAttempts: "8"
      containerName: "certificate-rotation"
  extSvcCertConfiguration:
    issuerLocality: "local,local2" # In local setup we have manually created connector CA certificate with 'local' Locality property
    subjectPattern: "/C=DE/O=SAP SE/OU=SAP Cloud Platform Clients/OU=Region/OU=%s/L=%s/CN=%s"
    ouCertSubaccountID: "f8075207-1478-4a80-bd26-24a4785a2bfd"
    commonName: "compass"
    locality: "local"
    certSvcApiPath: "/cert"
    tokenPath: "/cert/token"
    secrets:
      extSvcCertSvcSecret:
        manage: false
        name: "ext-svc-cert-svc-secret"
        clientIdKey: client-id
        clientSecretKey: client-secret
        oauthUrlKey: url
        csrEndpointKey: csr-endpoint
        clientCert: client-cert
        clientKey: client-key
        skipSSLValidationFlag: "-k"
      extSvcClientCertSecret:
        name: "ext-svc-client-certificate"
        namespace: compass-system
        certKey: tls.crt
        keyKey: tls.key
    rotationCronjob:
      name: "ext-svc-certificate-rotation"
      schedule: "*/1 * * * *" # Executes every minute
      certValidity: "7"
      clientCertRetryAttempts: "8"
      containerName: "ext-svc-certificate-rotation"
  ordService:
    host: compass-ord-service.compass-system.svc.cluster.local
    prefix: /open-resource-discovery-service/v0
    docsPrefix: /open-resource-discovery-docs
    staticPrefix: /open-resource-discovery-static/v0
    port: 3000
    defaultResponseType: "xml"
    userContextHeader: "user_context"
    authTokenPath: "/var/run/secrets/kubernetes.io/serviceaccount/token"
    skipSSLValidation: false
  ordAggregator:
    port: 3000
    prefix: /ord-aggregator
    aggregateEndpoint: /aggregate
    name: ord-aggregator
    lease:
      lockname: aggregatorlease
    authentication:
      jwksEndpoint: "http://ory-stack-oathkeeper-api.ory.svc.cluster.local:4456/.well-known/jwks.json"
    http:
      client:
        skipSSLValidation: false
      retry:
        attempts: 3
        delay: 100ms
    dbPool:
      maxOpenConnections: 2
      maxIdleConnections: 2
    globalRegistryUrl: http://compass-external-services-mock.compass-system.svc.cluster.local:8087/.well-known/open-resource-discovery
    maxParallelDocumentsPerApplication: 10
    maxParallelSpecificationProcessors: 100
    containerName: "ord-aggregator"
    tenantMappingConfiguration: '{}'
    parallelOpertionProcessors: 5
    priorityQueueLimit: 10
    rescheduleJobInterval: 24h
    reschedulePeriod: 168h
    rescheduleHangJobInterval: 1h
    rescheduleHangedPeriod: 1h
    maintainOperationsJobInterval: 60m
  systemFetcher:
    enabled: false
    name: "system-fetcher"
    schedule: "0 0 * * *"
    manageSecrets: true
    # enableSystemDeletion - whether systems in deleted state should be deleted from director database
    enableSystemDeletion: true
    # fetchParallelism - shows how many http calls will be made in parallel to fetch systems
    fetchParallellism: 30
    # queueSize - shows how many system fetches (individual requests may fetch more than 1 system)
    # can be put in the queue for processing before blocking. It is best for the queue to be about 2 times bigger than the parallellism
    queueSize: 100
    # fetchRequestTimeout - shows the timeout to wait for oauth token and for fetching systems (in one request) separately
    fetchRequestTimeout: "30s"
    # directorRequestTimeout - graphql requests timeout to director
    directorRequestTimeout: "30s"
    dbPool:
      maxOpenConnections: 20
      maxIdleConnections: 2
    # systemsAPIEndpoint - endpoint of the service to fetch systems from
    systemsAPIEndpoint: ""
    # systemsAPIFilterCriteria - criteria for fetching systems
    systemsAPIFilterCriteria: ""
    appTemplatesProductLabel: "systemRole"
    systemSourceKey: "prop"
    appTemplates: []
    templatePlaceholderToSystemKeyMappings: '[ { "placeholder_name": "name", "system_key": "$.displayName" }, { "placeholder_name": "display-name", "system_key": "$.displayName" }, { "placeholder_name": "systemNumber", "system_key": "$.systemNumber" }, { "placeholder_name": "productId", "system_key": "$.productId" }, { "placeholder_name": "ppmsProductVersionId", "system_key": "$.ppmsProductVersionId", "optional": true }, { "placeholder_name": "region", "system_key": "$.additionalAttributes.systemSCPLandscapeID", "optional": true }, { "placeholder_name": "description", "system_key": "$.productDescription", "optional": true }, { "placeholder_name": "baseUrl", "system_key": "$.additionalUrls.mainUrl", "optional": true }, { "placeholder_name": "providerName", "system_key": "$.infrastructureProvider", "optional": true } ]'
    templateOverrideApplicationInput: '{"name": "{{name}}","description": "{{description}}","providerName": "{{providerName}}","statusCondition": "INITIAL","systemNumber": "{{systemNumber}}","labels": {"managed": "true","productId": "{{productId}}","ppmsProductVersionId": "{{ppmsProductVersionId}}","region": "{{region}}"},"baseUrl": "{{baseUrl}}"}'
    http:
      client:
        skipSSLValidation: false
    oauth:
      client: "client_id"
      tokenEndpointProtocol: "https"
      tokenBaseHost: "compass-external-services-mock-sap-mtls"
      tokenPath: "/cert/token"
      scopesClaim: "scopes"
      tenantHeaderName: "x-zid"
      tokenRequestTimeout: 30s
      skipSSLValidation: true
    secret:
      name: "compass-system-fetcher-secret"
      clientIdKey: client-id
      oauthUrlKey: url
    paging:
      pageSize: 200
      sizeParam: "$top"
      skipParam: "$skip"
    containerName: "system-fetcher"
  tenantFetchers:
    job1:
      enabled: false
      job:
        interval: "5m"
      configMapNamespace: "compass-system"
      manageSecrets: true
      providerName: "compass"
      tenantType: "subaccount"
      schedule: "*/5 * * * *"
      tenantInsertChunkSize: "500"
      pageWorkers: "2"
      kubernetes:
        configMapNamespace: "compass-system"
        pollInterval: 2s
        pollTimeout: 1m
        timeout: 2m
      authConfig:
        skipSSLValidation: true
        oauthMode: "oauth-mtls"
        clientIDPath: "clientid"
        clientSecretPath: "secret"
        clientCertPath: "cert"
        clientKeyPath: "key"
        tokenEndpointPath: "url"
        tokenURLPath: "/cert/token"
      queryMapping:
        regionField: "region"
        pageNumField: "pageNum"
        pageSizeField: "pageSize"
        timestampField: "timestamp"
      query:
        startPage: "0"
        pageSize: "100"
      api:
        regionName: "central"
        authConfigSecretKey: "central"
        fieldMapping:
          totalPagesField: "totalPages"
          totalResultsField: "totalResults"
          tenantEventsField: "events"
          idField: "id"
          nameField: "name"
          customerIdField: "customerId"
          subdomainField: "subdomain"
          licenseTypeField: "licenseType"
          discriminatorField: ""
          discriminatorValue: ""
          detailsField: "details"
          entityTypeField: "entityType"
          globalAccountID: "gaID"
          regionField: "region"
          movedSubaccountTargetField: "targetGlobalAccountGUID"
          movedSubaccountSourceField: "sourceGlobalAccountGUID"
        endpoints:
          accountCreated: "127.0.0.1/events?type=account-created"
          accountDeleted: "127.0.0.1/events?type=account-deleted"
          accountUpdated: "127.0.0.1/events?type=account-updated"
          subaccountCreated: "127.0.0.1/events?type=subaccount-created"
          subaccountDeleted: "127.0.0.1/events?type=subaccount-deleted"
          subaccountUpdated: "127.0.0.1/events?type=subaccount-updated"
          subaccountMoved: "127.0.0.1/events?type=subaccount-moved"
      regionalConfig:
        fieldMapping:
          totalPagesField: "totalPages"
          totalResultsField: "totalResults"
          tenantEventsField: "events"
          idField: "guid"
          nameField: "displayName"
          customerIdField: "customerId"
          subdomainField: "subdomain"
          licenseTypeField: "licenseType"
          discriminatorField: ""
          discriminatorValue: ""
          detailsField: "details"
          entityTypeField: "entityType"
          globalAccountID: "globalAccountGUID"
          regionField: "region"
          movedSubaccountTargetField: "targetGlobalAccountGUID"
          movedSubaccountSourceField: "sourceGlobalAccountGUID"
        regions:
          eu-east:
            api:
              oauthMode: "oauth-mtls"
              authConfigSecretKey: "central"
              endpoints:
                accountCreated: "127.0.0.1/events?type=account-created"
                accountDeleted: "127.0.0.1/events?type=account-deleted"
                accountUpdated: "127.0.0.1/events?type=account-updated"
                subaccountCreated: "127.0.0.1/events?type=subaccount-created"
                subaccountDeleted: "127.0.0.1/events?type=subaccount-deleted"
                subaccountUpdated: "127.0.0.1/events?type=subaccount-updated"
                subaccountMoved: "127.0.0.1/events?type=subaccount-moved"
      dbPool:
        maxOpenConnections: 1
        maxIdleConnections: 1
  metrics:
    enabled: true
    pushEndpoint: http://monitoring-prometheus-pushgateway.kyma-system.svc.cluster.local:9091
  externalServicesMock:
    enabled: false
    certSecuredPort: 8081
    ordCertSecuredPort: 8082
    unsecuredPort: 8083
    basicSecuredPort: 8084
    oauthSecuredPort: 8085
    ordGlobalRegistryCertPort: 8086
    ordGlobalRegistryUnsecuredPort: 8087
    unsecuredPortWithAdditionalContent: 8088
    unsecuredMultiTenantPort: 8089
    certSecuredProxyPort: 8090
    certSecuredHost: compass-external-services-mock-sap-mtls
    ordCertSecuredHost: compass-external-services-mock-sap-mtls-ord
    ordGlobalCertSecuredHost: compass-external-services-mock-sap-mtls-global-ord-registry
    unSecuredHost: compass-external-services-mock
    host: compass-external-services-mock.compass-system.svc.cluster.local
    directDependencyXsappname: ""
    saasAppNamesSecret:
      manage: false
    regionInstancesCredentials:
      manage: false
    regionSMInstancesCredentials:
      manage: false
    oauthSecret:
      manage: false
      name: compass-external-services-mock-oauth-credentials
      clientIdKey: client-id
      clientSecretKey: client-secret
      oauthUrlKey: url
      oauthTokenPath: "/secured/oauth/token"
    auditlog:
      applyMockConfiguration: false
      managementApiPath: /audit-log/v2/configuration-changes/search
      mtlsTokenPath: "/cert/token"
      secret:
        name: "auditlog-instance-management"
        urlKey: url
        tokenUrlKey: token-url
        clientIdKey: client-id
        clientSecretKey: client-secret
        clientCertKey: client-cert
        clientKeyKey: client-key
    iasAdapter:
      consumerAppID: "consumer-app-id"
      consumerAppClientID: "consumer-client-id"
      consumerAppTenantID: "consumer-app-tenant-id"
      providerAppID: "provider-app-id"
      providerAppClientID: "provider-client-id"
      providerAppTenantID: "provider-app-tenant-id"
      apiName: "Test API Name"
  tests:
    http:
      client:
        skipSSLValidation: false
    externalCertConfiguration:
      ouCertSubaccountID: "bad76f69-e5c2-4d55-bca5-240944824b83"
      issuerLocalityRegion2: "local"
    hydrator:
      certSubjectMappingResyncInterval: "10s"
    director:
      skipPattern: ""
      externalCertIntSystemCN: "integration-system-test"
      supportedOrdApplicationType: "SAP temp1"
    tenantFetcher:
      tenantOnDemandID: "8d42d818-d4c4-4036-b82f-b199db7ffeb5"
      missingTenantOnDemandID: "subaccount-external-tnt"
      region: "eu-1"
      region2: "eu-2"
    ordAggregator:
      skipPattern: ""
      proxyApplicationTemplateName: "SAP Proxy Template"
    ordService:
      accountTenantID: "5577cf46-4f78-45fa-b55f-a42a3bdba868" # testDefaultTenant from our testing tenants
      skipPattern: "(.*Requesting_filtering_of_Bundles_that_have_only_ODATA_APIs|.*Requesting_filtering_of_Bundles_that_do_not_have_only_ODATA_APIs)"
    externalServicesMock:
      skipPattern: ""
      tenantMappingStatusAPI:
        responseDelayInSeconds: 15
    selfRegistration:
      region: "eu-1"
      region2: "eu-2"
    destination:
      consumerSubdomain: "compass-external-services-mock"
      consumerSubdomainMtls: "compass-external-services-mock-sap-mtls"
      instanceID: "37d7d783-d9ad-47de-b6c8-b05a4cb961ca" # randomly generated UUID
      claims:
        subaccountIDKey: "subaccountid"
        serviceInstanceIDKey: "serviceinstanceid"
    subscription:
      labelKey: "subscriptions"
      standardFlow: "standard"
      indirectDependencyFlow: "indirectDependency"
      directDependencyFlow: "directDependency"
      subscriptionsFlowHeaderKey: "subscriptionFlow"
      consumerSubdomain: "compass-external-services-mock-sap-mtls"
      tenants:
        providerAccountID: "5577cf46-4f78-45fa-b55f-a42a3bdba868" # testDefaultTenant from our testing tenants
        providerSubaccountID: "47b4575a-f102-414a-8398-2d973ad65f3a" # TestProviderSubaccount from our testing tenants
        consumerAccountID: "5984a414-1eed-4972-af2c-b2b6a415c7d7" # ApplicationsForRuntimeTenantName from our testing tenants
        consumerSubaccountID: "1f538f34-30bf-4d3d-aeaa-02e69eef84ae" # randomly chosen
        consumerTenantID: "ba49f1aa-ddc1-43ff-943c-fe949857a34a" # randomly chosen
        providerSubaccountIDRegion2: "731b7bc4-5472-41d2-a447-e4c0f45de739" # TestProviderSubaccountRegion2 from our testing tenants
        consumerAccountIDTenantHierarchy: "5577cf46-4f78-45fa-b55f-a42a3bdba868" # testDefaultTenant from our testing tenants; more info in 'TestFormationNotificationsTenantHierarchy'
        consumerSubaccountIDTenantHierarchy: "3cfcdd62-320d-403b-b66a-4ee3cdd06947" # TestIntegrationSystemManagedSubaccount from our testing tenants; more info in 'TestFormationNotificationsTenantHierarchy'
      destinationOauthSecret:
        manage: false
        name: provider-destination-instance-tests
        clientIdKey: client-id
        clientSecretKey: client-secret
        oauthUrlKey: url
        oauthTokenPath: "/secured/oauth/token"
        serviceUrlKey: uri
        dependencyKey: dependency
      oauthSecret:
        manage: false
        name: compass-subscription-secret
        clientIdKey: client-id
        clientSecretKey: client-secret
        oauthUrlKey: url
      propagatedProviderSubaccountHeader: "X-Provider-Subaccount"
      externalClientCertTestSecretName: "external-client-certificate-test-secret"
      externalClientCertTestSecretNamespace: "compass-system"
      externalCertTestJobName: "external-certificate-rotation-test-job"
      certSvcInstanceTestSecretName: "cert-svc-secret"
      certSvcInstanceTestRegion2SecretName: "cert-svc-secret-eu2"
      consumerTokenURL: "http://compass-external-services-mock.compass-system.svc.cluster.local:8080"
      subscriptionURL: "http://compass-external-services-mock.compass-system.svc.cluster.local:8080"
      subscriptionProviderIdValue: "id-value!t12345"
      directDependencySubscriptionProviderIdValue: "direct-dep-id-value!t12345"
      subscriptionProviderAppNameValue: "subscriptionProviderAppNameValue"
      indirectDependencySubscriptionProviderAppNameValue: "indirectDependencySubscriptionProviderAppNameValue"
      directDependencySubscriptionProviderAppNameValue: "subscriptionProviderAppNameValue" # this is used for real env tests where there is a dedicated SAAS svc instance for the indirect dependency flow
    namespace: kyma-system
    connectivityAdapterFQDN: http://compass-connectivity-adapter.compass-system.svc.cluster.local
    externalServicesMockFQDN: http://compass-external-services-mock.compass-system.svc.cluster.local
    ordServiceFQDN: http://compass-ord-service.compass-system.svc.cluster.local
    systemBrokerFQDN: http://compass-system-broker.compass-system.svc.cluster.local
    tenantFetcherFQDN: http://compass-tenant-fetcher.compass-system.svc.cluster.local
    hydratorFQDN: http://compass-hydrator.compass-system.svc.cluster.local
    basicCredentials:
      manage: false
      secretName: "test-basic-credentials-secret"
    db:
      maxOpenConnections: 3
      maxIdleConnections: 1
    securityContext: # Set on container level
      runAsUser: 2000
      allowPrivilegeEscalation: false
  expectedSchemaVersionUpdateJob:
    cm:
      name: "expected-schema-version"
    ias_adapter:
      cm:
        name: "ias-adapter-expected-schema-version"
  migratorJob:
    nodeSelectorEnabled: false
    pvc:
      name: "compass-director-migrations"
      namespace: "compass-system"
      migrationsPath: "/compass-migrations"
      storageClass: local-path
    ias_adapter:
      pvc:
        name: "compass-ias-adapter-migrations"
        namespace: "compass-system"
        migrationsPath: "/compass-ias-adapter-migrations"
        storageClass: local-path
  http:
    client:
      skipSSLValidation: false
  pairingAdapter:
    templateName: "pairing-adapter-app-template"
    watcherCorrelationID: "pairing-adapter-watcher-id"
    configMap:
      manage: false
      key: "config.json"
      name: "pairing-adapter-config-local"
      namespace: "compass-system"
      localAdapterFQDN: "http://compass-pairing-adapter.compass-system.svc.cluster.local/adapter-local-mtls"
      integrationSystemID: "d3e9b9f5-25dc-4adb-a0a0-ed69ef371fb6"
    e2e:
      appName: "test-app"
      appID: "123-test-456"
      clientUser: "test-user"
      tenant: "test-tenant"
  # Scopes assigned for every new Client Credentials by given object type (Runtime / Application / Integration System)
  # and scopes mapped to a consumer with the given type, then that consumer is using a client certificate
  scopes:
    scopesPerConsumerType:
      business_integration:
        - "application_template:read"
        - "application_template:write"
        - "formation:read"
        - "formation:write"
        - "formation.state:write"
        - "formation_template:read"
        - "formation_template:write"
        - "formation_template.webhooks:read"
      managed_application_provider_operator:
        - "application.local_tenant_id:write"
        - "application_template:write"
        - "application_template:read"
        - "application_template.webhooks:read"
        - "application_template.labels:write"
        - "internal_visibility:read"
        - "webhook:write"
        - "webhooks.auth:read"
        - "certificate_subject_mapping:write"
        - "certificate_subject_mapping:read"
      managed_application_consumer: []
      landscape_resource_operator:
        - "application:read"
        - "application:write"
        - "application.local_tenant_id:write"
        - "tenant_access:write"
        - "formation:read"
        - "formation:write"
      technical_client:
        - "tenant:read"
        - "tenant:write"
      runtime:
        - "runtime:read"
        - "runtime:write"
        - "application:read"
        - "runtime.auths:read"
        - "bundle.instance_auths:read"
        - "runtime.webhooks:read"
        - "webhook:write"
      external_certificate:
        - "runtime:read"
        - "runtime:write"
        - "application:read"
        - "application:write"
        - "runtime.auths:read"
        - "bundle.instance_auths:read"
        - "runtime.webhooks:read"
        - "webhook:write"
        - "application_template:read"
        - "application_template:write"
        - "formation_template:read"
        - "formation_template:write"
        - "formation_template.webhooks:read"
      application:
        - "application:read"
        - "application:write"
        - "application.auths:read"
        - "application.webhooks:read"
        - "application.application_template:read"
        - "bundle.instance_auths:read"
        - "document.fetch_request:read"
        - "event_spec.fetch_request:read"
        - "api_spec.fetch_request:read"
        - "fetch-request.auth:read"
        - "webhook:write"
      integration_system:
        - "application:read"
        - "application:write"
        - "application.local_tenant_id:write"
        - "application.application_template:read"
        - "application_template:read"
        - "application_template:write"
        - "runtime:read"
        - "runtime:write"
        - "integration_system:read"
        - "label_definition:read"
        - "label_definition:write"
        - "automatic_scenario_assignment:read"
        - "integration_system.auths:read"
        - "application_template.webhooks:read"
        - "formation:write"
        - "formation:read"
        - "internal_visibility:read"
        - "application.auths:read"
        - "webhook:write"
        - "formation_template:read"
        - "formation_template.webhooks:read"
      super_admin:
        - "application:read"
        - "application:write"
        - "application.local_tenant_id:write"
        - "application_template:read"
        - "application_template:write"
        - "integration_system:read"
        - "integration_system:write"
        - "runtime:read"
        - "runtime:write"
        - "label_definition:read"
        - "label_definition:write"
        - "eventing:manage"
        - "tenant:read"
        - "tenant:write"
        - "automatic_scenario_assignment:read"
        - "application.auths:read"
        - "application.webhooks:read"
        - "application.application_template:read"
        - "application_template.webhooks:read"
        - "bundle.instance_auths:read"
        - "document.fetch_request:read"
        - "event_spec.fetch_request:read"
        - "api_spec.fetch_request:read"
        - "integration_system.auths:read"
        - "runtime.auths:read"
        - "fetch-request.auth:read"
        - "webhooks.auth:read"
        - "formation:write"
        - "formation:read"
        - "internal_visibility:read"
        - "runtime.webhooks:read"
        - "webhook:write"
        - "formation_template:read"
        - "formation_template:write"
        - "formation_template.webhooks:read"
        - "formation_constraint:read"
        - "formation_constraint:write"
        - "certificate_subject_mapping:read"
        - "certificate_subject_mapping:write"
        - "formation.state:write"
        - "tenant_access:write"
        - "bundle_instance_auth:write"
      default:
        - "runtime:read"
        - "runtime:write"
        - "tenant:read"<|MERGE_RESOLUTION|>--- conflicted
+++ resolved
@@ -142,13 +142,8 @@
       version: "v20230907-a783eb0a"
       name: compass-pairing-adapter
     director:
-<<<<<<< HEAD
       dir: dev/incubator/
       version: "PR-3273"
-=======
-      dir: prod/incubator/
-      version: "v20230915-4267c422"
->>>>>>> 13c7821c
       name: compass-director
     hydrator:
       dir: prod/incubator/
@@ -200,13 +195,8 @@
       version: "v20230421-e8840c18"
       name: compass-console
     e2e_tests:
-<<<<<<< HEAD
       dir: dev/incubator/
       version: "PR-3273"
-=======
-      dir: prod/incubator/
-      version: "v20230915-4267c422"
->>>>>>> 13c7821c
       name: compass-e2e-tests
   isLocalEnv: false
   isForTesting: false
