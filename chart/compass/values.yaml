--- conflicted
+++ resolved
@@ -127,11 +127,7 @@
       version: "PR-56"
     e2e_tests:
       dir:
-<<<<<<< HEAD
       version: "PR-2278"
-=======
-      version: "PR-2283"
->>>>>>> 6dbcdc3e
   isLocalEnv: false
   isForTesting: false
   oauth2:
