--- conflicted
+++ resolved
@@ -140,21 +140,13 @@
       version: "0a651695"
     external_services_mock:
       dir:
-<<<<<<< HEAD
       version: "PR-2455"
-=======
-      version: "PR-2479"
->>>>>>> 5671537a
     console:
       dir:
       version: "PR-68"
     e2e_tests:
       dir:
-<<<<<<< HEAD
       version: "PR-2455"
-=======
-      version: "PR-2479"
->>>>>>> 5671537a
   isLocalEnv: false
   isForTesting: false
   enableInternalCommunicationPolicies: true
@@ -752,11 +744,8 @@
     oauthSecuredPort: 8085
     ordGlobalRegistryCertPort: 8086
     ordGlobalRegistryUnsecuredPort: 8087
-<<<<<<< HEAD
-    unsecuredMultiTenantPort: 8088
-=======
     unsecuredPortWithAdditionalContent: 8088
->>>>>>> 5671537a
+    unsecuredMultiTenantPort: 8089
     certSecuredHost: compass-external-services-mock-sap-mtls
     ordCertSecuredHost: compass-external-services-mock-sap-mtls-ord
     ordGlobalCertSecuredHost: compass-external-services-mock-sap-mtls-global-ord-registry
