--- conflicted
+++ resolved
@@ -174,11 +174,7 @@
       name: compass-pairing-adapter
     director:
       dir: dev/incubator/
-<<<<<<< HEAD
       version: "PR-3665"
-=======
-      version: "PR-3667"
->>>>>>> b4fead7a
       name: compass-director
     hydrator:
       dir: dev/incubator/
