global:
  disableLegacyConnectivity: true
  defaultTenant: 3e64ebae-38b5-46a0-b1ed-9ccee153a0ae
  tenants:
    - name: default
      id: 3e64ebae-38b5-46a0-b1ed-9ccee153a0ae
    - name: foo
      id: 1eba80dd-8ff6-54ee-be4d-77944d17b10b
    - name: bar
      id: af9f84a9-1d3a-4d9f-ae0c-94f883b33b6e
    - name: TestTenantSeparation
      id: f1c4b5be-b0e1-41f9-b0bc-b378200dcca0
    - name: TestDeleteLastScenarioForApplication
      id: f739b36c-813f-4fc3-996e-dd03c7d13aa0
    - name: Test_DeleteAutomaticScenarioAssignmentForSelector
      id: d9553135-6115-4c67-b4d9-962c00f3725f
    - name: Test_AutomaticScenarioAssigmentForRuntime
      id: 8c733a45-d988-4472-af10-1256b82c70c0
    - name: TestAutomaticScenarioAssignmentsWholeScenario
      id: 65a63692-c00a-4a7d-8376-8615ee37f45c
    - name: TestTenantsQueryTenantNotInitialized
      id: 72329135-27fd-4284-9bcb-37ea8d6307d0
    - name: Test Default
      id: 5577cf46-4f78-45fa-b55f-a42a3bdba868
    - name: TestListLabelDefinitions
      id: 2bf03de1-23b1-4063-9d3e-67096800accc
    - name: Test_AutomaticScenarioAssignmentQueries
      id: 8263cc13-5698-4a2d-9257-e8e76b543e88
    - name: TestGetScenariosLabelDefinitionCreatesOneIfNotExists
      id: 2263cc13-5698-4a2d-9257-e8e76b543e33
    - name: TestApplicationsForRuntime
      id: 5984a414-1eed-4972-af2c-b2b6a415c7d7
    - name: Test_DeleteAutomaticScenarioAssignmentForScenario
      id: d08e4cb6-a77f-4a07-b021-e3317a373597
    - name: TestApplicationsForRuntimeWithHiddenApps
      id: 7e1f2df8-36dc-4e40-8be3-d1555d50c91c
    - name: TestTenantsQueryTenantInitialized
      id: 8cf0c909-f816-4fe3-a507-a7917ccd8380
    - name: TestDeleteApplicationIfInScenario
      id: 0d597250-6b2d-4d89-9c54-e23cb497cd01

  images:
    containerRegistry:
      path: eu.gcr.io/kyma-project/incubator
    connector:
      dir:
      version: "PR-1768"
    connectivity_adapter:
      dir:
      version: "PR-1808"
    pairing_adapter:
      dir:
      version: "PR-1808"
    director:
      dir:
      version: "PR-1768"
    gateway:
      dir:
      version: "PR-1783"
    operations_controller:
      dir:
<<<<<<< HEAD
      version: "PR-1814"
=======
      version: "PR-1768"
>>>>>>> 5deba327
    tenant_fetcher:
      dir:
      version: "PR-1783"
    ord_service:
      dir:
      version: "PR-19"
    schema_migrator:
      dir:
      version: "PR-1780"
    system_broker:
      dir:
      version: "PR-1783"
    certs_setup_job:
      containerRegistry:
        path: eu.gcr.io/kyma-project
      dir:
      version: "0a651695"
    external_services_mock:
      dir:
      version: "PR-1808"
    console:
      dir:
      version: "PR-25"
    e2e_tests:
      dir:
      version: "PR-1768"
  isLocalEnv: false
  oauth2:
    host: oauth2
  livenessProbe:
    initialDelaySeconds: 30
    timeoutSeconds: 1
    periodSeconds: 10
  readinessProbe:
    initialDelaySeconds: 5
    timeoutSeconds: 1
    periodSeconds: 2

  agentPreconfiguration: false

  director:
    prefix: /director
    graphql:
      external:
        port: 3000
      internal:
        port: 3001
    validator:
      port: 8080
    metrics:
      port: 3003
    operations:
      port: 3002
      path: "/operation"
      lastOperationPath: "/last_operation"

    clientIDHeaderKey: client_user

    tests:
      scopes: "runtime:write application:write label_definition:write integration_system:write application:read runtime:read label_definition:read integration_system:read health_checks:read application_template:read application_template:write eventing:manage tenant:read automatic_scenario_assignment:read automatic_scenario_assignment:write"

  auditlog:
    configMapName: "compass-gateway-auditlog-config"
    secretName: "compass-gateway-auditlog-secret"
    script:
      configMapName: "auditlog-script"

  testCredentials:
    secretName: "test-credentials-secret"

  enableCompassDefaultScenarioAssignment: true

  tenantConfig:
    useDefaultTenants: true
    dbPool:
      maxOpenConnections: 1
      maxIdleConnections: 1

  connector:
    prefix: /connector
    graphql:
      external:
        port: 3000
    validator:
      port: 8080
    # If secrets do not exist they will be created
    secrets:
      ca:
        name: compass-connector-app-ca
        namespace: compass-system
        certificateKey: ca.crt
        keyKey: ca.key
      rootCA:
        namespace: istio-system # For Ingress Gateway to work properly the namespace needs to be istio-system
        # In order for istio mTLS to work we should have two different secrets one containing the server certificate (let’s say X) and one used for validation of the client’s certificates.
        # The second one should be our root certificate and istio wants it to be named X-cacert. (-cacert suffix).
        # This is the reason for the confusing name of our root certificate. https://preliminary.istio.io/v1.6/docs/tasks/traffic-management/ingress/secure-ingress/#configure-a-mutual-tls-ingress-gateway
        cacert: compass-gateway-mtls-certs-cacert # For cert-rotation the cacert should be in different secret
        certificateKey: cacert
    certificateDataHeader: "Certificate-Data"
    revocation:
      configmap:
        name: revocations-config
        namespace: "{{ .Release.Namespace }}"
    # If key and certificate are not provided they will be generated
    caKey: ""
    caCertificate: ""

  system_broker:
    enabled: true
    port: 5001
    prefix: /broker
    tokenProviderFromHeader:
      forwardHeaders: Authorization
    tokenProviderFromSecret:
      enabled: false
      secrets:
        integrationSystemCredentials:
          name: compass-system-broker-credentials
          namespace: compass-system
    testNamespace: kyma-system

  gateway:
    port: 3000
    tls:
      host: compass-gateway
      secure:
        oauth:
          host: compass-gateway-auth-oauth
    mtls:
      host: compass-gateway-mtls
      certSecret: compass-gateway-mtls-certs
    headers:
      request:
        remove:
          - "Client-Id-From-Token"
          - "Client-Id-From-Certificate"
          - "Client-Certificate-Hash"
          - "Certificate-Data"

  operations_controller:
    enabled: true

  connectivity_adapter:
    port: 8080
    tls:
      host: adapter-gateway
    mtls:
      host: adapter-gateway-mtls

  rewriteFilters:
    workloadLabel: oathkeeper
    namespace: kyma-system
    tokenDataHeader: "Connector-Token"
    certificateDataHeader: "Certificate-Data"

  istio:
    mtlsGateway:
      name: "compass-gateway-mtls"
      namespace: "compass-system"
    gateway:
      name: "kyma-gateway"
      namespace: "kyma-system"
    proxy:
      port: 15020
    namespace: istio-system
    ingressgateway:
      workloadLabel: istio-ingressgateway
      requestPayloadSizeLimit: 2097152 # 2 MB
      correlationHeaderRewriteFilter:
        expectedHeaders:
        - "x-request-id"
        - "x-correlation-id"
        - "x-correlationid"
        - "x-forrequest-id"
        - "x-vcap-request-id"
        - "x-broker-api-request-identity"

  ingress:
    domainName: "kyma.local"

  database:
    manageSecrets: true
    embedded:
      enabled: true
      director:
        name: "postgres"
      directorDBName: "postgres"
    managedGCP:
      serviceAccountKey: ""
      instanceConnectionName: ""
      director:
        name: ""
        user: ""
        password: ""
      host: "localhost"
      hostPort: "5432"
      sslMode: ""

      #TODO remove below after migration to separate user will be done
      dbUser: ""
      dbPassword: ""
      directorDBName: ""

  oathkeeper:
    host: ory-oathkeeper-proxy.kyma-system.svc.cluster.local
    port: 4455
    idTokenConfig:
      claims: '{"scopes": "{{ print .Extra.scope }}", "tenant": "{{ print .Extra.tenant }}", "externalTenant": "{{ print .Extra.externalTenant }}", "consumerID": "{{ print .Extra.consumerID}}", "consumerType": "{{ print .Extra.consumerType }}"}'
    mutators:
      runtimeMappingService:
        config:
          api:
            url: http://compass-director.compass-system.svc.cluster.local:3000/runtime-mapping
            retry:
              give_up_after: 3s
              max_delay: 2000ms
      authenticationMappingService:
        config:
          api:
            url: http://compass-director.compass-system.svc.cluster.local:3000/authn-mapping
            retry:
              give_up_after: 3s
              max_delay: 2000ms
      tenantMappingService:
        config:
          api:
            url: http://compass-director.compass-system.svc.cluster.local:3000/tenant-mapping
            retry:
              give_up_after: 3s
              max_delay: 2000ms
      certificateResolverService:
        config:
          api:
            url: http://compass-connector.compass-system.svc.cluster.local:8080/v1/certificate/data/resolve
            retry:
              give_up_after: 3s
              max_delay: 2000ms
      tokenResolverService:
        config:
          api:
            url: http://compass-director.compass-system.svc.cluster.local:8080/v1/tokens/resolve
            retry:
              give_up_after: 3s
              max_delay: 2000ms

  tenantFetcher:
    host: compass-tenant-fetcher.compass-system.svc.cluster.local
    prefix: /tenants
    port: 3000
    authentication:
      allowJWTSigningNone: true
      jwksEndpoints: '["http://ory-oathkeeper-api.kyma-system.svc.cluster.local:4456/.well-known/jwks.json"]'
      identityZone: "id-zone"
    tenantProvider:
      tenantIdProperty: "tenantId"
      name: "provider"

  ordService:
    host: compass-ord-service.compass-system.svc.cluster.local
    prefix: /open-resource-discovery-service/v0
    docsPrefix: /open-resource-discovery-docs
    staticPrefix: /open-resource-discovery-static/v0
    port: 3000
    defaultResponseType: "xml"

  ordAggregator:
    name: ord-aggregator
    enabled: true
    schedule: "*/5 * * * *"
    dbPool:
      maxOpenConnections: 2
      maxIdleConnections: 2

  tenantFetchers:
    job1:
      enabled: false
      configMapNamespace: "compass-system"
      manageSecrets: true
      providerName: "compass"
      schedule: "*/5 * * * *"
      kubernetes:
        configMapNamespace: "compass-system"
        pollInterval: 2s
        pollTimeout: 1m
        timeout: 2m
      oauth:
        client: ""
        secret: ""
        tokenURL: ""
      endpoints:
        tenantCreated: "127.0.0.1/events?type=created"
        tenantDeleted: "127.0.0.1/events?type=deleted"
        tenantUpdated: "127.0.0.1/events?type=updated"
      fieldMapping:
        totalPagesField: "totalPages"
        totalResultsField: "totalResults"
        tenantEventsField: "events"
        idField: "id"
        nameField: "name"
        discriminatorField: ""
        discriminatorValue: ""
        detailsField: "details"
      queryMapping:
        pageNumField: "pageNum"
        pageSizeField: "pageSize"
        timestampField: "timestamp"
      query:
        startPage: "0"
        pageSize: "100"
      dbPool:
        maxOpenConnections: 1
        maxIdleConnections: 1

  metrics:
    enabled: true
    pushEndpoint: http://monitoring-prometheus-pushgateway.kyma-system.svc.cluster.local:9091

  authenticators:
    authenticator0:
      enabled: true
      gatewayHost: "compass-gateway-authenticator0"
      trusted_issuers: '[{"domain_url": "authenticator.domain", "scope_prefix": "prefix."}, {}]'
      attributes: '{"uniqueAttribute": { "key": "key", "value": "val" }, "tenant": { "key": "key" }, "identity": { "key": "key" } }'

  externalServicesMock:
    enabled: false

  tests:
    namespace: kyma-system
    connectivityAdapterFQDN: http://compass-connectivity-adapter.compass-system.svc.cluster.local
    directorFQDN: http://compass-director.compass-system.svc.cluster.local
    connectorFQDN: http://compass-connector.compass-system.svc.cluster.local
    externalServicesMockFQDN: http://compass-external-services-mock.compass-system.svc.cluster.local
    ordServiceFQDN: http://compass-ord-service.compass-system.svc.cluster.local
    systemBrokerFQDN: http://compass-system-broker.compass-system.svc.cluster.local
    tenantFetcherFQDN: http://compass-tenant-fetcher.compass-system.svc.cluster.local
    db:
      maxOpenConnections: 3
      maxIdleConnections: 1
    skipTLSVerify: true
pairing-adapter:
  enabled: false<|MERGE_RESOLUTION|>--- conflicted
+++ resolved
@@ -59,11 +59,7 @@
       version: "PR-1783"
     operations_controller:
       dir:
-<<<<<<< HEAD
       version: "PR-1814"
-=======
-      version: "PR-1768"
->>>>>>> 5deba327
     tenant_fetcher:
       dir:
       version: "PR-1783"
