--- conflicted
+++ resolved
@@ -147,11 +147,7 @@
       name: compass-ord-service
     schema_migrator:
       dir:
-<<<<<<< HEAD
       version: "PR-2830"
-=======
-      version: "PR-2823"
->>>>>>> 15ceede5
       name: compass-schema-migrator
     system_broker:
       dir:
