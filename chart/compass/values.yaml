--- conflicted
+++ resolved
@@ -143,11 +143,7 @@
       name: compass-pairing-adapter
     director:
       dir: dev/incubator/
-<<<<<<< HEAD
-      version: "PR-3270"
-=======
-      version: "PR-3248"
->>>>>>> e32481c1
+      version: "PR-3271"
       name: compass-director
     hydrator:
       dir: dev/incubator/
@@ -188,11 +184,7 @@
       version: "0a651695"
     external_services_mock:
       dir: dev/incubator/
-<<<<<<< HEAD
-      version: "PR-3270"
-=======
-      version: "PR-3248"
->>>>>>> e32481c1
+      version: "PR-3271"
       name: compass-external-services-mock
     console:
       dir: prod/incubator/
@@ -200,11 +192,7 @@
       name: compass-console
     e2e_tests:
       dir: dev/incubator/
-<<<<<<< HEAD
-      version: "PR-3270"
-=======
-      version: "PR-3248"
->>>>>>> e32481c1
+      version: "PR-3271"
       name: compass-e2e-tests
   isLocalEnv: false
   isForTesting: false
