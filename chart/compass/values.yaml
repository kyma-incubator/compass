--- conflicted
+++ resolved
@@ -174,11 +174,7 @@
       name: compass-pairing-adapter
     director:
       dir: dev/incubator/
-<<<<<<< HEAD
       version: "PR-3680"
-=======
-      version: "PR-3683"
->>>>>>> 26be1c24
       name: compass-director
     hydrator:
       dir: dev/incubator/
@@ -194,11 +190,7 @@
       name: compass-kyma-adapter
     instance_creator:
       dir: dev/incubator/
-<<<<<<< HEAD
       version: "PR-3680"
-=======
-      version: "PR-3685"
->>>>>>> 26be1c24
       name: compass-instance-creator
     default_tenant_mapping_handler:
       dir: dev/incubator/
@@ -239,11 +231,7 @@
       name: compass-console
     e2e_tests:
       dir: dev/incubator/
-<<<<<<< HEAD
       version: "PR-3680"
-=======
-      version: "PR-3683"
->>>>>>> 26be1c24
       name: compass-e2e-tests
   isLocalEnv: false
   isForTesting: false
