global:
  disableLegacyConnectivity: true
  defaultTenant: 3e64ebae-38b5-46a0-b1ed-9ccee153a0ae
  defaultTenantRegion: "eu-1"
  tenantLabelsFilePath: "/labelsData/default-tenant-labels.json"
  tenants: # tenant order matters, so new tenants should be added to the end of the list
    - name: default
      id: 3e64ebae-38b5-46a0-b1ed-9ccee153a0ae
      type: account
    - name: foo
      id: 1eba80dd-8ff6-54ee-be4d-77944d17b10b
      type: account
    - name: bar
      id: af9f84a9-1d3a-4d9f-ae0c-94f883b33b6e
      type: account
    - name: TestTenantSeparation
      id: f1c4b5be-b0e1-41f9-b0bc-b378200dcca0
      type: account
    - name: TestDeleteLastScenarioForApplication
      id: 0403be1e-f854-475e-9074-922120277af5
      type: account
    - name: Test_DeleteAutomaticScenarioAssignmentForSelector
      id: d9553135-6115-4c67-b4d9-962c00f3725f
      type: account
    - name: Test_AutomaticScenarioAssigmentForRuntime
      id: 8c733a45-d988-4472-af10-1256b82c70c0
      type: account
    - name: TestAutomaticScenarioAssignmentsWholeScenario
      id: 65a63692-c00a-4a7d-8376-8615ee37f45c
      type: account
    - name: TestTenantsQueryTenantNotInitialized
      id: 72329135-27fd-4284-9bcb-37ea8d6307d0
      type: account
    - name: Test Default
      id: 5577cf46-4f78-45fa-b55f-a42a3bdba868
      type: account
      parents: [2c4f4a25-ba9a-4dbc-be68-e0beb77a7eb0]
    - name: Test_DefaultCustomer
      id: 2c4f4a25-ba9a-4dbc-be68-e0beb77a7eb0
      type: customer
    - name: TestListLabelDefinitions
      id: 3f641cf5-2d14-4e0f-a122-16e7569926f1
      type: account
    - name: Test_AutomaticScenarioAssignmentQueries
      id: 8263cc13-5698-4a2d-9257-e8e76b543e88
      type: account
    - name: TestGetScenariosLabelDefinitionCreatesOneIfNotExists
      id: 2263cc13-5698-4a2d-9257-e8e76b543e33
      type: account
    - name: TestApplicationsForRuntime
      id: 5984a414-1eed-4972-af2c-b2b6a415c7d7
      type: account
    - name: Test_DeleteAutomaticScenarioAssignmentForScenario
      id: d08e4cb6-a77f-4a07-b021-e3317a373597
      type: account
    - name: TestApplicationsForRuntimeWithHiddenApps
      id: 7e1f2df8-36dc-4e40-8be3-d1555d50c91c
      type: account
    - name: TestTenantsQueryTenantInitialized
      id: 8cf0c909-f816-4fe3-a507-a7917ccd8380
      type: account
    - name: TestDeleteApplicationIfInScenario
      id: 0d597250-6b2d-4d89-9c54-e23cb497cd01
      type: account
    - name: TestProviderSubaccount
      id: 47b4575a-f102-414a-8398-2d973ad65f3a
      type: subaccount
      parents: [5577cf46-4f78-45fa-b55f-a42a3bdba868]
    - name: TestCompassProviderSubaccount
      id: f8075207-1478-4a80-bd26-24a4785a2bfd
      type: subaccount
      parents: [5577cf46-4f78-45fa-b55f-a42a3bdba868]
    - name: TestProviderSubaccountRegion2
      id: 731b7bc4-5472-41d2-a447-e4c0f45de739
      type: subaccount
      region: "eu-2"
      parents: [5577cf46-4f78-45fa-b55f-a42a3bdba868]
    - name: TestCertificateSubaccount
      id: 123e4567-e89b-12d3-a456-426614174001
      type: subaccount
      parents: [5577cf46-4f78-45fa-b55f-a42a3bdba868]
    - name: TestNsAdapter
      id: 08b6da37-e911-48fb-a0cb-fa635a6c5678
      type: subaccount
      parents: [5577cf46-4f78-45fa-b55f-a42a3bdba868]
    - name: TestNsAdapterSubaccountWithApplications
      id: 08b6da37-e911-48fb-a0cb-fa635a6c4321
      type: subaccount
      parents: [5577cf46-4f78-45fa-b55f-a42a3bdba868]
    - name: TestIntegrationSystemManagedSubaccount
      id: 3cfcdd62-320d-403b-b66a-4ee3cdd06947
      type: subaccount
      parents: [5577cf46-4f78-45fa-b55f-a42a3bdba868]
    - name: TestIntegrationSystemManagedAccount
      id: 7e8ab2e3-3bb4-42e3-92b2-4e0bf48559d3
      type: account
      parents: [2c4f4a25-ba9a-4dbc-be68-e0beb77a7eb0]
    - name: TestSystemFetcherAccount
      id: c395681d-11dd-4cde-bbcf-570b4a153e79
      type: account
      parents: [2c4f4a25-ba9a-4dbc-be68-e0beb77a7eb0]
    - name: TestConsumerSubaccount
      id: 1f538f34-30bf-4d3d-aeaa-02e69eef84ae
      type: subaccount
      subdomain: compass-external-services-mock-sap-mtls
      parents: [5984a414-1eed-4972-af2c-b2b6a415c7d7]
    - name: TestTenantsOnDemandAPI
      id: 8d42d818-d4c4-4036-b82f-b199db7ffeb5
      type: subaccount
      parents: [5984a414-1eed-4972-af2c-b2b6a415c7d7]
    - name: TestExternalCertificateSubaccount
      id: bad76f69-e5c2-4d55-bca5-240944824b83
      type: subaccount
      parents: [5577cf46-4f78-45fa-b55f-a42a3bdba868]
    - name: TestAtomOrganization
      id: f2724f8e-1a58-4f32-bfd0-8b831de34e71
      type: organization
      parents: [2c4f4a25-ba9a-4dbc-be68-e0beb77a7eb0]
    - name: TestAtomFolder
      id: 4c31b7c7-2bea-4bd5-9ea5-e9a8d704f900
      type: folder
      parents: [f2724f8e-1a58-4f32-bfd0-8b831de34e71]
    - name: TestAtomResourceGroup
      id: ff30da87-7685-4462-869a-baae6441898b
      type: resource-group
      parents: [4c31b7c7-2bea-4bd5-9ea5-e9a8d704f900]
    - name: Test Default Subaccount
      id: 777ce47b-d901-4647-9223-14e94819830b
      type: subaccount
      parents: [5577cf46-4f78-45fa-b55f-a42a3bdba868]
      # The "substitution" tenants should be used only in specific use cases and not as "regular" test tenants
      # because when using them, the operation is actually executed on behalf of another tenant,
      # the one defined in a label of the substituted tenant
    - name: Test Tenant Substitution Account
      id: baf425d1-8630-46da-bf80-f4ed5f405a27
      type: account
    - name: Test Tenant Substitution Subaccount
      id: 818005d6-9264-4abb-af4c-29c754630a7d
      type: subaccount
      parents: [baf425d1-8630-46da-bf80-f4ed5f405a27]
    - name: Test Tenant Substitution Account 2
      id: 46c189a1-9e04-4cbf-9c59-ba7b120492ad
      type: account
    - name: Test Tenant Substitution Subaccount 2
      id: e1e2f861-2b2e-42a9-ba9f-404d292e5471
      type: subaccount
      parents: [46c189a1-9e04-4cbf-9c59-ba7b120492ad]
    - name: TestIsolatedAccount
      id: ded8eca9-12b9-4076-9458-9deabff87bd8
      type: account
    - name: TestSystemFetcherOnNewGA
      id: 44dfe415-4847-4feb-8580-ecb07958347d
      type: account
  tenantsLabels:
    - tenantID: 818005d6-9264-4abb-af4c-29c754630a7d # TestTenantSubstitutionSubaccount
      key: customerId
      value: 2c4f4a25-ba9a-4dbc-be68-e0beb77a7eb0
    - tenantID: e1e2f861-2b2e-42a9-ba9f-404d292e5471 # TestTenantSubstitutionSubaccount2
      key: customerId
      value: 5984a414-1eed-4972-af2c-b2b6a415c7d7 # ApplicationsForRuntimeTenantName, randomly chosen Account tenant
  images:
    containerRegistry:
      path: europe-docker.pkg.dev/kyma-project
    connector:
      dir: dev/incubator/
      version: "PR-3741"
      name: compass-connector
    connectivity_adapter:
      dir: dev/incubator/
      version: "PR-3751"
      name: compass-connectivity-adapter
    pairing_adapter:
      dir: dev/incubator/
      version: "PR-3742"
      name: compass-pairing-adapter
    director:
      dir: dev/incubator/
      version: "PR-3801"
      name: compass-director
    hydrator:
      dir: dev/incubator/
      version: "PR-3717"
      name: compass-hydrator
    ias_adapter:
      dir: dev/incubator/
      version: "PR-3811"
      name: compass-ias-adapter
    kyma_adapter:
      dir: dev/incubator/
      version: "PR-3719"
      name: compass-kyma-adapter
    instance_creator:
      dir: dev/incubator/
      version: "PR-3792"
      name: compass-instance-creator
    default_tenant_mapping_handler:
      dir: dev/incubator/
      version: "PR-3713"
      name: compass-default-tenant-mapping-handler
    gateway:
      dir: dev/incubator/
      version: "PR-3745"
      name: compass-gateway
    operations_controller:
      dir: dev/incubator/
      version: "PR-3744"
      name: compass-operations-controller
    ord_service:
      dir: dev/incubator/
      version: "PR-131"
      name: compass-ord-service
    schema_migrator:
      dir: dev/incubator/
      version: "PR-3801"
      name: compass-schema-migrator
    system_broker:
      dir: dev/incubator/
      version: "PR-3718"
      name: compass-system-broker
    certs_setup_job:
      containerRegistry:
        path: eu.gcr.io/kyma-project
      dir:
      version: "0a651695"
    external_services_mock:
      dir: dev/incubator/
      version: "PR-3771"
      name: compass-external-services-mock
    console:
      dir: prod/incubator/
      version: "v20230421-e8840c18"
      name: compass-console
    e2e_tests:
      dir: dev/incubator/
<<<<<<< HEAD
      version: "PR-3778"
=======
      version: "PR-3809"
>>>>>>> 6ad1b16a
      name: compass-e2e-tests
  isLocalEnv: false
  isForTesting: false
  oauth2:
    host: oauth2
  livenessProbe:
    initialDelaySeconds: 30
    timeoutSeconds: 1
    periodSeconds: 10
  readinessProbe:
    initialDelaySeconds: 5
    timeoutSeconds: 1
    periodSeconds: 2
  agentPreconfiguration: false
  portieris:
    isEnabled: false
    imagePullSecretName: "portieris-dummy-image-pull-secret"
  nsAdapter:
    external:
      port: 3005
    e2eTests:
      gatewayHost: "compass-gateway-xsuaa"
    prefix: /nsadapter
    path: /nsadapter/api/v1/notifications
    systemToTemplateMappings: '[{  "Name": "SAP S/4HANA On-Premise",  "SourceKey": ["type"],  "SourceValue": ["abapSys"]},{  "Name": "SAP S/4HANA On-Premise",  "SourceKey": ["type"],  "SourceValue": ["nonSAPsys"]},{  "Name": "SAP S/4HANA On-Premise",  "SourceKey": ["type"],  "SourceValue": ["hana"]}]'
    secret:
      name: nsadapter-secret
      subaccountKey: subaccount
      local:
        subaccountValue: subaccount
    authSecret:
      name: "compass-external-services-mock-oauth-credentials"
      clientIdKey: client-id
      clientSecretKey: client-secret
      tokenUrlKey: url
      instanceUrlKey: url
      certKey: cert
      keyKey: key
    registerPath: "/register"
    tokenPath: "/secured/oauth/token"
    createClonePattern: '{"key": "%s"}'
    createBindingPattern: '{}'
    useClone: "false"
    authentication:
      jwksEndpoint: http://ory-stack-oathkeeper-api.ory.svc.cluster.local:4456/.well-known/jwks.json
  director:
    host: compass-director.compass-system.svc.cluster.local
    formationMappingAsyncStatusApi:
      pathPrefix: "/v1/businessIntegrations"
      formationAssignmentPath: "/{ucl-formation-id}/assignments/{ucl-assignment-id}/status"
      formationAssignmentResetPath: "/{ucl-formation-id}/assignments/{ucl-assignment-id}/status/reset"
      formationPath: "/{ucl-formation-id}/status"
      authentication:
        name: "external-token-status"
        hydratorAuthenticator:
          name: "external-token"
          enabled: false
        gatewayHost: "compass-gateway-external-token"
        trusted_issuers: '[{"domain_url": "compass-system.svc.cluster.local:8080", "scope_prefixes": ["prefix.", "prefix2."], "protocol": "http", "region": "eu-1"}]'
        attributes: '{"uniqueAttribute": { "key": "unique-attr-authenticator-key", "value": "unique-attr-authenticator-value" }, "tenants": [{ "key": "ext_attr.subaccountid", "priority": 1 },{ "key": "ext_attr.globalaccountid", "priority": 2 }], "identity": { "key": "user_name" }, "clientid": { "key": "client_id" } }'
        upstreamComponent: "compass-director"
        checkSuffix: false
        retry:
          give_up_after: 6s
          max_delay: 2000ms
    prefix: /director
    graphql:
      external:
        port: 3000
    tls:
      secure:
        internal:
          host: compass-director-internal
    validator:
      port: 8080
    metrics:
      port: 3003
      enableGraphqlOperationInstrumentation: true
    operations:
      port: 3002
      path: "/operation"
      lastOperationPath: "/last_operation"
    info:
      path: "/v1/info"
    subscription:
      subscriptionProviderLabelKey: "subscriptionProviderId"
      subscriptionLabelKey: "subscription"
      tokenPrefix: "sb-"
    selfRegister:
      secrets:
        instancesCreds:
          name: "region-instances-credentials"
          key: "keyConfig"
          path: "/tmp"
        saasAppNameCfg:
          name: "saas-app-names"
          key: "appNameConfig"
          path: "/tmp/appNameConfig"
      clientIdPath: "clientId"
      clientSecretPath: "clientSecret"
      urlPath: "url"
      tokenUrlPath: "tokenUrl"
      clientCertPath: "clientCert"
      clientKeyPath: "clientKey"
      local:
        templateMappings:
          clientIDMapping: '{{ printf "\"%s\":\"client_id\"" .Values.global.director.selfRegister.clientIdPath }}'
          clientSecretMapping: '{{ printf "\"%s\":\"client_secret\"" .Values.global.director.selfRegister.clientSecretPath }}'
          urlMapping: '{{ printf "\"%s\":\"http://compass-external-services-mock.%s.svc.cluster.local:%s\"" .Values.global.director.selfRegister.urlPath .Release.Namespace (.Values.service.port | toString) }}'
          tokenURLMapping: '{{ printf "\"%s\":\"https://%s.%s:%s\"" .Values.global.director.selfRegister.tokenUrlPath .Values.global.externalServicesMock.certSecuredHost .Values.global.ingress.domainName (.Values.service.certPort | toString) }}'
          x509CertificateMapping: '{{ printf "\"%s\":\"%s\"" .Values.global.director.selfRegister.clientCertPath .Values.global.connector.caCertificate }}'
          x509KeyMapping: '{{ printf "\"%s\":\"%s\"" .Values.global.director.selfRegister.clientKeyPath .Values.global.connector.caKey }}'
      oauthTokenPath: "/cert/token"
      oauthMode: "oauth-mtls"
      label: "selfRegLabel"
      labelValuePrefix: "self-reg-prefix-"
      responseKey: "self-reg-key"
      path: "/external-api/self-reg"
      nameQueryParam: "name"
      tenantQueryParam: "tenant"
      requestBodyPattern: '{"key": "%s"}'
      saasAppNameLabelKey: "CMPSaaSAppName"
      saasAppNamePath: "localSaaSAppNamePath"
      saasRegistryURLPath: "localSaaSRegistryPath"
    clientIDHeaderKey: client_user
    suggestTokenHeaderKey: suggest_token
    runtimeTypeLabelKey: "runtimeType"
    applicationTypeLabelKey: "applicationType"
    globalSubaccountIDLabelKey: "global_subaccount_id"
    kymaRuntimeTypeLabelValue: "kyma"
    kymaApplicationNamespaceValue: "sap.kyma"
    destinationCreator:
      correlationIDsKey: "correlationIds"
      destinationAPI:
        baseURL: "http://compass-external-services-mock.compass-system.svc.cluster.local:8081"
        path: "/regions/{region}/subaccounts/{subaccountId}/destinations"
        instanceLevelPath: "/regions/{region}/subaccounts/{subaccountId}/instances/{instanceId}/destinations"
        regionParam: "region"
        instanceIDParam: "instanceId"
        subaccountIDParam: "subaccountId"
        nameParam: "destinationName"
      certificateAPI:
        baseURL: "http://compass-external-services-mock.compass-system.svc.cluster.local:8081"
        path: "/regions/{region}/subaccounts/{subaccountId}/certificates"
        instanceLevelPath: "/regions/{region}/subaccounts/{subaccountId}/instances/{instanceId}/certificates"
        regionParam: "region"
        instanceIDParam: "instanceId"
        subaccountIDParam: "subaccountId"
        nameParam: "certificateName"
        fileNameKey: "fileName"
        commonNameKey: "commonName"
        certChainKey: "certificateChain"
    fetchTenantEndpoint: '{{ printf "https://%s.%s%s/v1/fetch" .Values.global.gateway.tls.secure.internal.host .Values.global.ingress.domainName .Values.global.tenantFetcher.prefix }}'
    ordWebhookMappings: '[{ "ProxyURL": "http://compass-external-services-mock.compass-system.svc.cluster.local:8090/proxy", "ProxyHeaderTemplate": "{\"target_host\": \"{{.Application.BaseURL}}\" }", "OrdUrlPath": "/sap/bc/http/sap/ord_configuration", "SubdomainSuffix": "-api", "Type": "SAP Proxy Template" }]'
    tenantMappingsPath: "/tmp/tenantMappingsConfig"
    tenantMappingsKey: "tenant-mapping-config.json"
    tenantMappings:
      SYNC:
        v1.0:
          - type: CONFIGURATION_CHANGED
            mode: SYNC
            urlTemplate: '{"path":"%s/v1/tenant-mappings/{{.RuntimeContext.Value}}","method":"PATCH"}'
            inputTemplate: '{"context":{ {{ if .CustomerTenantContext.AccountID }}"btp": {"uclFormationId":"{{.FormationID}}","globalAccountId":"{{.CustomerTenantContext.AccountID}}","crmId":"{{.CustomerTenantContext.CustomerID}}"} {{ else }}"atom": {"uclFormationId":"{{.FormationID}}","path":"{{.CustomerTenantContext.Path}}","crmId":"{{.CustomerTenantContext.CustomerID}}"} {{ end }} },"items": [ {"uclAssignmentId":"{{ .Assignment.ID }}","operation":"{{.Operation}}","deploymentRegion":"{{if .Application.Labels.region }}{{.Application.Labels.region}}{{ else }}{{.ApplicationTemplate.Labels.region}}{{end }}","applicationNamespace":"{{ if .Application.ApplicationNamespace }}{{.Application.ApplicationNamespace}}{{else }}{{.ApplicationTemplate.ApplicationNamespace}}{{ end }}","applicationTenantId":"{{.Application.LocalTenantID}}","uclSystemTenantId":"{{.Application.ID}}",{{ if .ApplicationTemplate.Labels.parameters }}"parameters": {{.ApplicationTemplate.Labels.parameters}},{{ end }}"configuration": {{.ReverseAssignment.Value}} } ] }'
            headerTemplate: '{"Content-Type": ["application/json"]}'
            outputTemplate: '{"error":"{{.Body.error}}","success_status_code": 200}'
          - type: APPLICATION_TENANT_MAPPING
            mode: SYNC
            urlTemplate: '{"path":"%s/v1/tenant-mappings/{{.TargetApplication.LocalTenantID}}","method":"PATCH"}'
            inputTemplate: '{"context": { {{ if .CustomerTenantContext.AccountID }}"btp":{"uclFormationId":"{{.FormationID}}","globalAccountId":"{{.CustomerTenantContext.AccountID}}","crmId":"{{.CustomerTenantContext.CustomerID}}"} {{ else }}"atom": {"uclFormationId":"{{.FormationID}}","path":"{{.CustomerTenantContext.Path}}","crmId":"{{.CustomerTenantContext.CustomerID}}"} {{ end }} },"items": [ {"uclAssignmentId":"{{ .Assignment.ID }}","operation":"{{.Operation}}","deploymentRegion":"{{if .SourceApplication.Labels.region }}{{.SourceApplication.Labels.region}}{{else }}{{.SourceApplicationTemplate.Labels.region}}{{ end }}","applicationNamespace":"{{if .SourceApplication.ApplicationNamespace }}{{.SourceApplication.ApplicationNamespace}}{{else }}{{.SourceApplicationTemplate.ApplicationNamespace}}{{ end }}","applicationTenantId":"{{.SourceApplication.LocalTenantID}}","uclSystemTenantId":"{{.SourceApplication.ID}}",{{ if .SourceApplicationTemplate.Labels.parameters }}"parameters": {{.SourceApplicationTemplate.Labels.parameters}},{{ end }}"configuration": {{.ReverseAssignment.Value}} } ]}'
            headerTemplate: '{"Content-Type": ["application/json"]}'
            outputTemplate: '{"error":"{{.Body.error}}","success_status_code": 200}'
        configuration_changed:v1.0:
          - type: CONFIGURATION_CHANGED
            mode: SYNC
            urlTemplate: '{"path":"%s/v1/tenant-mappings/{{.RuntimeContext.Value}}","method":"PATCH"}'
            inputTemplate: '{"context":{ {{ if .CustomerTenantContext.AccountID }}"btp": {"uclFormationId":"{{.FormationID}}","globalAccountId":"{{.CustomerTenantContext.AccountID}}","crmId":"{{.CustomerTenantContext.CustomerID}}"} {{ else }}"atom": {"uclFormationId":"{{.FormationID}}","path":"{{.CustomerTenantContext.Path}}","crmId":"{{.CustomerTenantContext.CustomerID}}"} {{ end }} },"items": [ {"uclAssignmentId":"{{ .Assignment.ID }}","operation":"{{.Operation}}","deploymentRegion":"{{if .Application.Labels.region }}{{.Application.Labels.region}}{{ else }}{{.ApplicationTemplate.Labels.region}}{{end }}","applicationNamespace":"{{ if .Application.ApplicationNamespace }}{{.Application.ApplicationNamespace}}{{else }}{{.ApplicationTemplate.ApplicationNamespace}}{{ end }}","applicationTenantId":"{{.Application.LocalTenantID}}","uclSystemTenantId":"{{.Application.ID}}",{{ if .ApplicationTemplate.Labels.parameters }}"parameters": {{.ApplicationTemplate.Labels.parameters}},{{ end }}"configuration": {{.ReverseAssignment.Value}} } ] }'
            headerTemplate: '{"Content-Type": ["application/json"]}'
            outputTemplate: '{"error":"{{.Body.error}}","success_status_code": 200}'
        application_tenant_mapping:v1.0:
          - type: APPLICATION_TENANT_MAPPING
            mode: SYNC
            urlTemplate: '{"path":"%s/v1/tenant-mappings/{{.TargetApplication.LocalTenantID}}","method":"PATCH"}'
            inputTemplate: '{"context": { {{ if .CustomerTenantContext.AccountID }}"btp":{"uclFormationId":"{{.FormationID}}","globalAccountId":"{{.CustomerTenantContext.AccountID}}","crmId":"{{.CustomerTenantContext.CustomerID}}"} {{ else }}"atom": {"uclFormationId":"{{.FormationID}}","path":"{{.CustomerTenantContext.Path}}","crmId":"{{.CustomerTenantContext.CustomerID}}"} {{ end }} },"items": [ {"uclAssignmentId":"{{ .Assignment.ID }}","operation":"{{.Operation}}","deploymentRegion":"{{if .SourceApplication.Labels.region }}{{.SourceApplication.Labels.region}}{{else }}{{.SourceApplicationTemplate.Labels.region}}{{ end }}","applicationNamespace":"{{if .SourceApplication.ApplicationNamespace }}{{.SourceApplication.ApplicationNamespace}}{{else }}{{.SourceApplicationTemplate.ApplicationNamespace}}{{ end }}","applicationTenantId":"{{.SourceApplication.LocalTenantID}}","uclSystemTenantId":"{{.SourceApplication.ID}}",{{ if .SourceApplicationTemplate.Labels.parameters }}"parameters": {{.SourceApplicationTemplate.Labels.parameters}},{{ end }}"configuration": {{.ReverseAssignment.Value}} } ]}'
            headerTemplate: '{"Content-Type": ["application/json"]}'
            outputTemplate: '{"error":"{{.Body.error}}","success_status_code": 200}'
        application_tenant_mapping:v1.1:
          - type: APPLICATION_TENANT_MAPPING
            mode: SYNC
            urlTemplate: '{"path":"%s/v1/tenant-mappings/{{.TargetApplication.LocalTenantID}}","method":"PATCH"}'
            inputTemplate: '{"context": { {{ if .CustomerTenantContext.AccountID }}"btp":{"uclFormationId":"{{.FormationID}}","globalAccountId":"{{.CustomerTenantContext.AccountID}}","crmId":"{{.CustomerTenantContext.CustomerID}}"} {{ else }}"atom": {"uclFormationId":"{{.FormationID}}","path":"{{.CustomerTenantContext.Path}}","crmId":"{{.CustomerTenantContext.CustomerID}}"} {{ end }} },"receiverTenant": {"deploymentRegion":"{{ if .TargetApplication.Labels.region}}{{.TargetApplication.Labels.region}}{{ else }}{{.TargetApplicationTemplate.Labels.region}}{{end }}","applicationNamespace":"{{ if .TargetApplication.ApplicationNamespace}}{{.TargetApplication.ApplicationNamespace}}{{ else }}{{.TargetApplicationTemplate.ApplicationNamespace}}{{end }}","applicationUrl":"{{ .TargetApplication.BaseURL }}","applicationTenantId":"{{.TargetApplication.LocalTenantID }}","uclSystemTenantId":"{{ .TargetApplication.ID}}", {{ if .TargetApplicationTemplate.Labels.parameters }}"parameters": {{.TargetApplicationTemplate.Labels.parameters}}{{ end }} },"assignedTenants": [ {"uclAssignmentId":"{{ .Assignment.ID }}","operation":"{{.Operation}}","deploymentRegion":"{{if .SourceApplication.Labels.region }}{{.SourceApplication.Labels.region}}{{else }}{{.SourceApplicationTemplate.Labels.region}}{{ end }}","applicationNamespace":"{{if .SourceApplication.ApplicationNamespace }}{{.SourceApplication.ApplicationNamespace}}{{else }}{{.SourceApplicationTemplate.ApplicationNamespace}}{{ end }}","applicationUrl":"{{.SourceApplication.BaseURL }}","applicationTenantId":"{{.SourceApplication.LocalTenantID}}","uclSystemTenantId":"{{.SourceApplication.ID}}",{{ if .SourceApplicationTemplate.Labels.parameters }}"parameters": {{.SourceApplicationTemplate.Labels.parameters}},{{ end }}"configuration": {{.ReverseAssignment.Value}} } ]}'
            headerTemplate: '{"Content-Type": ["application/json"]}'
            outputTemplate: '{"error":"{{.Body.error}}","success_status_code": 200}'
      ASYNC_CALLBACK:
        v1.0:
          - type: CONFIGURATION_CHANGED
            mode: ASYNC_CALLBACK
            urlTemplate: '{"path":"%s/v1/tenant-mappings/{{.RuntimeContext.Value}}","method":"PATCH"}'
            inputTemplate: '{"context":{ {{ if .CustomerTenantContext.AccountID }}"btp": {"uclFormationId":"{{.FormationID}}","globalAccountId":"{{.CustomerTenantContext.AccountID}}","crmId":"{{.CustomerTenantContext.CustomerID}}"} {{ else }}"atom": {"uclFormationId":"{{.FormationID}}","path":"{{.CustomerTenantContext.Path}}","crmId":"{{.CustomerTenantContext.CustomerID}}"} {{ end }} },"items": [ {"uclAssignmentId":"{{ .Assignment.ID }}","operation":"{{.Operation}}","deploymentRegion":"{{if .Application.Labels.region }}{{.Application.Labels.region}}{{ else }}{{.ApplicationTemplate.Labels.region}}{{end }}","applicationNamespace":"{{ if .Application.ApplicationNamespace }}{{.Application.ApplicationNamespace}}{{else }}{{.ApplicationTemplate.ApplicationNamespace}}{{ end }}","applicationTenantId":"{{.Application.LocalTenantID}}","uclSystemTenantId":"{{.Application.ID}}",{{ if .ApplicationTemplate.Labels.parameters }}"parameters": {{.ApplicationTemplate.Labels.parameters}},{{ end }}"configuration": {{.ReverseAssignment.Value}} } ] }'
            headerTemplate: '{"Content-Type": ["application/json"],"Location": ["%s/v1/businessIntegrations/{{.FormationID}}/assignments/{{.Assignment.ID}}/status"]}'
            outputTemplate: '{"error":"{{.Body.error}}","success_status_code": 202}'
          - type: APPLICATION_TENANT_MAPPING
            mode: ASYNC_CALLBACK
            urlTemplate: '{"path":"%s/v1/tenant-mappings/{{.TargetApplication.LocalTenantID}}","method":"PATCH"}'
            inputTemplate: '{"context": { {{ if .CustomerTenantContext.AccountID }}"btp":{"uclFormationId":"{{.FormationID}}","globalAccountId":"{{.CustomerTenantContext.AccountID}}","crmId":"{{.CustomerTenantContext.CustomerID}}"} {{ else }}"atom": {"uclFormationId":"{{.FormationID}}","path":"{{.CustomerTenantContext.Path}}","crmId":"{{.CustomerTenantContext.CustomerID}}"} {{ end }} },"items": [ {"uclAssignmentId":"{{ .Assignment.ID }}","operation":"{{.Operation}}","deploymentRegion":"{{if .SourceApplication.Labels.region }}{{.SourceApplication.Labels.region}}{{else }}{{.SourceApplicationTemplate.Labels.region}}{{ end }}","applicationNamespace":"{{if .SourceApplication.ApplicationNamespace }}{{.SourceApplication.ApplicationNamespace}}{{else }}{{.SourceApplicationTemplate.ApplicationNamespace}}{{ end }}","applicationTenantId":"{{.SourceApplication.LocalTenantID}}","uclSystemTenantId":"{{.SourceApplication.ID}}",{{ if .SourceApplicationTemplate.Labels.parameters }}"parameters": {{.SourceApplicationTemplate.Labels.parameters}},{{ end }}"configuration": {{.ReverseAssignment.Value}} } ]}'
            headerTemplate: '{"Content-Type": ["application/json"],"Location": ["%s/v1/businessIntegrations/{{.FormationID}}/assignments/{{.Assignment.ID}}/status"]}'
            outputTemplate: '{"error":"{{.Body.error}}","success_status_code": 202}'
        configuration_changed:v1.0:
          - type: CONFIGURATION_CHANGED
            mode: ASYNC_CALLBACK
            urlTemplate: '{"path":"%s/v1/tenant-mappings/{{.RuntimeContext.Value}}","method":"PATCH"}'
            inputTemplate: '{"context":{ {{ if .CustomerTenantContext.AccountID }}"btp": {"uclFormationId":"{{.FormationID}}","globalAccountId":"{{.CustomerTenantContext.AccountID}}","crmId":"{{.CustomerTenantContext.CustomerID}}"} {{ else }}"atom": {"uclFormationId":"{{.FormationID}}","path":"{{.CustomerTenantContext.Path}}","crmId":"{{.CustomerTenantContext.CustomerID}}"} {{ end }} },"items": [ {"uclAssignmentId":"{{ .Assignment.ID }}","operation":"{{.Operation}}","deploymentRegion":"{{if .Application.Labels.region }}{{.Application.Labels.region}}{{ else }}{{.ApplicationTemplate.Labels.region}}{{end }}","applicationNamespace":"{{ if .Application.ApplicationNamespace }}{{.Application.ApplicationNamespace}}{{else }}{{.ApplicationTemplate.ApplicationNamespace}}{{ end }}","applicationTenantId":"{{.Application.LocalTenantID}}","uclSystemTenantId":"{{.Application.ID}}",{{ if .ApplicationTemplate.Labels.parameters }}"parameters": {{.ApplicationTemplate.Labels.parameters}},{{ end }}"configuration": {{.ReverseAssignment.Value}} } ] }'
            headerTemplate: '{"Content-Type": ["application/json"],"Location": ["%s/v1/businessIntegrations/{{.FormationID}}/assignments/{{.Assignment.ID}}/status"]}'
            outputTemplate: '{"error":"{{.Body.error}}","success_status_code": 202}'
        application_tenant_mapping:v1.0:
          - type: APPLICATION_TENANT_MAPPING
            mode: ASYNC_CALLBACK
            urlTemplate: '{"path":"%s/v1/tenant-mappings/{{.TargetApplication.LocalTenantID}}","method":"PATCH"}'
            inputTemplate: '{"context": { {{ if .CustomerTenantContext.AccountID }}"btp":{"uclFormationId":"{{.FormationID}}","globalAccountId":"{{.CustomerTenantContext.AccountID}}","crmId":"{{.CustomerTenantContext.CustomerID}}"} {{ else }}"atom": {"uclFormationId":"{{.FormationID}}","path":"{{.CustomerTenantContext.Path}}","crmId":"{{.CustomerTenantContext.CustomerID}}"} {{ end }} },"items": [ {"uclAssignmentId":"{{ .Assignment.ID }}","operation":"{{.Operation}}","deploymentRegion":"{{if .SourceApplication.Labels.region }}{{.SourceApplication.Labels.region}}{{else }}{{.SourceApplicationTemplate.Labels.region}}{{ end }}","applicationNamespace":"{{if .SourceApplication.ApplicationNamespace }}{{.SourceApplication.ApplicationNamespace}}{{else }}{{.SourceApplicationTemplate.ApplicationNamespace}}{{ end }}","applicationTenantId":"{{.SourceApplication.LocalTenantID}}","uclSystemTenantId":"{{.SourceApplication.ID}}",{{ if .SourceApplicationTemplate.Labels.parameters }}"parameters": {{.SourceApplicationTemplate.Labels.parameters}},{{ end }}"configuration": {{.ReverseAssignment.Value}} } ]}'
            headerTemplate: '{"Content-Type": ["application/json"],"Location": ["%s/v1/businessIntegrations/{{.FormationID}}/assignments/{{.Assignment.ID}}/status"]}'
            outputTemplate: '{"error":"{{.Body.error}}","success_status_code": 202}'
        application_tenant_mapping:v1.1:
          - type: APPLICATION_TENANT_MAPPING
            mode: ASYNC_CALLBACK
            urlTemplate: '{"path":"%s/v1/tenant-mappings/{{.TargetApplication.LocalTenantID}}","method":"PATCH"}'
            inputTemplate: '{"context": { {{ if .CustomerTenantContext.AccountID }}"btp":{"uclFormationId":"{{.FormationID}}","globalAccountId":"{{.CustomerTenantContext.AccountID}}","crmId":"{{.CustomerTenantContext.CustomerID}}"} {{ else }}"atom": {"uclFormationId":"{{.FormationID}}","path":"{{.CustomerTenantContext.Path}}","crmId":"{{.CustomerTenantContext.CustomerID}}"} {{ end }} },"receiverTenant": {"deploymentRegion":"{{ if .TargetApplication.Labels.region}}{{.TargetApplication.Labels.region}}{{ else }}{{.TargetApplicationTemplate.Labels.region}}{{end }}","applicationNamespace":"{{ if .TargetApplication.ApplicationNamespace}}{{.TargetApplication.ApplicationNamespace}}{{ else }}{{.TargetApplicationTemplate.ApplicationNamespace}}{{end }}","applicationUrl":"{{ .TargetApplication.BaseURL }}","applicationTenantId":"{{.TargetApplication.LocalTenantID }}","uclSystemTenantId":"{{ .TargetApplication.ID}}", {{ if .TargetApplicationTemplate.Labels.parameters }}"parameters": {{.TargetApplicationTemplate.Labels.parameters}}{{ end }} },"assignedTenants": [ {"uclAssignmentId":"{{ .Assignment.ID }}","operation":"{{.Operation}}","deploymentRegion":"{{if .SourceApplication.Labels.region }}{{.SourceApplication.Labels.region}}{{else }}{{.SourceApplicationTemplate.Labels.region}}{{ end }}","applicationNamespace":"{{if .SourceApplication.ApplicationNamespace }}{{.SourceApplication.ApplicationNamespace}}{{else }}{{.SourceApplicationTemplate.ApplicationNamespace}}{{ end }}","applicationUrl":"{{.SourceApplication.BaseURL }}","applicationTenantId":"{{.SourceApplication.LocalTenantID}}","uclSystemTenantId":"{{.SourceApplication.ID}}",{{ if .SourceApplicationTemplate.Labels.parameters }}"parameters": {{.SourceApplicationTemplate.Labels.parameters}},{{ end }}"configuration": {{.ReverseAssignment.Value}} } ]}'
            headerTemplate: '{"Content-Type": ["application/json"],"Location": ["%s/v1/businessIntegrations/{{.FormationID}}/assignments/{{.Assignment.ID}}/status"]}'
            outputTemplate: '{"error":"{{.Body.error}}","success_status_code": 202}'
    authentication:
      jwksEndpoint: http://ory-stack-oathkeeper-api.ory.svc.cluster.local:4456/.well-known/jwks.json
      oauth2:
        url: http://ory-stack-hydra-admin.ory.svc.cluster.local:4445
  auditlog:
    configMapName: "compass-gateway-auditlog-config"
    protocol: HTTP
    tlsOrigination: false
    host: compass-external-services-mock.compass-system.svc.cluster.local
    port: 8080
    mtlsTokenPath: "/cert/token"
    standardTokenPath: "/secured/oauth/token"
    skipSSLValidation: false
    secret:
      name: "compass-gateway-auditlog-secret"
      urlKey: url
      clientIdKey: client-id
      clientSecretKey: client-secret
      clientCertKey: client-cert
      clientKeyKey: client-key
  log:
    format: "text"
    formatJson: "json"
  tenantConfig:
    useDefaultTenants: true
    dbPool:
      maxOpenConnections: 1
      maxIdleConnections: 1
  connector:
    prefix: /connector
    graphql:
      external:
        port: 3000
    validator:
      port: 8080
    # If secrets do not exist they will be created
    secrets:
      ca:
        name: compass-connector-app-ca
        namespace: compass-system
        certificateKey: ca.crt
        keyKey: ca.key
      rootCA:
        namespace: istio-system # For Ingress Gateway to work properly the namespace needs to be istio-system
        # In order for istio mTLS to work we should have two different secrets one containing the server certificate (let’s say X) and one used for validation of the client’s certificates.
        # The second one should be our root certificate and istio wants it to be named X-cacert. (-cacert suffix).
        # This is the reason for the confusing name of our root certificate. https://preliminary.istio.io/v1.6/docs/tasks/traffic-management/ingress/secure-ingress/#configure-a-mutual-tls-ingress-gateway
        cacert: compass-gateway-mtls-certs-cacert # For cert-rotation the cacert should be in different secret
        certificateKey: cacert
    revocation:
      configmap:
        name: revocations-config
        namespace: "{{ .Release.Namespace }}"
    # If key and certificate are not provided they will be generated
    caKey: ""
    caCertificate: ""
  system_broker:
    enabled: false
    port: 5001
    prefix: /broker
    tokenProviderFromHeader:
      forwardHeaders: Authorization
    tokenProviderFromSecret:
      enabled: false
      secrets:
        integrationSystemCredentials:
          name: compass-system-broker-credentials
          namespace: compass-system
    testNamespace: kyma-system
  gateway:
    port: 3000
    tls:
      host: compass-gateway
      adapterHost: compass-ns-adapter
      secure:
        internal:
          host: compass-gateway-internal
        oauth:
          host: compass-gateway-auth-oauth
    mtls:
      manageCerts: false
      host: compass-gateway-mtls
      certSecret: compass-gateway-mtls-certs
      external:
        host: compass-gateway-sap-mtls
        certSecret: compass-gateway-mtls-certs # Use connector's root CA as root CA by default. This should be overridden for productive deployments.
    headers:
      rateLimit: X-Flow-Identity
      request:
        remove:
          - "Client-Id-From-Token"
          - "Client-Id-From-Certificate"
          - "Client-Certificate-Hash"
          - "Certificate-Data"
  hydrator:
    host: compass-hydrator.compass-system.svc.cluster.local
    port: 3000
    prefix: /hydrators
    certSubjectMappingResyncInterval: "3s"
    subjectConsumerMappingConfig: '[{"consumer_type": "Super Admin", "tenant_access_levels": ["customer", "account","subaccount", "global", "organization", "folder", "resource-group", "cost-object"], "subject": "C=DE, L=local, O=SAP SE, OU=Region, OU=SAP Cloud Platform Clients, OU=f8075207-1478-4a80-bd26-24a4785a2bfd, CN=compass"}, {"consumer_type": "Integration System", "tenant_access_levels": ["account","subaccount"], "subject": "C=DE, L=local, O=SAP SE, OU=Region, OU=SAP Cloud Platform Clients, OU=f8075207-1478-4a80-bd26-24a4785a2bfd, CN=integration-system-test"}, {"consumer_type": "Technical Client", "tenant_access_levels": ["global"], "subject": "C=DE, L=local, O=SAP SE, OU=SAP Cloud Platform Clients, OU=Region, OU=1f538f34-30bf-4d3d-aeaa-02e69eef84ae, CN=technical-client-test"}, {"consumer_type": "Instance Creator", "tenant_access_levels": ["global"], "subject": "C=DE, L=local, O=SAP SE, OU=SAP Cloud Platform Clients, OU=Region, OU=47b4575a-f102-414a-8398-2d973ad65f3a, CN=instance-creator"}, {"consumer_type": "Instance Creator", "tenant_access_levels": ["global"], "subject": "C=DE, L=local, O=SAP SE, OU=SAP Cloud Platform Clients, OU=Region, OU=f8075207-1478-4a80-bd26-24a4785a2bfd, CN=instance-creator"}, {"consumer_type":  "Landscape Resource Operator", "tenant_access_levels": ["global"], "subject": "C=DE, L=local, O=SAP SE, OU=SAP Cloud Platform Clients, OU=Region, OU=47b4575a-f102-414a-8398-2d973ad65f3a, CN=landscape_resource_operator"}]'
    certificateDataHeader: "Certificate-Data"
    initialSubdomainsForAuthenticators: ""
    consumerClaimsKeys:
      clientIDKey: "client_id"
      tenantIDKey: "tenantid"
      userNameKey: "user_name"
      subdomainKey: "subdomain" # used only in local setup
    http:
      client:
        skipSSLValidation: false
    metrics:
      port: 3003
      enableClientInstrumentation: true
      censoredFlows: "JWT"
  iasAdapter:
    port: 8080
    apiRootPath: "/ias-adapter"
    readTimeout: 30s
    readHeaderTimeout: 30s
    writeTimeout: 30s
    idleTimeout: 30s
    tenantInfo:
      requestTimeout: 30s
      insecureSkipVerify: false
    ias:
      requestTimeout: 30s
      secret:
        name: "ias-adapter-cockpit"
        path: "/tmp"
        fileName: "ias-adapter-cockpit.yaml"
        clientCert: cert
        clientKey: key
        ca: ca
        manage: false
    postgres:
      connectTimeout: 30s
      requestTimeout: 30s
    authentication:
      jwksEndpoint: "http://ory-stack-oathkeeper-api.ory.svc.cluster.local:4456/.well-known/jwks.json"
  kymaAdapter:
    port: 8080
    apiRootPath: "/kyma-adapter"
    apiTenantMappingsEndpoint: "/v1/tenantMappings/{tenant-id}"
    tenantInfo:
      requestTimeout: 30s
    tenantMapping:
      type: CONFIGURATION_CHANGED
      mode: SYNC
      urlTemplate: '{"path":"%s/kyma-adapter/v1/tenantMappings/{{.Runtime.Labels.global_subaccount_id}}","method":"PATCH"}'
      inputTemplate: '{"context":{"platform":"{{if .CustomerTenantContext.AccountID}}btp{{else}}unified-services{{end}}","uclFormationId":"{{.FormationID}}","accountId":"{{if .CustomerTenantContext.AccountID}}{{.CustomerTenantContext.AccountID}}{{else}}{{.CustomerTenantContext.Path}}{{end}}","crmId":"{{.CustomerTenantContext.CustomerID}}","operation":"{{.Operation}}"},"assignedTenant":{"state":"{{.Assignment.State}}","uclAssignmentId":"{{.Assignment.ID}}","deploymentRegion":"{{if .Application.Labels.region}}{{.Application.Labels.region}}{{else}}{{.ApplicationTemplate.Labels.region}}{{end}}","applicationNamespace":"{{if .Application.ApplicationNamespace}}{{.Application.ApplicationNamespace}}{{else}}{{.ApplicationTemplate.ApplicationNamespace}}{{end}}","applicationUrl":"{{.Application.BaseURL}}","applicationTenantId":"{{.Application.LocalTenantID}}","uclSystemName":"{{.Application.Name}}","uclSystemTenantId":"{{.Application.ID}}",{{if .ApplicationTemplate.Labels.parameters}}"parameters":{{.ApplicationTemplate.Labels.parameters}},{{end}}"configuration":{{.ReverseAssignment.Value}}},"receiverTenant":{"ownerTenants": [{{ Join .Runtime.Tenant.Parents }}],"state":"{{.ReverseAssignment.State}}","uclAssignmentId":"{{.ReverseAssignment.ID}}","deploymentRegion":"{{if and .RuntimeContext .RuntimeContext.Labels.region}}{{.RuntimeContext.Labels.region}}{{else}}{{.Runtime.Labels.region}}{{end}}","applicationNamespace":"{{.Runtime.ApplicationNamespace}}","applicationTenantId":"{{if .RuntimeContext}}{{.RuntimeContext.Value}}{{else}}{{.Runtime.Labels.global_subaccount_id}}{{end}}","uclSystemTenantId":"{{if .RuntimeContext}}{{.RuntimeContext.ID}}{{else}}{{.Runtime.ID}}{{end}}",{{if .Runtime.Labels.parameters}}"parameters":{{.Runtime.Labels.parameters}},{{end}}"configuration":{{.Assignment.Value}}}}'
      headerTemplate: '{"Content-Type": ["application/json"]}'
      outputTemplate: '{"error":"{{.Body.error}}","state":"{{.Body.state}}","success_status_code": 200,"incomplete_status_code": 422}'
    authentication:
      jwksEndpoint: http://ory-stack-oathkeeper-api.ory.svc.cluster.local:4456/.well-known/jwks.json
  instanceCreator:
    port: 8080
    apiRootPath: "/instance-creator"
    apiTenantMappingsEndpoint: "/v1/tenantMappings/{tenant-id}"
    subaccountQueryParam: "subaccount_id"
    labelsQueryParam: "labelQuery"
    tenantInfo:
      requestTimeout: 30s
    authentication:
      jwksEndpoint: http://ory-stack-oathkeeper-api.ory.svc.cluster.local:4456/.well-known/jwks.json
    client:
      timeout: 30s
    secrets:
      name: "regional-sm-instances-credentials"
      key: "keyConfig"
      path: "/tmp"
    clientIdPath: "clientid"
    smUrlPath: "sm_url"
    tokenURLPath: "certurl"
    appNamePath: "appName"
    certificatePath: "certificate"
    certificateKeyPath: "key"
    oauthTokenPath: "/oauth/token"
    ticker: 3s
    timeout: 300s
    local:
      templateMappings:
        clientIDMapping: '{{ printf "\"%s\":\"client_id\"" .Values.global.instanceCreator.clientIdPath }}'
        smUrlMapping: '{{ printf "\"%s\":\"http://compass-external-services-mock.%s.svc.cluster.local:%s\"" .Values.global.instanceCreator.smUrlPath .Release.Namespace (.Values.service.port | toString) }}'
        tokenURLMapping: '{{ printf "\"%s\":\"http://compass-external-services-mock.%s.svc.cluster.local:%s\"" .Values.global.instanceCreator.tokenURLPath .Release.Namespace (.Values.service.port | toString) }}'
        appNameMapping: '{{ printf "\"%s\":\"app_name\"" .Values.global.instanceCreator.appNamePath }}'
        certificateMapping: '{{ printf "\"%s\":\"%s\"" .Values.global.instanceCreator.certificatePath .Values.global.connector.caCertificate }}'
        certificateKeyMapping: '{{ printf "\"%s\":\"%s\"" .Values.global.instanceCreator.certificateKeyPath .Values.global.connector.caKey }}'
  defaultTenantMappingHandler:
    port: 8080
    apiRootPath: "/default-tenant-mapping-handler"
    apiTenantMappingsEndpoint: "/v1/tenantMappings/{tenant-id}"
    tenantInfo:
      requestTimeout: 30s
    authentication:
      jwksEndpoint: http://ory-stack-oathkeeper-api.ory.svc.cluster.local:4456/.well-known/jwks.json
  operations_controller:
    enabled: true
  connectivity_adapter:
    port: 8080
    tls:
      host: adapter-gateway
    mtls:
      host: adapter-gateway-mtls
  oathkeeperFilters:
    workloadLabel: oathkeeper
    namespace: ory
    tokenDataHeader: "Connector-Token"
    certificateDataHeader: "Certificate-Data"
  istio:
    discoveryMtlsGateway:
      name: "discovery-gateway"
      namespace: "compass-system"
      certSecretName: discovery-gateway-certs
      localCA: # the CA property and its nested fields are used only in local setup
        secretName: discovery-gateway-certs-cacert
        namespace: istio-system # For Ingress Gateway to work properly the namespace needs to be istio-system
        certificate: ""
        key: ""
    externalMtlsGateway:
      name: "compass-gateway-external-mtls"
      namespace: "compass-system"
    mtlsGateway:
      name: "compass-gateway-mtls"
      namespace: "compass-system"
    gateway:
      name: "kyma-gateway"
      namespace: "kyma-system"
    proxy:
      port: 15020
    namespace: istio-system
    ingressgateway:
      workloadLabel: istio-ingressgateway
      requestPayloadSizeLimit2MB: 2097152
      requestPayloadSizeLimit2MBLabel: "2MB"
      requestPayloadSizeLimit5MB: 5097152
      requestPayloadSizeLimit5MBLabel: "5MB"
      correlationHeaderRewriteFilter:
        expectedHeaders:
          - "x-request-id"
          - "x-correlation-id"
          - "x-correlationid"
          - "x-forrequest-id"
          - "x-vcap-request-id"
          - "x-broker-api-request-identity"
  kubernetes:
    # Enable ClusterRoleBinding needed for local installation but unsafe on GKE
    # It allows anonymous users to retrieve the JWKS of the K8S server used to create SA tokens
    # Whenever this is running on GKE, there is a JWKS URL given by Google and is unneeded and unsafe
    # Overriden to true in local compass overrides
    local: false
    serviceAccountTokenIssuer: https://kubernetes.default.svc.cluster.local
    serviceAccountTokenJWKS: https://kubernetes.default.svc.cluster.local/openid/v1/jwks
  ingress:
    domainName: "local.kyma.dev"
    discoveryDomain:
      name: "discovery.api.local"
      tlsCert: ""
      tlsKey: ""
  database:
    sqlProxyServiceAccount: "proxy-user@gcp-cmp.iam.gserviceaccount.com"
    manageSecrets: true
    embedded:
      enabled: true
      director:
        name: "postgres"
      ias_adapter:
        name: "postgres2"
      directorDBName: "postgres"
    managedGCP:
      serviceAccountKey: ""
      instanceConnectionName: ""
      director:
        name: ""
        user: ""
        password: ""
      iasAdapter:
        name: ""
        user: ""
        password: ""
      instanceCreator:
        name: ""
        user: ""
        password: ""
      host: "localhost"
      hostPort: "5432"
      sslMode: ""
      #TODO remove below after migration to separate user will be done
      dbUser: ""
      dbPassword: ""
      directorDBName: ""
  oathkeeper:
    host: ory-stack-oathkeeper-proxy.ory.svc.cluster.local
    port: 4455
    timeout_ms: 120000
    ns_adapter_timeout_ms: 3600000
    idTokenConfig:
      claims: '{"scopes": "{{ print .Extra.scope }}","tenant": "{{ .Extra.tenant }}", "consumerID": "{{ print .Extra.consumerID}}", "consumerType": "{{ print .Extra.consumerType }}", "flow": "{{ print .Extra.flow }}", "onBehalfOf": "{{ print .Extra.onBehalfOf }}", "region": "{{ print .Extra.region }}", "tokenClientID": "{{ print .Extra.tokenClientID }}"}'
      internalClaims: '{"scopes": "application:read application:write application.webhooks:read application.application_template:read application_template.webhooks:read webhooks.auth:read runtime:write runtime:read tenant:read tenant:write tenant_subscription:write ory_internal fetch_tenant application_template:read destinations_sensitive_data:read destinations:sync ord_aggregator:sync system_fetcher:sync certificate_subject_mapping:read certificate_subject_mapping:write bundle_instance_auth:write bundle.instance_auths:read","tenant":"{ {{ if .Header.Tenant }} \"consumerTenant\":\"{{ print (index .Header.Tenant 0) }}\", {{ end }} \"externalTenant\":\"\"}", "consumerType": "Internal Component", "flow": "Internal"}'
    mutators:
      runtimeMappingService:
        config:
          api:
            url: http://compass-hydrator.compass-system.svc.cluster.local:3000/hydrators/runtime-mapping
            retry:
              give_up_after: 6s
              max_delay: 2000ms
      authenticationMappingServices:
        nsadapter:
          cfg:
            config:
              api:
                url: http://compass-hydrator.compass-system.svc.cluster.local:3000/hydrators/authn-mapping/nsadapter
                retry:
                  give_up_after: 6s
                  max_delay: 2000ms
          authenticator:
            enabled: false
            createRule: true
            gatewayHost: "compass-gateway-xsuaa"
            trusted_issuers: '[{"domain_url": "compass-system.svc.cluster.local:8080", "scope_prefixes": ["prefix."], "protocol": "http"}]'
            attributes: '{"uniqueAttribute": { "key": "ns-adapter-test", "value": "ns-adapter-flow" }, "tenants": [{ "key": "tenant" }], "identity": { "key": "identity" }, "clientid": { "key": "client_id" } }'
            path: /nsadapter/api/v1/notifications
            upstreamComponent: "compass-gateway"
            checkSuffix: true
        tenant-fetcher:
          cfg:
            config:
              api:
                url: http://compass-hydrator.compass-system.svc.cluster.local:3000/hydrators/authn-mapping/tenant-fetcher
                retry:
                  give_up_after: 6s
                  max_delay: 2000ms
          authenticator:
            enabled: false
            createRule: true
            gatewayHost: "compass-gateway"
            trusted_issuers: '[{"domain_url": "compass-system.svc.cluster.local:8080", "scope_prefixes": ["prefix."], "protocol": "http"}]'
            attributes: '{"uniqueAttribute": { "key": "test", "value": "tenant-fetcher" }, "tenants": [{ "key": "tenant" }], "identity": { "key": "identity" } }'
            path: /tenants/<.*>
            upstreamComponent: "compass-tenant-fetcher"
            checkSuffix: false
        subscriber:
          cfg:
            config:
              api:
                url: http://compass-hydrator.compass-system.svc.cluster.local:3000/hydrators/authn-mapping/subscriber
                retry:
                  give_up_after: 6s
                  max_delay: 2000ms
          authenticator:
            enabled: false
            createRule: false
            gatewayHost: "compass-gateway-sap-mtls"
            trusted_issuers: '[{"domain_url": "compass-system.svc.cluster.local:8080", "scope_prefixes": ["prefix."], "protocol": "http", "region": "eu-1"}]'
            attributes: '{"uniqueAttribute": { "key": "subsc-key-test", "value": "subscription-flow" }, "tenants": [{ "key": "tenant" }], "identity": { "key": "user_name" }, "clientid": { "key": "client_id" } }'
            path: /<.*>
            checkSuffix: false
        user-name-authenticator:
          cfg:
            config:
              api:
                url: http://compass-hydrator.compass-system.svc.cluster.local:3000/hydrators/authn-mapping/user-name-authenticator
                retry:
                  give_up_after: 6s
                  max_delay: 2000ms
          authenticator:
            enabled: false
            createRule: true
            gatewayHost: "compass-gateway-user-name"
            trusted_issuers: '[{"domain_url": "compass-system.svc.cluster.local:8080", "scope_prefixes": ["prefix.", "prefix2."], "protocol": "http", "region": "eu-1"}]'
            attributes: '{"uniqueAttribute": { "key": "unique-attr-authenticator-key", "value": "unique-attr-authenticator-value" }, "tenants": [{ "key": "ext_attr.subaccountid", "priority": 1 },{ "key": "ext_attr.globalaccountid", "priority": 2 }], "identity": { "key": "user_name" }, "clientid": { "key": "client_id" } }'
            path: "/director/graphql"
            upstreamComponent: "compass-gateway"
            checkSuffix: false
      tenantMappingService:
        config:
          api:
            url: http://compass-hydrator.compass-system.svc.cluster.local:3000/hydrators/tenant-mapping
            retry:
              give_up_after: 6s
              max_delay: 2000ms
      certificateResolverService:
        config:
          api:
            url: http://compass-hydrator.compass-system.svc.cluster.local:3000/hydrators/v1/certificate/data/resolve
            retry:
              give_up_after: 6s
              max_delay: 2000ms
      tokenResolverService:
        config:
          api:
            url: http://compass-hydrator.compass-system.svc.cluster.local:3000/hydrators/v1/tokens/resolve
            retry:
              give_up_after: 6s
              max_delay: 2000ms
  cockpit:
    auth:
      allowedConnectSrc: "https://*.ondemand.com"
      secretName: "cockpit-auth-secret"
      idpHost: ""
      clientID: ""
      scopes: "openid profile email"
      path: "/oauth2/certs"
  destinationFetcher:
    manageSecrets: true
    host: compass-destination-fetcher.compass-system.svc.cluster.local
    prefix: /destination-configuration
    port: 3000
    jobSchedule: 10s
    lease:
      lockname: destinationlease
    parallelTenants: 10
    tenantSyncTimeout: "5m"
    authentication:
      jwksEndpoint: "http://ory-stack-oathkeeper-api.ory.svc.cluster.local:4456/.well-known/jwks.json"
      appDestinationsSyncScope: "destinations:sync"
      appDetinationsSensitiveDataScope: "destinations_sensitive_data:read"
    server:
      tenantDestinationsEndpoint: "/v1/subaccountDestinations"
      tenantDestinationCertificatesEndpoint: "/v1/subaccountCertificates"
      tenantInstanceLevelDestinationCertificatesEndpoint: "/v1/instanceCertificates"
      sensitiveDataEndpoint: "/v1/destinations"
      findAPIEndpoint: "/local/v1/destinations" # used by external-services-mock in the destination creator flows; due to the fact that in ESM there are separate handlers for the two flows (dest-creator & dest-fetcher), we need different endpoints where each one of them can call the destination service find API
      sensitiveDataQueryParam: "name"
    request:
      skipSSLValidation: false
      retry_interval: "100ms"
      retry_attempts: 3
      goroutineLimit: 10
      requestTimeout: "5s"
      pageSize: 100
      oauthTokenPath: "/oauth/token"
    instance:
      clientIdPath: "clientid"
      clientSecretPath: "clientsecret"
      urlPath: "uri"
      tokenUrlPath: "certurl"
      clientCertPath: "certificate"
      clientKeyPath: "key"
    secretName: destination-region-instances
    dependenciesConfig:
      path: "/cfg/dependencies"
    oauthMode: "oauth-mtls"
  destinationRegionSecret:
    secretName: "destination-region-instances"
    fileName: "keyConfig"
    local:
      templateMappings:
        xsappMapping: '{{ printf "\"%s\":\"xsappname1\"" .Values.global.tenantFetcher.xsappNamePath }}'
        clientIDMapping: '{{ printf "\"%s\":\"client_id\"" .Values.global.destinationFetcher.instance.clientIdPath }}'
        clientSecretMapping: '{{ printf "\"%s\":\"client_secret\"" .Values.global.destinationFetcher.instance.clientSecretPath }}'
        urlMapping: '{{ printf "\"%s\":\"http://compass-external-services-mock.%s.svc.cluster.local:%s\"" .Values.global.destinationFetcher.instance.urlPath .Release.Namespace (.Values.service.port | toString) }}'
        tokenURLMapping: '{{ printf "\"%s\":\"https://%s.%s:%s\"" .Values.global.destinationFetcher.instance.tokenUrlPath .Values.global.externalServicesMock.certSecuredHost .Values.global.ingress.domainName (.Values.service.certPort | toString) }}'
        x509CertificateMapping: '{{ printf "\"%s\":\"%s\"" .Values.global.destinationFetcher.instance.clientCertPath .Values.global.connector.caCertificate }}'
        x509KeyMapping: '{{ printf "\"%s\":\"%s\"" .Values.global.destinationFetcher.instance.clientKeyPath .Values.global.connector.caKey }}'
  tenantFetcher:
    k8sSecret:
      manageSecrets: true
      name: "tenant-fetcher-secret"
      namespace: "compass-system"
      key: "keyConfig"
      path: "/tmp"
    host: compass-tenant-fetcher.compass-system.svc.cluster.local
    prefix: /tenants
    port: 3000
    systemFieldDiscoveryWebhookPartialProcessing: true
    systemFieldDiscoveryWebhookPartialProcessMaxDays: 7
    webhookProcessorJobInterval: 10s
    lease:
      lockname: tenantfetcherlease
    xsappNamePath: "xsappname"
    omitDependenciesParamName: ""
    omitDependenciesParamValue: ""
    requiredAuthScope: Callback
    fetchTenantAuthScope: fetch_tenant
    authentication:
      jwksEndpoint: "http://ory-stack-oathkeeper-api.ory.svc.cluster.local:4456/.well-known/jwks.json"
    tenantProvider:
      tenantIdProperty: "tenantId"
      customerIdProperty: "customerId"
      costObjectIdProperty: "costObjectId"
      subaccountTenantIdProperty: "subaccountTenantId"
      subdomainProperty: "subdomain"
      licenseTypeProperty: "licenseType"
      name: "provider"
      subscriptionProviderIdProperty: "subscriptionProviderIdProperty"
      providerSubaccountIdProperty: "providerSubaccountIdProperty"
      consumerTenantIdProperty: "consumerTenantIdProperty"
      subscriptionProviderAppNameProperty: "subscriptionProviderAppNameProperty"
      subscriptionIDProperty: "subscriptionGUID"
      dependentServiceInstancesInfoProperty: "dependentServiceInstancesInfo"
      dependentServiceInstancesInfoAppIdProperty: "appId"
      dependentServiceInstancesInfoAppNameProperty: "appName"
      dependentServiceInstancesInfoProviderSubaccountIdProperty: "providerSubaccountId"
    server:
      fetchTenantWithParentEndpoint: "/v1/fetch/{parentTenantId}/{tenantId}"
      fetchTenantWithoutParentEndpoint: "/v1/fetch/{tenantId}"
      regionalHandlerEndpoint: "/v1/regional/{region}/callback/{tenantId}"
      dependenciesEndpoint: "/v1/regional/{region}/dependencies"
      tenantPathParam: "tenantId"
      regionPathParam: "region"
    dependenciesConfig:
      path: "/cfg/dependencies"
    local:
      templateMappings:
        xsappMapping: '{{ printf "\"%s\":\"xsappname1\"" .Values.global.tenantFetcher.xsappNamePath }}'
    containerName: "tenant-fetcher"
  externalCertConfiguration:
    issuerLocality: "local,local2" # In local setup we have manually created connector CA certificate with 'local' Locality property
    subjectPattern: "/C=DE/O=SAP SE/OU=SAP Cloud Platform Clients/OU=Region/OU=%s/L=%s/CN=%s"
    technicalClientSubjectPattern: "/C=DE/O=SAP SE/OU=SAP Cloud Platform Clients/OU=Region/OU=%s/L=%s/CN=%s"
    ouCertSubaccountID: "f8075207-1478-4a80-bd26-24a4785a2bfd"
    commonName: "compass"
    locality: "local"
    certSvcApiPath: "/cert"
    tokenPath: "/cert/token"
    secrets:
      externalCertSvcSecret:
        manage: false
        name: "cert-svc-secret"
        clientIdKey: client-id
        clientSecretKey: client-secret
        oauthUrlKey: url
        csrEndpointKey: csr-endpoint
        clientCert: client-cert
        clientKey: client-key
        skipSSLValidationFlag: "-k"
      externalClientCertSecret:
        name: "external-client-certificate"
        namespace: compass-system
        certKey: tls.crt
        keyKey: tls.key
      publicPrivateKeysSecret:
        name: "system-fetcher-external-keys"
        namespace: compass-system
        dataKey: data
        manage: false
    rotationCronjob:
      name: "external-certificate-rotation"
      schedule: "*/1 * * * *" # Executes every minute
      certValidity: "7"
      clientCertRetryAttempts: "8"
      containerName: "certificate-rotation"
    preInstallJob:
      enabled: false
      name: "external-certificate-pre-install"
      certValidity: "7"
      clientCertRetryAttempts: "8"
  instanceCreatorCertConfiguration:
    issuerLocality: "local,local2" # In local setup we have manually created connector CA certificate with 'local' Locality property
    subjectPattern: "/C=DE/O=SAP SE/OU=SAP Cloud Platform Clients/OU=Region/OU=%s/L=%s/CN=%s"
    ouCertSubaccountID: "f8075207-1478-4a80-bd26-24a4785a2bfd"
    commonName: "instance-creator"
    locality: "local"
    certSvcApiPath: "/cert"
    tokenPath: "/cert/token"
    secrets:
      instanceCreatorSvcSecret:
        manage: false
        name: "instance-creator-cert-svc-secret"
        clientIdKey: client-id
        clientSecretKey: client-secret
        oauthUrlKey: url
        csrEndpointKey: csr-endpoint
        clientCert: client-cert
        clientKey: client-key
        skipSSLValidationFlag: "-k"
      instanceCreatorClientCertSecret:
        name: "instance-creator-client-certificate"
        namespace: compass-system
        certKey: tls.crt
        keyKey: tls.key
    rotationCronjob:
      name: "instance-creator-certificate-rotation"
      schedule: "*/1 * * * *" # Executes every minute
      certValidity: "7"
      clientCertRetryAttempts: "8"
      containerName: "instance-creator-certificate-rotation"
    preInstallJob:
      enabled: false
      name: "instance-creator-certificate-pre-install"
      certValidity: "7"
      clientCertRetryAttempts: "8"
  ordService:
    host: compass-ord-service.compass-system.svc.cluster.local
    prefix: /open-resource-discovery-service/v0
    docsPrefix: /open-resource-discovery-docs
    staticPrefix: /open-resource-discovery-static/v0
    port: 3000
    defaultResponseType: "xml"
    userContextHeader: "user_context"
    authTokenPath: "/var/run/secrets/kubernetes.io/serviceaccount/token"
    skipSSLValidation: false
    specification:
      protocol: "https"
  ordAggregator:
    port: 3000
    prefix: /ord-aggregator
    aggregateEndpoint: /aggregate
    name: ord-aggregator
    client:
      timeout: "30s"
    lease:
      lockname: aggregatorlease
    authentication:
      jwksEndpoint: "http://ory-stack-oathkeeper-api.ory.svc.cluster.local:4456/.well-known/jwks.json"
    http:
      client:
        skipSSLValidation: false
      retry:
        attempts: 3
        delay: 100ms
    dbPool:
      maxOpenConnections: 2
      maxIdleConnections: 2
    globalRegistryUrl: http://compass-external-services-mock.compass-system.svc.cluster.local:8087/.well-known/open-resource-discovery
    maxParallelDocumentsPerApplication: 10
    maxParallelSpecificationProcessors: 100
    containerName: "ord-aggregator"
    metadataValidator:
      enabled: "false"
      setImagePullSecrets: false
      imagePullSecretName: api-validator-secret
      image: ""
      version: 3.5.5
      host: ""
      port: 8080
    tenantMappingConfiguration: '{}'
    parallelOperationProcessors: 10
    priorityQueueLimit: 10
    rescheduleJobInterval: 24h
    reschedulePeriod: 168h
    rescheduleHangedJobInterval: 1h
    rescheduleHangedPeriod: 1h
    maintainOperationsJobInterval: 60m
    operationProcessorsQuietPeriod: 5s
  systemFetcher:
    name: "system-fetcher"
    port: 3000
    prefix: /system-fetcher
    syncEndpoint: /sync
    job:
      schedulePeriod: 60m
      isSchedulable: true
    client:
      timeout: "30s"
    lease:
      lockname: systemfetcherlease
    authentication:
      jwksEndpoint: "http://ory-stack-oathkeeper-api.ory.svc.cluster.local:4456/.well-known/jwks.json"
    manageSecrets: true
    # enableSystemDeletion - whether systems in deleted state should be deleted from director database
    enableSystemDeletion: true
    # fetchRequestTimeout - shows the timeout to wait for oauth token and for fetching systems (in one request) separately
    fetchRequestTimeout: "30s"
    # directorRequestTimeout - graphql requests timeout to director
    directorRequestTimeout: "30s"
    dbPool:
      maxOpenConnections: 20
      maxIdleConnections: 2
    # systemsAPIEndpoint - endpoint of the service to fetch systems from
    systemsAPIEndpoint: ""
    # systemsAPIFilterCriteria - criteria for fetching systems
    systemsAPIFilterCriteria: ""
    appTemplatesProductLabel: "systemRole"
    systemSourceKey: "prop"
    appTemplates: []
    templatePlaceholderToSystemKeyMappings: '[ { "placeholder_name": "name", "system_key": "$.displayName" }, { "placeholder_name": "display-name", "system_key": "$.displayName" }, { "placeholder_name": "systemNumber", "system_key": "$.systemNumber" }, { "placeholder_name": "productId", "system_key": "$.productId" }, { "placeholder_name": "ppmsProductVersionId", "system_key": "$.ppmsProductVersionId", "optional": true }, { "placeholder_name": "region", "system_key": "$.additionalAttributes.systemSCPLandscapeID", "optional": true }, { "placeholder_name": "dataCenterId", "system_key": "$.regionId", "optional": true }, { "placeholder_name": "description", "system_key": "$.productDescription", "optional": true }, { "placeholder_name": "baseUrl", "system_key": "$.additionalUrls.mainUrl", "optional": true }, { "placeholder_name": "providerName", "system_key": "$.infrastructureProvider", "optional": true } ]'
    templateOverrideApplicationInput: '{ "name": "{{name}}", "description": "{{description}}", "providerName": "{{providerName}}", "statusCondition": "INITIAL", "systemNumber": "{{systemNumber}}", "labels": { "managed": "true", "productId": "{{productId}}", "ppmsProductVersionId": "{{ppmsProductVersionId}}", "region": "{{region}}", "dataCenter": "{{dataCenterId}}" }, "baseUrl": "{{baseUrl}}" }'
    http:
      client:
        skipSSLValidation: false
    oauth:
      client: "client_id"
      tokenEndpointProtocol: "https"
      tokenBaseHost: "compass-external-services-mock-sap-mtls"
      tokenPath: "/cert/token"
      scopesClaim: "scopes"
      tenantHeaderName: "x-zid"
      tokenRequestTimeout: 30s
      skipSSLValidation: true
    jwt:
      expireAfter: 60m
    secret:
      name: "compass-system-fetcher-secret"
      clientIdKey: client-id
      oauthUrlKey: url
    paging:
      pageSize: 200
      sizeParam: "$top"
      skipParam: "$skip"
    containerName: "system-fetcher"
    parallelOperationProcessors: 10
    priorityQueueLimit: 10
    rescheduleJobInterval: 24h
    reschedulePeriod: 168h
    rescheduleHangedJobInterval: 1h
    rescheduleHangedPeriod: 1h
    maintainOperationsJobInterval: 60m
    operationProcessorsQuietPeriod: 5s
    asyncRequestProcessors: 100
  tenantFetchers:
    job1:
      enabled: false
      job:
        interval: "5m"
      configMapNamespace: "compass-system"
      manageSecrets: true
      providerName: "compass"
      tenantType: "subaccount"
      schedule: "*/5 * * * *"
      tenantInsertChunkSize: "500"
      pageWorkers: "2"
      kubernetes:
        configMapNamespace: "compass-system"
        pollInterval: 2s
        pollTimeout: 1m
        timeout: 2m
      authConfig:
        skipSSLValidation: true
        oauthMode: "oauth-mtls"
        clientIDPath: "clientid"
        clientSecretPath: "secret"
        clientCertPath: "cert"
        clientKeyPath: "key"
        tokenEndpointPath: "url"
        tokenURLPath: "/cert/token"
      queryMapping:
        regionField: "region"
        pageNumField: "pageNum"
        pageSizeField: "pageSize"
        timestampField: "timestamp"
      query:
        startPage: "0"
        pageSize: "100"
      api:
        regionName: "central"
        authConfigSecretKey: "central"
        fieldMapping:
          totalPagesField: "totalPages"
          totalResultsField: "totalResults"
          tenantEventsField: "events"
          idField: "id"
          nameField: "name"
          customerIdField: "customerId"
          costObjectIDField: "costObject"
          subaccountCostObjectIDField: "costObjectId"
          subaccountCostObjectTypeField: "costObjectType"
          subdomainField: "subdomain"
          licenseTypeField: "licenseType"
          discriminatorField: ""
          discriminatorValue: ""
          detailsField: "details"
          labelsField: "labels"
          entityTypeField: "entityType"
          globalAccountID: "gaID"
          regionField: "region"
          movedSubaccountTargetField: "targetGlobalAccountGUID"
          movedSubaccountSourceField: "sourceGlobalAccountGUID"
        endpoints:
          accountCreated: "127.0.0.1/events?type=account-created"
          accountDeleted: "127.0.0.1/events?type=account-deleted"
          accountUpdated: "127.0.0.1/events?type=account-updated"
          subaccountCreated: "127.0.0.1/events?type=subaccount-created"
          subaccountDeleted: "127.0.0.1/events?type=subaccount-deleted"
          subaccountUpdated: "127.0.0.1/events?type=subaccount-updated"
          subaccountMoved: "127.0.0.1/events?type=subaccount-moved"
      regionalConfig:
        fieldMapping:
          totalPagesField: "totalPages"
          totalResultsField: "totalResults"
          tenantEventsField: "events"
          idField: "guid"
          nameField: "displayName"
          customerIdField: "customerId"
          costObjectIDField: "costObject"
          subaccountCostObjectIDField: "costObjectId"
          subaccountCostObjectTypeField: "costObjectType"
          subdomainField: "subdomain"
          licenseTypeField: "licenseType"
          discriminatorField: ""
          discriminatorValue: ""
          detailsField: "details"
          entityTypeField: "entityType"
          globalAccountID: "globalAccountGUID"
          regionField: "region"
          labelsField: "labels"
          movedSubaccountTargetField: "targetGlobalAccountGUID"
          movedSubaccountSourceField: "sourceGlobalAccountGUID"
        regions:
          eu-east:
            api:
              oauthMode: "oauth-mtls"
              authConfigSecretKey: "central"
              endpoints:
                accountCreated: "127.0.0.1/events?type=account-created"
                accountDeleted: "127.0.0.1/events?type=account-deleted"
                accountUpdated: "127.0.0.1/events?type=account-updated"
                subaccountCreated: "127.0.0.1/events?type=subaccount-created"
                subaccountDeleted: "127.0.0.1/events?type=subaccount-deleted"
                subaccountUpdated: "127.0.0.1/events?type=subaccount-updated"
                subaccountMoved: "127.0.0.1/events?type=subaccount-moved"
      dbPool:
        maxOpenConnections: 1
        maxIdleConnections: 1
  metrics:
    enabled: true
    pushEndpoint: http://monitoring-prometheus-pushgateway.kyma-system.svc.cluster.local:9091
  externalServicesMock:
    enabled: false
    certSecuredPort: 8081
    ordCertSecuredPort: 8082
    unsecuredPort: 8083
    basicSecuredPort: 8084
    oauthSecuredPort: 8085
    ordGlobalRegistryCertPort: 8086
    ordGlobalRegistryUnsecuredPort: 8087
    unsecuredPortWithAdditionalContent: 8088
    unsecuredMultiTenantPort: 8089
    certSecuredProxyPort: 8090
    certSecuredHost: compass-external-services-mock-sap-mtls
    ordCertSecuredHost: compass-external-services-mock-sap-mtls-ord
    ordGlobalCertSecuredHost: compass-external-services-mock-sap-mtls-global-ord-registry
    unSecuredHost: compass-external-services-mock
    host: compass-external-services-mock.compass-system.svc.cluster.local
    directDependencyXsappname: ""
    saasAppNamesSecret:
      manage: false
    regionInstancesCredentials:
      manage: false
    regionSMInstancesCredentials:
      manage: false
    oauthSecret:
      manage: false
      name: compass-external-services-mock-oauth-credentials
      clientIdKey: client-id
      clientSecretKey: client-secret
      oauthUrlKey: url
      oauthTokenPath: "/secured/oauth/token"
    auditlog:
      applyMockConfiguration: false
      managementApiPath: /audit-log/v2/configuration-changes/search
      mtlsTokenPath: "/cert/token"
      secret:
        name: "auditlog-instance-management"
        urlKey: url
        tokenUrlKey: token-url
        clientIdKey: client-id
        clientSecretKey: client-secret
        clientCertKey: client-cert
        clientKeyKey: client-key
    iasAdapter:
      consumerAppID: "consumer-app-id"
      consumerAppClientID: "consumer-client-id"
      consumerAppTenantID: "consumer-app-tenant-id"
      providerAppID: "provider-app-id"
      providerAppClientID: "provider-client-id"
      providerAppTenantID: "provider-app-tenant-id"
      apiName: "Test API Name"
  tests:
    http:
      client:
        skipSSLValidation: false
    externalCertConfiguration:
      ouCertSubaccountID: "bad76f69-e5c2-4d55-bca5-240944824b83"
      issuerLocalityRegion2: "local"
    hydrator:
      certSubjectMappingResyncInterval: "3s"
    director:
      skipPattern: ""
      externalCertIntSystemCN: "integration-system-test"
      supportedOrdApplicationType: "SAP temp1"
    tenantFetcher:
      tenantOnDemandID: "8d42d818-d4c4-4036-b82f-b199db7ffeb5"
      missingTenantOnDemandID: "subaccount-external-tnt"
      tenantRegion: "us-1"
      tenantRegionPrefix: "cf-"
      region: "eu-1"
      region2: "eu-2"
    ordAggregator:
      skipPattern: ""
      proxyApplicationTemplateName: "SAP Proxy Template"
    ordService:
      accountTenantID: "5577cf46-4f78-45fa-b55f-a42a3bdba868" # testDefaultTenant from our testing tenants
      skipPattern: ""
    externalServicesMock:
      skipPattern: ""
      tenantMappingStatusAPI:
        responseDelayInMilliseconds: 1
    selfRegistration:
      region: "eu-1"
      region2: "eu-2"
    instanceCreator:
      region: "eu-1"
    destination:
      consumerSubdomain: "compass-external-services-mock"
      consumerSubdomainMtls: "compass-external-services-mock-sap-mtls"
      instanceID: "37d7d783-d9ad-47de-b6c8-b05a4cb961ca" # randomly generated UUID
      claims:
        subaccountIDKey: "subaccountid"
        serviceInstanceIDKey: "serviceinstanceid"
    subscription:
      labelKey: "subscriptions"
      standardFlow: "standard"
      indirectDependencyFlow: "indirectDependency"
      directDependencyFlow: "directDependency"
      subscriptionsFlowHeaderKey: "subscriptionFlow"
      consumerSubdomain: "compass-external-services-mock-sap-mtls"
      tenants:
        providerAccountID: "5577cf46-4f78-45fa-b55f-a42a3bdba868" # testDefaultTenant from our testing tenants
        providerSubaccountID: "47b4575a-f102-414a-8398-2d973ad65f3a" # TestProviderSubaccount from our testing tenants
        consumerAccountID: "5984a414-1eed-4972-af2c-b2b6a415c7d7" # ApplicationsForRuntimeTenantName from our testing tenants
        consumerSubaccountID: "1f538f34-30bf-4d3d-aeaa-02e69eef84ae" # randomly chosen
        costObjectID: "de235c0e-9cb0-4f39-9fd5-d558ec6850bb" # randomly chosen
        consumerTenantID: "ba49f1aa-ddc1-43ff-943c-fe949857a34a" # randomly chosen
        providerSubaccountIDRegion2: "731b7bc4-5472-41d2-a447-e4c0f45de739" # TestProviderSubaccountRegion2 from our testing tenants
        consumerAccountIDTenantHierarchy: "5577cf46-4f78-45fa-b55f-a42a3bdba868" # testDefaultTenant from our testing tenants; more info in 'TestFormationNotificationsTenantHierarchy'
        consumerSubaccountIDTenantHierarchy: "3cfcdd62-320d-403b-b66a-4ee3cdd06947" # TestIntegrationSystemManagedSubaccount from our testing tenants; more info in 'TestFormationNotificationsTenantHierarchy'
      destinationOauthSecret:
        manage: false
        name: provider-destination-instance-tests
        clientIdKey: client-id
        clientSecretKey: client-secret
        oauthUrlKey: url
        oauthTokenPath: "/secured/oauth/token"
        serviceUrlKey: uri
        dependencyKey: dependency
      oauthSecret:
        manage: false
        name: compass-subscription-secret
        clientIdKey: client-id
        clientSecretKey: client-secret
        oauthUrlKey: url
      propagatedProviderSubaccountHeader: "X-Provider-Subaccount"
      externalClientCertTestSecretName: "external-client-certificate-test-secret"
      externalClientCertTestSecretNamespace: "compass-system"
      externalCertTestJobName: "external-certificate-rotation-test-job"
      certSvcInstanceTestSecretName: "cert-svc-secret"
      certSvcInstanceTestRegion2SecretName: "cert-svc-secret-eu2"
      consumerTokenURL: "http://compass-external-services-mock.compass-system.svc.cluster.local:8080"
      subscriptionURL: "http://compass-external-services-mock.compass-system.svc.cluster.local:8080"
      subscriptionProviderIdValue: "id-value!t12345"
      directDependencySubscriptionProviderIdValue: "direct-dep-id-value!t12345"
      subscriptionProviderAppNameValue: "subscriptionProviderAppNameValue"
      indirectDependencySubscriptionProviderAppNameValue: "indirectDependencySubscriptionProviderAppNameValue"
      directDependencySubscriptionProviderAppNameValue: "subscriptionProviderAppNameValue" # this is used for real env tests where there is a dedicated SAAS svc instance for the indirect dependency flow
    namespace: kyma-system
    connectivityAdapterFQDN: http://compass-connectivity-adapter.compass-system.svc.cluster.local
    externalServicesMockFQDN: http://compass-external-services-mock.compass-system.svc.cluster.local
    ordServiceFQDN: http://compass-ord-service.compass-system.svc.cluster.local
    systemBrokerFQDN: http://compass-system-broker.compass-system.svc.cluster.local
    tenantFetcherFQDN: http://compass-tenant-fetcher.compass-system.svc.cluster.local
    hydratorFQDN: http://compass-hydrator.compass-system.svc.cluster.local
    userNameAuthenticators:
      gatewayHost: "compass-gateway-user-name"
      account:
        manage: false
        secretName: "user-name-account-authenticator"
        clientIdKey: client-id
        clientSecretKey: client-secret
        oauthUrlKey: url
        oauthTokenPath: "/secured/oauth/token"
        subdomain: "compass-external-services-mock"
      subaccount:
        manage: false
        secretName: "user-name-subaccount-authenticator"
        clientIdKey: client-id
        clientSecretKey: client-secret
        oauthUrlKey: url
        oauthTokenPath: "/secured/oauth/token"
        subdomain: "compass-external-services-mock"
    basicCredentials:
      manage: false
      secretName: "test-basic-credentials-secret"
    db:
      maxOpenConnections: 3
      maxIdleConnections: 1
    securityContext: # Set on container level
      runAsUser: 2000
      allowPrivilegeEscalation: false
  expectedSchemaVersionUpdateJob:
    cm:
      name: "expected-schema-version"
    ias_adapter:
      cm:
        name: "ias-adapter-expected-schema-version"
  migratorJob:
    nodeSelectorEnabled: false
    pvc:
      name: "compass-director-migrations"
      namespace: "compass-system"
      migrationsPath: "/compass-migrations"
      storageClass: local-path
    ias_adapter:
      pvc:
        name: "compass-ias-adapter-migrations"
        namespace: "compass-system"
        migrationsPath: "/compass-ias-adapter-migrations"
        storageClass: local-path
  http:
    client:
      skipSSLValidation: false
  pairingAdapter:
    templateName: "pairing-adapter-app-template"
    watcherCorrelationID: "pairing-adapter-watcher-id"
    configMap:
      manage: false
      key: "config.json"
      name: "pairing-adapter-config-local"
      namespace: "compass-system"
      localAdapterFQDN: "http://compass-pairing-adapter.compass-system.svc.cluster.local/adapter-local-mtls"
      integrationSystemID: "d3e9b9f5-25dc-4adb-a0a0-ed69ef371fb6"
    e2e:
      appName: "test-app"
      appID: "123-test-456"
      clientUser: "test-user"
      tenant: "test-tenant"
  # Scopes assigned for every new Client Credentials by given object type (Runtime / Application / Integration System)
  # and scopes mapped to a consumer with the given type, then that consumer is using a client certificate
  scopes:
    scopesPerConsumerType:
      business_integration:
        - "application_template:read"
        - "application_template:write"
        - "formation:read"
        - "formation:write"
        - "formation.state:write"
        - "formation_template:read"
        - "formation_template:write"
        - "formation_template.webhooks:read"
        - "tenant_access:write"
      managed_application_provider_operator:
        - "application.local_tenant_id:write"
        - "application_template:write"
        - "application_template:read"
        - "application_template.webhooks:read"
        - "application_template.labels:write"
        - "internal_visibility:read"
        - "webhook:write"
        - "webhooks.auth:read"
        - "certificate_subject_mapping:write"
        - "certificate_subject_mapping:read"
      managed_application_consumer: []
      formation_viewer:
        - "formation:read"
      landscape_resource_operator:
        - "application:read"
        - "application:write"
        - "application.local_tenant_id:write"
        - "tenant_access:write"
        - "formation:read"
        - "formation:write"
        - "formation:global_write"
        - "formation:global_read"
      tenant_discovery_operator:
        - "application:read"
      instance_creator:
        - "application_template:read"
        - "formation:read"
        - "formation_template:read"
        - "formation_template.webhooks:read"
      technical_client:
        - "tenant:read"
        - "tenant:write"
      runtime:
        - "runtime:read"
        - "runtime:write"
        - "application:read"
        - "runtime.auths:read"
        - "bundle.instance_auths:read"
        - "runtime.webhooks:read"
        - "webhook:write"
      external_certificate:
        - "runtime:read"
        - "runtime:write"
        - "application:read"
        - "application:write"
        - "runtime.auths:read"
        - "bundle.instance_auths:read"
        - "runtime.webhooks:read"
        - "webhook:write"
        - "application_template:read"
        - "application_template:write"
        - "application_template.webhooks:read"
        - "formation_template:read"
        - "formation_template:write"
        - "formation_template.webhooks:read"
      application:
        - "application:read"
        - "application:write"
        - "application.auths:read"
        - "application.webhooks:read"
        - "application.application_template:read"
        - "bundle.instance_auths:read"
        - "document.fetch_request:read"
        - "event_spec.fetch_request:read"
        - "api_spec.fetch_request:read"
        - "fetch-request.auth:read"
        - "webhook:write"
      integration_system:
        - "application:read"
        - "application:write"
        - "application.local_tenant_id:write"
        - "application.application_template:read"
        - "application_template:read"
        - "application_template:write"
        - "runtime:read"
        - "runtime:write"
        - "integration_system:read"
        - "label_definition:read"
        - "label_definition:write"
        - "automatic_scenario_assignment:read"
        - "integration_system.auths:read"
        - "application_template.webhooks:read"
        - "formation.state:write"
        - "formation:write"
        - "formation:read"
        - "internal_visibility:read"
        - "application.auths:read"
        - "webhook:write"
        - "formation_template:read"
        - "formation_template.webhooks:read"
      super_admin:
        - "application:read"
        - "application:write"
        - "application.local_tenant_id:write"
        - "application_template:read"
        - "application_template:write"
        - "integration_system:read"
        - "integration_system:write"
        - "runtime:read"
        - "runtime:write"
        - "label_definition:read"
        - "label_definition:write"
        - "eventing:manage"
        - "tenant:read"
        - "tenant:write"
        - "automatic_scenario_assignment:read"
        - "application.auths:read"
        - "application.webhooks:read"
        - "application.application_template:read"
        - "application_template.webhooks:read"
        - "bundle.instance_auths:read"
        - "document.fetch_request:read"
        - "event_spec.fetch_request:read"
        - "api_spec.fetch_request:read"
        - "integration_system.auths:read"
        - "runtime.auths:read"
        - "fetch-request.auth:read"
        - "webhooks.auth:read"
        - "formation:write"
        - "formation:read"
        - "internal_visibility:read"
        - "runtime.webhooks:read"
        - "webhook:write"
        - "formation_template:read"
        - "formation_template:write"
        - "formation_template.webhooks:read"
        - "formation_constraint:read"
        - "formation_constraint:write"
        - "certificate_subject_mapping:read"
        - "certificate_subject_mapping:write"
        - "formation.state:write"
        - "tenant_access:write"
        - "bundle_instance_auth:write"
        - "formation:global_write"
        - "formation:global_read"
      default:
        - "runtime:read"
        - "runtime:write"
        - "tenant:read"<|MERGE_RESOLUTION|>--- conflicted
+++ resolved
@@ -232,11 +232,7 @@
       name: compass-console
     e2e_tests:
       dir: dev/incubator/
-<<<<<<< HEAD
       version: "PR-3778"
-=======
-      version: "PR-3809"
->>>>>>> 6ad1b16a
       name: compass-e2e-tests
   isLocalEnv: false
   isForTesting: false
