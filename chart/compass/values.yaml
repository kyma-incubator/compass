--- conflicted
+++ resolved
@@ -75,11 +75,7 @@
       version: "PR-1956"
     director:
       dir:
-<<<<<<< HEAD
       version: "PR-1966"
-=======
-      version: "PR-1965"
->>>>>>> eb78909d
     gateway:
       dir:
       version: "PR-1956"
