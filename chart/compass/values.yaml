--- conflicted
+++ resolved
@@ -143,11 +143,7 @@
       name: compass-pairing-adapter
     director:
       dir: dev/incubator/
-<<<<<<< HEAD
       version: "PR-3355"
-=======
-      version: "PR-3390"
->>>>>>> d49b2ca0
       name: compass-director
     hydrator:
       dir: dev/incubator/
