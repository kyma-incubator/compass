global:
  defaultTenant: 3e64ebae-38b5-46a0-b1ed-9ccee153a0ae
  tenants:
    - name: default
      id: 3e64ebae-38b5-46a0-b1ed-9ccee153a0ae
    - name: test-default-tenant
      id: 9ca034f1-11ab-5b25-b76f-dc77106f571d
    - name: foo
      id: 1eba80dd-8ff6-54ee-be4d-77944d17b10b
    - name: bar
      id: af9f84a9-1d3a-4d9f-ae0c-94f883b33b6e
    - name: foobar
      id: 2bf03de1-23b1-4063-9d3e-67096800accc
    - name: foobaz
      id: f739b36c-813f-4fc3-996e-dd03c7d13aa0

  images:
    containerRegistry:
      path: eu.gcr.io/kyma-project/incubator
    connector:
      dir:
      version: "PR-634"
    connectivity_adapter:
      dir:
      version: "PR-831"
    pairing_adapter:
      dir:
      version: "PR-867"
    director:
      dir:
<<<<<<< HEAD
      version: "PR-882"
=======
      version: "PR-909"
>>>>>>> 40341b30
    gateway:
      dir: pr/
      version: "PR-357"
    healthchecker:
      dir: pr/
      version: "PR-357"
    schema_migrator:
      dir:
      version: "PR-802"
    provisioner:
      dir:
      version: "PR-565"
    certs_setup_job:
      containerRegistry:
        path: eu.gcr.io/kyma-project
      dir: pr/
      version: "PR-5318"
    kyma_environment_broker:
      dir:
      version: "PR-565"
    tests:
      director:
        dir:
<<<<<<< HEAD
        version: "PR-877"
=======
        version: "PR-909"
>>>>>>> 40341b30
      connector:
        dir:
        version: "02e8358c"
      provisioner:
        dir:
<<<<<<< HEAD
        version: "PR-565"
=======
        version: "PR-552"
      e2e_provisioning:
        dir:
        version: "PR-736"
>>>>>>> 40341b30
      connectivity_adapter:
        dir:
        version: "PR-891"
  isLocalEnv: false
  oauth2:
    host: oauth2

  director:
    port: 3000

  tenantConfig:
    useDefaultTenants: true
    useExternalTenants: false

  connector:
    graphql:
      external:
        port: 3000
      internal:
        port: 3001
    validator:
      port: 8080
    # If secrets do not exist they will be created
    secrets:
      ca:
        name: compass-connector-app-ca
        namespace: compass-system
      rootCA:
        name: compass-connector-root-ca
        namespace: istio-system # For Ingress Gateway to work properly the namespace needs to be istio-system
    certificateDataHeader: "Certificate-Data"
    revocation:
      configmap:
        shouldCreate: true
        namespace: compass-system
        name: revocations-config
    # If key and certificate are not provided they will be generated
    caKey: ""
    caCertificate: ""

  provisioning:
    enabled: false

  kyma_environment_broker:
    secrets:
      integrationSystemCredentials:
        name: compass-kyma-environment-broker-credentials

  provisioner:
    graphql:
      port: 3000
    secrets:
      integrationSystemCredentials:
        name: compass-provisioner-credentials

  gateway:
    port: 3000
    tls:
      host: compass-gateway
      secure:
        oauth:
          host: compass-gateway-auth-oauth
    mtls:
      host: compass-gateway-mtls
    headers:
      request:
        remove:
          - "Client-Id-From-Token"
          - "Client-Id-From-Certificate"
          - "Client-Certificate-Hash"
          - "Certificate-Data"

  connectivity_adapter:
    port: 8080
    tls:
      host: adapter-gateway
    mtls:
      host: adapter-gateway-mtls

  rewriteFilters:
    workloadLabel: oathkeeper
    tokenDataHeader: "Connector-Token"
    certificateDataHeader: "Certificate-Data"

  ingress:
    domainName: kyma.local
    tlsCrt: "LS0tLS1CRUdJTiBDRVJUSUZJQ0FURS0tLS0tCk1JSUU4RENDQXRpZ0F3SUJBZ0lKQUpBKzlrQzZZZnZlTUEwR0NTcUdTSWIzRFFFQkN3VUFNQmN4RlRBVEJnTlYKQkFNTURDb3VhM2x0WVM1c2IyTmhiREFlRncweE9EQTNNVGd3T0RNNE1UTmFGdzB5T0RBM01UVXdPRE00TVROYQpNQmN4RlRBVEJnTlZCQU1NRENvdWEzbHRZUzVzYjJOaGJEQ0NBaUl3RFFZSktvWklodmNOQVFFQkJRQURnZ0lQCkFEQ0NBZ29DZ2dJQkFPZ05XbVROOU1ranlrUjdvQ0JGSFVqL01EcWh5bml3NEJITGo4ZTdDTFV5dFdwVHZXTkoKU1FiaFZDK3c5NkhHbU50MHZGUTR4OExUa3NNUmorcVZrdkcwKzBDTE1WQm14UjBVdnpZR09QRVRKREtsNTZkcQppMEM1Y2dnU3dkNjcveWxRZmQxc3FEVVBHM0pVZlNOSFFRWSs1SkUwaUpjZXhCQ3cvS200UXlUQXB0aEwzdEgxCm1ZRFBBQ0hUdVpsbGc2RVN4Z2RKY20rVmg5UkRvbWlON250ZjBZVG1xV1VIZXhZUkUrcTFGY0VhUHg5L2Q5QUwKZWd1WXZHTkduMVA4K1F3ZE5DKzVaMEVGa1EyS3RtalRBR09La2xJUG5NQkZubXhGSEtNZzNTa3RkYzYzSU5TNwpjSDM3dDNjb2l4N09HcDllcnRvSFZ5K2U5KzdiYnI3Z0lhWHNORVZUcjRGWXJIMlNPeHI1MjVRQUpHTys1dllQCkNYSlJJdXFNZWU3ZTg3aDRIU3JFVVdWTnhOdElBR1ZNYlRtV2F6aDJsSEFoazJjZVIzUkRaQzB3NGFOd3NRU1UKZE1yMmFCaUFobmFNSG40YnZIZnd1OHFRcjF5aVRUNG00SkltRkZTNDN2bGNETDZmVUJnNnF0U2p6QjF0WTFjTwp2Mnl1QXQzR1lKSENVMFd4R1ZEQk80T0ZncEc3aE5SRHoyRzVFMXQvRWU2VDUxdys2K295eXhib01pK09kVWdNCnBZOGlzcDdBTWhtdlZFOUdtNUhwQkpBRjYvcmE1WUNnNDh1SWtybkdZbm85eVNKcGhLU0JsMFRML01PNVFRaUoKb0hFNnV5ZkJXQjlZZ1NBdDl0MjJqU3FSWkpSdEtrbHB6bFJIRkROWTRwZlRraXlPSlFXYlM4RXJBZ01CQUFHagpQekE5TUFrR0ExVWRFd1FDTUFBd0N3WURWUjBQQkFRREFnWGdNQ01HQTFVZEVRUWNNQnFDQ210NWJXRXViRzlqCllXeUNEQ291YTNsdFlTNXNiMk5oYkRBTkJna3Foa2lHOXcwQkFRc0ZBQU9DQWdFQUlYYTlwenlyQ2dzMTRTOHUKZVFZdkorNEFzUE9uT1RGcExkaVl5UkVyNXdyNmJuMXUvMjZxc2FKckpxbkkyRk16SmdEQVRwZEtjbXRHYjBUOQp3S2wrYUJHcFFKcThrUWJwakVGTHhaWDJzaUNrRG82WittaUcrRjRKMHpKa3BKK0JHMS92eGZKbk0zK1ptdXQ5Ck9RV2ZjYTN3UHlhTWRDbGIyZjQwYlRFaFo5Mk9kcWlQMzFMbDlHWExSZmhaNTNsUzF0QWdvUGZoR25NbFY4b2MKWmxuSUROK25wS0Nma2tXUDJZUjlRLy9pa01tM01YRm9RSFppaVJseVZHSGFKZWRLMmNOQzlUYk4xNDFTaWZHZQo3V2FsQVBNcWNOQ3F3YStnN2RFSmR3ZjlRMklJTml0SjlDUVprT1dUZElYY2VHK2lZWWUrQXpmK1NkaHBocVdPCllFcDF6ek40dXI5U2VxU3NSaU9WY0RzVUFSa1M0clgrb0Vzb2hHL1Q5OTcrSDhjR2gzczl6TE84emtwRXZKSmEKS05QT0N5ODhVeEFOV2RRejFLMXRKVVQ2c3hkd0FEcXRJQnNPemhYVjlybDRRNStlZExlcmZPcUtCbUFRMUY5Swo2L1l0ZlNyY0JpeXZEU24wdFJ3OHJLRFVQU1hFNDFldXArOURNeThLVGl6T0RPTXVMSnR2dkJrTEFpNGNYQjVBCjQxMjBEdHdZQXNyNzNZYVl2SW8rWjV2OGZ4TjF3M3IwYS9KOVhZQlg3S3p1OFl4MnNUNWtWM2dNTHFCTXBaa3gKY29FTjNSandDMmV4VHl6dGc1ak1ZN2U4VFJ4OFFTeUxkK0pBd2t1Tm01NlNkcHFHNTE3cktJYkVMNDZzbkd0UgpCYUVOK01GeXNqdDU3ejhKQXJDMzhBMFN5dTQ9Ci0tLS0tRU5EIENFUlRJRklDQVRFLS0tLS0K"
    tlsKey: "LS0tLS1CRUdJTiBQUklWQVRFIEtFWS0tLS0tCk1JSUpRd0lCQURBTkJna3Foa2lHOXcwQkFRRUZBQVNDQ1Mwd2dna3BBZ0VBQW9JQ0FRRG9EVnBremZUSkk4cEUKZTZBZ1JSMUkvekE2b2NwNHNPQVJ5NC9IdXdpMU1yVnFVNzFqU1VrRzRWUXZzUGVoeHBqYmRMeFVPTWZDMDVMRApFWS9xbFpMeHRQdEFpekZRWnNVZEZMODJCamp4RXlReXBlZW5hb3RBdVhJSUVzSGV1LzhwVUgzZGJLZzFEeHR5ClZIMGpSMEVHUHVTUk5JaVhIc1FRc1B5cHVFTWt3S2JZUzk3UjlabUF6d0FoMDdtWlpZT2hFc1lIU1hKdmxZZlUKUTZKb2plNTdYOUdFNXFsbEIzc1dFUlBxdFJYQkdqOGZmM2ZRQzNvTG1MeGpScDlUL1BrTUhUUXZ1V2RCQlpFTgppclpvMHdCamlwSlNENXpBUlo1c1JSeWpJTjBwTFhYT3R5RFV1M0I5KzdkM0tJc2V6aHFmWHE3YUIxY3ZudmZ1CjIyNis0Q0dsN0RSRlU2K0JXS3g5a2pzYStkdVVBQ1JqdnViMkR3bHlVU0xxakhudTN2TzRlQjBxeEZGbFRjVGIKU0FCbFRHMDVsbXM0ZHBSd0laTm5Ia2QwUTJRdE1PR2pjTEVFbEhUSzltZ1lnSVoyakI1K0c3eDM4THZLa0s5YwpvazArSnVDU0poUlV1Tjc1WEF5K24xQVlPcXJVbzh3ZGJXTlhEcjlzcmdMZHhtQ1J3bE5Gc1JsUXdUdURoWUtSCnU0VFVRODlodVJOYmZ4SHVrK2RjUHV2cU1zc1c2REl2am5WSURLV1BJcktld0RJWnIxUlBScHVSNlFTUUJldjYKMnVXQW9PUExpSks1eG1KNlBja2lhWVNrZ1pkRXkvekR1VUVJaWFCeE9yc253VmdmV0lFZ0xmYmR0bzBxa1dTVQpiU3BKYWM1VVJ4UXpXT0tYMDVJc2ppVUZtMHZCS3dJREFRQUJBb0lDQUZDN3ZKUlB0M2QzVlRyb1MvaU9NemNmCldaYzhqT1hhbThwMUtRdlRQWjlWQ2hyNUVXNEdwRHFaa0tHYkR6eWdqTFBsZEZSVkFPTCtteFAwK3o0aFZlTjAKRk9vS3cxaDJ1T042UVdBNVgvdzNyYU5WWnpndThFM1BkeVhwNkx0bWFzcmo3elpuUkVwWmZESVZ4UWZPRllobgp2enZwckEvdnEwVW5YbkJwNUNwWVFIUUdTWHFBMlN3Z1dLcHNNQ2wzVVFsc0w2dC9XU29MT3h1VmdGNmg2clBQCnpXUlFuK1MvYW9wdDNLRU82WWVxYXdXNVltVG1hVXE1aytseU82S0w0OVhjSHpqdlowWU8rcjFjWWtRc0RQbVUKejMxdll4amQzOVZKWWtJNi85Y0Fzdmo5YTVXM3ROYVFDZStTRW56Z05oRDJieHo1NnRKdG0xTGwweXpqYTdEVgp0OW9aQVd6WURMOTVnMDFZWVlQMG51c3A4WWlNOXd0OUtLc2NkcUd3RFN5WHNrWFBrcWFLVjNVcHJYdmhFbFVaCkErMmtjcm9VaDNGbEV4bGpwUmtKVkhOZXJ3NHRLRi9oYTFWRjZPdE10eTVQcXV0N0dGQmIvamtWeUg5cnpueWUKTXQyTWVyTTVPazMwd1NuTThISUdTUXpxYlplekJEZlNaUzRzcWdZZnBIMlhtMEs0SjgrRUowQ2hhMXZVSmVNMAoyZ284d00vaHljdmtqTEgxSmM3OEhpaVBTQ01udkpHemUxc2tWdmtRRFhBSFdldzBTUHpUSTZHYjZCb0Y4aVNECm0wZjR2azNoV3NlUWZBaXVZSnlUeUZXNmRhOGE1K2lpSDN4cVRsUUN1MDN1Nmo0U0l4aThJZlNmd0YwQTBldVAKNGtzalZTZVZyT3ExUnlvNUtpR3hBb0lCQVFEOWZtYnl6aW9QdVhRYzl0QXBxMUpSMzErQzlCdFFzcDg5WkZkSQpQaU5xaTJ3NVlVcTA0OFM2Z3VBb3JGOHNObUI3QjhWa1JlclowQ3hub2NHY0tleWdTYWsvME5qVElndk5weGJwCnBGbkFnRjlmbW1oTEl2SlF2REo2Q0ZidDRCQlZIdkJEWlYyQnZqK0k3NUxkK01jN2RPVDdFek1FRjBXcUdzY2MKTUpyNjRXQi9UMkF5dWR1YXlRT2NobmJFQ25FUmdRcHFlbG54MVBraytqbGNvYUs5QjFYUStVOUgzOHppM0FYNApENUxMY0Nhem9YYWlvS0swckNlNE5Ga2hOVXd0TFV0QXhSTXk2aksyZUZudWczUFRlY3N1WktNMElITktqZ0dCCnpGanZVb2tMcFVFb3BJa3FHM09yc0xmanpHZW9jaVFPUXNEdzlUb3lXL0FSOFhmWkFvSUJBUURxV0s2TThVN3EKUXJPeTYzNnpEZlBaZ2ljeXlsUWVoOFdMclBlbW5NeWdQYzR4eWoybnMrTmVRSnNEUmtPT2tWY250SEFYaTcwWgoyT0NCV3dwZHJuTXlSc3RIMU05bjdFNU5TVHZlZDlkU3YxUzRBb3NzS1hDSmgyUHBjYjV0OE9nL3ZGTlNYUlUyClk2aUorWTdOcDBZNDNxSlJOVnlRemd3YmFzaEpiUVdkVFFoVEVhdEVRS2JsUlZSblhlQWRjOXlhNUpHbkRpaTkKbFQrRWEzdFpvN1dha05oeHJkYjVuTkZ3a0xoNEs3ZkFtT3ZzMVBMQWx0SUZqeURCeDEvY1ZHblpDUDBVQmJqZgpkU2FueXBBdVRuMzd1VUwrcXpPVDlYWEZENllGT0x0NWV4d3RxdnUwSzZCNjcvajFFTlJDRk45RnMzWlV5RFFXClZUaDcybFhWU3NLakFvSUJBUUR6ZE5pdXpTNDhWK0thaHJpNXJGNnRYeGkrRG0vRmV5ZlFzSFBiWUVKbmEyd1AKVjgrR0YxS3p4a28vQmYySjJ0ZWlrWDRVcGNtK1UxNnlVUG8vWDB4eFRRMk55cWpUYmRsa005dWZuVWJOeVB6UQpOdDEvZkJxNVMyWTNLWmREY25SOUsrK1k2dHQ1Wmh4akNhUkdKMDVCWGkwa3JmWExNZ2FvTG51WUtWNVBJUEdxCms3TlNSSW9UQ0llOVpxN2Q3U0ZXckZZeW1UdVZOUFByZlo1bHhwOGphTTRVbTd4MnpReGJ2UERHb3o1YXdHV0wKRThGNncwaEF1UzZValVJazBLbE9vamVxQnh3L1JBcGNrUTNlTXNXbEQwNENTb2tyNFJhWlBmVllrY2ZBWWNaWgpOdWR6ZjBKMC9GU0ZTbjN4L0RoNTROV2NGS1IxUnpBVGVaVUJ4cVZSQW9JQkFRRFlDNmZvVWpOQnJ2ckNFVzkrCkhYZlk1Ni9CbUZ4U3hUTHU0U2h6VncwakViZTltVWljQ2pDc1hQMUwySVJCdEdaWU9YWTVqdDlvSzlSV0RSdVMKWUZqZFdmemduU1lWRmZyZUw0emRQVGlxbGEvQjhMNWptVlNoeGNycmxheE02Uk1FWjFlZGtDa1ZPbTFQdmwzVAo1TW5OZGhySXFWeE1OMWxjRVdiU29vclJpUW9Lb3poMHRQSG9YckZBbG9BZVJ3bHpWeE9jb21ZVzJiaDBHUzdmCjVoaHZoZWUxYmVISnY3UXFoWkU3WUhxSU9iTVBaUWJqWEdnRkxmMnlDRitzM2Jtem1DRFJTN0V6ZVdxSXVDdVMKTlZUYU0rSzZyQlRoN0NLRjZUWlNqQW55SmZoRmRlT1ZKNzlNZDEzYWVJaG0zNTB6UWc3dWZKL2drdkorNUR2TApacC9uQW9JQkFBVlg4WHpFTzdMVk1sbENKZFVUdURTdXNPcDNrQVlFZ2dZNFFRM3FNTlcxRnl5WEM3WjBGOWJFCmtTSEhkalJtU2RUbFZueGN2UW1KTS9WL2tJanpNUHhFT3NCS1BVVkR3N3BhOHdiejlGcTRPOCtJb3lqN1ZXclcKMmExL1FNWXlzSGlpTlBzNy8vWUtvMy9rdkhCWUY2SnNkenkyQkVSTkQ0aTlVOWhDN0RqcGxKR3BSNktMTVBsegpNWFJ3VjVTM2V3cnBXZVcxQW5ONC9EKy9zUGlNQTNnS0swSlBFdGVBV1dndEZHTnNBSkJnaFBoUExxQi9CcDUvCkhOeC96M0w0MWtqRnpqOHNWaHMrVDRZYlhiaGF2R2xxc2h5ZldQbnRhV1VOMG15MjU1RFdQUDhWa24yeFNlV2kKVm1hVW5TSDBTZ2tlUENMRnlra25yQzgxU2pXZkRBMD0KLS0tLS1FTkQgUFJJVkFURSBLRVktLS0tLQo="

  istio:
    gateway:
      name: compass-istio-gateway
      namespace: compass-system

  database:
    manageSecrets: true
    embedded:
      enabled: true
      directorDBName: "postgres"
      provisionerDBName: "provisioner"
      brokerDBName: "broker"
    # Values for GCP managed PostgreSQL database
    managedGCP:
      serviceAccountKey: ""
      instanceConnectionName: ""
      dbUser: ""
      dbPassword: ""
      directorDBName: ""
      provisionerDBName: ""
      brokerDBName: ""
      host: "localhost"
      hostPort: "5432"
      sslMode: ""

  oathkeeper:
    host: ory-oathkeeper-proxy.kyma-system.svc.cluster.local
    port: 4455
    idTokenConfig:
      claims: "{\"scopes\": \"{{ print .Extra.scope }}\", \"tenant\": \"{{ print .Extra.tenant }}\", \"consumerID\": \"{{ print .Extra.consumerID}}\", \"consumerType\": \"{{ print .Extra.consumerType }}\"}"
    mutators:
      tenantMappingService:
        config:
          api:
            url: http://compass-director.compass-system.svc.cluster.local:3000/tenant-mapping
            retry:
              give_up_after: 3s
              max_delay: 2000ms
      certificateResolverService:
        config:
          api:
            url: http://compass-connector.compass-system.svc.cluster.local:8080/v1/certificate/data/resolve
            retry:
              give_up_after: 3s
              max_delay: 2000ms
      tokenResolverService:
        config:
          api:
            url: http://compass-connector.compass-system.svc.cluster.local:8080/v1/tokens/resolve
            retry:
              give_up_after: 3s
              max_delay: 2000ms

  tenantFetcher:
    enabled: false
    manageSecrets: true
    providerName: "compass"
    schedule: "*/5 * * * *"
    oauth:
      client: ""
      secret: ""
      tokenURL: ""
    endpoints:
      tenantCreated: "127.0.0.1/events?type=created"
      tenantDeleted: "127.0.0.1/events?type=deleted"
      tenantUpdated: "127.0.0.1/events?type=updated"
    fieldMapping:
      idField: "id"
      nameField: "name"
      discriminatorField: ""
      discriminatorValue: ""

pairing-adapter:
  enabled: false<|MERGE_RESOLUTION|>--- conflicted
+++ resolved
@@ -28,11 +28,7 @@
       version: "PR-867"
     director:
       dir:
-<<<<<<< HEAD
-      version: "PR-882"
-=======
       version: "PR-909"
->>>>>>> 40341b30
     gateway:
       dir: pr/
       version: "PR-357"
@@ -56,24 +52,13 @@
     tests:
       director:
         dir:
-<<<<<<< HEAD
-        version: "PR-877"
-=======
         version: "PR-909"
->>>>>>> 40341b30
       connector:
         dir:
         version: "02e8358c"
       provisioner:
         dir:
-<<<<<<< HEAD
         version: "PR-565"
-=======
-        version: "PR-552"
-      e2e_provisioning:
-        dir:
-        version: "PR-736"
->>>>>>> 40341b30
       connectivity_adapter:
         dir:
         version: "PR-891"
