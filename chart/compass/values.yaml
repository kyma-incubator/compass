--- conflicted
+++ resolved
@@ -180,11 +180,7 @@
       version: "0a651695"
     external_services_mock:
       dir: dev/incubator/
-<<<<<<< HEAD
       version: "PR-3119"
-=======
-      version: "PR-3088"
->>>>>>> 078d4225
       name: compass-external-services-mock
     console:
       dir: dev/incubator/
