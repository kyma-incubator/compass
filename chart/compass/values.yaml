global:
  disableLegacyConnectivity: true
  defaultTenant: 3e64ebae-38b5-46a0-b1ed-9ccee153a0ae
  defaultTenantRegion: "eu-1"
  tenantLabelsFilePath: "/labelsData/default-tenant-labels.json"
  tenants: # tenant order matters, so new tenants should be added to the end of the list
    - name: default
      id: 3e64ebae-38b5-46a0-b1ed-9ccee153a0ae
      type: account
    - name: foo
      id: 1eba80dd-8ff6-54ee-be4d-77944d17b10b
      type: account
    - name: bar
      id: af9f84a9-1d3a-4d9f-ae0c-94f883b33b6e
      type: account
    - name: TestTenantSeparation
      id: f1c4b5be-b0e1-41f9-b0bc-b378200dcca0
      type: account
    - name: TestDeleteLastScenarioForApplication
      id: 0403be1e-f854-475e-9074-922120277af5
      type: account
    - name: Test_DeleteAutomaticScenarioAssignmentForSelector
      id: d9553135-6115-4c67-b4d9-962c00f3725f
      type: account
    - name: Test_AutomaticScenarioAssigmentForRuntime
      id: 8c733a45-d988-4472-af10-1256b82c70c0
      type: account
    - name: TestAutomaticScenarioAssignmentsWholeScenario
      id: 65a63692-c00a-4a7d-8376-8615ee37f45c
      type: account
    - name: TestTenantsQueryTenantNotInitialized
      id: 72329135-27fd-4284-9bcb-37ea8d6307d0
      type: account
    - name: Test Default
      id: 5577cf46-4f78-45fa-b55f-a42a3bdba868
      type: account
      parents: [2c4f4a25-ba9a-4dbc-be68-e0beb77a7eb0]
    - name: Test_DefaultCustomer
      id: 2c4f4a25-ba9a-4dbc-be68-e0beb77a7eb0
      type: customer
    - name: TestListLabelDefinitions
      id: 3f641cf5-2d14-4e0f-a122-16e7569926f1
      type: account
    - name: Test_AutomaticScenarioAssignmentQueries
      id: 8263cc13-5698-4a2d-9257-e8e76b543e88
      type: account
    - name: TestGetScenariosLabelDefinitionCreatesOneIfNotExists
      id: 2263cc13-5698-4a2d-9257-e8e76b543e33
      type: account
    - name: TestApplicationsForRuntime
      id: 5984a414-1eed-4972-af2c-b2b6a415c7d7
      type: account
    - name: Test_DeleteAutomaticScenarioAssignmentForScenario
      id: d08e4cb6-a77f-4a07-b021-e3317a373597
      type: account
    - name: TestApplicationsForRuntimeWithHiddenApps
      id: 7e1f2df8-36dc-4e40-8be3-d1555d50c91c
      type: account
    - name: TestTenantsQueryTenantInitialized
      id: 8cf0c909-f816-4fe3-a507-a7917ccd8380
      type: account
    - name: TestDeleteApplicationIfInScenario
      id: 0d597250-6b2d-4d89-9c54-e23cb497cd01
      type: account
    - name: TestProviderSubaccount
      id: 47b4575a-f102-414a-8398-2d973ad65f3a
      type: subaccount
      parents: [5577cf46-4f78-45fa-b55f-a42a3bdba868]
    - name: TestCompassProviderSubaccount
      id: f8075207-1478-4a80-bd26-24a4785a2bfd
      type: subaccount
      parents: [5577cf46-4f78-45fa-b55f-a42a3bdba868]
    - name: TestProviderSubaccountRegion2
      id: 731b7bc4-5472-41d2-a447-e4c0f45de739
      type: subaccount
      region: "eu-2"
      parents: [5577cf46-4f78-45fa-b55f-a42a3bdba868]
    - name: TestCertificateSubaccount
      id: 123e4567-e89b-12d3-a456-426614174001
      type: subaccount
      parents: [5577cf46-4f78-45fa-b55f-a42a3bdba868]
    - name: TestNsAdapter
      id: 08b6da37-e911-48fb-a0cb-fa635a6c5678
      type: subaccount
      parents: [5577cf46-4f78-45fa-b55f-a42a3bdba868]
    - name: TestNsAdapterSubaccountWithApplications
      id: 08b6da37-e911-48fb-a0cb-fa635a6c4321
      type: subaccount
      parents: [5577cf46-4f78-45fa-b55f-a42a3bdba868]
    - name: TestIntegrationSystemManagedSubaccount
      id: 3cfcdd62-320d-403b-b66a-4ee3cdd06947
      type: subaccount
      parents: [5577cf46-4f78-45fa-b55f-a42a3bdba868]
    - name: TestIntegrationSystemManagedAccount
      id: 7e8ab2e3-3bb4-42e3-92b2-4e0bf48559d3
      type: account
      parents: [2c4f4a25-ba9a-4dbc-be68-e0beb77a7eb0]
    - name: TestSystemFetcherAccount
      id: c395681d-11dd-4cde-bbcf-570b4a153e79
      type: account
      parents: [2c4f4a25-ba9a-4dbc-be68-e0beb77a7eb0]
    - name: TestConsumerSubaccount
      id: 1f538f34-30bf-4d3d-aeaa-02e69eef84ae
      type: subaccount
      parents: [5984a414-1eed-4972-af2c-b2b6a415c7d7]
    - name: TestTenantsOnDemandAPI
      id: 8d42d818-d4c4-4036-b82f-b199db7ffeb5
      type: subaccount
      parents: [5984a414-1eed-4972-af2c-b2b6a415c7d7]
    - name: TestExternalCertificateSubaccount
      id: bad76f69-e5c2-4d55-bca5-240944824b83
      type: subaccount
      parents: [5577cf46-4f78-45fa-b55f-a42a3bdba868]
    - name: TestAtomOrganization
      id: f2724f8e-1a58-4f32-bfd0-8b831de34e71
      type: organization
      parents: [2c4f4a25-ba9a-4dbc-be68-e0beb77a7eb0]
    - name: TestAtomFolder
      id: 4c31b7c7-2bea-4bd5-9ea5-e9a8d704f900
      type: folder
      parents: [f2724f8e-1a58-4f32-bfd0-8b831de34e71]
    - name: TestAtomResourceGroup
      id: ff30da87-7685-4462-869a-baae6441898b
      type: resource-group
      parents: [4c31b7c7-2bea-4bd5-9ea5-e9a8d704f900]
    - name: Test Default Subaccount
      id: 777ce47b-d901-4647-9223-14e94819830b
      type: subaccount
      parents: [5577cf46-4f78-45fa-b55f-a42a3bdba868]
      # The "substitution" tenants should be used only in specific use cases and not as "regular" test tenants
      # because when using them, the operation is actually executed on behalf of another tenant,
      # the one defined in a label of the substituted tenant
    - name: Test Tenant Substitution Account
      id: baf425d1-8630-46da-bf80-f4ed5f405a27
      type: account
    - name: Test Tenant Substitution Subaccount
      id: 818005d6-9264-4abb-af4c-29c754630a7d
      type: subaccount
      parents: [baf425d1-8630-46da-bf80-f4ed5f405a27]
    - name: Test Tenant Substitution Account 2
      id: 46c189a1-9e04-4cbf-9c59-ba7b120492ad
      type: account
    - name: Test Tenant Substitution Subaccount 2
      id: e1e2f861-2b2e-42a9-ba9f-404d292e5471
      type: subaccount
      parents: [46c189a1-9e04-4cbf-9c59-ba7b120492ad]
    - name: TestIsolatedAccount
      id: ded8eca9-12b9-4076-9458-9deabff87bd8
      type: account
  tenantsLabels:
    - tenantID: 818005d6-9264-4abb-af4c-29c754630a7d # TestTenantSubstitutionSubaccount
      key: customerId
      value: 2c4f4a25-ba9a-4dbc-be68-e0beb77a7eb0
    - tenantID: e1e2f861-2b2e-42a9-ba9f-404d292e5471 # TestTenantSubstitutionSubaccount2
      key: customerId
      value: 5984a414-1eed-4972-af2c-b2b6a415c7d7 # ApplicationsForRuntimeTenantName, randomly chosen Account tenant
  images:
    containerRegistry:
      path: europe-docker.pkg.dev/kyma-project
    connector:
      dir: dev/incubator/
      version: "PR-3507"
      name: compass-connector
    connectivity_adapter:
      dir: dev/incubator/
      version: "PR-3507"
      name: compass-connectivity-adapter
    pairing_adapter:
      dir: dev/incubator/
<<<<<<< HEAD
      version: "PR-3507"
      name: compass-pairing-adapter
    director:
      dir: dev/incubator/
      version: "PR-3507"
=======
      version: "PR-3555"
      name: compass-pairing-adapter
    director:
      dir: dev/incubator/
      version: "PR-3556"
>>>>>>> edd3d5bb
      name: compass-director
    hydrator:
      dir: dev/incubator/
      version: "PR-3507"
      name: compass-hydrator
    ias_adapter:
      dir: dev/incubator/
      version: "PR-3511"
      name: compass-ias-adapter
    kyma_adapter:
      dir: dev/incubator/
<<<<<<< HEAD
      version: "PR-3507"
=======
      version: "PR-3551"
>>>>>>> edd3d5bb
      name: compass-kyma-adapter
    instance_creator:
      dir: dev/incubator/
      version: "PR-3507"
      name: compass-instance-creator
    default_tenant_mapping_handler:
      dir: dev/incubator/
      version: "PR-3559"
      name: compass-default-tenant-mapping-handler
    gateway:
      dir: dev/incubator/
      version: "PR-3507"
      name: compass-gateway
    operations_controller:
      dir: dev/incubator/
<<<<<<< HEAD
      version: "PR-3507"
=======
      version: "PR-3558"
>>>>>>> edd3d5bb
      name: compass-operations-controller
    ord_service:
      dir: dev/incubator/
      version: "PR-114"
      name: compass-ord-service
    schema_migrator:
      dir: dev/incubator/
      version: "PR-3507"
      name: compass-schema-migrator
    system_broker:
      dir: dev/incubator/
      version: "PR-3507"
      name: compass-system-broker
    certs_setup_job:
      containerRegistry:
        path: eu.gcr.io/kyma-project
      dir:
      version: "0a651695"
    external_services_mock:
      dir: dev/incubator/
      version: "PR-3507"
      name: compass-external-services-mock
    console:
      dir: prod/incubator/
      version: "v20230421-e8840c18"
      name: compass-console
    e2e_tests:
      dir: dev/incubator/
      version: "PR-3507"
      name: compass-e2e-tests
  isLocalEnv: false
  isForTesting: false
  oauth2:
    host: oauth2
  livenessProbe:
    initialDelaySeconds: 30
    timeoutSeconds: 1
    periodSeconds: 10
  readinessProbe:
    initialDelaySeconds: 5
    timeoutSeconds: 1
    periodSeconds: 2
  agentPreconfiguration: false
  portieris:
    isEnabled: false
    imagePullSecretName: "portieris-dummy-image-pull-secret"
  nsAdapter:
    external:
      port: 3005
    e2eTests:
      gatewayHost: "compass-gateway-xsuaa"
    prefix: /nsadapter
    path: /nsadapter/api/v1/notifications
    systemToTemplateMappings: '[{  "Name": "SAP S/4HANA On-Premise",  "SourceKey": ["type"],  "SourceValue": ["abapSys"]},{  "Name": "SAP S/4HANA On-Premise",  "SourceKey": ["type"],  "SourceValue": ["nonSAPsys"]},{  "Name": "SAP S/4HANA On-Premise",  "SourceKey": ["type"],  "SourceValue": ["hana"]}]'
    secret:
      name: nsadapter-secret
      subaccountKey: subaccount
      local:
        subaccountValue: subaccount
    authSecret:
      name: "compass-external-services-mock-oauth-credentials"
      clientIdKey: client-id
      clientSecretKey: client-secret
      tokenUrlKey: url
      instanceUrlKey: url
      certKey: cert
      keyKey: key
    registerPath: "/register"
    tokenPath: "/secured/oauth/token"
    createClonePattern: '{"key": "%s"}'
    createBindingPattern: '{}'
    useClone: "false"
    authentication:
      jwksEndpoint: http://ory-stack-oathkeeper-api.ory.svc.cluster.local:4456/.well-known/jwks.json
  director:
    host: compass-director.compass-system.svc.cluster.local
    formationMappingAsyncStatusApi:
      pathPrefix: "/v1/businessIntegrations"
      formationAssignmentPath: "/{ucl-formation-id}/assignments/{ucl-assignment-id}/status"
      formationAssignmentResetPath: "/{ucl-formation-id}/assignments/{ucl-assignment-id}/status/reset"
      formationPath: "/{ucl-formation-id}/status"
    prefix: /director
    graphql:
      external:
        port: 3000
    tls:
      secure:
        internal:
          host: compass-director-internal
    validator:
      port: 8080
    metrics:
      port: 3003
      enableGraphqlOperationInstrumentation: true
    operations:
      port: 3002
      path: "/operation"
      lastOperationPath: "/last_operation"
    info:
      path: "/v1/info"
    subscription:
      subscriptionProviderLabelKey: "subscriptionProviderId"
      subscriptionLabelKey: "subscription"
      tokenPrefix: "sb-"
    selfRegister:
      secrets:
        instancesCreds:
          name: "region-instances-credentials"
          key: "keyConfig"
          path: "/tmp"
        saasAppNameCfg:
          name: "saas-app-names"
          key: "appNameConfig"
          path: "/tmp/appNameConfig"
      clientIdPath: "clientId"
      clientSecretPath: "clientSecret"
      urlPath: "url"
      tokenUrlPath: "tokenUrl"
      clientCertPath: "clientCert"
      clientKeyPath: "clientKey"
      local:
        templateMappings:
          clientIDMapping: '{{ printf "\"%s\":\"client_id\"" .Values.global.director.selfRegister.clientIdPath }}'
          clientSecretMapping: '{{ printf "\"%s\":\"client_secret\"" .Values.global.director.selfRegister.clientSecretPath }}'
          urlMapping: '{{ printf "\"%s\":\"http://compass-external-services-mock.%s.svc.cluster.local:%s\"" .Values.global.director.selfRegister.urlPath .Release.Namespace (.Values.service.port | toString) }}'
          tokenURLMapping: '{{ printf "\"%s\":\"https://%s.%s:%s\"" .Values.global.director.selfRegister.tokenUrlPath .Values.global.externalServicesMock.certSecuredHost .Values.global.ingress.domainName (.Values.service.certPort | toString) }}'
          x509CertificateMapping: '{{ printf "\"%s\":\"%s\"" .Values.global.director.selfRegister.clientCertPath .Values.global.connector.caCertificate }}'
          x509KeyMapping: '{{ printf "\"%s\":\"%s\"" .Values.global.director.selfRegister.clientKeyPath .Values.global.connector.caKey }}'
      oauthTokenPath: "/cert/token"
      oauthMode: "oauth-mtls"
      label: "selfRegLabel"
      labelValuePrefix: "self-reg-prefix-"
      responseKey: "self-reg-key"
      path: "/external-api/self-reg"
      nameQueryParam: "name"
      tenantQueryParam: "tenant"
      requestBodyPattern: '{"key": "%s"}'
      saasAppNameLabelKey: "CMPSaaSAppName"
      saasAppNamePath: "localSaaSAppNamePath"
    clientIDHeaderKey: client_user
    suggestTokenHeaderKey: suggest_token
    runtimeTypeLabelKey: "runtimeType"
    applicationTypeLabelKey: "applicationType"
    globalSubaccountIDLabelKey: "global_subaccount_id"
    kymaRuntimeTypeLabelValue: "kyma"
    kymaApplicationNamespaceValue: "sap.kyma"
    destinationCreator:
      correlationIDsKey: "correlationIds"
      destinationAPI:
        baseURL: "http://compass-external-services-mock.compass-system.svc.cluster.local:8081"
        path: "/regions/{region}/subaccounts/{subaccountId}/destinations"
        instanceLevelPath: "/regions/{region}/subaccounts/{subaccountId}/instances/{instanceId}/destinations"
        regionParam: "region"
        instanceIDParam: "instanceId"
        subaccountIDParam: "subaccountId"
        nameParam: "destinationName"
      certificateAPI:
        baseURL: "http://compass-external-services-mock.compass-system.svc.cluster.local:8081"
        path: "/regions/{region}/subaccounts/{subaccountId}/certificates"
        instanceLevelPath: "/regions/{region}/subaccounts/{subaccountId}/instances/{instanceId}/certificates"
        regionParam: "region"
        instanceIDParam: "instanceId"
        subaccountIDParam: "subaccountId"
        nameParam: "certificateName"
        fileNameKey: "fileName"
        commonNameKey: "commonName"
        certChainKey: "certificateChain"
    fetchTenantEndpoint: '{{ printf "https://%s.%s%s/v1/fetch" .Values.global.gateway.tls.secure.internal.host .Values.global.ingress.domainName .Values.global.tenantFetcher.prefix }}'
    ordWebhookMappings: '[{ "ProxyURL": "http://compass-external-services-mock.compass-system.svc.cluster.local:8090/proxy", "ProxyHeaderTemplate": "{\"target_host\": \"{{.Application.BaseURL}}\" }", "OrdUrlPath": "/sap/bc/http/sap/ord_configuration", "SubdomainSuffix": "-api", "Type": "SAP Proxy Template" }]'
    tenantMappingsPath: "/tmp/tenantMappingsConfig"
    tenantMappingsKey: "tenant-mapping-config.json"
    tenantMappings:
      SYNC:
        v1.0:
          - type: CONFIGURATION_CHANGED
            mode: SYNC
            urlTemplate: '{"path":"%s/v1/tenant-mappings/{{.RuntimeContext.Value}}","method":"PATCH"}'
            inputTemplate: '{"context":{ {{ if .CustomerTenantContext.AccountID }}"btp": {"uclFormationId":"{{.FormationID}}","globalAccountId":"{{.CustomerTenantContext.AccountID}}","crmId":"{{.CustomerTenantContext.CustomerID}}"} {{ else }}"atom": {"uclFormationId":"{{.FormationID}}","path":"{{.CustomerTenantContext.Path}}","crmId":"{{.CustomerTenantContext.CustomerID}}"} {{ end }} },"items": [ {"uclAssignmentId":"{{ .Assignment.ID }}","operation":"{{.Operation}}","deploymentRegion":"{{if .Application.Labels.region }}{{.Application.Labels.region}}{{ else }}{{.ApplicationTemplate.Labels.region}}{{end }}","applicationNamespace":"{{ if .Application.ApplicationNamespace }}{{.Application.ApplicationNamespace}}{{else }}{{.ApplicationTemplate.ApplicationNamespace}}{{ end }}","applicationTenantId":"{{.Application.LocalTenantID}}","uclSystemTenantId":"{{.Application.ID}}",{{ if .ApplicationTemplate.Labels.parameters }}"parameters": {{.ApplicationTemplate.Labels.parameters}},{{ end }}"configuration": {{.ReverseAssignment.Value}} } ] }'
            headerTemplate: '{"Content-Type": ["application/json"]}'
            outputTemplate: '{"error":"{{.Body.error}}","success_status_code": 200}'
          - type: APPLICATION_TENANT_MAPPING
            mode: SYNC
            urlTemplate: '{"path":"%s/v1/tenant-mappings/{{.TargetApplication.LocalTenantID}}","method":"PATCH"}'
            inputTemplate: '{"context": { {{ if .CustomerTenantContext.AccountID }}"btp":{"uclFormationId":"{{.FormationID}}","globalAccountId":"{{.CustomerTenantContext.AccountID}}","crmId":"{{.CustomerTenantContext.CustomerID}}"} {{ else }}"atom": {"uclFormationId":"{{.FormationID}}","path":"{{.CustomerTenantContext.Path}}","crmId":"{{.CustomerTenantContext.CustomerID}}"} {{ end }} },"items": [ {"uclAssignmentId":"{{ .Assignment.ID }}","operation":"{{.Operation}}","deploymentRegion":"{{if .SourceApplication.Labels.region }}{{.SourceApplication.Labels.region}}{{else }}{{.SourceApplicationTemplate.Labels.region}}{{ end }}","applicationNamespace":"{{if .SourceApplication.ApplicationNamespace }}{{.SourceApplication.ApplicationNamespace}}{{else }}{{.SourceApplicationTemplate.ApplicationNamespace}}{{ end }}","applicationTenantId":"{{.SourceApplication.LocalTenantID}}","uclSystemTenantId":"{{.SourceApplication.ID}}",{{ if .SourceApplicationTemplate.Labels.parameters }}"parameters": {{.SourceApplicationTemplate.Labels.parameters}},{{ end }}"configuration": {{.ReverseAssignment.Value}} } ]}'
            headerTemplate: '{"Content-Type": ["application/json"]}'
            outputTemplate: '{"error":"{{.Body.error}}","success_status_code": 200}'
        configuration_changed:v1.0:
          - type: CONFIGURATION_CHANGED
            mode: SYNC
            urlTemplate: '{"path":"%s/v1/tenant-mappings/{{.RuntimeContext.Value}}","method":"PATCH"}'
            inputTemplate: '{"context":{ {{ if .CustomerTenantContext.AccountID }}"btp": {"uclFormationId":"{{.FormationID}}","globalAccountId":"{{.CustomerTenantContext.AccountID}}","crmId":"{{.CustomerTenantContext.CustomerID}}"} {{ else }}"atom": {"uclFormationId":"{{.FormationID}}","path":"{{.CustomerTenantContext.Path}}","crmId":"{{.CustomerTenantContext.CustomerID}}"} {{ end }} },"items": [ {"uclAssignmentId":"{{ .Assignment.ID }}","operation":"{{.Operation}}","deploymentRegion":"{{if .Application.Labels.region }}{{.Application.Labels.region}}{{ else }}{{.ApplicationTemplate.Labels.region}}{{end }}","applicationNamespace":"{{ if .Application.ApplicationNamespace }}{{.Application.ApplicationNamespace}}{{else }}{{.ApplicationTemplate.ApplicationNamespace}}{{ end }}","applicationTenantId":"{{.Application.LocalTenantID}}","uclSystemTenantId":"{{.Application.ID}}",{{ if .ApplicationTemplate.Labels.parameters }}"parameters": {{.ApplicationTemplate.Labels.parameters}},{{ end }}"configuration": {{.ReverseAssignment.Value}} } ] }'
            headerTemplate: '{"Content-Type": ["application/json"]}'
            outputTemplate: '{"error":"{{.Body.error}}","success_status_code": 200}'
        application_tenant_mapping:v1.0:
          - type: APPLICATION_TENANT_MAPPING
            mode: SYNC
            urlTemplate: '{"path":"%s/v1/tenant-mappings/{{.TargetApplication.LocalTenantID}}","method":"PATCH"}'
            inputTemplate: '{"context": { {{ if .CustomerTenantContext.AccountID }}"btp":{"uclFormationId":"{{.FormationID}}","globalAccountId":"{{.CustomerTenantContext.AccountID}}","crmId":"{{.CustomerTenantContext.CustomerID}}"} {{ else }}"atom": {"uclFormationId":"{{.FormationID}}","path":"{{.CustomerTenantContext.Path}}","crmId":"{{.CustomerTenantContext.CustomerID}}"} {{ end }} },"items": [ {"uclAssignmentId":"{{ .Assignment.ID }}","operation":"{{.Operation}}","deploymentRegion":"{{if .SourceApplication.Labels.region }}{{.SourceApplication.Labels.region}}{{else }}{{.SourceApplicationTemplate.Labels.region}}{{ end }}","applicationNamespace":"{{if .SourceApplication.ApplicationNamespace }}{{.SourceApplication.ApplicationNamespace}}{{else }}{{.SourceApplicationTemplate.ApplicationNamespace}}{{ end }}","applicationTenantId":"{{.SourceApplication.LocalTenantID}}","uclSystemTenantId":"{{.SourceApplication.ID}}",{{ if .SourceApplicationTemplate.Labels.parameters }}"parameters": {{.SourceApplicationTemplate.Labels.parameters}},{{ end }}"configuration": {{.ReverseAssignment.Value}} } ]}'
            headerTemplate: '{"Content-Type": ["application/json"]}'
            outputTemplate: '{"error":"{{.Body.error}}","success_status_code": 200}'
        application_tenant_mapping:v1.1:
          - type: APPLICATION_TENANT_MAPPING
            mode: SYNC
            urlTemplate: '{"path":"%s/v1/tenant-mappings/{{.TargetApplication.LocalTenantID}}","method":"PATCH"}'
            inputTemplate: '{"context": { {{ if .CustomerTenantContext.AccountID }}"btp":{"uclFormationId":"{{.FormationID}}","globalAccountId":"{{.CustomerTenantContext.AccountID}}","crmId":"{{.CustomerTenantContext.CustomerID}}"} {{ else }}"atom": {"uclFormationId":"{{.FormationID}}","path":"{{.CustomerTenantContext.Path}}","crmId":"{{.CustomerTenantContext.CustomerID}}"} {{ end }} },"receiverTenant": {"deploymentRegion":"{{ if .TargetApplication.Labels.region}}{{.TargetApplication.Labels.region}}{{ else }}{{.TargetApplicationTemplate.Labels.region}}{{end }}","applicationNamespace":"{{ if .TargetApplication.ApplicationNamespace}}{{.TargetApplication.ApplicationNamespace}}{{ else }}{{.TargetApplicationTemplate.ApplicationNamespace}}{{end }}","applicationUrl":"{{ .TargetApplication.BaseURL }}","applicationTenantId":"{{.TargetApplication.LocalTenantID }}","uclSystemTenantId":"{{ .TargetApplication.ID}}", {{ if .TargetApplicationTemplate.Labels.parameters }}"parameters": {{.TargetApplicationTemplate.Labels.parameters}}{{ end }} },"assignedTenants": [ {"uclAssignmentId":"{{ .Assignment.ID }}","operation":"{{.Operation}}","deploymentRegion":"{{if .SourceApplication.Labels.region }}{{.SourceApplication.Labels.region}}{{else }}{{.SourceApplicationTemplate.Labels.region}}{{ end }}","applicationNamespace":"{{if .SourceApplication.ApplicationNamespace }}{{.SourceApplication.ApplicationNamespace}}{{else }}{{.SourceApplicationTemplate.ApplicationNamespace}}{{ end }}","applicationUrl":"{{.SourceApplication.BaseURL }}","applicationTenantId":"{{.SourceApplication.LocalTenantID}}","uclSystemTenantId":"{{.SourceApplication.ID}}",{{ if .SourceApplicationTemplate.Labels.parameters }}"parameters": {{.SourceApplicationTemplate.Labels.parameters}},{{ end }}"configuration": {{.ReverseAssignment.Value}} } ]}'
            headerTemplate: '{"Content-Type": ["application/json"]}'
            outputTemplate: '{"error":"{{.Body.error}}","success_status_code": 200}'
      ASYNC_CALLBACK:
        v1.0:
          - type: CONFIGURATION_CHANGED
            mode: ASYNC_CALLBACK
            urlTemplate: '{"path":"%s/v1/tenant-mappings/{{.RuntimeContext.Value}}","method":"PATCH"}'
            inputTemplate: '{"context":{ {{ if .CustomerTenantContext.AccountID }}"btp": {"uclFormationId":"{{.FormationID}}","globalAccountId":"{{.CustomerTenantContext.AccountID}}","crmId":"{{.CustomerTenantContext.CustomerID}}"} {{ else }}"atom": {"uclFormationId":"{{.FormationID}}","path":"{{.CustomerTenantContext.Path}}","crmId":"{{.CustomerTenantContext.CustomerID}}"} {{ end }} },"items": [ {"uclAssignmentId":"{{ .Assignment.ID }}","operation":"{{.Operation}}","deploymentRegion":"{{if .Application.Labels.region }}{{.Application.Labels.region}}{{ else }}{{.ApplicationTemplate.Labels.region}}{{end }}","applicationNamespace":"{{ if .Application.ApplicationNamespace }}{{.Application.ApplicationNamespace}}{{else }}{{.ApplicationTemplate.ApplicationNamespace}}{{ end }}","applicationTenantId":"{{.Application.LocalTenantID}}","uclSystemTenantId":"{{.Application.ID}}",{{ if .ApplicationTemplate.Labels.parameters }}"parameters": {{.ApplicationTemplate.Labels.parameters}},{{ end }}"configuration": {{.ReverseAssignment.Value}} } ] }'
            headerTemplate: '{"Content-Type": ["application/json"],"Location": ["%s/v1/businessIntegrations/{{.FormationID}}/assignments/{{.Assignment.ID}}/status"]}'
            outputTemplate: '{"error":"{{.Body.error}}","success_status_code": 202}'
          - type: APPLICATION_TENANT_MAPPING
            mode: ASYNC_CALLBACK
            urlTemplate: '{"path":"%s/v1/tenant-mappings/{{.TargetApplication.LocalTenantID}}","method":"PATCH"}'
            inputTemplate: '{"context": { {{ if .CustomerTenantContext.AccountID }}"btp":{"uclFormationId":"{{.FormationID}}","globalAccountId":"{{.CustomerTenantContext.AccountID}}","crmId":"{{.CustomerTenantContext.CustomerID}}"} {{ else }}"atom": {"uclFormationId":"{{.FormationID}}","path":"{{.CustomerTenantContext.Path}}","crmId":"{{.CustomerTenantContext.CustomerID}}"} {{ end }} },"items": [ {"uclAssignmentId":"{{ .Assignment.ID }}","operation":"{{.Operation}}","deploymentRegion":"{{if .SourceApplication.Labels.region }}{{.SourceApplication.Labels.region}}{{else }}{{.SourceApplicationTemplate.Labels.region}}{{ end }}","applicationNamespace":"{{if .SourceApplication.ApplicationNamespace }}{{.SourceApplication.ApplicationNamespace}}{{else }}{{.SourceApplicationTemplate.ApplicationNamespace}}{{ end }}","applicationTenantId":"{{.SourceApplication.LocalTenantID}}","uclSystemTenantId":"{{.SourceApplication.ID}}",{{ if .SourceApplicationTemplate.Labels.parameters }}"parameters": {{.SourceApplicationTemplate.Labels.parameters}},{{ end }}"configuration": {{.ReverseAssignment.Value}} } ]}'
            headerTemplate: '{"Content-Type": ["application/json"],"Location": ["%s/v1/businessIntegrations/{{.FormationID}}/assignments/{{.Assignment.ID}}/status"]}'
            outputTemplate: '{"error":"{{.Body.error}}","success_status_code": 202}'
        configuration_changed:v1.0:
          - type: CONFIGURATION_CHANGED
            mode: ASYNC_CALLBACK
            urlTemplate: '{"path":"%s/v1/tenant-mappings/{{.RuntimeContext.Value}}","method":"PATCH"}'
            inputTemplate: '{"context":{ {{ if .CustomerTenantContext.AccountID }}"btp": {"uclFormationId":"{{.FormationID}}","globalAccountId":"{{.CustomerTenantContext.AccountID}}","crmId":"{{.CustomerTenantContext.CustomerID}}"} {{ else }}"atom": {"uclFormationId":"{{.FormationID}}","path":"{{.CustomerTenantContext.Path}}","crmId":"{{.CustomerTenantContext.CustomerID}}"} {{ end }} },"items": [ {"uclAssignmentId":"{{ .Assignment.ID }}","operation":"{{.Operation}}","deploymentRegion":"{{if .Application.Labels.region }}{{.Application.Labels.region}}{{ else }}{{.ApplicationTemplate.Labels.region}}{{end }}","applicationNamespace":"{{ if .Application.ApplicationNamespace }}{{.Application.ApplicationNamespace}}{{else }}{{.ApplicationTemplate.ApplicationNamespace}}{{ end }}","applicationTenantId":"{{.Application.LocalTenantID}}","uclSystemTenantId":"{{.Application.ID}}",{{ if .ApplicationTemplate.Labels.parameters }}"parameters": {{.ApplicationTemplate.Labels.parameters}},{{ end }}"configuration": {{.ReverseAssignment.Value}} } ] }'
            headerTemplate: '{"Content-Type": ["application/json"],"Location": ["%s/v1/businessIntegrations/{{.FormationID}}/assignments/{{.Assignment.ID}}/status"]}'
            outputTemplate: '{"error":"{{.Body.error}}","success_status_code": 202}'
        application_tenant_mapping:v1.0:
          - type: APPLICATION_TENANT_MAPPING
            mode: ASYNC_CALLBACK
            urlTemplate: '{"path":"%s/v1/tenant-mappings/{{.TargetApplication.LocalTenantID}}","method":"PATCH"}'
            inputTemplate: '{"context": { {{ if .CustomerTenantContext.AccountID }}"btp":{"uclFormationId":"{{.FormationID}}","globalAccountId":"{{.CustomerTenantContext.AccountID}}","crmId":"{{.CustomerTenantContext.CustomerID}}"} {{ else }}"atom": {"uclFormationId":"{{.FormationID}}","path":"{{.CustomerTenantContext.Path}}","crmId":"{{.CustomerTenantContext.CustomerID}}"} {{ end }} },"items": [ {"uclAssignmentId":"{{ .Assignment.ID }}","operation":"{{.Operation}}","deploymentRegion":"{{if .SourceApplication.Labels.region }}{{.SourceApplication.Labels.region}}{{else }}{{.SourceApplicationTemplate.Labels.region}}{{ end }}","applicationNamespace":"{{if .SourceApplication.ApplicationNamespace }}{{.SourceApplication.ApplicationNamespace}}{{else }}{{.SourceApplicationTemplate.ApplicationNamespace}}{{ end }}","applicationTenantId":"{{.SourceApplication.LocalTenantID}}","uclSystemTenantId":"{{.SourceApplication.ID}}",{{ if .SourceApplicationTemplate.Labels.parameters }}"parameters": {{.SourceApplicationTemplate.Labels.parameters}},{{ end }}"configuration": {{.ReverseAssignment.Value}} } ]}'
            headerTemplate: '{"Content-Type": ["application/json"],"Location": ["%s/v1/businessIntegrations/{{.FormationID}}/assignments/{{.Assignment.ID}}/status"]}'
            outputTemplate: '{"error":"{{.Body.error}}","success_status_code": 202}'
        application_tenant_mapping:v1.1:
          - type: APPLICATION_TENANT_MAPPING
            mode: ASYNC_CALLBACK
            urlTemplate: '{"path":"%s/v1/tenant-mappings/{{.TargetApplication.LocalTenantID}}","method":"PATCH"}'
            inputTemplate: '{"context": { {{ if .CustomerTenantContext.AccountID }}"btp":{"uclFormationId":"{{.FormationID}}","globalAccountId":"{{.CustomerTenantContext.AccountID}}","crmId":"{{.CustomerTenantContext.CustomerID}}"} {{ else }}"atom": {"uclFormationId":"{{.FormationID}}","path":"{{.CustomerTenantContext.Path}}","crmId":"{{.CustomerTenantContext.CustomerID}}"} {{ end }} },"receiverTenant": {"deploymentRegion":"{{ if .TargetApplication.Labels.region}}{{.TargetApplication.Labels.region}}{{ else }}{{.TargetApplicationTemplate.Labels.region}}{{end }}","applicationNamespace":"{{ if .TargetApplication.ApplicationNamespace}}{{.TargetApplication.ApplicationNamespace}}{{ else }}{{.TargetApplicationTemplate.ApplicationNamespace}}{{end }}","applicationUrl":"{{ .TargetApplication.BaseURL }}","applicationTenantId":"{{.TargetApplication.LocalTenantID }}","uclSystemTenantId":"{{ .TargetApplication.ID}}", {{ if .TargetApplicationTemplate.Labels.parameters }}"parameters": {{.TargetApplicationTemplate.Labels.parameters}}{{ end }} },"assignedTenants": [ {"uclAssignmentId":"{{ .Assignment.ID }}","operation":"{{.Operation}}","deploymentRegion":"{{if .SourceApplication.Labels.region }}{{.SourceApplication.Labels.region}}{{else }}{{.SourceApplicationTemplate.Labels.region}}{{ end }}","applicationNamespace":"{{if .SourceApplication.ApplicationNamespace }}{{.SourceApplication.ApplicationNamespace}}{{else }}{{.SourceApplicationTemplate.ApplicationNamespace}}{{ end }}","applicationUrl":"{{.SourceApplication.BaseURL }}","applicationTenantId":"{{.SourceApplication.LocalTenantID}}","uclSystemTenantId":"{{.SourceApplication.ID}}",{{ if .SourceApplicationTemplate.Labels.parameters }}"parameters": {{.SourceApplicationTemplate.Labels.parameters}},{{ end }}"configuration": {{.ReverseAssignment.Value}} } ]}'
            headerTemplate: '{"Content-Type": ["application/json"],"Location": ["%s/v1/businessIntegrations/{{.FormationID}}/assignments/{{.Assignment.ID}}/status"]}'
            outputTemplate: '{"error":"{{.Body.error}}","success_status_code": 202}'
    authentication:
      jwksEndpoint: http://ory-stack-oathkeeper-api.ory.svc.cluster.local:4456/.well-known/jwks.json
      oauth2:
        url: http://ory-stack-hydra-admin.ory.svc.cluster.local:4445
  auditlog:
    configMapName: "compass-gateway-auditlog-config"
    protocol: HTTP
    tlsOrigination: false
    host: compass-external-services-mock.compass-system.svc.cluster.local
    port: 8080
    mtlsTokenPath: "/cert/token"
    standardTokenPath: "/secured/oauth/token"
    skipSSLValidation: false
    secret:
      name: "compass-gateway-auditlog-secret"
      urlKey: url
      clientIdKey: client-id
      clientSecretKey: client-secret
      clientCertKey: client-cert
      clientKeyKey: client-key
  log:
    format: "text"
    formatJson: "json"
  tenantConfig:
    useDefaultTenants: true
    dbPool:
      maxOpenConnections: 1
      maxIdleConnections: 1
  connector:
    prefix: /connector
    graphql:
      external:
        port: 3000
    validator:
      port: 8080
    # If secrets do not exist they will be created
    secrets:
      ca:
        name: compass-connector-app-ca
        namespace: compass-system
        certificateKey: ca.crt
        keyKey: ca.key
      rootCA:
        namespace: istio-system # For Ingress Gateway to work properly the namespace needs to be istio-system
        # In order for istio mTLS to work we should have two different secrets one containing the server certificate (let’s say X) and one used for validation of the client’s certificates.
        # The second one should be our root certificate and istio wants it to be named X-cacert. (-cacert suffix).
        # This is the reason for the confusing name of our root certificate. https://preliminary.istio.io/v1.6/docs/tasks/traffic-management/ingress/secure-ingress/#configure-a-mutual-tls-ingress-gateway
        cacert: compass-gateway-mtls-certs-cacert # For cert-rotation the cacert should be in different secret
        certificateKey: cacert
    revocation:
      configmap:
        name: revocations-config
        namespace: "{{ .Release.Namespace }}"
    # If key and certificate are not provided they will be generated
    caKey: ""
    caCertificate: ""
  system_broker:
    enabled: false
    port: 5001
    prefix: /broker
    tokenProviderFromHeader:
      forwardHeaders: Authorization
    tokenProviderFromSecret:
      enabled: false
      secrets:
        integrationSystemCredentials:
          name: compass-system-broker-credentials
          namespace: compass-system
    testNamespace: kyma-system
  gateway:
    port: 3000
    tls:
      host: compass-gateway
      adapterHost: compass-ns-adapter
      secure:
        internal:
          host: compass-gateway-internal
        oauth:
          host: compass-gateway-auth-oauth
    mtls:
      manageCerts: false
      host: compass-gateway-mtls
      certSecret: compass-gateway-mtls-certs
      external:
        host: compass-gateway-sap-mtls
        certSecret: compass-gateway-mtls-certs # Use connector's root CA as root CA by default. This should be overridden for productive deployments.
    headers:
      rateLimit: X-Flow-Identity
      request:
        remove:
          - "Client-Id-From-Token"
          - "Client-Id-From-Certificate"
          - "Client-Certificate-Hash"
          - "Certificate-Data"
  hydrator:
    host: compass-hydrator.compass-system.svc.cluster.local
    port: 3000
    prefix: /hydrators
    certSubjectMappingResyncInterval: "3s"
    subjectConsumerMappingConfig: '[{"consumer_type": "Super Admin", "tenant_access_levels": ["customer", "account","subaccount", "global", "organization", "folder", "resource-group", "cost-object"], "subject": "C=DE, L=local, O=SAP SE, OU=Region, OU=SAP Cloud Platform Clients, OU=f8075207-1478-4a80-bd26-24a4785a2bfd, CN=compass"}, {"consumer_type": "Integration System", "tenant_access_levels": ["account","subaccount"], "subject": "C=DE, L=local, O=SAP SE, OU=Region, OU=SAP Cloud Platform Clients, OU=f8075207-1478-4a80-bd26-24a4785a2bfd, CN=integration-system-test"}, {"consumer_type": "Technical Client", "tenant_access_levels": ["global"], "subject": "C=DE, L=local, O=SAP SE, OU=SAP Cloud Platform Clients, OU=Region, OU=1f538f34-30bf-4d3d-aeaa-02e69eef84ae, CN=technical-client-test"}]'
    certificateDataHeader: "Certificate-Data"
    consumerClaimsKeys:
      clientIDKey: "client_id"
      tenantIDKey: "tenantid"
      userNameKey: "user_name"
      subdomainKey: "subdomain"
    http:
      client:
        skipSSLValidation: false
    metrics:
      port: 3003
      enableClientInstrumentation: true
      censoredFlows: "JWT"
  iasAdapter:
    port: 8080
    apiRootPath: "/ias-adapter"
    readTimeout: 30s
    readHeaderTimeout: 30s
    writeTimeout: 30s
    idleTimeout: 30s
    tenantInfo:
      requestTimeout: 30s
      insecureSkipVerify: false
    ias:
      requestTimeout: 30s
      secret:
        name: "ias-adapter-cockpit"
        path: "/tmp"
        fileName: "ias-adapter-cockpit.yaml"
        clientCert: cert
        clientKey: key
        ca: ca
        manage: false
    postgres:
      connectTimeout: 30s
      requestTimeout: 30s
    authentication:
      jwksEndpoint: "http://ory-stack-oathkeeper-api.ory.svc.cluster.local:4456/.well-known/jwks.json"
  kymaAdapter:
    port: 8080
    apiRootPath: "/kyma-adapter"
    apiTenantMappingsEndpoint: "/v1/tenantMappings/{tenant-id}"
    tenantInfo:
      requestTimeout: 30s
    tenantMapping:
      type: CONFIGURATION_CHANGED
      mode: SYNC
      urlTemplate: '{"path":"%s/kyma-adapter/v1/tenantMappings/{{.Runtime.Labels.global_subaccount_id}}","method":"PATCH"}'
      inputTemplate: '{"context":{"platform":"{{if .CustomerTenantContext.AccountID}}btp{{else}}unified-services{{end}}","uclFormationId":"{{.FormationID}}","accountId":"{{if .CustomerTenantContext.AccountID}}{{.CustomerTenantContext.AccountID}}{{else}}{{.CustomerTenantContext.Path}}{{end}}","crmId":"{{.CustomerTenantContext.CustomerID}}","operation":"{{.Operation}}"},"assignedTenant":{"state":"{{.Assignment.State}}","uclAssignmentId":"{{.Assignment.ID}}","deploymentRegion":"{{if .Application.Labels.region}}{{.Application.Labels.region}}{{else}}{{.ApplicationTemplate.Labels.region}}{{end}}","applicationNamespace":"{{if .Application.ApplicationNamespace}}{{.Application.ApplicationNamespace}}{{else}}{{.ApplicationTemplate.ApplicationNamespace}}{{end}}","applicationUrl":"{{.Application.BaseURL}}","applicationTenantId":"{{.Application.LocalTenantID}}","uclSystemName":"{{.Application.Name}}","uclSystemTenantId":"{{.Application.ID}}",{{if .ApplicationTemplate.Labels.parameters}}"parameters":{{.ApplicationTemplate.Labels.parameters}},{{end}}"configuration":{{.ReverseAssignment.Value}}},"receiverTenant":{"ownerTenants": [{{ Join .Runtime.Tenant.Parents }}],"state":"{{.ReverseAssignment.State}}","uclAssignmentId":"{{.ReverseAssignment.ID}}","deploymentRegion":"{{if and .RuntimeContext .RuntimeContext.Labels.region}}{{.RuntimeContext.Labels.region}}{{else}}{{.Runtime.Labels.region}}{{end}}","applicationNamespace":"{{.Runtime.ApplicationNamespace}}","applicationTenantId":"{{if .RuntimeContext}}{{.RuntimeContext.Value}}{{else}}{{.Runtime.Labels.global_subaccount_id}}{{end}}","uclSystemTenantId":"{{if .RuntimeContext}}{{.RuntimeContext.ID}}{{else}}{{.Runtime.ID}}{{end}}",{{if .Runtime.Labels.parameters}}"parameters":{{.Runtime.Labels.parameters}},{{end}}"configuration":{{.Assignment.Value}}}}'
      headerTemplate: '{"Content-Type": ["application/json"]}'
      outputTemplate: '{"error":"{{.Body.error}}","state":"{{.Body.state}}","success_status_code": 200,"incomplete_status_code": 422}'
    authentication:
      jwksEndpoint: http://ory-stack-oathkeeper-api.ory.svc.cluster.local:4456/.well-known/jwks.json
  instanceCreator:
    port: 8080
    apiRootPath: "/instance-creator"
    tenantInfo:
      requestTimeout: 30s
    authentication:
      jwksEndpoint: http://ory-stack-oathkeeper-api.ory.svc.cluster.local:4456/.well-known/jwks.json
    client:
      timeout: 30s
    secrets:
      name: "regional-sm-instances-credentials"
      key: "keyConfig"
      path: "/tmp"
    clientIdPath: "clientid"
    smUrlPath: "sm_url"
    tokenURLPath: "certurl"
    appNamePath: "appName"
    certificatePath: "certificate"
    certificateKeyPath: "key"
    oauthTokenPath: "/oauth/token"
    ticker: 3s
    timeout: 300s
    local:
      templateMappings:
        clientIDMapping: '{{ printf "\"%s\":\"client_id\"" .Values.global.instanceCreator.clientIdPath }}'
        smUrlMapping: '{{ printf "\"%s\":\"http://compass-external-services-mock.%s.svc.cluster.local:%s\"" .Values.global.instanceCreator.smUrlPath .Release.Namespace (.Values.service.port | toString) }}'
        tokenURLMapping: '{{ printf "\"%s\":\"http://compass-external-services-mock.%s.svc.cluster.local:%s\"" .Values.global.instanceCreator.tokenURLPath .Release.Namespace (.Values.service.port | toString) }}'
        appNameMapping: '{{ printf "\"%s\":\"app_name\"" .Values.global.instanceCreator.appNamePath }}'
        certificateMapping: '{{ printf "\"%s\":\"%s\"" .Values.global.instanceCreator.certificatePath .Values.global.connector.caCertificate }}'
        certificateKeyMapping: '{{ printf "\"%s\":\"%s\"" .Values.global.instanceCreator.certificateKeyPath .Values.global.connector.caKey }}'
  defaultTenantMappingHandler:
    port: 8080
    apiRootPath: "/default-tenant-mapping-handler"
    apiTenantMappingsEndpoint: "/v1/tenantMappings/{tenant-id}"
    tenantInfo:
      requestTimeout: 30s
    authentication:
      jwksEndpoint: http://ory-stack-oathkeeper-api.ory.svc.cluster.local:4456/.well-known/jwks.json
  operations_controller:
    enabled: true
  connectivity_adapter:
    port: 8080
    tls:
      host: adapter-gateway
    mtls:
      host: adapter-gateway-mtls
  oathkeeperFilters:
    workloadLabel: oathkeeper
    namespace: ory
    tokenDataHeader: "Connector-Token"
    certificateDataHeader: "Certificate-Data"
  istio:
    discoveryMtlsGateway:
      name: "discovery-gateway"
      namespace: "compass-system"
      certSecretName: discovery-gateway-certs
      localCA: # the CA property and its nested fields are used only in local setup
        secretName: discovery-gateway-certs-cacert
        namespace: istio-system # For Ingress Gateway to work properly the namespace needs to be istio-system
        certificate: ""
        key: ""
    externalMtlsGateway:
      name: "compass-gateway-external-mtls"
      namespace: "compass-system"
    mtlsGateway:
      name: "compass-gateway-mtls"
      namespace: "compass-system"
    gateway:
      name: "kyma-gateway"
      namespace: "kyma-system"
    proxy:
      port: 15020
    namespace: istio-system
    ingressgateway:
      workloadLabel: istio-ingressgateway
      requestPayloadSizeLimit2MB: 2097152
      requestPayloadSizeLimit2MBLabel: "2MB"
      requestPayloadSizeLimit5MB: 5097152
      requestPayloadSizeLimit5MBLabel: "5MB"
      correlationHeaderRewriteFilter:
        expectedHeaders:
          - "x-request-id"
          - "x-correlation-id"
          - "x-correlationid"
          - "x-forrequest-id"
          - "x-vcap-request-id"
          - "x-broker-api-request-identity"
  kubernetes:
    serviceAccountTokenIssuer: https://kubernetes.default.svc.cluster.local
    serviceAccountTokenJWKS: https://kubernetes.default.svc.cluster.local/openid/v1/jwks
  ingress:
    domainName: "local.kyma.dev"
    discoveryDomain:
      name: "discovery.api.local"
      tlsCert: ""
      tlsKey: ""
  database:
    sqlProxyServiceAccount: "proxy-user@gcp-cmp.iam.gserviceaccount.com"
    manageSecrets: true
    embedded:
      enabled: true
      director:
        name: "postgres"
      ias_adapter:
        name: "postgres2"
      directorDBName: "postgres"
    managedGCP:
      serviceAccountKey: ""
      instanceConnectionName: ""
      director:
        name: ""
        user: ""
        password: ""
      iasAdapter:
        name: ""
        user: ""
        password: ""
      host: "localhost"
      hostPort: "5432"
      sslMode: ""
      #TODO remove below after migration to separate user will be done
      dbUser: ""
      dbPassword: ""
      directorDBName: ""
  oathkeeper:
    host: ory-stack-oathkeeper-proxy.ory.svc.cluster.local
    port: 4455
    timeout_ms: 120000
    ns_adapter_timeout_ms: 3600000
    idTokenConfig:
      claims: '{"scopes": "{{ print .Extra.scope }}","tenant": "{{ .Extra.tenant }}", "consumerID": "{{ print .Extra.consumerID}}", "consumerType": "{{ print .Extra.consumerType }}", "flow": "{{ print .Extra.flow }}", "onBehalfOf": "{{ print .Extra.onBehalfOf }}", "region": "{{ print .Extra.region }}", "tokenClientID": "{{ print .Extra.tokenClientID }}"}'
      internalClaims: '{"scopes": "application:read application:write application.webhooks:read application.application_template:read application_template.webhooks:read webhooks.auth:read runtime:write runtime:read tenant:read tenant:write tenant_subscription:write ory_internal fetch_tenant application_template:read destinations_sensitive_data:read destinations:sync ord_aggregator:sync certificate_subject_mapping:read certificate_subject_mapping:write bundle_instance_auth:write bundle.instance_auths:read","tenant":"{ {{ if .Header.Tenant }} \"consumerTenant\":\"{{ print (index .Header.Tenant 0) }}\", {{ end }} \"externalTenant\":\"\"}", "consumerType": "Internal Component", "flow": "Internal"}'
    mutators:
      runtimeMappingService:
        config:
          api:
            url: http://compass-hydrator.compass-system.svc.cluster.local:3000/hydrators/runtime-mapping
            retry:
              give_up_after: 6s
              max_delay: 2000ms
      authenticationMappingServices:
        nsadapter:
          cfg:
            config:
              api:
                url: http://compass-hydrator.compass-system.svc.cluster.local:3000/hydrators/authn-mapping/nsadapter
                retry:
                  give_up_after: 6s
                  max_delay: 2000ms
          authenticator:
            enabled: false
            createRule: true
            gatewayHost: "compass-gateway-xsuaa"
            trusted_issuers: '[{"domain_url": "compass-system.svc.cluster.local:8080", "scope_prefixes": ["prefix."], "protocol": "http"}]'
            attributes: '{"uniqueAttribute": { "key": "ns-adapter-test", "value": "ns-adapter-flow" }, "tenants": [{ "key": "tenant" }], "identity": { "key": "identity" }, "clientid": { "key": "client_id" } }'
            path: /nsadapter/api/v1/notifications
            upstreamComponent: "compass-gateway"
            checkSuffix: true
        tenant-fetcher:
          cfg:
            config:
              api:
                url: http://compass-hydrator.compass-system.svc.cluster.local:3000/hydrators/authn-mapping/tenant-fetcher
                retry:
                  give_up_after: 6s
                  max_delay: 2000ms
          authenticator:
            enabled: false
            createRule: true
            gatewayHost: "compass-gateway"
            trusted_issuers: '[{"domain_url": "compass-system.svc.cluster.local:8080", "scope_prefixes": ["prefix."], "protocol": "http"}]'
            attributes: '{"uniqueAttribute": { "key": "test", "value": "tenant-fetcher" }, "tenants": [{ "key": "tenant" }], "identity": { "key": "identity" } }'
            path: /tenants/<.*>
            upstreamComponent: "compass-tenant-fetcher"
            checkSuffix: false
        subscriber:
          cfg:
            config:
              api:
                url: http://compass-hydrator.compass-system.svc.cluster.local:3000/hydrators/authn-mapping/subscriber
                retry:
                  give_up_after: 6s
                  max_delay: 2000ms
          authenticator:
            enabled: false
            createRule: false
            gatewayHost: "compass-gateway-sap-mtls"
            trusted_issuers: '[{"domain_url": "compass-system.svc.cluster.local:8080", "scope_prefixes": ["prefix."], "protocol": "http", "region": "eu-1"}]'
            attributes: '{"uniqueAttribute": { "key": "subsc-key-test", "value": "subscription-flow" }, "tenants": [{ "key": "tenant" }], "identity": { "key": "user_name" }, "clientid": { "key": "client_id" } }'
            path: /<.*>
            checkSuffix: false
        user-name-authenticator:
          cfg:
            config:
              api:
                url: http://compass-hydrator.compass-system.svc.cluster.local:3000/hydrators/authn-mapping/user-name-authenticator
                retry:
                  give_up_after: 6s
                  max_delay: 2000ms
          authenticator:
            enabled: false
            createRule: true
            gatewayHost: "compass-gateway-user-name"
            trusted_issuers: '[{"domain_url": "compass-system.svc.cluster.local:8080", "scope_prefixes": ["prefix.", "prefix2."], "protocol": "http", "region": "eu-1"}]'
            attributes: '{"uniqueAttribute": { "key": "unique-attr-authenticator-key", "value": "unique-attr-authenticator-value" }, "tenants": [{ "key": "ext_attr.subaccountid", "priority": 1 },{ "key": "ext_attr.globalaccountid", "priority": 2 }], "identity": { "key": "user_name" }, "clientid": { "key": "client_id" } }'
            path: "/director/graphql"
            upstreamComponent: "compass-gateway"
            checkSuffix: false
      tenantMappingService:
        config:
          api:
            url: http://compass-hydrator.compass-system.svc.cluster.local:3000/hydrators/tenant-mapping
            retry:
              give_up_after: 6s
              max_delay: 2000ms
      certificateResolverService:
        config:
          api:
            url: http://compass-hydrator.compass-system.svc.cluster.local:3000/hydrators/v1/certificate/data/resolve
            retry:
              give_up_after: 6s
              max_delay: 2000ms
      tokenResolverService:
        config:
          api:
            url: http://compass-hydrator.compass-system.svc.cluster.local:3000/hydrators/v1/tokens/resolve
            retry:
              give_up_after: 6s
              max_delay: 2000ms
  cockpit:
    auth:
      allowedConnectSrc: "https://*.ondemand.com"
      secretName: "cockpit-auth-secret"
      idpHost: ""
      clientID: ""
      scopes: "openid profile email"
      path: "/oauth2/certs"
  destinationFetcher:
    manageSecrets: true
    host: compass-destination-fetcher.compass-system.svc.cluster.local
    prefix: /destination-configuration
    port: 3000
    jobSchedule: 10s
    lease:
      lockname: destinationlease
    parallelTenants: 10
    tenantSyncTimeout: "5m"
    authentication:
      jwksEndpoint: "http://ory-stack-oathkeeper-api.ory.svc.cluster.local:4456/.well-known/jwks.json"
      appDestinationsSyncScope: "destinations:sync"
      appDetinationsSensitiveDataScope: "destinations_sensitive_data:read"
    server:
      tenantDestinationsEndpoint: "/v1/subaccountDestinations"
      tenantDestinationCertificatesEndpoint: "/v1/subaccountCertificates"
      tenantInstanceLevelDestinationCertificatesEndpoint: "/v1/instanceCertificates"
      sensitiveDataEndpoint: "/v1/destinations"
      findAPIEndpoint: "/local/v1/destinations" # used by external-services-mock in the destination creator flows; due to the fact that in ESM there are separate handlers for the two flows (dest-creator & dest-fetcher), we need different endpoints where each one of them can call the destination service find API
      sensitiveDataQueryParam: "name"
    request:
      skipSSLValidation: false
      retry_interval: "100ms"
      retry_attempts: 3
      goroutineLimit: 10
      requestTimeout: "5s"
      pageSize: 100
      oauthTokenPath: "/oauth/token"
    instance:
      clientIdPath: "clientid"
      clientSecretPath: "clientsecret"
      urlPath: "uri"
      tokenUrlPath: "certurl"
      clientCertPath: "certificate"
      clientKeyPath: "key"
    secretName: destination-region-instances
    dependenciesConfig:
      path: "/cfg/dependencies"
    oauthMode: "oauth-mtls"
  destinationRegionSecret:
    secretName: "destination-region-instances"
    fileName: "keyConfig"
    local:
      templateMappings:
        xsappMapping: '{{ printf "\"%s\":\"xsappname1\"" .Values.global.tenantFetcher.xsappNamePath }}'
        clientIDMapping: '{{ printf "\"%s\":\"client_id\"" .Values.global.destinationFetcher.instance.clientIdPath }}'
        clientSecretMapping: '{{ printf "\"%s\":\"client_secret\"" .Values.global.destinationFetcher.instance.clientSecretPath }}'
        urlMapping: '{{ printf "\"%s\":\"http://compass-external-services-mock.%s.svc.cluster.local:%s\"" .Values.global.destinationFetcher.instance.urlPath .Release.Namespace (.Values.service.port | toString) }}'
        tokenURLMapping: '{{ printf "\"%s\":\"https://%s.%s:%s\"" .Values.global.destinationFetcher.instance.tokenUrlPath .Values.global.externalServicesMock.certSecuredHost .Values.global.ingress.domainName (.Values.service.certPort | toString) }}'
        x509CertificateMapping: '{{ printf "\"%s\":\"%s\"" .Values.global.destinationFetcher.instance.clientCertPath .Values.global.connector.caCertificate }}'
        x509KeyMapping: '{{ printf "\"%s\":\"%s\"" .Values.global.destinationFetcher.instance.clientKeyPath .Values.global.connector.caKey }}'
  tenantFetcher:
    k8sSecret:
      manageSecrets: true
      name: "tenant-fetcher-secret"
      namespace: "compass-system"
      key: "keyConfig"
      path: "/tmp"
    host: compass-tenant-fetcher.compass-system.svc.cluster.local
    prefix: /tenants
    port: 3000
    xsappNamePath: "xsappname"
    omitDependenciesParamName: ""
    omitDependenciesParamValue: ""
    requiredAuthScope: Callback
    fetchTenantAuthScope: fetch_tenant
    authentication:
      jwksEndpoint: "http://ory-stack-oathkeeper-api.ory.svc.cluster.local:4456/.well-known/jwks.json"
    tenantProvider:
      tenantIdProperty: "tenantId"
      customerIdProperty: "customerId"
      subaccountTenantIdProperty: "subaccountTenantId"
      subdomainProperty: "subdomain"
      licenseTypeProperty: "licenseType"
      name: "provider"
      subscriptionProviderIdProperty: "subscriptionProviderIdProperty"
      providerSubaccountIdProperty: "providerSubaccountIdProperty"
      consumerTenantIdProperty: "consumerTenantIdProperty"
      subscriptionProviderAppNameProperty: "subscriptionProviderAppNameProperty"
      subscriptionIDProperty: "subscriptionGUID"
      dependentServiceInstancesInfoProperty: "dependentServiceInstancesInfo"
      dependentServiceInstancesInfoAppIdProperty: "appId"
      dependentServiceInstancesInfoAppNameProperty: "appName"
      dependentServiceInstancesInfoProviderSubaccountIdProperty: "providerSubaccountId"
    server:
      fetchTenantWithParentEndpoint: "/v1/fetch/{parentTenantId}/{tenantId}"
      fetchTenantWithoutParentEndpoint: "/v1/fetch/{tenantId}"
      regionalHandlerEndpoint: "/v1/regional/{region}/callback/{tenantId}"
      dependenciesEndpoint: "/v1/regional/{region}/dependencies"
      tenantPathParam: "tenantId"
      regionPathParam: "region"
    dependenciesConfig:
      path: "/cfg/dependencies"
    local:
      templateMappings:
        xsappMapping: '{{ printf "\"%s\":\"xsappname1\"" .Values.global.tenantFetcher.xsappNamePath }}'
    containerName: "tenant-fetcher"
  externalCertConfiguration:
    issuerLocality: "local,local2" # In local setup we have manually created connector CA certificate with 'local' Locality property
    subjectPattern: "/C=DE/O=SAP SE/OU=SAP Cloud Platform Clients/OU=Region/OU=%s/L=%s/CN=%s"
    technicalClientSubjectPattern: "/C=DE/O=SAP SE/OU=SAP Cloud Platform Clients/OU=Region/OU=%s/L=%s/CN=%s"
    ouCertSubaccountID: "f8075207-1478-4a80-bd26-24a4785a2bfd"
    commonName: "compass"
    locality: "local"
    certSvcApiPath: "/cert"
    tokenPath: "/cert/token"
    secrets:
      externalCertSvcSecret:
        manage: false
        name: "cert-svc-secret"
        clientIdKey: client-id
        clientSecretKey: client-secret
        oauthUrlKey: url
        csrEndpointKey: csr-endpoint
        clientCert: client-cert
        clientKey: client-key
        skipSSLValidationFlag: "-k"
      externalClientCertSecret:
        name: "external-client-certificate"
        namespace: compass-system
        certKey: tls.crt
        keyKey: tls.key
      publicPrivateKeysSecret:
        name: "system-fetcher-external-keys"
        namespace: compass-system
        dataKey: data
        manage: false
    rotationCronjob:
      name: "external-certificate-rotation"
      schedule: "*/1 * * * *" # Executes every minute
      certValidity: "7"
      clientCertRetryAttempts: "8"
      containerName: "certificate-rotation"
    preInstallJob:
      enabled: false
      name: "external-certificate-pre-install"
      certValidity: "7"
      clientCertRetryAttempts: "8"
  extSvcCertConfiguration:
    issuerLocality: "local,local2" # In local setup we have manually created connector CA certificate with 'local' Locality property
    subjectPattern: "/C=DE/O=SAP SE/OU=SAP Cloud Platform Clients/OU=Region/OU=%s/L=%s/CN=%s"
    ouCertSubaccountID: "f8075207-1478-4a80-bd26-24a4785a2bfd"
    commonName: "compass"
    locality: "local"
    certSvcApiPath: "/cert"
    tokenPath: "/cert/token"
    secrets:
      extSvcCertSvcSecret:
        manage: false
        name: "ext-svc-cert-svc-secret"
        clientIdKey: client-id
        clientSecretKey: client-secret
        oauthUrlKey: url
        csrEndpointKey: csr-endpoint
        clientCert: client-cert
        clientKey: client-key
        skipSSLValidationFlag: "-k"
      extSvcClientCertSecret:
        name: "ext-svc-client-certificate"
        namespace: compass-system
        certKey: tls.crt
        keyKey: tls.key
    rotationCronjob:
      name: "ext-svc-certificate-rotation"
      schedule: "*/1 * * * *" # Executes every minute
      certValidity: "7"
      clientCertRetryAttempts: "8"
      containerName: "ext-svc-certificate-rotation"
    preInstallJob:
      enabled: false
      name: "ext-svc-certificate-pre-install"
      certValidity: "7"
      clientCertRetryAttempts: "8"
  ordService:
    host: compass-ord-service.compass-system.svc.cluster.local
    prefix: /open-resource-discovery-service/v0
    docsPrefix: /open-resource-discovery-docs
    staticPrefix: /open-resource-discovery-static/v0
    port: 3000
    defaultResponseType: "xml"
    userContextHeader: "user_context"
    authTokenPath: "/var/run/secrets/kubernetes.io/serviceaccount/token"
    skipSSLValidation: false
  ordAggregator:
    port: 3000
    prefix: /ord-aggregator
    aggregateEndpoint: /aggregate
    name: ord-aggregator
    client:
      timeout: "30s"
    lease:
      lockname: aggregatorlease
    authentication:
      jwksEndpoint: "http://ory-stack-oathkeeper-api.ory.svc.cluster.local:4456/.well-known/jwks.json"
    http:
      client:
        skipSSLValidation: false
      retry:
        attempts: 3
        delay: 100ms
    dbPool:
      maxOpenConnections: 2
      maxIdleConnections: 2
    globalRegistryUrl: http://compass-external-services-mock.compass-system.svc.cluster.local:8087/.well-known/open-resource-discovery
    maxParallelDocumentsPerApplication: 10
    maxParallelSpecificationProcessors: 100
    containerName: "ord-aggregator"
    tenantMappingConfiguration: '{}'
    parallelOperationProcessors: 10
    priorityQueueLimit: 10
    rescheduleJobInterval: 24h
    reschedulePeriod: 168h
    rescheduleHangedJobInterval: 1h
    rescheduleHangedPeriod: 1h
    maintainOperationsJobInterval: 60m
    operationProcessorsQuietPeriod: 5s
  systemFetcher:
    enabled: false
    syncGlobalAccountTenants: true
    name: "system-fetcher"
    schedule: "0 0 * * *"
    manageSecrets: true
    # enableSystemDeletion - whether systems in deleted state should be deleted from director database
    enableSystemDeletion: true
    # fetchParallelism - shows how many http calls will be made in parallel to fetch systems
    fetchParallellism: 30
    # queueSize - shows how many system fetches (individual requests may fetch more than 1 system)
    # can be put in the queue for processing before blocking. It is best for the queue to be about 2 times bigger than the parallellism
    queueSize: 100
    # fetchRequestTimeout - shows the timeout to wait for oauth token and for fetching systems (in one request) separately
    fetchRequestTimeout: "30s"
    # directorRequestTimeout - graphql requests timeout to director
    directorRequestTimeout: "30s"
    dbPool:
      maxOpenConnections: 20
      maxIdleConnections: 2
    # systemsAPIEndpoint - endpoint of the service to fetch systems from
    systemsAPIEndpoint: ""
    # systemsAPIFilterCriteria - criteria for fetching systems
    systemsAPIFilterCriteria: ""
    appTemplatesProductLabel: "systemRole"
    systemSourceKey: "prop"
    appTemplates: []
    templatePlaceholderToSystemKeyMappings: '[ { "placeholder_name": "name", "system_key": "$.displayName" }, { "placeholder_name": "display-name", "system_key": "$.displayName" }, { "placeholder_name": "systemNumber", "system_key": "$.systemNumber" }, { "placeholder_name": "productId", "system_key": "$.productId" }, { "placeholder_name": "ppmsProductVersionId", "system_key": "$.ppmsProductVersionId", "optional": true }, { "placeholder_name": "region", "system_key": "$.additionalAttributes.systemSCPLandscapeID", "optional": true }, { "placeholder_name": "description", "system_key": "$.productDescription", "optional": true }, { "placeholder_name": "baseUrl", "system_key": "$.additionalUrls.mainUrl", "optional": true }, { "placeholder_name": "providerName", "system_key": "$.infrastructureProvider", "optional": true } ]'
    templateOverrideApplicationInput: '{"name": "{{name}}","description": "{{description}}","providerName": "{{providerName}}","statusCondition": "INITIAL","systemNumber": "{{systemNumber}}","labels": {"managed": "true","productId": "{{productId}}","ppmsProductVersionId": "{{ppmsProductVersionId}}","region": "{{region}}"},"baseUrl": "{{baseUrl}}"}'
    http:
      client:
        skipSSLValidation: false
    oauth:
      client: "client_id"
      tokenEndpointProtocol: "https"
      tokenBaseHost: "compass-external-services-mock-sap-mtls"
      tokenPath: "/cert/token"
      scopesClaim: "scopes"
      tenantHeaderName: "x-zid"
      tokenRequestTimeout: 30s
      skipSSLValidation: true
    jwt:
      expireAfter: 60m
    secret:
      name: "compass-system-fetcher-secret"
      clientIdKey: client-id
      oauthUrlKey: url
    paging:
      pageSize: 200
      sizeParam: "$top"
      skipParam: "$skip"
    containerName: "system-fetcher"
  tenantFetchers:
    job1:
      enabled: false
      job:
        interval: "5m"
      configMapNamespace: "compass-system"
      manageSecrets: true
      providerName: "compass"
      tenantType: "subaccount"
      schedule: "*/5 * * * *"
      tenantInsertChunkSize: "500"
      pageWorkers: "2"
      kubernetes:
        configMapNamespace: "compass-system"
        pollInterval: 2s
        pollTimeout: 1m
        timeout: 2m
      authConfig:
        skipSSLValidation: true
        oauthMode: "oauth-mtls"
        clientIDPath: "clientid"
        clientSecretPath: "secret"
        clientCertPath: "cert"
        clientKeyPath: "key"
        tokenEndpointPath: "url"
        tokenURLPath: "/cert/token"
      queryMapping:
        regionField: "region"
        pageNumField: "pageNum"
        pageSizeField: "pageSize"
        timestampField: "timestamp"
      query:
        startPage: "0"
        pageSize: "100"
      api:
        regionName: "central"
        authConfigSecretKey: "central"
        fieldMapping:
          totalPagesField: "totalPages"
          totalResultsField: "totalResults"
          tenantEventsField: "events"
          idField: "id"
          nameField: "name"
          customerIdField: "customerId"
          subdomainField: "subdomain"
          licenseTypeField: "licenseType"
          discriminatorField: ""
          discriminatorValue: ""
          detailsField: "details"
          labelsField: "labels"
          entityTypeField: "entityType"
          globalAccountID: "gaID"
          regionField: "region"
          movedSubaccountTargetField: "targetGlobalAccountGUID"
          movedSubaccountSourceField: "sourceGlobalAccountGUID"
        endpoints:
          accountCreated: "127.0.0.1/events?type=account-created"
          accountDeleted: "127.0.0.1/events?type=account-deleted"
          accountUpdated: "127.0.0.1/events?type=account-updated"
          subaccountCreated: "127.0.0.1/events?type=subaccount-created"
          subaccountDeleted: "127.0.0.1/events?type=subaccount-deleted"
          subaccountUpdated: "127.0.0.1/events?type=subaccount-updated"
          subaccountMoved: "127.0.0.1/events?type=subaccount-moved"
      regionalConfig:
        fieldMapping:
          totalPagesField: "totalPages"
          totalResultsField: "totalResults"
          tenantEventsField: "events"
          idField: "guid"
          nameField: "displayName"
          customerIdField: "customerId"
          subdomainField: "subdomain"
          licenseTypeField: "licenseType"
          discriminatorField: ""
          discriminatorValue: ""
          detailsField: "details"
          entityTypeField: "entityType"
          globalAccountID: "globalAccountGUID"
          regionField: "region"
          labelsField: "labels"
          movedSubaccountTargetField: "targetGlobalAccountGUID"
          movedSubaccountSourceField: "sourceGlobalAccountGUID"
        regions:
          eu-east:
            api:
              oauthMode: "oauth-mtls"
              authConfigSecretKey: "central"
              endpoints:
                accountCreated: "127.0.0.1/events?type=account-created"
                accountDeleted: "127.0.0.1/events?type=account-deleted"
                accountUpdated: "127.0.0.1/events?type=account-updated"
                subaccountCreated: "127.0.0.1/events?type=subaccount-created"
                subaccountDeleted: "127.0.0.1/events?type=subaccount-deleted"
                subaccountUpdated: "127.0.0.1/events?type=subaccount-updated"
                subaccountMoved: "127.0.0.1/events?type=subaccount-moved"
      dbPool:
        maxOpenConnections: 1
        maxIdleConnections: 1
  metrics:
    enabled: true
    pushEndpoint: http://monitoring-prometheus-pushgateway.kyma-system.svc.cluster.local:9091
  externalServicesMock:
    enabled: false
    certSecuredPort: 8081
    ordCertSecuredPort: 8082
    unsecuredPort: 8083
    basicSecuredPort: 8084
    oauthSecuredPort: 8085
    ordGlobalRegistryCertPort: 8086
    ordGlobalRegistryUnsecuredPort: 8087
    unsecuredPortWithAdditionalContent: 8088
    unsecuredMultiTenantPort: 8089
    certSecuredProxyPort: 8090
    certSecuredHost: compass-external-services-mock-sap-mtls
    ordCertSecuredHost: compass-external-services-mock-sap-mtls-ord
    ordGlobalCertSecuredHost: compass-external-services-mock-sap-mtls-global-ord-registry
    unSecuredHost: compass-external-services-mock
    host: compass-external-services-mock.compass-system.svc.cluster.local
    directDependencyXsappname: ""
    saasAppNamesSecret:
      manage: false
    regionInstancesCredentials:
      manage: false
    regionSMInstancesCredentials:
      manage: false
    oauthSecret:
      manage: false
      name: compass-external-services-mock-oauth-credentials
      clientIdKey: client-id
      clientSecretKey: client-secret
      oauthUrlKey: url
      oauthTokenPath: "/secured/oauth/token"
    auditlog:
      applyMockConfiguration: false
      managementApiPath: /audit-log/v2/configuration-changes/search
      mtlsTokenPath: "/cert/token"
      secret:
        name: "auditlog-instance-management"
        urlKey: url
        tokenUrlKey: token-url
        clientIdKey: client-id
        clientSecretKey: client-secret
        clientCertKey: client-cert
        clientKeyKey: client-key
    iasAdapter:
      consumerAppID: "consumer-app-id"
      consumerAppClientID: "consumer-client-id"
      consumerAppTenantID: "consumer-app-tenant-id"
      providerAppID: "provider-app-id"
      providerAppClientID: "provider-client-id"
      providerAppTenantID: "provider-app-tenant-id"
      apiName: "Test API Name"
  tests:
    http:
      client:
        skipSSLValidation: false
    externalCertConfiguration:
      ouCertSubaccountID: "bad76f69-e5c2-4d55-bca5-240944824b83"
      issuerLocalityRegion2: "local"
    hydrator:
      certSubjectMappingResyncInterval: "3s"
    director:
      skipPattern: ""
      externalCertIntSystemCN: "integration-system-test"
      supportedOrdApplicationType: "SAP temp1"
    tenantFetcher:
      tenantOnDemandID: "8d42d818-d4c4-4036-b82f-b199db7ffeb5"
      missingTenantOnDemandID: "subaccount-external-tnt"
      region: "eu-1"
      region2: "eu-2"
    ordAggregator:
      skipPattern: ""
      proxyApplicationTemplateName: "SAP Proxy Template"
    ordService:
      accountTenantID: "5577cf46-4f78-45fa-b55f-a42a3bdba868" # testDefaultTenant from our testing tenants
      skipPattern: "(.*Requesting_filtering_of_Bundles_that_have_only_ODATA_APIs|.*Requesting_filtering_of_Bundles_that_do_not_have_only_ODATA_APIs)"
    externalServicesMock:
      skipPattern: ""
      tenantMappingStatusAPI:
        responseDelayInMilliseconds: 1
    selfRegistration:
      region: "eu-1"
      region2: "eu-2"
    destination:
      consumerSubdomain: "compass-external-services-mock"
      consumerSubdomainMtls: "compass-external-services-mock-sap-mtls"
      instanceID: "37d7d783-d9ad-47de-b6c8-b05a4cb961ca" # randomly generated UUID
      claims:
        subaccountIDKey: "subaccountid"
        serviceInstanceIDKey: "serviceinstanceid"
    subscription:
      labelKey: "subscriptions"
      standardFlow: "standard"
      indirectDependencyFlow: "indirectDependency"
      directDependencyFlow: "directDependency"
      subscriptionsFlowHeaderKey: "subscriptionFlow"
      consumerSubdomain: "compass-external-services-mock-sap-mtls"
      tenants:
        providerAccountID: "5577cf46-4f78-45fa-b55f-a42a3bdba868" # testDefaultTenant from our testing tenants
        providerSubaccountID: "47b4575a-f102-414a-8398-2d973ad65f3a" # TestProviderSubaccount from our testing tenants
        consumerAccountID: "5984a414-1eed-4972-af2c-b2b6a415c7d7" # ApplicationsForRuntimeTenantName from our testing tenants
        consumerSubaccountID: "1f538f34-30bf-4d3d-aeaa-02e69eef84ae" # randomly chosen
        consumerTenantID: "ba49f1aa-ddc1-43ff-943c-fe949857a34a" # randomly chosen
        providerSubaccountIDRegion2: "731b7bc4-5472-41d2-a447-e4c0f45de739" # TestProviderSubaccountRegion2 from our testing tenants
        consumerAccountIDTenantHierarchy: "5577cf46-4f78-45fa-b55f-a42a3bdba868" # testDefaultTenant from our testing tenants; more info in 'TestFormationNotificationsTenantHierarchy'
        consumerSubaccountIDTenantHierarchy: "3cfcdd62-320d-403b-b66a-4ee3cdd06947" # TestIntegrationSystemManagedSubaccount from our testing tenants; more info in 'TestFormationNotificationsTenantHierarchy'
      destinationOauthSecret:
        manage: false
        name: provider-destination-instance-tests
        clientIdKey: client-id
        clientSecretKey: client-secret
        oauthUrlKey: url
        oauthTokenPath: "/secured/oauth/token"
        serviceUrlKey: uri
        dependencyKey: dependency
      oauthSecret:
        manage: false
        name: compass-subscription-secret
        clientIdKey: client-id
        clientSecretKey: client-secret
        oauthUrlKey: url
      propagatedProviderSubaccountHeader: "X-Provider-Subaccount"
      externalClientCertTestSecretName: "external-client-certificate-test-secret"
      externalClientCertTestSecretNamespace: "compass-system"
      externalCertTestJobName: "external-certificate-rotation-test-job"
      certSvcInstanceTestSecretName: "cert-svc-secret"
      certSvcInstanceTestRegion2SecretName: "cert-svc-secret-eu2"
      consumerTokenURL: "http://compass-external-services-mock.compass-system.svc.cluster.local:8080"
      subscriptionURL: "http://compass-external-services-mock.compass-system.svc.cluster.local:8080"
      subscriptionProviderIdValue: "id-value!t12345"
      directDependencySubscriptionProviderIdValue: "direct-dep-id-value!t12345"
      subscriptionProviderAppNameValue: "subscriptionProviderAppNameValue"
      indirectDependencySubscriptionProviderAppNameValue: "indirectDependencySubscriptionProviderAppNameValue"
      directDependencySubscriptionProviderAppNameValue: "subscriptionProviderAppNameValue" # this is used for real env tests where there is a dedicated SAAS svc instance for the indirect dependency flow
    namespace: kyma-system
    connectivityAdapterFQDN: http://compass-connectivity-adapter.compass-system.svc.cluster.local
    externalServicesMockFQDN: http://compass-external-services-mock.compass-system.svc.cluster.local
    ordServiceFQDN: http://compass-ord-service.compass-system.svc.cluster.local
    systemBrokerFQDN: http://compass-system-broker.compass-system.svc.cluster.local
    tenantFetcherFQDN: http://compass-tenant-fetcher.compass-system.svc.cluster.local
    hydratorFQDN: http://compass-hydrator.compass-system.svc.cluster.local
    userNameAuthenticators:
      gatewayHost: "compass-gateway-user-name"
      account:
        manage: false
        secretName: "user-name-account-authenticator"
        clientIdKey: client-id
        clientSecretKey: client-secret
        oauthUrlKey: url
        oauthTokenPath: "/secured/oauth/token"
        subdomain: "compass-external-services-mock"
      subaccount:
        manage: false
        secretName: "user-name-subaccount-authenticator"
        clientIdKey: client-id
        clientSecretKey: client-secret
        oauthUrlKey: url
        oauthTokenPath: "/secured/oauth/token"
        subdomain: "compass-external-services-mock"
    basicCredentials:
      manage: false
      secretName: "test-basic-credentials-secret"
    db:
      maxOpenConnections: 3
      maxIdleConnections: 1
    securityContext: # Set on container level
      runAsUser: 2000
      allowPrivilegeEscalation: false
  expectedSchemaVersionUpdateJob:
    cm:
      name: "expected-schema-version"
    ias_adapter:
      cm:
        name: "ias-adapter-expected-schema-version"
  migratorJob:
    nodeSelectorEnabled: false
    pvc:
      name: "compass-director-migrations"
      namespace: "compass-system"
      migrationsPath: "/compass-migrations"
      storageClass: local-path
    ias_adapter:
      pvc:
        name: "compass-ias-adapter-migrations"
        namespace: "compass-system"
        migrationsPath: "/compass-ias-adapter-migrations"
        storageClass: local-path
  http:
    client:
      skipSSLValidation: false
  pairingAdapter:
    templateName: "pairing-adapter-app-template"
    watcherCorrelationID: "pairing-adapter-watcher-id"
    configMap:
      manage: false
      key: "config.json"
      name: "pairing-adapter-config-local"
      namespace: "compass-system"
      localAdapterFQDN: "http://compass-pairing-adapter.compass-system.svc.cluster.local/adapter-local-mtls"
      integrationSystemID: "d3e9b9f5-25dc-4adb-a0a0-ed69ef371fb6"
    e2e:
      appName: "test-app"
      appID: "123-test-456"
      clientUser: "test-user"
      tenant: "test-tenant"
  # Scopes assigned for every new Client Credentials by given object type (Runtime / Application / Integration System)
  # and scopes mapped to a consumer with the given type, then that consumer is using a client certificate
  scopes:
    scopesPerConsumerType:
      business_integration:
        - "application_template:read"
        - "application_template:write"
        - "formation:read"
        - "formation:write"
        - "formation.state:write"
        - "formation_template:read"
        - "formation_template:write"
        - "formation_template.webhooks:read"
      managed_application_provider_operator:
        - "application.local_tenant_id:write"
        - "application_template:write"
        - "application_template:read"
        - "application_template.webhooks:read"
        - "application_template.labels:write"
        - "internal_visibility:read"
        - "webhook:write"
        - "webhooks.auth:read"
        - "certificate_subject_mapping:write"
        - "certificate_subject_mapping:read"
      managed_application_consumer: []
      landscape_resource_operator:
        - "application:read"
        - "application:write"
        - "application.local_tenant_id:write"
        - "tenant_access:write"
        - "formation:read"
        - "formation:write"
      technical_client:
        - "tenant:read"
        - "tenant:write"
      runtime:
        - "runtime:read"
        - "runtime:write"
        - "application:read"
        - "runtime.auths:read"
        - "bundle.instance_auths:read"
        - "runtime.webhooks:read"
        - "webhook:write"
      external_certificate:
        - "runtime:read"
        - "runtime:write"
        - "application:read"
        - "application:write"
        - "runtime.auths:read"
        - "bundle.instance_auths:read"
        - "runtime.webhooks:read"
        - "webhook:write"
        - "application_template:read"
        - "application_template:write"
        - "application_template.webhooks:read"
        - "formation_template:read"
        - "formation_template:write"
        - "formation_template.webhooks:read"
      application:
        - "application:read"
        - "application:write"
        - "application.auths:read"
        - "application.webhooks:read"
        - "application.application_template:read"
        - "bundle.instance_auths:read"
        - "document.fetch_request:read"
        - "event_spec.fetch_request:read"
        - "api_spec.fetch_request:read"
        - "fetch-request.auth:read"
        - "webhook:write"
      integration_system:
        - "application:read"
        - "application:write"
        - "application.local_tenant_id:write"
        - "application.application_template:read"
        - "application_template:read"
        - "application_template:write"
        - "runtime:read"
        - "runtime:write"
        - "integration_system:read"
        - "label_definition:read"
        - "label_definition:write"
        - "automatic_scenario_assignment:read"
        - "integration_system.auths:read"
        - "application_template.webhooks:read"
        - "formation:write"
        - "formation:read"
        - "internal_visibility:read"
        - "application.auths:read"
        - "webhook:write"
        - "formation_template:read"
        - "formation_template.webhooks:read"
      super_admin:
        - "application:read"
        - "application:write"
        - "application.local_tenant_id:write"
        - "application_template:read"
        - "application_template:write"
        - "integration_system:read"
        - "integration_system:write"
        - "runtime:read"
        - "runtime:write"
        - "label_definition:read"
        - "label_definition:write"
        - "eventing:manage"
        - "tenant:read"
        - "tenant:write"
        - "automatic_scenario_assignment:read"
        - "application.auths:read"
        - "application.webhooks:read"
        - "application.application_template:read"
        - "application_template.webhooks:read"
        - "bundle.instance_auths:read"
        - "document.fetch_request:read"
        - "event_spec.fetch_request:read"
        - "api_spec.fetch_request:read"
        - "integration_system.auths:read"
        - "runtime.auths:read"
        - "fetch-request.auth:read"
        - "webhooks.auth:read"
        - "formation:write"
        - "formation:read"
        - "internal_visibility:read"
        - "runtime.webhooks:read"
        - "webhook:write"
        - "formation_template:read"
        - "formation_template:write"
        - "formation_template.webhooks:read"
        - "formation_constraint:read"
        - "formation_constraint:write"
        - "certificate_subject_mapping:read"
        - "certificate_subject_mapping:write"
        - "formation.state:write"
        - "tenant_access:write"
        - "bundle_instance_auth:write"
      default:
        - "runtime:read"
        - "runtime:write"
        - "tenant:read"<|MERGE_RESOLUTION|>--- conflicted
+++ resolved
@@ -167,19 +167,11 @@
       name: compass-connectivity-adapter
     pairing_adapter:
       dir: dev/incubator/
-<<<<<<< HEAD
       version: "PR-3507"
       name: compass-pairing-adapter
     director:
       dir: dev/incubator/
       version: "PR-3507"
-=======
-      version: "PR-3555"
-      name: compass-pairing-adapter
-    director:
-      dir: dev/incubator/
-      version: "PR-3556"
->>>>>>> edd3d5bb
       name: compass-director
     hydrator:
       dir: dev/incubator/
@@ -191,11 +183,7 @@
       name: compass-ias-adapter
     kyma_adapter:
       dir: dev/incubator/
-<<<<<<< HEAD
       version: "PR-3507"
-=======
-      version: "PR-3551"
->>>>>>> edd3d5bb
       name: compass-kyma-adapter
     instance_creator:
       dir: dev/incubator/
@@ -211,11 +199,7 @@
       name: compass-gateway
     operations_controller:
       dir: dev/incubator/
-<<<<<<< HEAD
       version: "PR-3507"
-=======
-      version: "PR-3558"
->>>>>>> edd3d5bb
       name: compass-operations-controller
     ord_service:
       dir: dev/incubator/
