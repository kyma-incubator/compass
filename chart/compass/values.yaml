global:
  disableLegacyConnectivity: true
  defaultTenant: 3e64ebae-38b5-46a0-b1ed-9ccee153a0ae
  defaultTenantRegion: "eu-1"
  tenantLabelsFilePath: "/labelsData/default-tenant-labels.json"
  tenants: # tenant order matters, so new tenants should be added to the end of the list
    - name: default
      id: 3e64ebae-38b5-46a0-b1ed-9ccee153a0ae
      type: account
    - name: foo
      id: 1eba80dd-8ff6-54ee-be4d-77944d17b10b
      type: account
    - name: bar
      id: af9f84a9-1d3a-4d9f-ae0c-94f883b33b6e
      type: account
    - name: TestTenantSeparation
      id: f1c4b5be-b0e1-41f9-b0bc-b378200dcca0
      type: account
    - name: TestDeleteLastScenarioForApplication
      id: 0403be1e-f854-475e-9074-922120277af5
      type: account
    - name: Test_DeleteAutomaticScenarioAssignmentForSelector
      id: d9553135-6115-4c67-b4d9-962c00f3725f
      type: account
    - name: Test_AutomaticScenarioAssigmentForRuntime
      id: 8c733a45-d988-4472-af10-1256b82c70c0
      type: account
    - name: TestAutomaticScenarioAssignmentsWholeScenario
      id: 65a63692-c00a-4a7d-8376-8615ee37f45c
      type: account
    - name: TestTenantsQueryTenantNotInitialized
      id: 72329135-27fd-4284-9bcb-37ea8d6307d0
      type: account
    - name: Test Default
      id: 5577cf46-4f78-45fa-b55f-a42a3bdba868
      type: account
      parents: [2c4f4a25-ba9a-4dbc-be68-e0beb77a7eb0]
    - name: Test_DefaultCustomer
      id: 2c4f4a25-ba9a-4dbc-be68-e0beb77a7eb0
      type: customer
    - name: TestListLabelDefinitions
      id: 3f641cf5-2d14-4e0f-a122-16e7569926f1
      type: account
    - name: Test_AutomaticScenarioAssignmentQueries
      id: 8263cc13-5698-4a2d-9257-e8e76b543e88
      type: account
    - name: TestGetScenariosLabelDefinitionCreatesOneIfNotExists
      id: 2263cc13-5698-4a2d-9257-e8e76b543e33
      type: account
    - name: TestApplicationsForRuntime
      id: 5984a414-1eed-4972-af2c-b2b6a415c7d7
      type: account
    - name: Test_DeleteAutomaticScenarioAssignmentForScenario
      id: d08e4cb6-a77f-4a07-b021-e3317a373597
      type: account
    - name: TestApplicationsForRuntimeWithHiddenApps
      id: 7e1f2df8-36dc-4e40-8be3-d1555d50c91c
      type: account
    - name: TestTenantsQueryTenantInitialized
      id: 8cf0c909-f816-4fe3-a507-a7917ccd8380
      type: account
    - name: TestDeleteApplicationIfInScenario
      id: 0d597250-6b2d-4d89-9c54-e23cb497cd01
      type: account
    - name: TestProviderSubaccount
      id: 47b4575a-f102-414a-8398-2d973ad65f3a
      type: subaccount
      parents: [5577cf46-4f78-45fa-b55f-a42a3bdba868]
    - name: TestCompassProviderSubaccount
      id: f8075207-1478-4a80-bd26-24a4785a2bfd
      type: subaccount
      parents: [5577cf46-4f78-45fa-b55f-a42a3bdba868]
    - name: TestProviderSubaccountRegion2
      id: 731b7bc4-5472-41d2-a447-e4c0f45de739
      type: subaccount
      region: "eu-2"
      parents: [5577cf46-4f78-45fa-b55f-a42a3bdba868]
    - name: TestCertificateSubaccount
      id: 123e4567-e89b-12d3-a456-426614174001
      type: subaccount
      parents: [5577cf46-4f78-45fa-b55f-a42a3bdba868]
    - name: TestNsAdapter
      id: 08b6da37-e911-48fb-a0cb-fa635a6c5678
      type: subaccount
      parents: [5577cf46-4f78-45fa-b55f-a42a3bdba868]
    - name: TestNsAdapterSubaccountWithApplications
      id: 08b6da37-e911-48fb-a0cb-fa635a6c4321
      type: subaccount
      parents: [5577cf46-4f78-45fa-b55f-a42a3bdba868]
    - name: TestIntegrationSystemManagedSubaccount
      id: 3cfcdd62-320d-403b-b66a-4ee3cdd06947
      type: subaccount
      parents: [5577cf46-4f78-45fa-b55f-a42a3bdba868]
    - name: TestIntegrationSystemManagedAccount
      id: 7e8ab2e3-3bb4-42e3-92b2-4e0bf48559d3
      type: account
      parents: [2c4f4a25-ba9a-4dbc-be68-e0beb77a7eb0]
    - name: TestSystemFetcherAccount
      id: c395681d-11dd-4cde-bbcf-570b4a153e79
      type: account
      parents: [2c4f4a25-ba9a-4dbc-be68-e0beb77a7eb0]
    - name: TestConsumerSubaccount
      id: 1f538f34-30bf-4d3d-aeaa-02e69eef84ae
      type: subaccount
      subdomain: compass-external-services-mock-sap-mtls
      parents: [5984a414-1eed-4972-af2c-b2b6a415c7d7]
    - name: TestTenantsOnDemandAPI
      id: 8d42d818-d4c4-4036-b82f-b199db7ffeb5
      type: subaccount
      parents: [5984a414-1eed-4972-af2c-b2b6a415c7d7]
    - name: TestExternalCertificateSubaccount
      id: bad76f69-e5c2-4d55-bca5-240944824b83
      type: subaccount
      parents: [5577cf46-4f78-45fa-b55f-a42a3bdba868]
    - name: TestAtomOrganization
      id: f2724f8e-1a58-4f32-bfd0-8b831de34e71
      type: organization
      parents: [2c4f4a25-ba9a-4dbc-be68-e0beb77a7eb0]
    - name: TestAtomFolder
      id: 4c31b7c7-2bea-4bd5-9ea5-e9a8d704f900
      type: folder
      parents: [f2724f8e-1a58-4f32-bfd0-8b831de34e71]
    - name: TestAtomResourceGroup
      id: ff30da87-7685-4462-869a-baae6441898b
      type: resource-group
      parents: [4c31b7c7-2bea-4bd5-9ea5-e9a8d704f900]
    - name: Test Default Subaccount
      id: 777ce47b-d901-4647-9223-14e94819830b
      type: subaccount
      parents: [5577cf46-4f78-45fa-b55f-a42a3bdba868]
      # The "substitution" tenants should be used only in specific use cases and not as "regular" test tenants
      # because when using them, the operation is actually executed on behalf of another tenant,
      # the one defined in a label of the substituted tenant
    - name: Test Tenant Substitution Account
      id: baf425d1-8630-46da-bf80-f4ed5f405a27
      type: account
    - name: Test Tenant Substitution Subaccount
      id: 818005d6-9264-4abb-af4c-29c754630a7d
      type: subaccount
      parents: [baf425d1-8630-46da-bf80-f4ed5f405a27]
    - name: Test Tenant Substitution Account 2
      id: 46c189a1-9e04-4cbf-9c59-ba7b120492ad
      type: account
    - name: Test Tenant Substitution Subaccount 2
      id: e1e2f861-2b2e-42a9-ba9f-404d292e5471
      type: subaccount
      parents: [46c189a1-9e04-4cbf-9c59-ba7b120492ad]
    - name: TestIsolatedAccount
      id: ded8eca9-12b9-4076-9458-9deabff87bd8
      type: account
    - name: TestSystemFetcherOnNewGA
      id: 44dfe415-4847-4feb-8580-ecb07958347d
      type: account
  tenantsLabels:
    - tenantID: 818005d6-9264-4abb-af4c-29c754630a7d # TestTenantSubstitutionSubaccount
      key: customerId
      value: 2c4f4a25-ba9a-4dbc-be68-e0beb77a7eb0
    - tenantID: e1e2f861-2b2e-42a9-ba9f-404d292e5471 # TestTenantSubstitutionSubaccount2
      key: customerId
      value: 5984a414-1eed-4972-af2c-b2b6a415c7d7 # ApplicationsForRuntimeTenantName, randomly chosen Account tenant
  images:
    containerRegistry:
      path: europe-docker.pkg.dev/kyma-project
    connector:
      dir: dev/incubator/
      version: "PR-3681"
      name: compass-connector
    connectivity_adapter:
      dir: prod/incubator/
      version: "v20240320-ceeacd33"
      name: compass-connectivity-adapter
    pairing_adapter:
      dir: dev/incubator/
      version: "PR-3681"
      name: compass-pairing-adapter
    director:
      dir: dev/incubator/
      version: "PR-3681"
      name: compass-director
    hydrator:
      dir: dev/incubator/
<<<<<<< HEAD
      version: "PR-3822"
=======
      version: "PR-3681"
>>>>>>> aa01f2ff
      name: compass-hydrator
    ias_adapter:
      dir: prod/incubator/
      version: "v20240416-3b4707cf"
      name: compass-ias-adapter
    kyma_adapter:
      dir: prod/incubator/
      version: "v20240319-276abee6"
      name: compass-kyma-adapter
    instance_creator:
      dir: dev/incubator/
      version: "PR-3792"
      name: compass-instance-creator
    default_tenant_mapping_handler:
      dir: prod/incubator/
      version: "v20240318-14e6aa90"
      name: compass-default-tenant-mapping-handler
    gateway:
      dir: dev/incubator/
      version: "PR-3681"
      name: compass-gateway
    operations_controller:
      dir: prod/incubator/
      version: "v20240320-03034334"
      name: compass-operations-controller
    ord_service:
      dir: dev/incubator/
      version: "PR-129"
      name: compass-ord-service
    schema_migrator:
      dir: dev/incubator/
      version: "PR-3785"
      name: compass-schema-migrator
    system_broker:
      dir: prod/incubator/
      version: "v20240319-e2e1115b"
      name: compass-system-broker
    certs_setup_job:
      containerRegistry:
        path: eu.gcr.io/kyma-project
      dir:
      version: "0a651695"
    external_services_mock:
      dir: dev/incubator/
      version: "PR-3681"
      name: compass-external-services-mock
    e2e_tests:
      dir: dev/incubator/
      version: "PR-3681"
      name: compass-e2e-tests
  isLocalEnv: false
  isForTesting: false
  oauth2:
    host: oauth2
  livenessProbe:
    initialDelaySeconds: 30
    timeoutSeconds: 1
    periodSeconds: 10
  readinessProbe:
    initialDelaySeconds: 5
    timeoutSeconds: 1
    periodSeconds: 2
  agentPreconfiguration: false
  portieris:
    isEnabled: false
    imagePullSecretName: "portieris-dummy-image-pull-secret"
  nsAdapter:
    external:
      port: 3005
    e2eTests:
      gatewayHost: "compass-gateway-xsuaa"
    prefix: /nsadapter
    path: /nsadapter/api/v1/notifications
    systemToTemplateMappings: '[{  "Name": "SAP S/4HANA On-Premise",  "SourceKey": ["type"],  "SourceValue": ["abapSys"]},{  "Name": "SAP S/4HANA On-Premise",  "SourceKey": ["type"],  "SourceValue": ["nonSAPsys"]},{  "Name": "SAP S/4HANA On-Premise",  "SourceKey": ["type"],  "SourceValue": ["hana"]}]'
    secret:
      name: nsadapter-secret
      subaccountKey: subaccount
      local:
        subaccountValue: subaccount
    authSecret:
      name: "compass-external-services-mock-oauth-credentials"
      clientIdKey: client-id
      clientSecretKey: client-secret
      tokenUrlKey: url
      instanceUrlKey: url
      certKey: cert
      keyKey: key
    registerPath: "/register"
    tokenPath: "/secured/oauth/token"
    createClonePattern: '{"key": "%s"}'
    createBindingPattern: '{}'
    useClone: "false"
    authentication:
      jwksEndpoint: http://ory-stack-oathkeeper-api.ory.svc.cluster.local:4456/.well-known/jwks.json
  director:
    host: compass-director.compass-system.svc.cluster.local
    formationMappingAsyncStatusApi:
      pathPrefix: "/v1/businessIntegrations"
      formationAssignmentPath: "/{ucl-formation-id}/assignments/{ucl-assignment-id}/status"
      formationAssignmentResetPath: "/{ucl-formation-id}/assignments/{ucl-assignment-id}/status/reset"
      formationPath: "/{ucl-formation-id}/status"
      authentication:
        name: "external-token-status"
        hydratorAuthenticator:
          name: "external-token"
          enabled: false
        gatewayHost: "compass-gateway-external-token"
        trusted_issuers: '[{"domain_url": "compass-system.svc.cluster.local:8080", "scope_prefixes": ["prefix.", "prefix2."], "protocol": "http", "region": "eu-1"}]'
        attributes: '{"uniqueAttribute": { "key": "unique-attr-authenticator-key", "value": "unique-attr-authenticator-value" }, "tenants": [{ "key": "ext_attr.subaccountid", "priority": 1 },{ "key": "ext_attr.globalaccountid", "priority": 2 }], "identity": { "key": "user_name" }, "clientid": { "key": "client_id" } }'
        upstreamComponent: "compass-director"
        checkSuffix: false
        retry:
          give_up_after: 6s
          max_delay: 2000ms
    prefix: /director
    graphql:
      external:
        port: 3000
    tls:
      secure:
        internal:
          host: compass-director-internal
    validator:
      port: 8080
    metrics:
      port: 3003
      enableGraphqlOperationInstrumentation: true
    operations:
      port: 3002
      path: "/operation"
      lastOperationPath: "/last_operation"
    info:
      path: "/v1/info"
    subscription:
      subscriptionProviderLabelKey: "subscriptionProviderId"
      subscriptionLabelKey: "subscription"
      tokenPrefix: "sb-"
    selfRegister:
      secrets:
        instancesCreds:
          name: "region-instances-credentials"
          key: "keyConfig"
          path: "/tmp"
        saasAppNameCfg:
          name: "saas-app-names"
          key: "appNameConfig"
          path: "/tmp/appNameConfig"
      clientIdPath: "clientId"
      clientSecretPath: "clientSecret"
      urlPath: "url"
      tokenUrlPath: "tokenUrl"
      clientCertPath: "clientCert"
      clientKeyPath: "clientKey"
      local:
        templateMappings:
          clientIDMapping: '{{ printf "\"%s\":\"client_id\"" .Values.global.director.selfRegister.clientIdPath }}'
          clientSecretMapping: '{{ printf "\"%s\":\"client_secret\"" .Values.global.director.selfRegister.clientSecretPath }}'
          urlMapping: '{{ printf "\"%s\":\"http://compass-external-services-mock.%s.svc.cluster.local:%s\"" .Values.global.director.selfRegister.urlPath .Release.Namespace (.Values.service.port | toString) }}'
          tokenURLMapping: '{{ printf "\"%s\":\"https://%s.%s:%s\"" .Values.global.director.selfRegister.tokenUrlPath .Values.global.externalServicesMock.certSecuredHost .Values.global.ingress.domainName (.Values.service.certPort | toString) }}'
          x509CertificateMapping: '{{ printf "\"%s\":\"%s\"" .Values.global.director.selfRegister.clientCertPath .Values.global.connector.caCertificate }}'
          x509KeyMapping: '{{ printf "\"%s\":\"%s\"" .Values.global.director.selfRegister.clientKeyPath .Values.global.connector.caKey }}'
      oauthTokenPath: "/cert/token"
      oauthMode: "oauth-mtls"
      label: "selfRegLabel"
      labelValuePrefix: "self-reg-prefix-"
      responseKey: "self-reg-key"
      path: "/external-api/self-reg"
      nameQueryParam: "name"
      tenantQueryParam: "tenant"
      requestBodyPattern: '{"key": "%s"}'
      saasAppNameLabelKey: "CMPSaaSAppName"
      saasAppNamePath: "localSaaSAppNamePath"
      saasRegistryURLPath: "localSaaSRegistryPath"
    clientIDHeaderKey: client_user
    suggestTokenHeaderKey: suggest_token
    runtimeTypeLabelKey: "runtimeType"
    applicationTypeLabelKey: "applicationType"
    globalSubaccountIDLabelKey: "global_subaccount_id"
    kymaRuntimeTypeLabelValue: "kyma"
    kymaApplicationNamespaceValue: "sap.kyma"
    destinationCreator:
      correlationIDsKey: "correlationIds"
      destinationAPI:
        baseURL: "http://compass-external-services-mock.compass-system.svc.cluster.local:8081"
        path: "/regions/{region}/subaccounts/{subaccountId}/destinations"
        instanceLevelPath: "/regions/{region}/subaccounts/{subaccountId}/instances/{instanceId}/destinations"
        regionParam: "region"
        instanceIDParam: "instanceId"
        subaccountIDParam: "subaccountId"
        nameParam: "destinationName"
      certificateAPI:
        baseURL: "http://compass-external-services-mock.compass-system.svc.cluster.local:8081"
        path: "/regions/{region}/subaccounts/{subaccountId}/certificates"
        instanceLevelPath: "/regions/{region}/subaccounts/{subaccountId}/instances/{instanceId}/certificates"
        regionParam: "region"
        instanceIDParam: "instanceId"
        subaccountIDParam: "subaccountId"
        nameParam: "certificateName"
        fileNameKey: "fileName"
        commonNameKey: "commonName"
        certChainKey: "certificateChain"
    fetchTenantEndpoint: '{{ printf "https://%s.%s%s/v1/fetch" .Values.global.gateway.tls.secure.internal.host .Values.global.ingress.domainName .Values.global.tenantFetcher.prefix }}'
    ordWebhookMappings: '[{ "ProxyURL": "http://compass-external-services-mock.compass-system.svc.cluster.local:8090/proxy", "ProxyHeaderTemplate": "{\"target_host\": \"{{.Application.BaseURL}}\" }", "OrdUrlPath": "/sap/bc/http/sap/ord_configuration", "SubdomainSuffix": "-api", "Type": "SAP Proxy Template" }]'
    tenantMappingsPath: "/tmp/tenantMappingsConfig"
    tenantMappingsKey: "tenant-mapping-config.json"
    tenantMappings:
      SYNC:
        v1.0:
          - type: CONFIGURATION_CHANGED
            mode: SYNC
            urlTemplate: '{"path":"%s/v1/tenant-mappings/{{.RuntimeContext.Value}}","method":"PATCH"}'
            inputTemplate: '{"context":{ {{ if .CustomerTenantContext.AccountID }}"btp": {"uclFormationId":"{{.FormationID}}","globalAccountId":"{{.CustomerTenantContext.AccountID}}","crmId":"{{.CustomerTenantContext.CustomerID}}"} {{ else }}"atom": {"uclFormationId":"{{.FormationID}}","path":"{{.CustomerTenantContext.Path}}","crmId":"{{.CustomerTenantContext.CustomerID}}"} {{ end }} },"items": [ {"uclAssignmentId":"{{ .Assignment.ID }}","operation":"{{.Operation}}","deploymentRegion":"{{if .Application.Labels.region }}{{.Application.Labels.region}}{{ else }}{{.ApplicationTemplate.Labels.region}}{{end }}","applicationNamespace":"{{ if .Application.ApplicationNamespace }}{{.Application.ApplicationNamespace}}{{else }}{{.ApplicationTemplate.ApplicationNamespace}}{{ end }}","applicationTenantId":"{{.Application.LocalTenantID}}","uclSystemTenantId":"{{.Application.ID}}",{{ if .ApplicationTemplate.Labels.parameters }}"parameters": {{.ApplicationTemplate.Labels.parameters}},{{ end }}"configuration": {{.ReverseAssignment.Value}} } ] }'
            headerTemplate: '{"Content-Type": ["application/json"]}'
            outputTemplate: '{"error":"{{.Body.error}}","success_status_code": 200}'
          - type: APPLICATION_TENANT_MAPPING
            mode: SYNC
            urlTemplate: '{"path":"%s/v1/tenant-mappings/{{.TargetApplication.LocalTenantID}}","method":"PATCH"}'
            inputTemplate: '{"context": { {{ if .CustomerTenantContext.AccountID }}"btp":{"uclFormationId":"{{.FormationID}}","globalAccountId":"{{.CustomerTenantContext.AccountID}}","crmId":"{{.CustomerTenantContext.CustomerID}}"} {{ else }}"atom": {"uclFormationId":"{{.FormationID}}","path":"{{.CustomerTenantContext.Path}}","crmId":"{{.CustomerTenantContext.CustomerID}}"} {{ end }} },"items": [ {"uclAssignmentId":"{{ .Assignment.ID }}","operation":"{{.Operation}}","deploymentRegion":"{{if .SourceApplication.Labels.region }}{{.SourceApplication.Labels.region}}{{else }}{{.SourceApplicationTemplate.Labels.region}}{{ end }}","applicationNamespace":"{{if .SourceApplication.ApplicationNamespace }}{{.SourceApplication.ApplicationNamespace}}{{else }}{{.SourceApplicationTemplate.ApplicationNamespace}}{{ end }}","applicationTenantId":"{{.SourceApplication.LocalTenantID}}","uclSystemTenantId":"{{.SourceApplication.ID}}",{{ if .SourceApplicationTemplate.Labels.parameters }}"parameters": {{.SourceApplicationTemplate.Labels.parameters}},{{ end }}"configuration": {{.ReverseAssignment.Value}} } ]}'
            headerTemplate: '{"Content-Type": ["application/json"]}'
            outputTemplate: '{"error":"{{.Body.error}}","success_status_code": 200}'
        configuration_changed:v1.0:
          - type: CONFIGURATION_CHANGED
            mode: SYNC
            urlTemplate: '{"path":"%s/v1/tenant-mappings/{{.RuntimeContext.Value}}","method":"PATCH"}'
            inputTemplate: '{"context":{ {{ if .CustomerTenantContext.AccountID }}"btp": {"uclFormationId":"{{.FormationID}}","globalAccountId":"{{.CustomerTenantContext.AccountID}}","crmId":"{{.CustomerTenantContext.CustomerID}}"} {{ else }}"atom": {"uclFormationId":"{{.FormationID}}","path":"{{.CustomerTenantContext.Path}}","crmId":"{{.CustomerTenantContext.CustomerID}}"} {{ end }} },"items": [ {"uclAssignmentId":"{{ .Assignment.ID }}","operation":"{{.Operation}}","deploymentRegion":"{{if .Application.Labels.region }}{{.Application.Labels.region}}{{ else }}{{.ApplicationTemplate.Labels.region}}{{end }}","applicationNamespace":"{{ if .Application.ApplicationNamespace }}{{.Application.ApplicationNamespace}}{{else }}{{.ApplicationTemplate.ApplicationNamespace}}{{ end }}","applicationTenantId":"{{.Application.LocalTenantID}}","uclSystemTenantId":"{{.Application.ID}}",{{ if .ApplicationTemplate.Labels.parameters }}"parameters": {{.ApplicationTemplate.Labels.parameters}},{{ end }}"configuration": {{.ReverseAssignment.Value}} } ] }'
            headerTemplate: '{"Content-Type": ["application/json"]}'
            outputTemplate: '{"error":"{{.Body.error}}","success_status_code": 200}'
        application_tenant_mapping:v1.0:
          - type: APPLICATION_TENANT_MAPPING
            mode: SYNC
            urlTemplate: '{"path":"%s/v1/tenant-mappings/{{.TargetApplication.LocalTenantID}}","method":"PATCH"}'
            inputTemplate: '{"context": { {{ if .CustomerTenantContext.AccountID }}"btp":{"uclFormationId":"{{.FormationID}}","globalAccountId":"{{.CustomerTenantContext.AccountID}}","crmId":"{{.CustomerTenantContext.CustomerID}}"} {{ else }}"atom": {"uclFormationId":"{{.FormationID}}","path":"{{.CustomerTenantContext.Path}}","crmId":"{{.CustomerTenantContext.CustomerID}}"} {{ end }} },"items": [ {"uclAssignmentId":"{{ .Assignment.ID }}","operation":"{{.Operation}}","deploymentRegion":"{{if .SourceApplication.Labels.region }}{{.SourceApplication.Labels.region}}{{else }}{{.SourceApplicationTemplate.Labels.region}}{{ end }}","applicationNamespace":"{{if .SourceApplication.ApplicationNamespace }}{{.SourceApplication.ApplicationNamespace}}{{else }}{{.SourceApplicationTemplate.ApplicationNamespace}}{{ end }}","applicationTenantId":"{{.SourceApplication.LocalTenantID}}","uclSystemTenantId":"{{.SourceApplication.ID}}",{{ if .SourceApplicationTemplate.Labels.parameters }}"parameters": {{.SourceApplicationTemplate.Labels.parameters}},{{ end }}"configuration": {{.ReverseAssignment.Value}} } ]}'
            headerTemplate: '{"Content-Type": ["application/json"]}'
            outputTemplate: '{"error":"{{.Body.error}}","success_status_code": 200}'
        application_tenant_mapping:v1.1:
          - type: APPLICATION_TENANT_MAPPING
            mode: SYNC
            urlTemplate: '{"path":"%s/v1/tenant-mappings/{{.TargetApplication.LocalTenantID}}","method":"PATCH"}'
            inputTemplate: '{"context": { {{ if .CustomerTenantContext.AccountID }}"btp":{"uclFormationId":"{{.FormationID}}","globalAccountId":"{{.CustomerTenantContext.AccountID}}","crmId":"{{.CustomerTenantContext.CustomerID}}"} {{ else }}"atom": {"uclFormationId":"{{.FormationID}}","path":"{{.CustomerTenantContext.Path}}","crmId":"{{.CustomerTenantContext.CustomerID}}"} {{ end }} },"receiverTenant": {"deploymentRegion":"{{ if .TargetApplication.Labels.region}}{{.TargetApplication.Labels.region}}{{ else }}{{.TargetApplicationTemplate.Labels.region}}{{end }}","applicationNamespace":"{{ if .TargetApplication.ApplicationNamespace}}{{.TargetApplication.ApplicationNamespace}}{{ else }}{{.TargetApplicationTemplate.ApplicationNamespace}}{{end }}","applicationUrl":"{{ .TargetApplication.BaseURL }}","applicationTenantId":"{{.TargetApplication.LocalTenantID }}","uclSystemTenantId":"{{ .TargetApplication.ID}}", {{ if .TargetApplicationTemplate.Labels.parameters }}"parameters": {{.TargetApplicationTemplate.Labels.parameters}}{{ end }} },"assignedTenants": [ {"uclAssignmentId":"{{ .Assignment.ID }}","operation":"{{.Operation}}","deploymentRegion":"{{if .SourceApplication.Labels.region }}{{.SourceApplication.Labels.region}}{{else }}{{.SourceApplicationTemplate.Labels.region}}{{ end }}","applicationNamespace":"{{if .SourceApplication.ApplicationNamespace }}{{.SourceApplication.ApplicationNamespace}}{{else }}{{.SourceApplicationTemplate.ApplicationNamespace}}{{ end }}","applicationUrl":"{{.SourceApplication.BaseURL }}","applicationTenantId":"{{.SourceApplication.LocalTenantID}}","uclSystemTenantId":"{{.SourceApplication.ID}}",{{ if .SourceApplicationTemplate.Labels.parameters }}"parameters": {{.SourceApplicationTemplate.Labels.parameters}},{{ end }}"configuration": {{.ReverseAssignment.Value}} } ]}'
            headerTemplate: '{"Content-Type": ["application/json"]}'
            outputTemplate: '{"error":"{{.Body.error}}","success_status_code": 200}'
      ASYNC_CALLBACK:
        v1.0:
          - type: CONFIGURATION_CHANGED
            mode: ASYNC_CALLBACK
            urlTemplate: '{"path":"%s/v1/tenant-mappings/{{.RuntimeContext.Value}}","method":"PATCH"}'
            inputTemplate: '{"context":{ {{ if .CustomerTenantContext.AccountID }}"btp": {"uclFormationId":"{{.FormationID}}","globalAccountId":"{{.CustomerTenantContext.AccountID}}","crmId":"{{.CustomerTenantContext.CustomerID}}"} {{ else }}"atom": {"uclFormationId":"{{.FormationID}}","path":"{{.CustomerTenantContext.Path}}","crmId":"{{.CustomerTenantContext.CustomerID}}"} {{ end }} },"items": [ {"uclAssignmentId":"{{ .Assignment.ID }}","operation":"{{.Operation}}","deploymentRegion":"{{if .Application.Labels.region }}{{.Application.Labels.region}}{{ else }}{{.ApplicationTemplate.Labels.region}}{{end }}","applicationNamespace":"{{ if .Application.ApplicationNamespace }}{{.Application.ApplicationNamespace}}{{else }}{{.ApplicationTemplate.ApplicationNamespace}}{{ end }}","applicationTenantId":"{{.Application.LocalTenantID}}","uclSystemTenantId":"{{.Application.ID}}",{{ if .ApplicationTemplate.Labels.parameters }}"parameters": {{.ApplicationTemplate.Labels.parameters}},{{ end }}"configuration": {{.ReverseAssignment.Value}} } ] }'
            headerTemplate: '{"Content-Type": ["application/json"],"Location": ["%s/v1/businessIntegrations/{{.FormationID}}/assignments/{{.Assignment.ID}}/status"]}'
            outputTemplate: '{"error":"{{.Body.error}}","success_status_code": 202}'
          - type: APPLICATION_TENANT_MAPPING
            mode: ASYNC_CALLBACK
            urlTemplate: '{"path":"%s/v1/tenant-mappings/{{.TargetApplication.LocalTenantID}}","method":"PATCH"}'
            inputTemplate: '{"context": { {{ if .CustomerTenantContext.AccountID }}"btp":{"uclFormationId":"{{.FormationID}}","globalAccountId":"{{.CustomerTenantContext.AccountID}}","crmId":"{{.CustomerTenantContext.CustomerID}}"} {{ else }}"atom": {"uclFormationId":"{{.FormationID}}","path":"{{.CustomerTenantContext.Path}}","crmId":"{{.CustomerTenantContext.CustomerID}}"} {{ end }} },"items": [ {"uclAssignmentId":"{{ .Assignment.ID }}","operation":"{{.Operation}}","deploymentRegion":"{{if .SourceApplication.Labels.region }}{{.SourceApplication.Labels.region}}{{else }}{{.SourceApplicationTemplate.Labels.region}}{{ end }}","applicationNamespace":"{{if .SourceApplication.ApplicationNamespace }}{{.SourceApplication.ApplicationNamespace}}{{else }}{{.SourceApplicationTemplate.ApplicationNamespace}}{{ end }}","applicationTenantId":"{{.SourceApplication.LocalTenantID}}","uclSystemTenantId":"{{.SourceApplication.ID}}",{{ if .SourceApplicationTemplate.Labels.parameters }}"parameters": {{.SourceApplicationTemplate.Labels.parameters}},{{ end }}"configuration": {{.ReverseAssignment.Value}} } ]}'
            headerTemplate: '{"Content-Type": ["application/json"],"Location": ["%s/v1/businessIntegrations/{{.FormationID}}/assignments/{{.Assignment.ID}}/status"]}'
            outputTemplate: '{"error":"{{.Body.error}}","success_status_code": 202}'
        configuration_changed:v1.0:
          - type: CONFIGURATION_CHANGED
            mode: ASYNC_CALLBACK
            urlTemplate: '{"path":"%s/v1/tenant-mappings/{{.RuntimeContext.Value}}","method":"PATCH"}'
            inputTemplate: '{"context":{ {{ if .CustomerTenantContext.AccountID }}"btp": {"uclFormationId":"{{.FormationID}}","globalAccountId":"{{.CustomerTenantContext.AccountID}}","crmId":"{{.CustomerTenantContext.CustomerID}}"} {{ else }}"atom": {"uclFormationId":"{{.FormationID}}","path":"{{.CustomerTenantContext.Path}}","crmId":"{{.CustomerTenantContext.CustomerID}}"} {{ end }} },"items": [ {"uclAssignmentId":"{{ .Assignment.ID }}","operation":"{{.Operation}}","deploymentRegion":"{{if .Application.Labels.region }}{{.Application.Labels.region}}{{ else }}{{.ApplicationTemplate.Labels.region}}{{end }}","applicationNamespace":"{{ if .Application.ApplicationNamespace }}{{.Application.ApplicationNamespace}}{{else }}{{.ApplicationTemplate.ApplicationNamespace}}{{ end }}","applicationTenantId":"{{.Application.LocalTenantID}}","uclSystemTenantId":"{{.Application.ID}}",{{ if .ApplicationTemplate.Labels.parameters }}"parameters": {{.ApplicationTemplate.Labels.parameters}},{{ end }}"configuration": {{.ReverseAssignment.Value}} } ] }'
            headerTemplate: '{"Content-Type": ["application/json"],"Location": ["%s/v1/businessIntegrations/{{.FormationID}}/assignments/{{.Assignment.ID}}/status"]}'
            outputTemplate: '{"error":"{{.Body.error}}","success_status_code": 202}'
        application_tenant_mapping:v1.0:
          - type: APPLICATION_TENANT_MAPPING
            mode: ASYNC_CALLBACK
            urlTemplate: '{"path":"%s/v1/tenant-mappings/{{.TargetApplication.LocalTenantID}}","method":"PATCH"}'
            inputTemplate: '{"context": { {{ if .CustomerTenantContext.AccountID }}"btp":{"uclFormationId":"{{.FormationID}}","globalAccountId":"{{.CustomerTenantContext.AccountID}}","crmId":"{{.CustomerTenantContext.CustomerID}}"} {{ else }}"atom": {"uclFormationId":"{{.FormationID}}","path":"{{.CustomerTenantContext.Path}}","crmId":"{{.CustomerTenantContext.CustomerID}}"} {{ end }} },"items": [ {"uclAssignmentId":"{{ .Assignment.ID }}","operation":"{{.Operation}}","deploymentRegion":"{{if .SourceApplication.Labels.region }}{{.SourceApplication.Labels.region}}{{else }}{{.SourceApplicationTemplate.Labels.region}}{{ end }}","applicationNamespace":"{{if .SourceApplication.ApplicationNamespace }}{{.SourceApplication.ApplicationNamespace}}{{else }}{{.SourceApplicationTemplate.ApplicationNamespace}}{{ end }}","applicationTenantId":"{{.SourceApplication.LocalTenantID}}","uclSystemTenantId":"{{.SourceApplication.ID}}",{{ if .SourceApplicationTemplate.Labels.parameters }}"parameters": {{.SourceApplicationTemplate.Labels.parameters}},{{ end }}"configuration": {{.ReverseAssignment.Value}} } ]}'
            headerTemplate: '{"Content-Type": ["application/json"],"Location": ["%s/v1/businessIntegrations/{{.FormationID}}/assignments/{{.Assignment.ID}}/status"]}'
            outputTemplate: '{"error":"{{.Body.error}}","success_status_code": 202}'
        application_tenant_mapping:v1.1:
          - type: APPLICATION_TENANT_MAPPING
            mode: ASYNC_CALLBACK
            urlTemplate: '{"path":"%s/v1/tenant-mappings/{{.TargetApplication.LocalTenantID}}","method":"PATCH"}'
            inputTemplate: '{"context": { {{ if .CustomerTenantContext.AccountID }}"btp":{"uclFormationId":"{{.FormationID}}","globalAccountId":"{{.CustomerTenantContext.AccountID}}","crmId":"{{.CustomerTenantContext.CustomerID}}"} {{ else }}"atom": {"uclFormationId":"{{.FormationID}}","path":"{{.CustomerTenantContext.Path}}","crmId":"{{.CustomerTenantContext.CustomerID}}"} {{ end }} },"receiverTenant": {"deploymentRegion":"{{ if .TargetApplication.Labels.region}}{{.TargetApplication.Labels.region}}{{ else }}{{.TargetApplicationTemplate.Labels.region}}{{end }}","applicationNamespace":"{{ if .TargetApplication.ApplicationNamespace}}{{.TargetApplication.ApplicationNamespace}}{{ else }}{{.TargetApplicationTemplate.ApplicationNamespace}}{{end }}","applicationUrl":"{{ .TargetApplication.BaseURL }}","applicationTenantId":"{{.TargetApplication.LocalTenantID }}","uclSystemTenantId":"{{ .TargetApplication.ID}}", {{ if .TargetApplicationTemplate.Labels.parameters }}"parameters": {{.TargetApplicationTemplate.Labels.parameters}}{{ end }} },"assignedTenants": [ {"uclAssignmentId":"{{ .Assignment.ID }}","operation":"{{.Operation}}","deploymentRegion":"{{if .SourceApplication.Labels.region }}{{.SourceApplication.Labels.region}}{{else }}{{.SourceApplicationTemplate.Labels.region}}{{ end }}","applicationNamespace":"{{if .SourceApplication.ApplicationNamespace }}{{.SourceApplication.ApplicationNamespace}}{{else }}{{.SourceApplicationTemplate.ApplicationNamespace}}{{ end }}","applicationUrl":"{{.SourceApplication.BaseURL }}","applicationTenantId":"{{.SourceApplication.LocalTenantID}}","uclSystemTenantId":"{{.SourceApplication.ID}}",{{ if .SourceApplicationTemplate.Labels.parameters }}"parameters": {{.SourceApplicationTemplate.Labels.parameters}},{{ end }}"configuration": {{.ReverseAssignment.Value}} } ]}'
            headerTemplate: '{"Content-Type": ["application/json"],"Location": ["%s/v1/businessIntegrations/{{.FormationID}}/assignments/{{.Assignment.ID}}/status"]}'
            outputTemplate: '{"error":"{{.Body.error}}","success_status_code": 202}'
    authentication:
      jwksEndpoint: http://ory-stack-oathkeeper-api.ory.svc.cluster.local:4456/.well-known/jwks.json
      oauth2:
        url: http://ory-stack-hydra-admin.ory.svc.cluster.local:4445
  auditlog:
    configMapName: "compass-gateway-auditlog-config"
    protocol: HTTP
    tlsOrigination: false
    host: compass-external-services-mock.compass-system.svc.cluster.local
    port: 8080
    mtlsTokenPath: "/cert/token"
    standardTokenPath: "/secured/oauth/token"
    skipSSLValidation: false
    secret:
      name: "compass-gateway-auditlog-secret"
      urlKey: url
      clientIdKey: client-id
      clientSecretKey: client-secret
      clientCertKey: client-cert
      clientKeyKey: client-key
  log:
    format: "text"
    formatJson: "json"
  tenantConfig:
    useDefaultTenants: true
    dbPool:
      maxOpenConnections: 1
      maxIdleConnections: 1
  connector:
    prefix: /connector
    graphql:
      external:
        port: 3000
    validator:
      port: 8080
    # If secrets do not exist they will be created
    secrets:
      ca:
        name: compass-connector-app-ca
        namespace: compass-system
        certificateKey: ca.crt
        keyKey: ca.key
      rootCA:
        namespace: istio-system # For Ingress Gateway to work properly the namespace needs to be istio-system
        # In order for istio mTLS to work we should have two different secrets one containing the server certificate (let’s say X) and one used for validation of the client’s certificates.
        # The second one should be our root certificate and istio wants it to be named X-cacert. (-cacert suffix).
        # This is the reason for the confusing name of our root certificate. https://preliminary.istio.io/v1.6/docs/tasks/traffic-management/ingress/secure-ingress/#configure-a-mutual-tls-ingress-gateway
        cacert: compass-gateway-mtls-certs-cacert # For cert-rotation the cacert should be in different secret
        certificateKey: cacert
    revocation:
      configmap:
        name: revocations-config
        namespace: "{{ .Release.Namespace }}"
    # If key and certificate are not provided they will be generated
    caKey: ""
    caCertificate: ""
  system_broker:
    enabled: false
    port: 5001
    prefix: /broker
    tokenProviderFromHeader:
      forwardHeaders: Authorization
    tokenProviderFromSecret:
      enabled: false
      secrets:
        integrationSystemCredentials:
          name: compass-system-broker-credentials
          namespace: compass-system
    testNamespace: kyma-system
  gateway:
    port: 3000
    tls:
      host: compass-gateway
      adapterHost: compass-ns-adapter
      secure:
        internal:
          host: compass-gateway-internal
        oauth:
          host: compass-gateway-auth-oauth
    mtls:
      manageCerts: false
      host: compass-gateway-mtls
      certSecret: compass-gateway-mtls-certs
      external:
        host: compass-gateway-sap-mtls
        certSecret: compass-gateway-mtls-certs # Use connector's root CA as root CA by default. This should be overridden for productive deployments.
    headers:
      rateLimit: X-Flow-Identity
      request:
        remove:
          - "Client-Id-From-Token"
          - "Client-Id-From-Certificate"
          - "Subject-From-Certificate"
          - "Client-Certificate-Hash"
          - "Certificate-Data"
  hydrator:
    host: compass-hydrator.compass-system.svc.cluster.local
    port: 3000
    prefix: /hydrators
    certSubjectMappingResyncInterval: "3s"
    subjectConsumerMappingConfig: '[{"consumer_type": "Super Admin", "tenant_access_levels": ["customer", "account","subaccount", "global", "organization", "folder", "resource-group", "cost-object"], "subject": "C=DE, L=local, O=SAP SE, OU=Region, OU=SAP Cloud Platform Clients, OU=f8075207-1478-4a80-bd26-24a4785a2bfd, CN=compass"}, {"consumer_type": "Integration System", "tenant_access_levels": ["account","subaccount"], "subject": "C=DE, L=local, O=SAP SE, OU=Region, OU=SAP Cloud Platform Clients, OU=f8075207-1478-4a80-bd26-24a4785a2bfd, CN=integration-system-test"}, {"consumer_type": "Technical Client", "tenant_access_levels": ["global"], "subject": "C=DE, L=local, O=SAP SE, OU=SAP Cloud Platform Clients, OU=Region, OU=1f538f34-30bf-4d3d-aeaa-02e69eef84ae, CN=technical-client-test"}, {"consumer_type": "Instance Creator", "tenant_access_levels": ["global"], "subject": "C=DE, L=local, O=SAP SE, OU=SAP Cloud Platform Clients, OU=Region, OU=47b4575a-f102-414a-8398-2d973ad65f3a, CN=instance-creator"}, {"consumer_type": "Instance Creator", "tenant_access_levels": ["global"], "subject": "C=DE, L=local, O=SAP SE, OU=SAP Cloud Platform Clients, OU=Region, OU=f8075207-1478-4a80-bd26-24a4785a2bfd, CN=instance-creator"}, {"consumer_type":  "Landscape Resource Operator", "tenant_access_levels": ["global"], "subject": "C=DE, L=local, O=SAP SE, OU=SAP Cloud Platform Clients, OU=Region, OU=47b4575a-f102-414a-8398-2d973ad65f3a, CN=landscape_resource_operator"}]'
    certificateDataHeader: "Certificate-Data"
    initialSubdomainsForAuthenticators: ""
    consumerClaimsKeys:
      clientIDKey: "client_id"
      tenantIDKey: "tenantid"
      userNameKey: "user_name"
      subdomainKey: "subdomain" # used only in local setup
    http:
      client:
        skipSSLValidation: false
    metrics:
      port: 3003
      enableClientInstrumentation: true
      censoredFlows: "JWT"
  iasAdapter:
    port: 8080
    apiRootPath: "/ias-adapter"
    readTimeout: 30s
    readHeaderTimeout: 30s
    writeTimeout: 30s
    idleTimeout: 30s
    tenantInfo:
      requestTimeout: 30s
      insecureSkipVerify: false
    ias:
      requestTimeout: 30s
      secret:
        name: "ias-adapter-cockpit"
        path: "/tmp"
        fileName: "ias-adapter-cockpit.yaml"
        clientCert: cert
        clientKey: key
        ca: ca
        manage: false
    postgres:
      connectTimeout: 30s
      requestTimeout: 30s
    authentication:
      jwksEndpoint: "http://ory-stack-oathkeeper-api.ory.svc.cluster.local:4456/.well-known/jwks.json"
  kymaAdapter:
    port: 8080
    apiRootPath: "/kyma-adapter"
    apiTenantMappingsEndpoint: "/v1/tenantMappings/{tenant-id}"
    tenantInfo:
      requestTimeout: 30s
    tenantMapping:
      type: CONFIGURATION_CHANGED
      mode: SYNC
      urlTemplate: '{"path":"%s/kyma-adapter/v1/tenantMappings/{{.Runtime.Labels.global_subaccount_id}}","method":"PATCH"}'
      inputTemplate: '{"context":{"platform":"{{if .CustomerTenantContext.AccountID}}btp{{else}}unified-services{{end}}","uclFormationId":"{{.FormationID}}","accountId":"{{if .CustomerTenantContext.AccountID}}{{.CustomerTenantContext.AccountID}}{{else}}{{.CustomerTenantContext.Path}}{{end}}","crmId":"{{.CustomerTenantContext.CustomerID}}","operation":"{{.Operation}}"},"assignedTenant":{"state":"{{.Assignment.State}}","uclAssignmentId":"{{.Assignment.ID}}","deploymentRegion":"{{if .Application.Labels.region}}{{.Application.Labels.region}}{{else}}{{.ApplicationTemplate.Labels.region}}{{end}}","applicationNamespace":"{{if .Application.ApplicationNamespace}}{{.Application.ApplicationNamespace}}{{else}}{{.ApplicationTemplate.ApplicationNamespace}}{{end}}","applicationUrl":"{{.Application.BaseURL}}","applicationTenantId":"{{.Application.LocalTenantID}}","uclSystemName":"{{.Application.Name}}","uclSystemTenantId":"{{.Application.ID}}",{{if .ApplicationTemplate.Labels.parameters}}"parameters":{{.ApplicationTemplate.Labels.parameters}},{{end}}"configuration":{{.ReverseAssignment.Value}}},"receiverTenant":{"ownerTenants": [{{ Join .Runtime.Tenant.Parents }}],"state":"{{.ReverseAssignment.State}}","uclAssignmentId":"{{.ReverseAssignment.ID}}","deploymentRegion":"{{if and .RuntimeContext .RuntimeContext.Labels.region}}{{.RuntimeContext.Labels.region}}{{else}}{{.Runtime.Labels.region}}{{end}}","applicationNamespace":"{{.Runtime.ApplicationNamespace}}","applicationTenantId":"{{if .RuntimeContext}}{{.RuntimeContext.Value}}{{else}}{{.Runtime.Labels.global_subaccount_id}}{{end}}","uclSystemTenantId":"{{if .RuntimeContext}}{{.RuntimeContext.ID}}{{else}}{{.Runtime.ID}}{{end}}",{{if .Runtime.Labels.parameters}}"parameters":{{.Runtime.Labels.parameters}},{{end}}"configuration":{{.Assignment.Value}}}}'
      headerTemplate: '{"Content-Type": ["application/json"]}'
      outputTemplate: '{"error":"{{.Body.error}}","state":"{{.Body.state}}","success_status_code": 200,"incomplete_status_code": 422}'
    authentication:
      jwksEndpoint: http://ory-stack-oathkeeper-api.ory.svc.cluster.local:4456/.well-known/jwks.json
  instanceCreator:
    port: 8080
    apiRootPath: "/instance-creator"
    apiTenantMappingsEndpoint: "/v1/tenantMappings/{tenant-id}"
    subaccountQueryParam: "subaccount_id"
    labelsQueryParam: "labelQuery"
    tenantInfo:
      requestTimeout: 30s
    authentication:
      jwksEndpoint: http://ory-stack-oathkeeper-api.ory.svc.cluster.local:4456/.well-known/jwks.json
    client:
      timeout: 30s
    secrets:
      name: "regional-sm-instances-credentials"
      key: "keyConfig"
      path: "/tmp"
    clientIdPath: "clientid"
    smUrlPath: "sm_url"
    tokenURLPath: "certurl"
    appNamePath: "appName"
    certificatePath: "certificate"
    certificateKeyPath: "key"
    oauthTokenPath: "/oauth/token"
    ticker: 3s
    timeout: 300s
    local:
      templateMappings:
        clientIDMapping: '{{ printf "\"%s\":\"client_id\"" .Values.global.instanceCreator.clientIdPath }}'
        smUrlMapping: '{{ printf "\"%s\":\"http://compass-external-services-mock.%s.svc.cluster.local:%s\"" .Values.global.instanceCreator.smUrlPath .Release.Namespace (.Values.service.port | toString) }}'
        tokenURLMapping: '{{ printf "\"%s\":\"http://compass-external-services-mock.%s.svc.cluster.local:%s\"" .Values.global.instanceCreator.tokenURLPath .Release.Namespace (.Values.service.port | toString) }}'
        appNameMapping: '{{ printf "\"%s\":\"app_name\"" .Values.global.instanceCreator.appNamePath }}'
        certificateMapping: '{{ printf "\"%s\":\"%s\"" .Values.global.instanceCreator.certificatePath .Values.global.connector.caCertificate }}'
        certificateKeyMapping: '{{ printf "\"%s\":\"%s\"" .Values.global.instanceCreator.certificateKeyPath .Values.global.connector.caKey }}'
  defaultTenantMappingHandler:
    port: 8080
    apiRootPath: "/default-tenant-mapping-handler"
    apiTenantMappingsEndpoint: "/v1/tenantMappings/{tenant-id}"
    tenantInfo:
      requestTimeout: 30s
    authentication:
      jwksEndpoint: http://ory-stack-oathkeeper-api.ory.svc.cluster.local:4456/.well-known/jwks.json
  operations_controller:
    enabled: true
  connectivity_adapter:
    port: 8080
    tls:
      host: adapter-gateway
    mtls:
      host: adapter-gateway-mtls
  oathkeeperFilters:
    workloadLabel: oathkeeper
    namespace: ory
    tokenDataHeader: "Connector-Token"
    certificateDataHeader: "Certificate-Data"
  istio:
    discoveryMtlsGateway:
      name: "discovery-gateway"
      namespace: "compass-system"
      certSecretName: discovery-gateway-certs
      localCA: # the CA property and its nested fields are used only in local setup
        secretName: discovery-gateway-certs-cacert
        namespace: istio-system # For Ingress Gateway to work properly the namespace needs to be istio-system
        certificate: ""
        key: ""
    externalMtlsGateway:
      name: "compass-gateway-external-mtls"
      namespace: "compass-system"
    mtlsGateway:
      name: "compass-gateway-mtls"
      namespace: "compass-system"
    gateway:
      name: "kyma-gateway"
      namespace: "kyma-system"
    proxy:
      port: 15020
    namespace: istio-system
    ingressgateway:
      workloadLabel: istio-ingressgateway
      requestPayloadSizeLimit2MB: 2097152
      requestPayloadSizeLimit2MBLabel: "2MB"
      requestPayloadSizeLimit5MB: 5097152
      requestPayloadSizeLimit5MBLabel: "5MB"
      correlationHeaderRewriteFilter:
        expectedHeaders:
          - "x-request-id"
          - "x-correlation-id"
          - "x-correlationid"
          - "x-forrequest-id"
          - "x-vcap-request-id"
          - "x-broker-api-request-identity"
  kubernetes:
    # Enable ClusterRoleBinding needed for local installation but unsafe on GKE
    # It allows anonymous users to retrieve the JWKS of the K8S server used to create SA tokens
    # Whenever this is running on GKE, there is a JWKS URL given by Google and is unneeded and unsafe
    # Overriden to true in local compass overrides
    local: false
    serviceAccountTokenIssuer: https://kubernetes.default.svc.cluster.local
    serviceAccountTokenJWKS: https://kubernetes.default.svc.cluster.local/openid/v1/jwks
  ingress:
    domainName: "local.kyma.dev"
    discoveryDomain:
      name: "discovery.api.local"
      tlsCert: ""
      tlsKey: ""
  database:
    sqlProxyServiceAccount: "proxy-user@gcp-cmp.iam.gserviceaccount.com"
    manageSecrets: true
    embedded:
      enabled: true
      director:
        name: "postgres"
      ias_adapter:
        name: "postgres2"
      directorDBName: "postgres"
    managedGCP:
      serviceAccountKey: ""
      instanceConnectionName: ""
      director:
        name: ""
        user: ""
        password: ""
      iasAdapter:
        name: ""
        user: ""
        password: ""
      instanceCreator:
        name: ""
        user: ""
        password: ""
      host: "localhost"
      hostPort: "5432"
      sslMode: ""
      #TODO remove below after migration to separate user will be done
      dbUser: ""
      dbPassword: ""
      directorDBName: ""
  oathkeeper:
    host: ory-stack-oathkeeper-proxy.ory.svc.cluster.local
    port: 4455
    timeout_ms: 120000
    ns_adapter_timeout_ms: 3600000
    auth:
      idpHost: ""
      path: "/oauth2/certs"
    idTokenConfig:
      claims: '{"scopes": "{{ print .Extra.scope }}","tenant": "{{ .Extra.tenant }}", "consumerID": "{{ print .Extra.consumerID}}", "consumerType": "{{ print .Extra.consumerType }}", "flow": "{{ print .Extra.flow }}", "onBehalfOf": "{{ print .Extra.onBehalfOf }}", "region": "{{ print .Extra.region }}", "tokenClientID": "{{ print .Extra.tokenClientID }}", "subject": "{{ print .Extra.subject }}"}'
      internalClaims: '{"scopes": "application:read application:write application.webhooks:read application.application_template:read application_template.webhooks:read webhooks.auth:read runtime:write runtime:read tenant:read tenant:write tenant_subscription:write ory_internal fetch_tenant application_template:read destinations_sensitive_data:read destinations:sync ord_aggregator:sync system_fetcher:sync certificate_subject_mapping:read certificate_subject_mapping:write bundle_instance_auth:write bundle.instance_auths:read","tenant":"{ {{ if .Header.Tenant }} \"consumerTenant\":\"{{ print (index .Header.Tenant 0) }}\", {{ end }} \"externalTenant\":\"\"}", "consumerType": "Internal Component", "flow": "Internal"}'
    mutators:
      authenticationMappingServices:
        nsadapter:
          cfg:
            config:
              api:
                url: http://compass-hydrator.compass-system.svc.cluster.local:3000/hydrators/authn-mapping/nsadapter
                retry:
                  give_up_after: 6s
                  max_delay: 2000ms
          authenticator:
            enabled: false
            createRule: true
            gatewayHost: "compass-gateway-xsuaa"
            trusted_issuers: '[{"domain_url": "compass-system.svc.cluster.local:8080", "scope_prefixes": ["prefix."], "protocol": "http"}]'
            attributes: '{"uniqueAttribute": { "key": "ns-adapter-test", "value": "ns-adapter-flow" }, "tenants": [{ "key": "tenant" }], "identity": { "key": "identity" }, "clientid": { "key": "client_id" } }'
            path: /nsadapter/api/v1/notifications
            upstreamComponent: "compass-gateway"
            checkSuffix: true
        tenant-fetcher:
          cfg:
            config:
              api:
                url: http://compass-hydrator.compass-system.svc.cluster.local:3000/hydrators/authn-mapping/tenant-fetcher
                retry:
                  give_up_after: 6s
                  max_delay: 2000ms
          authenticator:
            enabled: false
            createRule: true
            gatewayHost: "compass-gateway"
            trusted_issuers: '[{"domain_url": "compass-system.svc.cluster.local:8080", "scope_prefixes": ["prefix."], "protocol": "http"}]'
            attributes: '{"uniqueAttribute": { "key": "test", "value": "tenant-fetcher" }, "tenants": [{ "key": "tenant" }], "identity": { "key": "identity" } }'
            path: /tenants/<.*>
            upstreamComponent: "compass-tenant-fetcher"
            checkSuffix: false
        subscriber:
          cfg:
            config:
              api:
                url: http://compass-hydrator.compass-system.svc.cluster.local:3000/hydrators/authn-mapping/subscriber
                retry:
                  give_up_after: 6s
                  max_delay: 2000ms
          authenticator:
            enabled: false
            createRule: false
            gatewayHost: "compass-gateway-sap-mtls"
            trusted_issuers: '[{"domain_url": "compass-system.svc.cluster.local:8080", "scope_prefixes": ["prefix."], "protocol": "http", "region": "eu-1"}]'
            attributes: '{"uniqueAttribute": { "key": "subsc-key-test", "value": "subscription-flow" }, "tenants": [{ "key": "tenant" }], "identity": { "key": "user_name" }, "clientid": { "key": "client_id" } }'
            path: /<.*>
            checkSuffix: false
        user-name-authenticator:
          cfg:
            config:
              api:
                url: http://compass-hydrator.compass-system.svc.cluster.local:3000/hydrators/authn-mapping/user-name-authenticator
                retry:
                  give_up_after: 6s
                  max_delay: 2000ms
          authenticator:
            enabled: false
            createRule: true
            gatewayHost: "compass-gateway-user-name"
            trusted_issuers: '[{"domain_url": "compass-system.svc.cluster.local:8080", "scope_prefixes": ["prefix.", "prefix2."], "protocol": "http", "region": "eu-1"}]'
            attributes: '{"uniqueAttribute": { "key": "unique-attr-authenticator-key", "value": "unique-attr-authenticator-value" }, "tenants": [{ "key": "ext_attr.subaccountid", "priority": 1 },{ "key": "ext_attr.globalaccountid", "priority": 2 }], "identity": { "key": "user_name" }, "clientid": { "key": "client_id" } }'
            path: "/director/graphql"
            upstreamComponent: "compass-gateway"
            checkSuffix: false
      tenantMappingService:
        config:
          api:
            url: http://compass-hydrator.compass-system.svc.cluster.local:3000/hydrators/tenant-mapping
            retry:
              give_up_after: 6s
              max_delay: 2000ms
      certificateResolverService:
        config:
          api:
            url: http://compass-hydrator.compass-system.svc.cluster.local:3000/hydrators/v1/certificate/data/resolve
            retry:
              give_up_after: 6s
              max_delay: 2000ms
      tokenResolverService:
        config:
          api:
            url: http://compass-hydrator.compass-system.svc.cluster.local:3000/hydrators/v1/tokens/resolve
            retry:
              give_up_after: 6s
              max_delay: 2000ms
  destinationFetcher:
    manageSecrets: true
    host: compass-destination-fetcher.compass-system.svc.cluster.local
    prefix: /destination-configuration
    port: 3000
    jobSchedule: 10s
    lease:
      lockname: destinationlease
    parallelTenants: 10
    tenantSyncTimeout: "5m"
    authentication:
      jwksEndpoint: "http://ory-stack-oathkeeper-api.ory.svc.cluster.local:4456/.well-known/jwks.json"
      appDestinationsSyncScope: "destinations:sync"
      appDetinationsSensitiveDataScope: "destinations_sensitive_data:read"
    server:
      tenantDestinationsEndpoint: "/v1/subaccountDestinations"
      tenantDestinationCertificatesEndpoint: "/v1/subaccountCertificates"
      tenantInstanceLevelDestinationCertificatesEndpoint: "/v1/instanceCertificates"
      sensitiveDataEndpoint: "/v1/destinations"
      findAPIEndpoint: "/local/v1/destinations" # used by external-services-mock in the destination creator flows; due to the fact that in ESM there are separate handlers for the two flows (dest-creator & dest-fetcher), we need different endpoints where each one of them can call the destination service find API
      sensitiveDataQueryParam: "name"
    request:
      skipSSLValidation: false
      retry_interval: "100ms"
      retry_attempts: 3
      goroutineLimit: 10
      requestTimeout: "5s"
      pageSize: 100
      oauthTokenPath: "/oauth/token"
    instance:
      clientIdPath: "clientid"
      clientSecretPath: "clientsecret"
      urlPath: "uri"
      tokenUrlPath: "certurl"
      clientCertPath: "certificate"
      clientKeyPath: "key"
    secretName: destination-region-instances
    dependenciesConfig:
      path: "/cfg/dependencies"
    oauthMode: "oauth-mtls"
  destinationRegionSecret:
    secretName: "destination-region-instances"
    fileName: "keyConfig"
    local:
      templateMappings:
        xsappMapping: '{{ printf "\"%s\":\"xsappname1\"" .Values.global.tenantFetcher.xsappNamePath }}'
        clientIDMapping: '{{ printf "\"%s\":\"client_id\"" .Values.global.destinationFetcher.instance.clientIdPath }}'
        clientSecretMapping: '{{ printf "\"%s\":\"client_secret\"" .Values.global.destinationFetcher.instance.clientSecretPath }}'
        urlMapping: '{{ printf "\"%s\":\"http://compass-external-services-mock.%s.svc.cluster.local:%s\"" .Values.global.destinationFetcher.instance.urlPath .Release.Namespace (.Values.service.port | toString) }}'
        tokenURLMapping: '{{ printf "\"%s\":\"https://%s.%s:%s\"" .Values.global.destinationFetcher.instance.tokenUrlPath .Values.global.externalServicesMock.certSecuredHost .Values.global.ingress.domainName (.Values.service.certPort | toString) }}'
        x509CertificateMapping: '{{ printf "\"%s\":\"%s\"" .Values.global.destinationFetcher.instance.clientCertPath .Values.global.connector.caCertificate }}'
        x509KeyMapping: '{{ printf "\"%s\":\"%s\"" .Values.global.destinationFetcher.instance.clientKeyPath .Values.global.connector.caKey }}'
  tenantFetcher:
    k8sSecret:
      manageSecrets: true
      name: "tenant-fetcher-secret"
      namespace: "compass-system"
      key: "keyConfig"
      path: "/tmp"
    host: compass-tenant-fetcher.compass-system.svc.cluster.local
    prefix: /tenants
    port: 3000
    systemFieldDiscoveryWebhookPartialProcessing: true
    systemFieldDiscoveryWebhookPartialProcessMaxDays: 7
    webhookProcessorJobInterval: 10s
    lease:
      lockname: tenantfetcherlease
    xsappNamePath: "xsappname"
    omitDependenciesParamName: ""
    omitDependenciesParamValue: ""
    requiredAuthScope: Callback
    fetchTenantAuthScope: fetch_tenant
    authentication:
      jwksEndpoint: "http://ory-stack-oathkeeper-api.ory.svc.cluster.local:4456/.well-known/jwks.json"
    tenantProvider:
      tenantIdProperty: "tenantId"
      customerIdProperty: "customerId"
      costObjectIdProperty: "costObjectId"
      subaccountTenantIdProperty: "subaccountTenantId"
      subdomainProperty: "subdomain"
      licenseTypeProperty: "licenseType"
      name: "provider"
      subscriptionProviderIdProperty: "subscriptionProviderIdProperty"
      providerSubaccountIdProperty: "providerSubaccountIdProperty"
      consumerTenantIdProperty: "consumerTenantIdProperty"
      subscriptionProviderAppNameProperty: "subscriptionProviderAppNameProperty"
      subscriptionIDProperty: "subscriptionGUID"
      dependentServiceInstancesInfoProperty: "dependentServiceInstancesInfo"
      dependentServiceInstancesInfoAppIdProperty: "appId"
      dependentServiceInstancesInfoAppNameProperty: "appName"
      dependentServiceInstancesInfoProviderSubaccountIdProperty: "providerSubaccountId"
    server:
      fetchTenantWithParentEndpoint: "/v1/fetch/{parentTenantId}/{tenantId}"
      fetchTenantWithoutParentEndpoint: "/v1/fetch/{tenantId}"
      regionalHandlerEndpoint: "/v1/regional/{region}/callback/{tenantId}"
      dependenciesEndpoint: "/v1/regional/{region}/dependencies"
      tenantPathParam: "tenantId"
      regionPathParam: "region"
    dependenciesConfig:
      path: "/cfg/dependencies"
    local:
      templateMappings:
        xsappMapping: '{{ printf "\"%s\":\"xsappname1\"" .Values.global.tenantFetcher.xsappNamePath }}'
    containerName: "tenant-fetcher"
  externalCertConfiguration:
    issuerLocality: "local,local2" # In local setup we have manually created connector CA certificate with 'local' Locality property
    subjectPattern: "/C=DE/O=SAP SE/OU=SAP Cloud Platform Clients/OU=Region/OU=%s/L=%s/CN=%s"
    technicalClientSubjectPattern: "/C=DE/O=SAP SE/OU=SAP Cloud Platform Clients/OU=Region/OU=%s/L=%s/CN=%s"
    ouCertSubaccountID: "f8075207-1478-4a80-bd26-24a4785a2bfd"
    commonName: "compass"
    locality: "local"
    certSvcApiPath: "/cert"
    tokenPath: "/cert/token"
    secrets:
      externalCertSvcSecret:
        manage: false
        name: "cert-svc-secret"
        clientIdKey: client-id
        clientSecretKey: client-secret
        oauthUrlKey: url
        csrEndpointKey: csr-endpoint
        clientCert: client-cert
        clientKey: client-key
        skipSSLValidationFlag: "-k"
      externalClientCertSecret:
        name: "external-client-certificate"
        namespace: compass-system
        certKey: tls.crt
        keyKey: tls.key
      publicPrivateKeysSecret:
        name: "system-fetcher-external-keys"
        namespace: compass-system
        dataKey: data
        manage: false
    rotationCronjob:
      name: "external-certificate-rotation"
      schedule: "*/1 * * * *" # Executes every minute
      certValidity: "7"
      clientCertRetryAttempts: "8"
      containerName: "certificate-rotation"
    preInstallJob:
      enabled: false
      name: "external-certificate-pre-install"
      certValidity: "7"
      clientCertRetryAttempts: "8"
  instanceCreatorCertConfiguration:
    issuerLocality: "local,local2" # In local setup we have manually created connector CA certificate with 'local' Locality property
    subjectPattern: "/C=DE/O=SAP SE/OU=SAP Cloud Platform Clients/OU=Region/OU=%s/L=%s/CN=%s"
    ouCertSubaccountID: "f8075207-1478-4a80-bd26-24a4785a2bfd"
    commonName: "instance-creator"
    locality: "local"
    certSvcApiPath: "/cert"
    tokenPath: "/cert/token"
    secrets:
      instanceCreatorSvcSecret:
        manage: false
        name: "instance-creator-cert-svc-secret"
        clientIdKey: client-id
        clientSecretKey: client-secret
        oauthUrlKey: url
        csrEndpointKey: csr-endpoint
        clientCert: client-cert
        clientKey: client-key
        skipSSLValidationFlag: "-k"
      instanceCreatorClientCertSecret:
        name: "instance-creator-client-certificate"
        namespace: compass-system
        certKey: tls.crt
        keyKey: tls.key
    rotationCronjob:
      name: "instance-creator-certificate-rotation"
      schedule: "*/1 * * * *" # Executes every minute
      certValidity: "7"
      clientCertRetryAttempts: "8"
      containerName: "instance-creator-certificate-rotation"
    preInstallJob:
      enabled: false
      name: "instance-creator-certificate-pre-install"
      certValidity: "7"
      clientCertRetryAttempts: "8"
  ordService:
    host: compass-ord-service.compass-system.svc.cluster.local
    prefix: /open-resource-discovery-service/v0
    docsPrefix: /open-resource-discovery-docs
    staticPrefix: /open-resource-discovery-static/v0
    port: 3000
    defaultResponseType: "xml"
    userContextHeader: "user_context"
    authTokenPath: "/var/run/secrets/kubernetes.io/serviceaccount/token"
    skipSSLValidation: false
    specification:
      protocol: "https"
  ordAggregator:
    port: 3000
    prefix: /ord-aggregator
    aggregateEndpoint: /aggregate
    name: ord-aggregator
    client:
      timeout: "30s"
    lease:
      lockname: aggregatorlease
    authentication:
      jwksEndpoint: "http://ory-stack-oathkeeper-api.ory.svc.cluster.local:4456/.well-known/jwks.json"
    http:
      client:
        skipSSLValidation: false
      retry:
        attempts: 3
        delay: 100ms
    dbPool:
      maxOpenConnections: 2
      maxIdleConnections: 2
    globalRegistryUrl: http://compass-external-services-mock.compass-system.svc.cluster.local:8087/.well-known/open-resource-discovery
    maxParallelDocumentsPerApplication: 10
    maxParallelSpecificationProcessors: 100
    containerName: "ord-aggregator"
    metadataValidator:
      enabled: "false"
      setImagePullSecrets: false
      imagePullSecretName: api-validator-secret
      image: ""
      version: 3.5.5
      host: ""
      port: 8080
    tenantMappingConfiguration: '{}'
    parallelOperationProcessors: 10
    priorityQueueLimit: 10
    rescheduleJobInterval: 24h
    reschedulePeriod: 168h
    rescheduleHangedJobInterval: 1h
    rescheduleHangedPeriod: 1h
    maintainOperationsJobInterval: 60m
    operationProcessorsQuietPeriod: 5s
  systemFetcher:
    name: "system-fetcher"
    port: 3000
    prefix: /system-fetcher
    syncEndpoint: /sync
    job:
      schedulePeriod: 60m
      isSchedulable: true
    client:
      timeout: "30s"
    lease:
      lockname: systemfetcherlease
    authentication:
      jwksEndpoint: "http://ory-stack-oathkeeper-api.ory.svc.cluster.local:4456/.well-known/jwks.json"
    manageSecrets: true
    # enableSystemDeletion - whether systems in deleted state should be deleted from director database
    enableSystemDeletion: true
    # fetchRequestTimeout - shows the timeout to wait for oauth token and for fetching systems (in one request) separately
    fetchRequestTimeout: "30s"
    # directorRequestTimeout - graphql requests timeout to director
    directorRequestTimeout: "30s"
    dbPool:
      maxOpenConnections: 20
      maxIdleConnections: 2
    # systemsAPIEndpoint - endpoint of the service to fetch systems from
    systemsAPIEndpoint: ""
    # systemsAPIFilterCriteria - criteria for fetching systems
    systemsAPIFilterCriteria: ""
    appTemplatesProductLabel: "systemRole"
    systemSourceKey: "prop"
    appTemplates: []
    templatePlaceholderToSystemKeyMappings: '[ { "placeholder_name": "name", "system_key": "$.displayName" }, { "placeholder_name": "display-name", "system_key": "$.displayName" }, { "placeholder_name": "systemNumber", "system_key": "$.systemNumber" }, { "placeholder_name": "productId", "system_key": "$.productId" }, { "placeholder_name": "ppmsProductVersionId", "system_key": "$.ppmsProductVersionId", "optional": true }, { "placeholder_name": "region", "system_key": "$.additionalAttributes.systemSCPLandscapeID", "optional": true }, { "placeholder_name": "dataCenterId", "system_key": "$.regionId", "optional": true }, { "placeholder_name": "description", "system_key": "$.productDescription", "optional": true }, { "placeholder_name": "baseUrl", "system_key": "$.additionalUrls.mainUrl", "optional": true }, { "placeholder_name": "providerName", "system_key": "$.infrastructureProvider", "optional": true } ]'
    templateOverrideApplicationInput: '{ "name": "{{name}}", "description": "{{description}}", "providerName": "{{providerName}}", "statusCondition": "INITIAL", "systemNumber": "{{systemNumber}}", "labels": { "managed": "true", "productId": "{{productId}}", "ppmsProductVersionId": "{{ppmsProductVersionId}}", "region": "{{region}}", "dataCenter": "{{dataCenterId}}" }, "baseUrl": "{{baseUrl}}" }'
    http:
      client:
        skipSSLValidation: false
    oauth:
      client: "client_id"
      tokenEndpointProtocol: "https"
      tokenBaseHost: "compass-external-services-mock-sap-mtls"
      tokenPath: "/cert/token"
      scopesClaim: "scopes"
      tenantHeaderName: "x-zid"
      tokenRequestTimeout: 30s
      skipSSLValidation: true
    jwt:
      expireAfter: 60m
    secret:
      name: "compass-system-fetcher-secret"
      clientIdKey: client-id
      oauthUrlKey: url
    paging:
      pageSize: 200
      sizeParam: "$top"
      skipParam: "$skip"
    containerName: "system-fetcher"
    parallelOperationProcessors: 10
    priorityQueueLimit: 10
    rescheduleJobInterval: 24h
    reschedulePeriod: 168h
    rescheduleHangedJobInterval: 1h
    rescheduleHangedPeriod: 1h
    maintainOperationsJobInterval: 60m
    operationProcessorsQuietPeriod: 5s
    asyncRequestProcessors: 100
  tenantFetchers:
    job1:
      enabled: false
      job:
        interval: "5m"
      configMapNamespace: "compass-system"
      manageSecrets: true
      providerName: "compass"
      tenantType: "subaccount"
      schedule: "*/5 * * * *"
      tenantInsertChunkSize: "500"
      pageWorkers: "2"
      kubernetes:
        configMapNamespace: "compass-system"
        pollInterval: 2s
        pollTimeout: 1m
        timeout: 2m
      authConfig:
        skipSSLValidation: true
        oauthMode: "oauth-mtls"
        clientIDPath: "clientid"
        clientSecretPath: "secret"
        clientCertPath: "cert"
        clientKeyPath: "key"
        tokenEndpointPath: "url"
        tokenURLPath: "/cert/token"
      queryMapping:
        regionField: "region"
        pageNumField: "pageNum"
        pageSizeField: "pageSize"
        timestampField: "timestamp"
      query:
        startPage: "0"
        pageSize: "100"
      api:
        regionName: "central"
        authConfigSecretKey: "central"
        fieldMapping:
          totalPagesField: "totalPages"
          totalResultsField: "totalResults"
          tenantEventsField: "events"
          idField: "id"
          nameField: "name"
          customerIdField: "customerId"
          costObjectIDField: "costObject"
          subaccountCostObjectIDField: "costObjectId"
          subaccountCostObjectTypeField: "costObjectType"
          subdomainField: "subdomain"
          licenseTypeField: "licenseType"
          discriminatorField: ""
          discriminatorValue: ""
          detailsField: "details"
          labelsField: "labels"
          entityTypeField: "entityType"
          globalAccountID: "gaID"
          regionField: "region"
          movedSubaccountTargetField: "targetGlobalAccountGUID"
          movedSubaccountSourceField: "sourceGlobalAccountGUID"
        endpoints:
          accountCreated: "127.0.0.1/events?type=account-created"
          accountDeleted: "127.0.0.1/events?type=account-deleted"
          accountUpdated: "127.0.0.1/events?type=account-updated"
          subaccountCreated: "127.0.0.1/events?type=subaccount-created"
          subaccountDeleted: "127.0.0.1/events?type=subaccount-deleted"
          subaccountUpdated: "127.0.0.1/events?type=subaccount-updated"
          subaccountMoved: "127.0.0.1/events?type=subaccount-moved"
      regionalConfig:
        fieldMapping:
          totalPagesField: "totalPages"
          totalResultsField: "totalResults"
          tenantEventsField: "events"
          idField: "guid"
          nameField: "displayName"
          customerIdField: "customerId"
          costObjectIDField: "costObject"
          subaccountCostObjectIDField: "costObjectId"
          subaccountCostObjectTypeField: "costObjectType"
          subdomainField: "subdomain"
          licenseTypeField: "licenseType"
          discriminatorField: ""
          discriminatorValue: ""
          detailsField: "details"
          entityTypeField: "entityType"
          globalAccountID: "globalAccountGUID"
          regionField: "region"
          labelsField: "labels"
          movedSubaccountTargetField: "targetGlobalAccountGUID"
          movedSubaccountSourceField: "sourceGlobalAccountGUID"
        regions:
          eu-east:
            api:
              oauthMode: "oauth-mtls"
              authConfigSecretKey: "central"
              endpoints:
                accountCreated: "127.0.0.1/events?type=account-created"
                accountDeleted: "127.0.0.1/events?type=account-deleted"
                accountUpdated: "127.0.0.1/events?type=account-updated"
                subaccountCreated: "127.0.0.1/events?type=subaccount-created"
                subaccountDeleted: "127.0.0.1/events?type=subaccount-deleted"
                subaccountUpdated: "127.0.0.1/events?type=subaccount-updated"
                subaccountMoved: "127.0.0.1/events?type=subaccount-moved"
      dbPool:
        maxOpenConnections: 1
        maxIdleConnections: 1
  metrics:
    enabled: true
    pushEndpoint: http://monitoring-prometheus-pushgateway.kyma-system.svc.cluster.local:9091
  externalServicesMock:
    enabled: false
    certSecuredPort: 8081
    ordCertSecuredPort: 8082
    unsecuredPort: 8083
    basicSecuredPort: 8084
    oauthSecuredPort: 8085
    ordGlobalRegistryCertPort: 8086
    ordGlobalRegistryUnsecuredPort: 8087
    unsecuredPortWithAdditionalContent: 8088
    unsecuredMultiTenantPort: 8089
    certSecuredProxyPort: 8090
    certSecuredHost: compass-external-services-mock-sap-mtls
    ordCertSecuredHost: compass-external-services-mock-sap-mtls-ord
    ordGlobalCertSecuredHost: compass-external-services-mock-sap-mtls-global-ord-registry
    unSecuredHost: compass-external-services-mock
    host: compass-external-services-mock.compass-system.svc.cluster.local
    directDependencyXsappname: ""
    saasAppNamesSecret:
      manage: false
    regionInstancesCredentials:
      manage: false
    regionSMInstancesCredentials:
      manage: false
    oauthSecret:
      manage: false
      name: compass-external-services-mock-oauth-credentials
      clientIdKey: client-id
      clientSecretKey: client-secret
      oauthUrlKey: url
      oauthTokenPath: "/secured/oauth/token"
    auditlog:
      applyMockConfiguration: false
      managementApiPath: /audit-log/v2/configuration-changes/search
      mtlsTokenPath: "/cert/token"
      secret:
        name: "auditlog-instance-management"
        urlKey: url
        tokenUrlKey: token-url
        clientIdKey: client-id
        clientSecretKey: client-secret
        clientCertKey: client-cert
        clientKeyKey: client-key
    iasAdapter:
      consumerAppID: "consumer-app-id"
      consumerAppClientID: "consumer-client-id"
      consumerAppTenantID: "consumer-app-tenant-id"
      providerAppID: "provider-app-id"
      providerAppClientID: "provider-client-id"
      providerAppTenantID: "provider-app-tenant-id"
      apiName: "Test API Name"
  tests:
    http:
      client:
        skipSSLValidation: false
    externalCertConfiguration:
      ouCertSubaccountID: "bad76f69-e5c2-4d55-bca5-240944824b83"
      issuerLocalityRegion2: "local"
    hydrator:
      certSubjectMappingResyncInterval: "3s"
    director:
      skipPattern: ""
      externalCertIntSystemCN: "integration-system-test"
      supportedOrdApplicationType: "SAP temp1"
    tenantFetcher:
      tenantOnDemandID: "8d42d818-d4c4-4036-b82f-b199db7ffeb5"
      missingTenantOnDemandID: "subaccount-external-tnt"
      tenantRegion: "us-1"
      tenantRegionPrefix: "cf-"
      region: "eu-1"
      region2: "eu-2"
    ordAggregator:
      skipPattern: ""
      proxyApplicationTemplateName: "SAP Proxy Template"
    ordService:
      accountTenantID: "5577cf46-4f78-45fa-b55f-a42a3bdba868" # testDefaultTenant from our testing tenants
      skipPattern: ""
    externalServicesMock:
      skipPattern: ""
      tenantMappingStatusAPI:
        responseDelayInMilliseconds: 1
    selfRegistration:
      region: "eu-1"
      region2: "eu-2"
    instanceCreator:
      region: "eu-1"
    destination:
      consumerSubdomain: "compass-external-services-mock"
      instanceID: "37d7d783-d9ad-47de-b6c8-b05a4cb961ca" # randomly generated UUID
      claims:
        subaccountIDKey: "subaccountid"
        serviceInstanceIDKey: "serviceinstanceid"
    subscription:
      labelKey: "subscriptions"
      standardFlow: "standard"
      indirectDependencyFlow: "indirectDependency"
      directDependencyFlow: "directDependency"
      subscriptionsFlowHeaderKey: "subscriptionFlow"
      consumerSubdomain: "compass-external-services-mock-sap-mtls"
      tenants:
        providerAccountID: "5577cf46-4f78-45fa-b55f-a42a3bdba868" # testDefaultTenant from our testing tenants
        providerSubaccountID: "47b4575a-f102-414a-8398-2d973ad65f3a" # TestProviderSubaccount from our testing tenants
        consumerAccountID: "5984a414-1eed-4972-af2c-b2b6a415c7d7" # ApplicationsForRuntimeTenantName from our testing tenants
        consumerSubaccountID: "1f538f34-30bf-4d3d-aeaa-02e69eef84ae" # randomly chosen
        costObjectID: "de235c0e-9cb0-4f39-9fd5-d558ec6850bb" # randomly chosen
        consumerTenantID: "ba49f1aa-ddc1-43ff-943c-fe949857a34a" # randomly chosen
        providerSubaccountIDRegion2: "731b7bc4-5472-41d2-a447-e4c0f45de739" # TestProviderSubaccountRegion2 from our testing tenants
        consumerAccountIDTenantHierarchy: "5577cf46-4f78-45fa-b55f-a42a3bdba868" # testDefaultTenant from our testing tenants; more info in 'TestFormationNotificationsTenantHierarchy'
        consumerSubaccountIDTenantHierarchy: "3cfcdd62-320d-403b-b66a-4ee3cdd06947" # TestIntegrationSystemManagedSubaccount from our testing tenants; more info in 'TestFormationNotificationsTenantHierarchy'
      destinationOauthSecret:
        manage: false
        name: provider-destination-instance-tests
        clientIdKey: client-id
        clientSecretKey: client-secret
        oauthUrlKey: url
        oauthTokenPath: "/secured/oauth/token"
        serviceUrlKey: uri
        dependencyKey: dependency
      oauthSecret:
        manage: false
        name: compass-subscription-secret
        clientIdKey: client-id
        clientSecretKey: client-secret
        oauthUrlKey: url
      propagatedProviderSubaccountHeader: "X-Provider-Subaccount"
      externalClientCertTestSecretName: "external-client-certificate-test-secret"
      externalClientCertTestSecretNamespace: "compass-system"
      externalCertTestJobName: "external-certificate-rotation-test-job"
      certSvcInstanceTestSecretName: "cert-svc-secret"
      certSvcInstanceTestRegion2SecretName: "cert-svc-secret-eu2"
      consumerTokenURL: "http://compass-external-services-mock.compass-system.svc.cluster.local:8080"
      subscriptionURL: "http://compass-external-services-mock.compass-system.svc.cluster.local:8080"
      subscriptionProviderIdValue: "id-value!t12345"
      directDependencySubscriptionProviderIdValue: "direct-dep-id-value!t12345"
      subscriptionProviderAppNameValue: "subscriptionProviderAppNameValue"
      indirectDependencySubscriptionProviderAppNameValue: "indirectDependencySubscriptionProviderAppNameValue"
      directDependencySubscriptionProviderAppNameValue: "subscriptionProviderAppNameValue" # this is used for real env tests where there is a dedicated SAAS svc instance for the indirect dependency flow
    namespace: kyma-system
    connectivityAdapterFQDN: http://compass-connectivity-adapter.compass-system.svc.cluster.local
    externalServicesMockFQDN: http://compass-external-services-mock.compass-system.svc.cluster.local
    ordServiceFQDN: http://compass-ord-service.compass-system.svc.cluster.local
    systemBrokerFQDN: http://compass-system-broker.compass-system.svc.cluster.local
    tenantFetcherFQDN: http://compass-tenant-fetcher.compass-system.svc.cluster.local
    hydratorFQDN: http://compass-hydrator.compass-system.svc.cluster.local
    userNameAuthenticators:
      gatewayHost: "compass-gateway-user-name"
      account:
        manage: false
        secretName: "user-name-account-authenticator"
        clientIdKey: client-id
        clientSecretKey: client-secret
        oauthUrlKey: url
        oauthTokenPath: "/secured/oauth/token"
        subdomain: "compass-external-services-mock"
      subaccount:
        manage: false
        secretName: "user-name-subaccount-authenticator"
        clientIdKey: client-id
        clientSecretKey: client-secret
        oauthUrlKey: url
        oauthTokenPath: "/secured/oauth/token"
        subdomain: "compass-external-services-mock"
    basicCredentials:
      manage: false
      secretName: "test-basic-credentials-secret"
    db:
      maxOpenConnections: 3
      maxIdleConnections: 1
    securityContext: # Set on container level
      runAsUser: 2000
      allowPrivilegeEscalation: false
  expectedSchemaVersionUpdateJob:
    cm:
      name: "expected-schema-version"
    ias_adapter:
      cm:
        name: "ias-adapter-expected-schema-version"
  migratorJob:
    nodeSelectorEnabled: false
    pvc:
      name: "compass-director-migrations"
      namespace: "compass-system"
      migrationsPath: "/compass-migrations"
      storageClass: local-path
    ias_adapter:
      pvc:
        name: "compass-ias-adapter-migrations"
        namespace: "compass-system"
        migrationsPath: "/compass-ias-adapter-migrations"
        storageClass: local-path
  http:
    client:
      skipSSLValidation: false
  pairingAdapter:
    templateName: "pairing-adapter-app-template"
    watcherCorrelationID: "pairing-adapter-watcher-id"
    configMap:
      manage: false
      key: "config.json"
      name: "pairing-adapter-config-local"
      namespace: "compass-system"
      localAdapterFQDN: "http://compass-pairing-adapter.compass-system.svc.cluster.local/adapter-local-mtls"
      integrationSystemID: "d3e9b9f5-25dc-4adb-a0a0-ed69ef371fb6"
    e2e:
      appName: "test-app"
      appID: "123-test-456"
      clientUser: "test-user"
      tenant: "test-tenant"
  # Scopes assigned for every new Client Credentials by given object type (Runtime / Application / Integration System)
  # and scopes mapped to a consumer with the given type, then that consumer is using a client certificate
  scopes:
    scopesPerConsumerType:
      business_integration:
        - "application_template:read"
        - "application_template:write"
        - "formation:read"
        - "formation:write"
        - "formation.state:write"
        - "formation_template:read"
        - "formation_template:write"
        - "formation_template.webhooks:read"
        - "tenant_access:write"
      managed_application_provider_operator:
        - "application.local_tenant_id:write"
        - "application_template:write"
        - "application_template:read"
        - "application_template.webhooks:read"
        - "application_template.labels:write"
        - "internal_visibility:read"
        - "webhook:write"
        - "webhooks.auth:read"
        - "certificate_subject_mapping:write"
        - "certificate_subject_mapping:read"
      application_provider:
        - "application_template:read"
        - "application_template:write"
        - "application_template.webhooks:read"
      managed_application_consumer: []
      formation_viewer:
        - "formation:read"
      landscape_resource_operator:
        - "application:read"
        - "application:write"
        - "application.local_tenant_id:write"
        - "tenant_access:write"
        - "formation:read"
        - "formation:write"
        - "formation:global_write"
        - "formation:global_read"
      tenant_discovery_operator:
        - "application:read"
      instance_creator:
        - "application_template:read"
        - "formation:read"
        - "formation_template:read"
        - "formation_template.webhooks:read"
      technical_client:
        - "tenant:read"
        - "tenant:write"
      runtime:
        - "runtime:read"
        - "runtime:write"
        - "application:read"
        - "runtime.auths:read"
        - "bundle.instance_auths:read"
        - "runtime.webhooks:read"
        - "webhook:write"
      external_certificate:
        - "runtime:read"
        - "runtime:write"
        - "application:read"
        - "application:write"
        - "runtime.auths:read"
        - "bundle.instance_auths:read"
        - "runtime.webhooks:read"
        - "webhook:write"
        - "application_template:read"
        - "application_template:write"
        - "application_template.webhooks:read"
        - "formation_template:read"
        - "formation_template:write"
        - "formation_template.webhooks:read"
      application:
        - "application:read"
        - "application:write"
        - "application.auths:read"
        - "application.webhooks:read"
        - "application.application_template:read"
        - "bundle.instance_auths:read"
        - "document.fetch_request:read"
        - "event_spec.fetch_request:read"
        - "api_spec.fetch_request:read"
        - "fetch-request.auth:read"
        - "webhook:write"
      integration_system:
        - "application:read"
        - "application:write"
        - "application.local_tenant_id:write"
        - "application.application_template:read"
        - "application_template:read"
        - "application_template:write"
        - "runtime:read"
        - "runtime:write"
        - "integration_system:read"
        - "label_definition:read"
        - "label_definition:write"
        - "automatic_scenario_assignment:read"
        - "integration_system.auths:read"
        - "application_template.webhooks:read"
        - "formation.state:write"
        - "formation:write"
        - "formation:read"
        - "internal_visibility:read"
        - "application.auths:read"
        - "webhook:write"
        - "formation_template:read"
        - "formation_template.webhooks:read"
      super_admin:
        - "application:read"
        - "application:write"
        - "application.local_tenant_id:write"
        - "application_template:read"
        - "application_template:write"
        - "integration_system:read"
        - "integration_system:write"
        - "runtime:read"
        - "runtime:write"
        - "label_definition:read"
        - "label_definition:write"
        - "eventing:manage"
        - "tenant:read"
        - "tenant:write"
        - "automatic_scenario_assignment:read"
        - "application.auths:read"
        - "application.webhooks:read"
        - "application.application_template:read"
        - "application_template.webhooks:read"
        - "bundle.instance_auths:read"
        - "document.fetch_request:read"
        - "event_spec.fetch_request:read"
        - "api_spec.fetch_request:read"
        - "integration_system.auths:read"
        - "runtime.auths:read"
        - "fetch-request.auth:read"
        - "webhooks.auth:read"
        - "formation:write"
        - "formation:read"
        - "internal_visibility:read"
        - "runtime.webhooks:read"
        - "webhook:write"
        - "formation_template:read"
        - "formation_template:write"
        - "formation_template.webhooks:read"
        - "formation_constraint:read"
        - "formation_constraint:write"
        - "certificate_subject_mapping:read"
        - "certificate_subject_mapping:write"
        - "formation.state:write"
        - "tenant_access:write"
        - "bundle_instance_auth:write"
        - "formation:global_write"
        - "formation:global_read"
      default:
        - "runtime:read"
        - "runtime:write"
        - "tenant:read"<|MERGE_RESOLUTION|>--- conflicted
+++ resolved
@@ -179,11 +179,7 @@
       name: compass-director
     hydrator:
       dir: dev/incubator/
-<<<<<<< HEAD
       version: "PR-3822"
-=======
-      version: "PR-3681"
->>>>>>> aa01f2ff
       name: compass-hydrator
     ias_adapter:
       dir: prod/incubator/
