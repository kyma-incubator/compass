--- conflicted
+++ resolved
@@ -171,11 +171,7 @@
       name: compass-pairing-adapter
     director:
       dir: dev/incubator/
-<<<<<<< HEAD
       version: "PR-3591"
-=======
-      version: "PR-3596"
->>>>>>> b1c64857
       name: compass-director
     hydrator:
       dir: dev/incubator/
@@ -232,11 +228,7 @@
       name: compass-console
     e2e_tests:
       dir: dev/incubator/
-<<<<<<< HEAD
       version: "PR-3591"
-=======
-      version: "PR-3596"
->>>>>>> b1c64857
       name: compass-e2e-tests
   isLocalEnv: false
   isForTesting: false
@@ -1496,11 +1488,8 @@
         - "tenant_access:write"
         - "formation:read"
         - "formation:write"
-<<<<<<< HEAD
         - "formation:global_write"
-=======
         - "formation:global_read"
->>>>>>> b1c64857
       instance_creator:
         - "application_template:read"
         - "formation:read"
@@ -1609,11 +1598,8 @@
         - "formation.state:write"
         - "tenant_access:write"
         - "bundle_instance_auth:write"
-<<<<<<< HEAD
         - "formation:global_write"
-=======
         - "formation:global_read"
->>>>>>> b1c64857
       default:
         - "runtime:read"
         - "runtime:write"
