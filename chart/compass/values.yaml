global:
  disableLegacyConnectivity: true
  defaultTenant: 3e64ebae-38b5-46a0-b1ed-9ccee153a0ae
  defaultTenantRegion: "eu-1"
  tenants: # tenant order matters, so new tenants should be added to the end of the list
    - name: default
      id: 3e64ebae-38b5-46a0-b1ed-9ccee153a0ae
      type: account
    - name: foo
      id: 1eba80dd-8ff6-54ee-be4d-77944d17b10b
      type: account
    - name: bar
      id: af9f84a9-1d3a-4d9f-ae0c-94f883b33b6e
      type: account
    - name: TestTenantSeparation
      id: f1c4b5be-b0e1-41f9-b0bc-b378200dcca0
      type: account
    - name: TestDeleteLastScenarioForApplication
      id: 0403be1e-f854-475e-9074-922120277af5
      type: account
    - name: Test_DeleteAutomaticScenarioAssignmentForSelector
      id: d9553135-6115-4c67-b4d9-962c00f3725f
      type: account
    - name: Test_AutomaticScenarioAssigmentForRuntime
      id: 8c733a45-d988-4472-af10-1256b82c70c0
      type: account
    - name: TestAutomaticScenarioAssignmentsWholeScenario
      id: 65a63692-c00a-4a7d-8376-8615ee37f45c
      type: account
    - name: TestTenantsQueryTenantNotInitialized
      id: 72329135-27fd-4284-9bcb-37ea8d6307d0
      type: account
    - name: Test Default
      id: 5577cf46-4f78-45fa-b55f-a42a3bdba868
      type: account
      parent: 2c4f4a25-ba9a-4dbc-be68-e0beb77a7eb0
    - name: Test_DefaultCustomer
      id: 2c4f4a25-ba9a-4dbc-be68-e0beb77a7eb0
      type: customer
    - name: TestListLabelDefinitions
      id: 3f641cf5-2d14-4e0f-a122-16e7569926f1
      type: account
    - name: Test_AutomaticScenarioAssignmentQueries
      id: 8263cc13-5698-4a2d-9257-e8e76b543e88
      type: account
    - name: TestGetScenariosLabelDefinitionCreatesOneIfNotExists
      id: 2263cc13-5698-4a2d-9257-e8e76b543e33
      type: account
    - name: TestApplicationsForRuntime
      id: 5984a414-1eed-4972-af2c-b2b6a415c7d7
      type: account
    - name: Test_DeleteAutomaticScenarioAssignmentForScenario
      id: d08e4cb6-a77f-4a07-b021-e3317a373597
      type: account
    - name: TestApplicationsForRuntimeWithHiddenApps
      id: 7e1f2df8-36dc-4e40-8be3-d1555d50c91c
      type: account
    - name: TestTenantsQueryTenantInitialized
      id: 8cf0c909-f816-4fe3-a507-a7917ccd8380
      type: account
    - name: TestDeleteApplicationIfInScenario
      id: 0d597250-6b2d-4d89-9c54-e23cb497cd01
      type: account
    - name: TestProviderSubaccount
      id: 47b4575a-f102-414a-8398-2d973ad65f3a
      type: subaccount
      parent: 5577cf46-4f78-45fa-b55f-a42a3bdba868
    - name: TestCompassProviderSubaccount
      id: f8075207-1478-4a80-bd26-24a4785a2bfd
      type: subaccount
      parent: 5577cf46-4f78-45fa-b55f-a42a3bdba868
    - name: TestProviderSubaccountRegion2
      id: 731b7bc4-5472-41d2-a447-e4c0f45de739
      type: subaccount
      region: "eu-2"
      parent: 5577cf46-4f78-45fa-b55f-a42a3bdba868
    - name: TestCertificateSubaccount
      id: 123e4567-e89b-12d3-a456-426614174001
      type: subaccount
      parent: 5577cf46-4f78-45fa-b55f-a42a3bdba868
    - name: TestNsAdapter
      id: 08b6da37-e911-48fb-a0cb-fa635a6c5678
      type: subaccount
      parent: 5577cf46-4f78-45fa-b55f-a42a3bdba868
    - name: TestNsAdapterSubaccountWithApplications
      id: 08b6da37-e911-48fb-a0cb-fa635a6c4321
      type: subaccount
      parent: 5577cf46-4f78-45fa-b55f-a42a3bdba868
    - name: TestIntegrationSystemManagedSubaccount
      id: 3cfcdd62-320d-403b-b66a-4ee3cdd06947
      type: subaccount
      parent: 5577cf46-4f78-45fa-b55f-a42a3bdba868
    - name: TestIntegrationSystemManagedAccount
      id: 7e8ab2e3-3bb4-42e3-92b2-4e0bf48559d3
      type: account
      parent: 2c4f4a25-ba9a-4dbc-be68-e0beb77a7eb0
    - name: TestSystemFetcherAccount
      id: c395681d-11dd-4cde-bbcf-570b4a153e79
      type: account
      parent: 2c4f4a25-ba9a-4dbc-be68-e0beb77a7eb0
    - name: TestConsumerSubaccount
      id: 1f538f34-30bf-4d3d-aeaa-02e69eef84ae
      type: subaccount
      parent: 5984a414-1eed-4972-af2c-b2b6a415c7d7
    - name: TestTenantsOnDemandAPI
      id: 8d42d818-d4c4-4036-b82f-b199db7ffeb5
      type: subaccount
      parent: 5984a414-1eed-4972-af2c-b2b6a415c7d7
    - name: TestExternalCertificateSubaccount
      id: bad76f69-e5c2-4d55-bca5-240944824b83
      type: subaccount
      parent: 5577cf46-4f78-45fa-b55f-a42a3bdba868
    - name: TestAtomOrganization
      id: f2724f8e-1a58-4f32-bfd0-8b831de34e71
      type: organization
      parent: 2c4f4a25-ba9a-4dbc-be68-e0beb77a7eb0
    - name: TestAtomFolder
      id: 4c31b7c7-2bea-4bd5-9ea5-e9a8d704f900
      type: folder
      parent: f2724f8e-1a58-4f32-bfd0-8b831de34e71
    - name: TestAtomResourceGroup
      id: ff30da87-7685-4462-869a-baae6441898b
      type: resource-group
      parent: 4c31b7c7-2bea-4bd5-9ea5-e9a8d704f900
    - name: Test Default Subaccount
      id: 777ce47b-d901-4647-9223-14e94819830b
      type: subaccount
      parent: 5577cf46-4f78-45fa-b55f-a42a3bdba868
  images:
    containerRegistry:
      path: europe-docker.pkg.dev/kyma-project
    connector:
      dir: dev/incubator/
      version: "PR-3310"
      name: compass-connector
    connectivity_adapter:
      dir: dev/incubator/
      version: "PR-3310"
      name: compass-connectivity-adapter
    pairing_adapter:
      dir: dev/incubator/
      version: "PR-3310"
      name: compass-pairing-adapter
    director:
      dir: dev/incubator/
<<<<<<< HEAD
      version: "PR-3306"
=======
      version: "PR-3313"
>>>>>>> 737c7e2b
      name: compass-director
    hydrator:
      dir: dev/incubator/
      version: "PR-3310"
      name: compass-hydrator
    ias_adapter:
      dir: dev/incubator/
      version: "PR-3315"
      name: compass-ias-adapter
    kyma_adapter:
      dir: dev/incubator/
      version: "PR-3310"
      name: compass-kyma-adapter
    instance_creator:
      dir: prod/incubator/
      version: "v20230912-308fbb42"
      name: compass-instance-creator
    gateway:
      dir: dev/incubator/
      version: "PR-3310"
      name: compass-gateway
    operations_controller:
      dir: dev/incubator/
      version: "PR-3310"
      name: compass-operations-controller
    ord_service:
      dir: dev/incubator/
      version: "PR-99"
      name: compass-ord-service
    schema_migrator:
      dir: dev/incubator/
      version: "PR-3306"
      name: compass-schema-migrator
    system_broker:
      dir: dev/incubator/
      version: "PR-3310"
      name: compass-system-broker
    certs_setup_job:
      containerRegistry:
        path: eu.gcr.io/kyma-project
      dir:
      version: "0a651695"
    external_services_mock:
      dir: dev/incubator/
      version: "PR-3284"
      name: compass-external-services-mock
    console:
      dir: prod/incubator/
      version: "v20230421-e8840c18"
      name: compass-console
    e2e_tests:
      dir: dev/incubator/
      version: "PR-3284"
      name: compass-e2e-tests
  isLocalEnv: false
  isForTesting: false
  oauth2:
    host: oauth2
  livenessProbe:
    initialDelaySeconds: 30
    timeoutSeconds: 1
    periodSeconds: 10
  readinessProbe:
    initialDelaySeconds: 5
    timeoutSeconds: 1
    periodSeconds: 2
  agentPreconfiguration: false
  portieris:
    isEnabled: false
    imagePullSecretName: "portieris-dummy-image-pull-secret"
  nsAdapter:
    external:
      port: 3005
    e2eTests:
      gatewayHost: "compass-gateway-xsuaa"
    prefix: /nsadapter
    path: /nsadapter/api/v1/notifications
    systemToTemplateMappings: '[{  "Name": "SAP S/4HANA On-Premise",  "SourceKey": ["type"],  "SourceValue": ["abapSys"]},{  "Name": "SAP S/4HANA On-Premise",  "SourceKey": ["type"],  "SourceValue": ["nonSAPsys"]},{  "Name": "SAP S/4HANA On-Premise",  "SourceKey": ["type"],  "SourceValue": ["hana"]}]'
    secret:
      name: nsadapter-secret
      subaccountKey: subaccount
      local:
        subaccountValue: subaccount
    authSecret:
      name: "compass-external-services-mock-oauth-credentials"
      clientIdKey: client-id
      clientSecretKey: client-secret
      tokenUrlKey: url
      instanceUrlKey: url
      certKey: cert
      keyKey: key
    registerPath: "/register"
    tokenPath: "/secured/oauth/token"
    createClonePattern: '{"key": "%s"}'
    createBindingPattern: '{}'
    useClone: "false"
    authentication:
      jwksEndpoint: http://ory-stack-oathkeeper-api.ory.svc.cluster.local:4456/.well-known/jwks.json
  director:
    host: compass-director.compass-system.svc.cluster.local
    formationMappingAsyncStatusApi:
      pathPrefix: "/v1/businessIntegrations"
      formationAssignmentPath: "/{ucl-formation-id}/assignments/{ucl-assignment-id}/status"
      formationAssignmentResetPath: "/{ucl-formation-id}/assignments/{ucl-assignment-id}/status/reset"
      formationPath: "/{ucl-formation-id}/status"
    prefix: /director
    graphql:
      external:
        port: 3000
    tls:
      secure:
        internal:
          host: compass-director-internal
    validator:
      port: 8080
    metrics:
      port: 3003
      enableGraphqlOperationInstrumentation: true
    operations:
      port: 3002
      path: "/operation"
      lastOperationPath: "/last_operation"
    info:
      path: "/v1/info"
    subscription:
      subscriptionProviderLabelKey: "subscriptionProviderId"
      subscriptionLabelKey: "subscription"
      tokenPrefix: "sb-"
    selfRegister:
      secrets:
        instancesCreds:
          name: "region-instances-credentials"
          key: "keyConfig"
          path: "/tmp"
        saasAppNameCfg:
          name: "saas-app-names"
          key: "appNameConfig"
          path: "/tmp/appNameConfig"
      clientIdPath: "clientId"
      clientSecretPath: "clientSecret"
      urlPath: "url"
      tokenUrlPath: "tokenUrl"
      clientCertPath: "clientCert"
      clientKeyPath: "clientKey"
      local:
        templateMappings:
          clientIDMapping: '{{ printf "\"%s\":\"client_id\"" .Values.global.director.selfRegister.clientIdPath }}'
          clientSecretMapping: '{{ printf "\"%s\":\"client_secret\"" .Values.global.director.selfRegister.clientSecretPath }}'
          urlMapping: '{{ printf "\"%s\":\"http://compass-external-services-mock.%s.svc.cluster.local:%s\"" .Values.global.director.selfRegister.urlPath .Release.Namespace (.Values.service.port | toString) }}'
          tokenURLMapping: '{{ printf "\"%s\":\"https://%s.%s:%s\"" .Values.global.director.selfRegister.tokenUrlPath .Values.global.externalServicesMock.certSecuredHost .Values.global.ingress.domainName (.Values.service.certPort | toString) }}'
          x509CertificateMapping: '{{ printf "\"%s\":\"%s\"" .Values.global.director.selfRegister.clientCertPath .Values.global.connector.caCertificate }}'
          x509KeyMapping: '{{ printf "\"%s\":\"%s\"" .Values.global.director.selfRegister.clientKeyPath .Values.global.connector.caKey }}'
      oauthTokenPath: "/cert/token"
      oauthMode: "oauth-mtls"
      label: "selfRegLabel"
      labelValuePrefix: "self-reg-prefix-"
      responseKey: "self-reg-key"
      path: "/external-api/self-reg"
      nameQueryParam: "name"
      tenantQueryParam: "tenant"
      requestBodyPattern: '{"key": "%s"}'
      saasAppNameLabelKey: "CMPSaaSAppName"
      saasAppNamePath: "localSaaSAppNamePath"
    clientIDHeaderKey: client_user
    suggestTokenHeaderKey: suggest_token
    runtimeTypeLabelKey: "runtimeType"
    applicationTypeLabelKey: "applicationType"
    globalSubaccountIDLabelKey: "global_subaccount_id"
    kymaRuntimeTypeLabelValue: "kyma"
    kymaApplicationNamespaceValue: "sap.kyma"
    destinationCreator:
      correlationIDsKey: "correlationIds"
      destinationAPI:
        baseURL: "http://compass-external-services-mock.compass-system.svc.cluster.local:8081"
        path: "/regions/{region}/subaccounts/{subaccountId}/destinations"
        instanceLevelPath: "/regions/{region}/subaccounts/{subaccountId}/instances/{instanceId}/destinations"
        regionParam: "region"
        instanceIDParam: "instanceId"
        subaccountIDParam: "subaccountId"
        nameParam: "destinationName"
      certificateAPI:
        baseURL: "http://compass-external-services-mock.compass-system.svc.cluster.local:8081"
        path: "/regions/{region}/subaccounts/{subaccountId}/certificates"
        instanceLevelPath: "/regions/{region}/subaccounts/{subaccountId}/instances/{instanceId}/certificates"
        regionParam: "region"
        instanceIDParam: "instanceId"
        subaccountIDParam: "subaccountId"
        nameParam: "certificateName"
        fileNameKey: "fileName"
        commonNameKey: "commonName"
        certChainKey: "certificateChain"
    fetchTenantEndpoint: '{{ printf "https://%s.%s%s/v1/fetch" .Values.global.gateway.tls.secure.internal.host .Values.global.ingress.domainName .Values.global.tenantFetcher.prefix }}'
    ordWebhookMappings: '[{ "ProxyURL": "http://compass-external-services-mock.compass-system.svc.cluster.local:8090/proxy", "ProxyHeaderTemplate": "{\"target_host\": \"{{.Application.BaseURL}}\" }", "OrdUrlPath": "/sap/bc/http/sap/ord_configuration", "SubdomainSuffix": "-api", "Type": "SAP Proxy Template" }]'
    tenantMappingsPath: "/tmp/tenantMappingsConfig"
    tenantMappingsKey: "tenant-mapping-config.json"
    tenantMappings:
      SYNC:
        v1.0:
          - type: CONFIGURATION_CHANGED
            mode: SYNC
            urlTemplate: '{"path":"%s/v1/tenant-mappings/{{.RuntimeContext.Value}}","method":"PATCH"}'
            inputTemplate: '{"context":{ {{ if .CustomerTenantContext.AccountID }}"btp": {"uclFormationId":"{{.FormationID}}","globalAccountId":"{{.CustomerTenantContext.AccountID}}","crmId":"{{.CustomerTenantContext.CustomerID}}"} {{ else }}"atom": {"uclFormationId":"{{.FormationID}}","path":"{{.CustomerTenantContext.Path}}","crmId":"{{.CustomerTenantContext.CustomerID}}"} {{ end }} },"items": [ {"uclAssignmentId":"{{ .Assignment.ID }}","operation":"{{.Operation}}","deploymentRegion":"{{if .Application.Labels.region }}{{.Application.Labels.region}}{{ else }}{{.ApplicationTemplate.Labels.region}}{{end }}","applicationNamespace":"{{ if .Application.ApplicationNamespace }}{{.Application.ApplicationNamespace}}{{else }}{{.ApplicationTemplate.ApplicationNamespace}}{{ end }}","applicationTenantId":"{{.Application.LocalTenantID}}","uclSystemTenantId":"{{.Application.ID}}",{{ if .ApplicationTemplate.Labels.parameters }}"parameters": {{.ApplicationTemplate.Labels.parameters}},{{ end }}"configuration": {{.ReverseAssignment.Value}} } ] }'
            headerTemplate: '{"Content-Type": ["application/json"]}'
            outputTemplate: '{"error":"{{.Body.error}}","success_status_code": 200}'
          - type: APPLICATION_TENANT_MAPPING
            mode: SYNC
            urlTemplate: '{"path":"%s/v1/tenant-mappings/{{.TargetApplication.LocalTenantID}}","method":"PATCH"}'
            inputTemplate: '{"context": { {{ if .CustomerTenantContext.AccountID }}"btp":{"uclFormationId":"{{.FormationID}}","globalAccountId":"{{.CustomerTenantContext.AccountID}}","crmId":"{{.CustomerTenantContext.CustomerID}}"} {{ else }}"atom": {"uclFormationId":"{{.FormationID}}","path":"{{.CustomerTenantContext.Path}}","crmId":"{{.CustomerTenantContext.CustomerID}}"} {{ end }} },"items": [ {"uclAssignmentId":"{{ .Assignment.ID }}","operation":"{{.Operation}}","deploymentRegion":"{{if .SourceApplication.Labels.region }}{{.SourceApplication.Labels.region}}{{else }}{{.SourceApplicationTemplate.Labels.region}}{{ end }}","applicationNamespace":"{{if .SourceApplication.ApplicationNamespace }}{{.SourceApplication.ApplicationNamespace}}{{else }}{{.SourceApplicationTemplate.ApplicationNamespace}}{{ end }}","applicationTenantId":"{{.SourceApplication.LocalTenantID}}","uclSystemTenantId":"{{.SourceApplication.ID}}",{{ if .SourceApplicationTemplate.Labels.parameters }}"parameters": {{.SourceApplicationTemplate.Labels.parameters}},{{ end }}"configuration": {{.ReverseAssignment.Value}} } ]}'
            headerTemplate: '{"Content-Type": ["application/json"]}'
            outputTemplate: '{"error":"{{.Body.error}}","success_status_code": 200}'
        configuration_changed:v1.0:
          - type: CONFIGURATION_CHANGED
            mode: SYNC
            urlTemplate: '{"path":"%s/v1/tenant-mappings/{{.RuntimeContext.Value}}","method":"PATCH"}'
            inputTemplate: '{"context":{ {{ if .CustomerTenantContext.AccountID }}"btp": {"uclFormationId":"{{.FormationID}}","globalAccountId":"{{.CustomerTenantContext.AccountID}}","crmId":"{{.CustomerTenantContext.CustomerID}}"} {{ else }}"atom": {"uclFormationId":"{{.FormationID}}","path":"{{.CustomerTenantContext.Path}}","crmId":"{{.CustomerTenantContext.CustomerID}}"} {{ end }} },"items": [ {"uclAssignmentId":"{{ .Assignment.ID }}","operation":"{{.Operation}}","deploymentRegion":"{{if .Application.Labels.region }}{{.Application.Labels.region}}{{ else }}{{.ApplicationTemplate.Labels.region}}{{end }}","applicationNamespace":"{{ if .Application.ApplicationNamespace }}{{.Application.ApplicationNamespace}}{{else }}{{.ApplicationTemplate.ApplicationNamespace}}{{ end }}","applicationTenantId":"{{.Application.LocalTenantID}}","uclSystemTenantId":"{{.Application.ID}}",{{ if .ApplicationTemplate.Labels.parameters }}"parameters": {{.ApplicationTemplate.Labels.parameters}},{{ end }}"configuration": {{.ReverseAssignment.Value}} } ] }'
            headerTemplate: '{"Content-Type": ["application/json"]}'
            outputTemplate: '{"error":"{{.Body.error}}","success_status_code": 200}'
        application_tenant_mapping:v1.0:
          - type: APPLICATION_TENANT_MAPPING
            mode: SYNC
            urlTemplate: '{"path":"%s/v1/tenant-mappings/{{.TargetApplication.LocalTenantID}}","method":"PATCH"}'
            inputTemplate: '{"context": { {{ if .CustomerTenantContext.AccountID }}"btp":{"uclFormationId":"{{.FormationID}}","globalAccountId":"{{.CustomerTenantContext.AccountID}}","crmId":"{{.CustomerTenantContext.CustomerID}}"} {{ else }}"atom": {"uclFormationId":"{{.FormationID}}","path":"{{.CustomerTenantContext.Path}}","crmId":"{{.CustomerTenantContext.CustomerID}}"} {{ end }} },"items": [ {"uclAssignmentId":"{{ .Assignment.ID }}","operation":"{{.Operation}}","deploymentRegion":"{{if .SourceApplication.Labels.region }}{{.SourceApplication.Labels.region}}{{else }}{{.SourceApplicationTemplate.Labels.region}}{{ end }}","applicationNamespace":"{{if .SourceApplication.ApplicationNamespace }}{{.SourceApplication.ApplicationNamespace}}{{else }}{{.SourceApplicationTemplate.ApplicationNamespace}}{{ end }}","applicationTenantId":"{{.SourceApplication.LocalTenantID}}","uclSystemTenantId":"{{.SourceApplication.ID}}",{{ if .SourceApplicationTemplate.Labels.parameters }}"parameters": {{.SourceApplicationTemplate.Labels.parameters}},{{ end }}"configuration": {{.ReverseAssignment.Value}} } ]}'
            headerTemplate: '{"Content-Type": ["application/json"]}'
            outputTemplate: '{"error":"{{.Body.error}}","success_status_code": 200}'
        application_tenant_mapping:v1.1:
          - type: APPLICATION_TENANT_MAPPING
            mode: SYNC
            urlTemplate: '{"path":"%s/v1/tenant-mappings/{{.TargetApplication.LocalTenantID}}","method":"PATCH"}'
            inputTemplate: '{"context": { {{ if .CustomerTenantContext.AccountID }}"btp":{"uclFormationId":"{{.FormationID}}","globalAccountId":"{{.CustomerTenantContext.AccountID}}","crmId":"{{.CustomerTenantContext.CustomerID}}"} {{ else }}"atom": {"uclFormationId":"{{.FormationID}}","path":"{{.CustomerTenantContext.Path}}","crmId":"{{.CustomerTenantContext.CustomerID}}"} {{ end }} },"receiverTenant": {"deploymentRegion":"{{ if .TargetApplication.Labels.region}}{{.TargetApplication.Labels.region}}{{ else }}{{.TargetApplicationTemplate.Labels.region}}{{end }}","applicationNamespace":"{{ if .TargetApplication.ApplicationNamespace}}{{.TargetApplication.ApplicationNamespace}}{{ else }}{{.TargetApplicationTemplate.ApplicationNamespace}}{{end }}","applicationUrl":"{{ .TargetApplication.BaseURL }}","applicationTenantId":"{{.TargetApplication.LocalTenantID }}","uclSystemTenantId":"{{ .TargetApplication.ID}}", {{ if .TargetApplicationTemplate.Labels.parameters }}"parameters": {{.TargetApplicationTemplate.Labels.parameters}}{{ end }} },"assignedTenants": [ {"uclAssignmentId":"{{ .Assignment.ID }}","operation":"{{.Operation}}","deploymentRegion":"{{if .SourceApplication.Labels.region }}{{.SourceApplication.Labels.region}}{{else }}{{.SourceApplicationTemplate.Labels.region}}{{ end }}","applicationNamespace":"{{if .SourceApplication.ApplicationNamespace }}{{.SourceApplication.ApplicationNamespace}}{{else }}{{.SourceApplicationTemplate.ApplicationNamespace}}{{ end }}","applicationUrl":"{{.SourceApplication.BaseURL }}","applicationTenantId":"{{.SourceApplication.LocalTenantID}}","uclSystemTenantId":"{{.SourceApplication.ID}}",{{ if .SourceApplicationTemplate.Labels.parameters }}"parameters": {{.SourceApplicationTemplate.Labels.parameters}},{{ end }}"configuration": {{.ReverseAssignment.Value}} } ]}'
            headerTemplate: '{"Content-Type": ["application/json"]}'
            outputTemplate: '{"error":"{{.Body.error}}","success_status_code": 200}'
      ASYNC_CALLBACK:
        v1.0:
          - type: CONFIGURATION_CHANGED
            mode: ASYNC_CALLBACK
            urlTemplate: '{"path":"%s/v1/tenant-mappings/{{.RuntimeContext.Value}}","method":"PATCH"}'
            inputTemplate: '{"context":{ {{ if .CustomerTenantContext.AccountID }}"btp": {"uclFormationId":"{{.FormationID}}","globalAccountId":"{{.CustomerTenantContext.AccountID}}","crmId":"{{.CustomerTenantContext.CustomerID}}"} {{ else }}"atom": {"uclFormationId":"{{.FormationID}}","path":"{{.CustomerTenantContext.Path}}","crmId":"{{.CustomerTenantContext.CustomerID}}"} {{ end }} },"items": [ {"uclAssignmentId":"{{ .Assignment.ID }}","operation":"{{.Operation}}","deploymentRegion":"{{if .Application.Labels.region }}{{.Application.Labels.region}}{{ else }}{{.ApplicationTemplate.Labels.region}}{{end }}","applicationNamespace":"{{ if .Application.ApplicationNamespace }}{{.Application.ApplicationNamespace}}{{else }}{{.ApplicationTemplate.ApplicationNamespace}}{{ end }}","applicationTenantId":"{{.Application.LocalTenantID}}","uclSystemTenantId":"{{.Application.ID}}",{{ if .ApplicationTemplate.Labels.parameters }}"parameters": {{.ApplicationTemplate.Labels.parameters}},{{ end }}"configuration": {{.ReverseAssignment.Value}} } ] }'
            headerTemplate: '{"Content-Type": ["application/json"],"Location": ["%s/v1/businessIntegrations/{{.FormationID}}/assignments/{{.Assignment.ID}}/status"]}'
            outputTemplate: '{"error":"{{.Body.error}}","success_status_code": 202}'
          - type: APPLICATION_TENANT_MAPPING
            mode: ASYNC_CALLBACK
            urlTemplate: '{"path":"%s/v1/tenant-mappings/{{.TargetApplication.LocalTenantID}}","method":"PATCH"}'
            inputTemplate: '{"context": { {{ if .CustomerTenantContext.AccountID }}"btp":{"uclFormationId":"{{.FormationID}}","globalAccountId":"{{.CustomerTenantContext.AccountID}}","crmId":"{{.CustomerTenantContext.CustomerID}}"} {{ else }}"atom": {"uclFormationId":"{{.FormationID}}","path":"{{.CustomerTenantContext.Path}}","crmId":"{{.CustomerTenantContext.CustomerID}}"} {{ end }} },"items": [ {"uclAssignmentId":"{{ .Assignment.ID }}","operation":"{{.Operation}}","deploymentRegion":"{{if .SourceApplication.Labels.region }}{{.SourceApplication.Labels.region}}{{else }}{{.SourceApplicationTemplate.Labels.region}}{{ end }}","applicationNamespace":"{{if .SourceApplication.ApplicationNamespace }}{{.SourceApplication.ApplicationNamespace}}{{else }}{{.SourceApplicationTemplate.ApplicationNamespace}}{{ end }}","applicationTenantId":"{{.SourceApplication.LocalTenantID}}","uclSystemTenantId":"{{.SourceApplication.ID}}",{{ if .SourceApplicationTemplate.Labels.parameters }}"parameters": {{.SourceApplicationTemplate.Labels.parameters}},{{ end }}"configuration": {{.ReverseAssignment.Value}} } ]}'
            headerTemplate: '{"Content-Type": ["application/json"],"Location": ["%s/v1/businessIntegrations/{{.FormationID}}/assignments/{{.Assignment.ID}}/status"]}'
            outputTemplate: '{"error":"{{.Body.error}}","success_status_code": 202}'
        configuration_changed:v1.0:
          - type: CONFIGURATION_CHANGED
            mode: ASYNC_CALLBACK
            urlTemplate: '{"path":"%s/v1/tenant-mappings/{{.RuntimeContext.Value}}","method":"PATCH"}'
            inputTemplate: '{"context":{ {{ if .CustomerTenantContext.AccountID }}"btp": {"uclFormationId":"{{.FormationID}}","globalAccountId":"{{.CustomerTenantContext.AccountID}}","crmId":"{{.CustomerTenantContext.CustomerID}}"} {{ else }}"atom": {"uclFormationId":"{{.FormationID}}","path":"{{.CustomerTenantContext.Path}}","crmId":"{{.CustomerTenantContext.CustomerID}}"} {{ end }} },"items": [ {"uclAssignmentId":"{{ .Assignment.ID }}","operation":"{{.Operation}}","deploymentRegion":"{{if .Application.Labels.region }}{{.Application.Labels.region}}{{ else }}{{.ApplicationTemplate.Labels.region}}{{end }}","applicationNamespace":"{{ if .Application.ApplicationNamespace }}{{.Application.ApplicationNamespace}}{{else }}{{.ApplicationTemplate.ApplicationNamespace}}{{ end }}","applicationTenantId":"{{.Application.LocalTenantID}}","uclSystemTenantId":"{{.Application.ID}}",{{ if .ApplicationTemplate.Labels.parameters }}"parameters": {{.ApplicationTemplate.Labels.parameters}},{{ end }}"configuration": {{.ReverseAssignment.Value}} } ] }'
            headerTemplate: '{"Content-Type": ["application/json"],"Location": ["%s/v1/businessIntegrations/{{.FormationID}}/assignments/{{.Assignment.ID}}/status"]}'
            outputTemplate: '{"error":"{{.Body.error}}","success_status_code": 202}'
        application_tenant_mapping:v1.0:
          - type: APPLICATION_TENANT_MAPPING
            mode: ASYNC_CALLBACK
            urlTemplate: '{"path":"%s/v1/tenant-mappings/{{.TargetApplication.LocalTenantID}}","method":"PATCH"}'
            inputTemplate: '{"context": { {{ if .CustomerTenantContext.AccountID }}"btp":{"uclFormationId":"{{.FormationID}}","globalAccountId":"{{.CustomerTenantContext.AccountID}}","crmId":"{{.CustomerTenantContext.CustomerID}}"} {{ else }}"atom": {"uclFormationId":"{{.FormationID}}","path":"{{.CustomerTenantContext.Path}}","crmId":"{{.CustomerTenantContext.CustomerID}}"} {{ end }} },"items": [ {"uclAssignmentId":"{{ .Assignment.ID }}","operation":"{{.Operation}}","deploymentRegion":"{{if .SourceApplication.Labels.region }}{{.SourceApplication.Labels.region}}{{else }}{{.SourceApplicationTemplate.Labels.region}}{{ end }}","applicationNamespace":"{{if .SourceApplication.ApplicationNamespace }}{{.SourceApplication.ApplicationNamespace}}{{else }}{{.SourceApplicationTemplate.ApplicationNamespace}}{{ end }}","applicationTenantId":"{{.SourceApplication.LocalTenantID}}","uclSystemTenantId":"{{.SourceApplication.ID}}",{{ if .SourceApplicationTemplate.Labels.parameters }}"parameters": {{.SourceApplicationTemplate.Labels.parameters}},{{ end }}"configuration": {{.ReverseAssignment.Value}} } ]}'
            headerTemplate: '{"Content-Type": ["application/json"],"Location": ["%s/v1/businessIntegrations/{{.FormationID}}/assignments/{{.Assignment.ID}}/status"]}'
            outputTemplate: '{"error":"{{.Body.error}}","success_status_code": 202}'
        application_tenant_mapping:v1.1:
          - type: APPLICATION_TENANT_MAPPING
            mode: ASYNC_CALLBACK
            urlTemplate: '{"path":"%s/v1/tenant-mappings/{{.TargetApplication.LocalTenantID}}","method":"PATCH"}'
            inputTemplate: '{"context": { {{ if .CustomerTenantContext.AccountID }}"btp":{"uclFormationId":"{{.FormationID}}","globalAccountId":"{{.CustomerTenantContext.AccountID}}","crmId":"{{.CustomerTenantContext.CustomerID}}"} {{ else }}"atom": {"uclFormationId":"{{.FormationID}}","path":"{{.CustomerTenantContext.Path}}","crmId":"{{.CustomerTenantContext.CustomerID}}"} {{ end }} },"receiverTenant": {"deploymentRegion":"{{ if .TargetApplication.Labels.region}}{{.TargetApplication.Labels.region}}{{ else }}{{.TargetApplicationTemplate.Labels.region}}{{end }}","applicationNamespace":"{{ if .TargetApplication.ApplicationNamespace}}{{.TargetApplication.ApplicationNamespace}}{{ else }}{{.TargetApplicationTemplate.ApplicationNamespace}}{{end }}","applicationUrl":"{{ .TargetApplication.BaseURL }}","applicationTenantId":"{{.TargetApplication.LocalTenantID }}","uclSystemTenantId":"{{ .TargetApplication.ID}}", {{ if .TargetApplicationTemplate.Labels.parameters }}"parameters": {{.TargetApplicationTemplate.Labels.parameters}}{{ end }} },"assignedTenants": [ {"uclAssignmentId":"{{ .Assignment.ID }}","operation":"{{.Operation}}","deploymentRegion":"{{if .SourceApplication.Labels.region }}{{.SourceApplication.Labels.region}}{{else }}{{.SourceApplicationTemplate.Labels.region}}{{ end }}","applicationNamespace":"{{if .SourceApplication.ApplicationNamespace }}{{.SourceApplication.ApplicationNamespace}}{{else }}{{.SourceApplicationTemplate.ApplicationNamespace}}{{ end }}","applicationUrl":"{{.SourceApplication.BaseURL }}","applicationTenantId":"{{.SourceApplication.LocalTenantID}}","uclSystemTenantId":"{{.SourceApplication.ID}}",{{ if .SourceApplicationTemplate.Labels.parameters }}"parameters": {{.SourceApplicationTemplate.Labels.parameters}},{{ end }}"configuration": {{.ReverseAssignment.Value}} } ]}'
            headerTemplate: '{"Content-Type": ["application/json"],"Location": ["%s/v1/businessIntegrations/{{.FormationID}}/assignments/{{.Assignment.ID}}/status"]}'
            outputTemplate: '{"error":"{{.Body.error}}","success_status_code": 202}'
    authentication:
      jwksEndpoint: http://ory-stack-oathkeeper-api.ory.svc.cluster.local:4456/.well-known/jwks.json
      oauth2:
        url: http://ory-stack-hydra-admin.ory.svc.cluster.local:4445
  auditlog:
    configMapName: "compass-gateway-auditlog-config"
    protocol: HTTP
    tlsOrigination: false
    host: compass-external-services-mock.compass-system.svc.cluster.local
    port: 8080
    mtlsTokenPath: "/cert/token"
    standardTokenPath: "/secured/oauth/token"
    skipSSLValidation: false
    secret:
      name: "compass-gateway-auditlog-secret"
      urlKey: url
      clientIdKey: client-id
      clientSecretKey: client-secret
      clientCertKey: client-cert
      clientKeyKey: client-key
  log:
    format: "text"
    formatJson: "json"
  tenantConfig:
    useDefaultTenants: true
    dbPool:
      maxOpenConnections: 1
      maxIdleConnections: 1
  connector:
    prefix: /connector
    graphql:
      external:
        port: 3000
    validator:
      port: 8080
    # If secrets do not exist they will be created
    secrets:
      ca:
        name: compass-connector-app-ca
        namespace: compass-system
        certificateKey: ca.crt
        keyKey: ca.key
      rootCA:
        namespace: istio-system # For Ingress Gateway to work properly the namespace needs to be istio-system
        # In order for istio mTLS to work we should have two different secrets one containing the server certificate (let’s say X) and one used for validation of the client’s certificates.
        # The second one should be our root certificate and istio wants it to be named X-cacert. (-cacert suffix).
        # This is the reason for the confusing name of our root certificate. https://preliminary.istio.io/v1.6/docs/tasks/traffic-management/ingress/secure-ingress/#configure-a-mutual-tls-ingress-gateway
        cacert: compass-gateway-mtls-certs-cacert # For cert-rotation the cacert should be in different secret
        certificateKey: cacert
    revocation:
      configmap:
        name: revocations-config
        namespace: "{{ .Release.Namespace }}"
    # If key and certificate are not provided they will be generated
    caKey: ""
    caCertificate: ""
  system_broker:
    enabled: false
    port: 5001
    prefix: /broker
    tokenProviderFromHeader:
      forwardHeaders: Authorization
    tokenProviderFromSecret:
      enabled: false
      secrets:
        integrationSystemCredentials:
          name: compass-system-broker-credentials
          namespace: compass-system
    testNamespace: kyma-system
  gateway:
    port: 3000
    tls:
      host: compass-gateway
      adapterHost: compass-ns-adapter
      secure:
        internal:
          host: compass-gateway-internal
        oauth:
          host: compass-gateway-auth-oauth
    mtls:
      manageCerts: false
      host: compass-gateway-mtls
      certSecret: compass-gateway-mtls-certs
      external:
        host: compass-gateway-sap-mtls
        certSecret: compass-gateway-mtls-certs # Use connector's root CA as root CA by default. This should be overridden for productive deployments.
    headers:
      rateLimit: X-Flow-Identity
      request:
        remove:
          - "Client-Id-From-Token"
          - "Client-Id-From-Certificate"
          - "Client-Certificate-Hash"
          - "Certificate-Data"
  hydrator:
    host: compass-hydrator.compass-system.svc.cluster.local
    port: 3000
    prefix: /hydrators
    certSubjectMappingResyncInterval: "10s"
    subjectConsumerMappingConfig: '[{"consumer_type": "Super Admin", "tenant_access_levels": ["customer", "account","subaccount", "global", "organization", "folder", "resource-group"], "subject": "C=DE, L=local, O=SAP SE, OU=Region, OU=SAP Cloud Platform Clients, OU=f8075207-1478-4a80-bd26-24a4785a2bfd, CN=compass"}, {"consumer_type": "Integration System", "tenant_access_levels": ["account","subaccount"], "subject": "C=DE, L=local, O=SAP SE, OU=Region, OU=SAP Cloud Platform Clients, OU=f8075207-1478-4a80-bd26-24a4785a2bfd, CN=integration-system-test"}, {"consumer_type": "Technical Client", "tenant_access_levels": ["global"], "subject": "C=DE, L=local, O=SAP SE, OU=SAP Cloud Platform Clients, OU=Region, OU=1f538f34-30bf-4d3d-aeaa-02e69eef84ae, CN=technical-client-test"}]'
    certificateDataHeader: "Certificate-Data"
    consumerClaimsKeys:
      clientIDKey: "client_id"
      tenantIDKey: "tenantid"
      userNameKey: "user_name"
      subdomainKey: "subdomain"
    http:
      client:
        skipSSLValidation: false
    metrics:
      port: 3003
      enableClientInstrumentation: true
      censoredFlows: "JWT"
  iasAdapter:
    port: 8080
    apiRootPath: "/ias-adapter"
    readTimeout: 30s
    readHeaderTimeout: 30s
    writeTimeout: 30s
    idleTimeout: 30s
    tenantInfo:
      requestTimeout: 30s
      insecureSkipVerify: false
    ias:
      requestTimeout: 30s
      secret:
        name: "ias-adapter-cockpit"
        path: "/tmp"
        fileName: "ias-adapter-cockpit.yaml"
        clientCert: cert
        clientKey: key
        ca: ca
        manage: false
    postgres:
      connectTimeout: 30s
      requestTimeout: 30s
    authentication:
      jwksEndpoint: "http://ory-stack-oathkeeper-api.ory.svc.cluster.local:4456/.well-known/jwks.json"
  kymaAdapter:
    port: 8080
    apiRootPath: "/kyma-adapter"
    apiTenantMappingsEndpoint: "/v1/tenantMappings/{tenant-id}"
    tenantInfo:
      requestTimeout: 30s
    tenantMapping:
      type: CONFIGURATION_CHANGED
      mode: SYNC
      urlTemplate: '{"path":"%s/kyma-adapter/v1/tenantMappings/{{.Runtime.Labels.global_subaccount_id}}","method":"PATCH"}'
      inputTemplate: '{"context":{"platform":"{{if .CustomerTenantContext.AccountID}}btp{{else}}unified-services{{end}}","uclFormationId":"{{.FormationID}}","accountId":"{{if .CustomerTenantContext.AccountID}}{{.CustomerTenantContext.AccountID}}{{else}}{{.CustomerTenantContext.Path}}{{end}}","crmId":"{{.CustomerTenantContext.CustomerID}}","operation":"{{.Operation}}"},"assignedTenant":{"state":"{{.Assignment.State}}","uclAssignmentId":"{{.Assignment.ID}}","deploymentRegion":"{{if .Application.Labels.region}}{{.Application.Labels.region}}{{else}}{{.ApplicationTemplate.Labels.region}}{{end}}","applicationNamespace":"{{if .Application.ApplicationNamespace}}{{.Application.ApplicationNamespace}}{{else}}{{.ApplicationTemplate.ApplicationNamespace}}{{end}}","applicationUrl":"{{.Application.BaseURL}}","applicationTenantId":"{{.Application.LocalTenantID}}","uclSystemName":"{{.Application.Name}}","uclSystemTenantId":"{{.Application.ID}}",{{if .ApplicationTemplate.Labels.parameters}}"parameters":{{.ApplicationTemplate.Labels.parameters}},{{end}}"configuration":{{.ReverseAssignment.Value}}},"receiverTenant":{"ownerTenant":"{{.Runtime.Tenant.Parent}}","state":"{{.ReverseAssignment.State}}","uclAssignmentId":"{{.ReverseAssignment.ID}}","deploymentRegion":"{{if and .RuntimeContext .RuntimeContext.Labels.region}}{{.RuntimeContext.Labels.region}}{{else}}{{.Runtime.Labels.region}}{{end}}","applicationNamespace":"{{.Runtime.ApplicationNamespace}}","applicationTenantId":"{{if .RuntimeContext}}{{.RuntimeContext.Value}}{{else}}{{.Runtime.Labels.global_subaccount_id}}{{end}}","uclSystemTenantId":"{{if .RuntimeContext}}{{.RuntimeContext.ID}}{{else}}{{.Runtime.ID}}{{end}}",{{if .Runtime.Labels.parameters}}"parameters":{{.Runtime.Labels.parameters}},{{end}}"configuration":{{.Assignment.Value}}}}'
      headerTemplate: '{"Content-Type": ["application/json"]}'
      outputTemplate: '{"error":"{{.Body.error}}","state":"{{.Body.state}}","success_status_code": 200,"incomplete_status_code": 422}'
    authentication:
      jwksEndpoint: http://ory-stack-oathkeeper-api.ory.svc.cluster.local:4456/.well-known/jwks.json
  instanceCreator:
    port: 8080
    apiRootPath: "/instance-creator"
    tenantInfo:
      requestTimeout: 30s
    authentication:
      jwksEndpoint: http://ory-stack-oathkeeper-api.ory.svc.cluster.local:4456/.well-known/jwks.json
    client:
      timeout: 30s
    secrets:
      name: "regional-sm-instances-credentials"
      key: "keyConfig"
      path: "/tmp"
    clientIdPath: "clientid"
    smUrlPath: "sm_url"
    tokenURLPath: "certurl"
    appNamePath: "appName"
    certificatePath: "certificate"
    certificateKeyPath: "key"
    oauthTokenPath: "/oauth/token"
    ticker: 3s
    timeout: 300s
    local:
      templateMappings:
        clientIDMapping: '{{ printf "\"%s\":\"client_id\"" .Values.global.instanceCreator.clientIdPath }}'
        smUrlMapping: '{{ printf "\"%s\":\"http://compass-external-services-mock.%s.svc.cluster.local:%s\"" .Values.global.instanceCreator.smUrlPath .Release.Namespace (.Values.service.port | toString) }}'
        tokenURLMapping: '{{ printf "\"%s\":\"http://compass-external-services-mock.%s.svc.cluster.local:%s\"" .Values.global.instanceCreator.tokenURLPath .Release.Namespace (.Values.service.port | toString) }}'
        appNameMapping: '{{ printf "\"%s\":\"app_name\"" .Values.global.instanceCreator.appNamePath }}'
        certificateMapping: '{{ printf "\"%s\":\"%s\"" .Values.global.instanceCreator.certificatePath .Values.global.connector.caCertificate }}'
        certificateKeyMapping: '{{ printf "\"%s\":\"%s\"" .Values.global.instanceCreator.certificateKeyPath .Values.global.connector.caKey }}'
  operations_controller:
    enabled: true
  connectivity_adapter:
    port: 8080
    tls:
      host: adapter-gateway
    mtls:
      host: adapter-gateway-mtls
  oathkeeperFilters:
    workloadLabel: oathkeeper
    namespace: ory
    tokenDataHeader: "Connector-Token"
    certificateDataHeader: "Certificate-Data"
  istio:
    discoveryMtlsGateway:
      name: "discovery-gateway"
      namespace: "compass-system"
      certSecretName: discovery-gateway-certs
      localCA: # the CA property and its nested fields are used only in local setup
        secretName: discovery-gateway-certs-cacert
        namespace: istio-system # For Ingress Gateway to work properly the namespace needs to be istio-system
        certificate: ""
        key: ""
    externalMtlsGateway:
      name: "compass-gateway-external-mtls"
      namespace: "compass-system"
    mtlsGateway:
      name: "compass-gateway-mtls"
      namespace: "compass-system"
    gateway:
      name: "kyma-gateway"
      namespace: "kyma-system"
    proxy:
      port: 15020
    namespace: istio-system
    ingressgateway:
      workloadLabel: istio-ingressgateway
      requestPayloadSizeLimit2MB: 2097152
      requestPayloadSizeLimit2MBLabel: "2MB"
      requestPayloadSizeLimit5MB: 5097152
      requestPayloadSizeLimit5MBLabel: "5MB"
      correlationHeaderRewriteFilter:
        expectedHeaders:
          - "x-request-id"
          - "x-correlation-id"
          - "x-correlationid"
          - "x-forrequest-id"
          - "x-vcap-request-id"
          - "x-broker-api-request-identity"
  kubernetes:
    serviceAccountTokenIssuer: https://kubernetes.default.svc.cluster.local
    serviceAccountTokenJWKS: https://kubernetes.default.svc.cluster.local/openid/v1/jwks
  ingress:
    domainName: "local.kyma.dev"
    discoveryDomain:
      name: "discovery.api.local"
      tlsCert: ""
      tlsKey: ""
  database:
    sqlProxyServiceAccount: "proxy-user@gcp-cmp.iam.gserviceaccount.com"
    manageSecrets: true
    embedded:
      enabled: true
      director:
        name: "postgres"
      ias_adapter:
        name: "postgres2"
      directorDBName: "postgres"
    managedGCP:
      serviceAccountKey: ""
      instanceConnectionName: ""
      director:
        name: ""
        user: ""
        password: ""
      iasAdapter:
        name: ""
        user: ""
        password: ""
      host: "localhost"
      hostPort: "5432"
      sslMode: ""
      #TODO remove below after migration to separate user will be done
      dbUser: ""
      dbPassword: ""
      directorDBName: ""
  oathkeeper:
    host: ory-stack-oathkeeper-proxy.ory.svc.cluster.local
    port: 4455
    timeout_ms: 120000
    ns_adapter_timeout_ms: 3600000
    idTokenConfig:
      claims: '{"scopes": "{{ print .Extra.scope }}","tenant": "{{ .Extra.tenant }}", "consumerID": "{{ print .Extra.consumerID}}", "consumerType": "{{ print .Extra.consumerType }}", "flow": "{{ print .Extra.flow }}", "onBehalfOf": "{{ print .Extra.onBehalfOf }}", "region": "{{ print .Extra.region }}", "tokenClientID": "{{ print .Extra.tokenClientID }}"}'
      internalClaims: '{"scopes": "application:read application:write application.webhooks:read application.application_template:read application_template.webhooks:read webhooks.auth:read runtime:write runtime:read tenant:read tenant:write tenant_subscription:write ory_internal fetch_tenant application_template:read destinations_sensitive_data:read destinations:sync ord_aggregator:sync certificate_subject_mapping:read certificate_subject_mapping:write bundle_instance_auth:write bundle.instance_auths:read","tenant":"{ {{ if .Header.Tenant }} \"consumerTenant\":\"{{ print (index .Header.Tenant 0) }}\", {{ end }} \"externalTenant\":\"\"}", "consumerType": "Internal Component", "flow": "Internal"}'
    mutators:
      runtimeMappingService:
        config:
          api:
            url: http://compass-hydrator.compass-system.svc.cluster.local:3000/hydrators/runtime-mapping
            retry:
              give_up_after: 6s
              max_delay: 2000ms
      authenticationMappingServices:
        nsadapter:
          cfg:
            config:
              api:
                url: http://compass-hydrator.compass-system.svc.cluster.local:3000/hydrators/authn-mapping/nsadapter
                retry:
                  give_up_after: 6s
                  max_delay: 2000ms
          authenticator:
            enabled: false
            createRule: true
            gatewayHost: "compass-gateway-xsuaa"
            trusted_issuers: '[{"domain_url": "compass-system.svc.cluster.local:8080", "scope_prefix": "prefix.", "protocol": "http"}]'
            attributes: '{"uniqueAttribute": { "key": "ns-adapter-test", "value": "ns-adapter-flow" }, "tenant": { "key": "tenant" }, "identity": { "key": "identity" }, "clientid": { "key": "client_id" } }'
            path: /nsadapter/api/v1/notifications
            upstreamComponent: "compass-gateway"
            checkSuffix: true
        tenant-fetcher:
          cfg:
            config:
              api:
                url: http://compass-hydrator.compass-system.svc.cluster.local:3000/hydrators/authn-mapping/tenant-fetcher
                retry:
                  give_up_after: 6s
                  max_delay: 2000ms
          authenticator:
            enabled: false
            createRule: true
            gatewayHost: "compass-gateway"
            trusted_issuers: '[{"domain_url": "compass-system.svc.cluster.local:8080", "scope_prefix": "prefix.", "protocol": "http"}]'
            attributes: '{"uniqueAttribute": { "key": "test", "value": "tenant-fetcher" }, "tenant": { "key": "tenant" }, "identity": { "key": "identity" } }'
            path: /tenants/<.*>
            upstreamComponent: "compass-tenant-fetcher"
            checkSuffix: false
        subscriber:
          cfg:
            config:
              api:
                url: http://compass-hydrator.compass-system.svc.cluster.local:3000/hydrators/authn-mapping/subscriber
                retry:
                  give_up_after: 6s
                  max_delay: 2000ms
          authenticator:
            enabled: false
            createRule: false
            gatewayHost: "compass-gateway-sap-mtls"
            trusted_issuers: '[{"domain_url": "compass-system.svc.cluster.local:8080", "scope_prefix": "prefix.", "protocol": "http", "region": "eu-1"}]'
            attributes: '{"uniqueAttribute": { "key": "subsc-key-test", "value": "subscription-flow" }, "tenant": { "key": "tenant" }, "identity": { "key": "user_name" }, "clientid": { "key": "client_id" } }'
            path: /<.*>
            checkSuffix: false
      tenantMappingService:
        config:
          api:
            url: http://compass-hydrator.compass-system.svc.cluster.local:3000/hydrators/tenant-mapping
            retry:
              give_up_after: 6s
              max_delay: 2000ms
      certificateResolverService:
        config:
          api:
            url: http://compass-hydrator.compass-system.svc.cluster.local:3000/hydrators/v1/certificate/data/resolve
            retry:
              give_up_after: 6s
              max_delay: 2000ms
      tokenResolverService:
        config:
          api:
            url: http://compass-hydrator.compass-system.svc.cluster.local:3000/hydrators/v1/tokens/resolve
            retry:
              give_up_after: 6s
              max_delay: 2000ms
  cockpit:
    auth:
      allowedConnectSrc: "https://*.ondemand.com"
      secretName: "cockpit-auth-secret"
      idpHost: ""
      clientID: ""
      scopes: "openid profile email"
      path: "/oauth2/certs"
  destinationFetcher:
    manageSecrets: true
    host: compass-destination-fetcher.compass-system.svc.cluster.local
    prefix: /destination-configuration
    port: 3000
    jobSchedule: 10s
    lease:
      lockname: destinationlease
    parallelTenants: 10
    tenantSyncTimeout: "5m"
    authentication:
      jwksEndpoint: "http://ory-stack-oathkeeper-api.ory.svc.cluster.local:4456/.well-known/jwks.json"
      appDestinationsSyncScope: "destinations:sync"
      appDetinationsSensitiveDataScope: "destinations_sensitive_data:read"
    server:
      tenantDestinationsEndpoint: "/v1/subaccountDestinations"
      tenantInstanceLevelDestinationsEndpoint: "/v1/instanceDestinations"
      tenantDestinationCertificatesEndpoint: "/v1/subaccountCertificates"
      tenantInstanceLevelDestinationCertificatesEndpoint: "/v1/instanceCertificates"
      sensitiveDataEndpoint: "/v1/destinations"
      sensitiveDataQueryParam: "name"
    request:
      skipSSLValidation: false
      retry_interval: "100ms"
      retry_attempts: 3
      goroutineLimit: 10
      requestTimeout: "5s"
      pageSize: 100
      oauthTokenPath: "/oauth/token"
    instance:
      clientIdPath: "clientid"
      clientSecretPath: "clientsecret"
      urlPath: "uri"
      tokenUrlPath: "certurl"
      clientCertPath: "certificate"
      clientKeyPath: "key"
    secretName: destination-region-instances
    dependenciesConfig:
      path: "/cfg/dependencies"
    oauthMode: "oauth-mtls"
  destinationRegionSecret:
    secretName: "destination-region-instances"
    fileName: "keyConfig"
    local:
      templateMappings:
        xsappMapping: '{{ printf "\"%s\":\"xsappname1\"" .Values.global.tenantFetcher.xsappNamePath }}'
        clientIDMapping: '{{ printf "\"%s\":\"client_id\"" .Values.global.destinationFetcher.instance.clientIdPath }}'
        clientSecretMapping: '{{ printf "\"%s\":\"client_secret\"" .Values.global.destinationFetcher.instance.clientSecretPath }}'
        urlMapping: '{{ printf "\"%s\":\"http://compass-external-services-mock.%s.svc.cluster.local:%s\"" .Values.global.destinationFetcher.instance.urlPath .Release.Namespace (.Values.service.port | toString) }}'
        tokenURLMapping: '{{ printf "\"%s\":\"https://%s.%s:%s\"" .Values.global.destinationFetcher.instance.tokenUrlPath .Values.global.externalServicesMock.certSecuredHost .Values.global.ingress.domainName (.Values.service.certPort | toString) }}'
        x509CertificateMapping: '{{ printf "\"%s\":\"%s\"" .Values.global.destinationFetcher.instance.clientCertPath .Values.global.connector.caCertificate }}'
        x509KeyMapping: '{{ printf "\"%s\":\"%s\"" .Values.global.destinationFetcher.instance.clientKeyPath .Values.global.connector.caKey }}'
  tenantFetcher:
    k8sSecret:
      manageSecrets: true
      name: "tenant-fetcher-secret"
      namespace: "compass-system"
      key: "keyConfig"
      path: "/tmp"
    host: compass-tenant-fetcher.compass-system.svc.cluster.local
    prefix: /tenants
    port: 3000
    xsappNamePath: "xsappname"
    omitDependenciesParamName: ""
    omitDependenciesParamValue: ""
    requiredAuthScope: Callback
    fetchTenantAuthScope: fetch_tenant
    authentication:
      jwksEndpoint: "http://ory-stack-oathkeeper-api.ory.svc.cluster.local:4456/.well-known/jwks.json"
    tenantProvider:
      tenantIdProperty: "tenantId"
      customerIdProperty: "customerId"
      subaccountTenantIdProperty: "subaccountTenantId"
      subdomainProperty: "subdomain"
      licenseTypeProperty: "licenseType"
      name: "provider"
      subscriptionProviderIdProperty: "subscriptionProviderIdProperty"
      providerSubaccountIdProperty: "providerSubaccountIdProperty"
      consumerTenantIdProperty: "consumerTenantIdProperty"
      subscriptionProviderAppNameProperty: "subscriptionProviderAppNameProperty"
      subscriptionIDProperty: "subscriptionGUID"
      dependentServiceInstancesInfoProperty: "dependentServiceInstancesInfo"
      dependentServiceInstancesInfoAppIdProperty: "appId"
      dependentServiceInstancesInfoAppNameProperty: "appName"
      dependentServiceInstancesInfoProviderSubaccountIdProperty: "providerSubaccountId"
    server:
      fetchTenantWithParentEndpoint: "/v1/fetch/{parentTenantId}/{tenantId}"
      fetchTenantWithoutParentEndpoint: "/v1/fetch/{tenantId}"
      regionalHandlerEndpoint: "/v1/regional/{region}/callback/{tenantId}"
      dependenciesEndpoint: "/v1/regional/{region}/dependencies"
      tenantPathParam: "tenantId"
      regionPathParam: "region"
    dependenciesConfig:
      path: "/cfg/dependencies"
    local:
      templateMappings:
        xsappMapping: '{{ printf "\"%s\":\"xsappname1\"" .Values.global.tenantFetcher.xsappNamePath }}'
    containerName: "tenant-fetcher"
  externalCertConfiguration:
    issuerLocality: "local,local2" # In local setup we have manually created connector CA certificate with 'local' Locality property
    subjectPattern: "/C=DE/O=SAP SE/OU=SAP Cloud Platform Clients/OU=Region/OU=%s/L=%s/CN=%s"
    technicalClientSubjectPattern: "/C=DE/O=SAP SE/OU=SAP Cloud Platform Clients/OU=Region/OU=%s/L=%s/CN=%s"
    ouCertSubaccountID: "f8075207-1478-4a80-bd26-24a4785a2bfd"
    commonName: "compass"
    locality: "local"
    certSvcApiPath: "/cert"
    tokenPath: "/cert/token"
    secrets:
      externalCertSvcSecret:
        manage: false
        name: "cert-svc-secret"
        clientIdKey: client-id
        clientSecretKey: client-secret
        oauthUrlKey: url
        csrEndpointKey: csr-endpoint
        clientCert: client-cert
        clientKey: client-key
        skipSSLValidationFlag: "-k"
      externalClientCertSecret:
        name: "external-client-certificate"
        namespace: compass-system
        certKey: tls.crt
        keyKey: tls.key
    rotationCronjob:
      name: "external-certificate-rotation"
      schedule: "*/1 * * * *" # Executes every minute
      certValidity: "7"
      clientCertRetryAttempts: "8"
      containerName: "certificate-rotation"
  extSvcCertConfiguration:
    issuerLocality: "local,local2" # In local setup we have manually created connector CA certificate with 'local' Locality property
    subjectPattern: "/C=DE/O=SAP SE/OU=SAP Cloud Platform Clients/OU=Region/OU=%s/L=%s/CN=%s"
    ouCertSubaccountID: "f8075207-1478-4a80-bd26-24a4785a2bfd"
    commonName: "compass"
    locality: "local"
    certSvcApiPath: "/cert"
    tokenPath: "/cert/token"
    secrets:
      extSvcCertSvcSecret:
        manage: false
        name: "ext-svc-cert-svc-secret"
        clientIdKey: client-id
        clientSecretKey: client-secret
        oauthUrlKey: url
        csrEndpointKey: csr-endpoint
        clientCert: client-cert
        clientKey: client-key
        skipSSLValidationFlag: "-k"
      extSvcClientCertSecret:
        name: "ext-svc-client-certificate"
        namespace: compass-system
        certKey: tls.crt
        keyKey: tls.key
    rotationCronjob:
      name: "ext-svc-certificate-rotation"
      schedule: "*/1 * * * *" # Executes every minute
      certValidity: "7"
      clientCertRetryAttempts: "8"
      containerName: "ext-svc-certificate-rotation"
  ordService:
    host: compass-ord-service.compass-system.svc.cluster.local
    prefix: /open-resource-discovery-service/v0
    docsPrefix: /open-resource-discovery-docs
    staticPrefix: /open-resource-discovery-static/v0
    port: 3000
    defaultResponseType: "xml"
    userContextHeader: "user_context"
    authTokenPath: "/var/run/secrets/kubernetes.io/serviceaccount/token"
    skipSSLValidation: false
  ordAggregator:
    port: 3000
    prefix: /ord-aggregator
    name: ord-aggregator
    job:
      schedulePeriod: 60m
      isSchedulable: true
    lease:
      lockname: aggregatorlease
    authentication:
      jwksEndpoint: "http://ory-stack-oathkeeper-api.ory.svc.cluster.local:4456/.well-known/jwks.json"
    http:
      client:
        skipSSLValidation: false
      retry:
        attempts: 3
        delay: 100ms
    dbPool:
      maxOpenConnections: 2
      maxIdleConnections: 2
    globalRegistryUrl: http://compass-external-services-mock.compass-system.svc.cluster.local:8087/.well-known/open-resource-discovery
    maxParallelWebhookProcessors: 4
    maxParallelDocumentsPerApplication: 10
    maxParallelSpecificationProcessors: 100
    ordWebhookPartialProcessURL: ""
    ordWebhookPartialProcessMaxDays: 0
    ordWebhookPartialProcessing: false
    containerName: "ord-aggregator"
    tenantMappingConfiguration: '{}'
  systemFetcher:
    enabled: false
    name: "system-fetcher"
    schedule: "0 0 * * *"
    manageSecrets: true
    # enableSystemDeletion - whether systems in deleted state should be deleted from director database
    enableSystemDeletion: true
    # fetchParallelism - shows how many http calls will be made in parallel to fetch systems
    fetchParallellism: 30
    # queueSize - shows how many system fetches (individual requests may fetch more than 1 system)
    # can be put in the queue for processing before blocking. It is best for the queue to be about 2 times bigger than the parallellism
    queueSize: 100
    # fetchRequestTimeout - shows the timeout to wait for oauth token and for fetching systems (in one request) separately
    fetchRequestTimeout: "30s"
    # directorRequestTimeout - graphql requests timeout to director
    directorRequestTimeout: "30s"
    dbPool:
      maxOpenConnections: 20
      maxIdleConnections: 2
    # systemsAPIEndpoint - endpoint of the service to fetch systems from
    systemsAPIEndpoint: ""
    # systemsAPIFilterCriteria - criteria for fetching systems
    systemsAPIFilterCriteria: ""
    appTemplatesProductLabel: "systemRole"
    systemSourceKey: "prop"
    appTemplates: []
    templatePlaceholderToSystemKeyMappings: '[ { "placeholder_name": "name", "system_key": "$.displayName" }, { "placeholder_name": "display-name", "system_key": "$.displayName" }, { "placeholder_name": "systemNumber", "system_key": "$.systemNumber" }, { "placeholder_name": "productId", "system_key": "$.productId" }, { "placeholder_name": "ppmsProductVersionId", "system_key": "$.ppmsProductVersionId", "optional": true }, { "placeholder_name": "region", "system_key": "$.additionalAttributes.systemSCPLandscapeID", "optional": true }, { "placeholder_name": "description", "system_key": "$.productDescription", "optional": true }, { "placeholder_name": "baseUrl", "system_key": "$.additionalUrls.mainUrl", "optional": true }, { "placeholder_name": "providerName", "system_key": "$.infrastructureProvider", "optional": true } ]'
    templateOverrideApplicationInput: '{"name": "{{name}}","description": "{{description}}","providerName": "{{providerName}}","statusCondition": "INITIAL","systemNumber": "{{systemNumber}}","labels": {"managed": "true","productId": "{{productId}}","ppmsProductVersionId": "{{ppmsProductVersionId}}","region": "{{region}}"},"baseUrl": "{{baseUrl}}"}'
    http:
      client:
        skipSSLValidation: false
    oauth:
      client: "client_id"
      tokenEndpointProtocol: "https"
      tokenBaseHost: "compass-external-services-mock-sap-mtls"
      tokenPath: "/cert/token"
      scopesClaim: "scopes"
      tenantHeaderName: "x-zid"
      tokenRequestTimeout: 30s
      skipSSLValidation: true
    secret:
      name: "compass-system-fetcher-secret"
      clientIdKey: client-id
      oauthUrlKey: url
    paging:
      pageSize: 200
      sizeParam: "$top"
      skipParam: "$skip"
    containerName: "system-fetcher"
  tenantFetchers:
    job1:
      enabled: false
      job:
        interval: "5m"
      configMapNamespace: "compass-system"
      manageSecrets: true
      providerName: "compass"
      tenantType: "subaccount"
      schedule: "*/5 * * * *"
      tenantInsertChunkSize: "500"
      pageWorkers: "2"
      kubernetes:
        configMapNamespace: "compass-system"
        pollInterval: 2s
        pollTimeout: 1m
        timeout: 2m
      authConfig:
        skipSSLValidation: true
        oauthMode: "oauth-mtls"
        clientIDPath: "clientid"
        clientSecretPath: "secret"
        clientCertPath: "cert"
        clientKeyPath: "key"
        tokenEndpointPath: "url"
        tokenURLPath: "/cert/token"
      queryMapping:
        regionField: "region"
        pageNumField: "pageNum"
        pageSizeField: "pageSize"
        timestampField: "timestamp"
      query:
        startPage: "0"
        pageSize: "100"
      api:
        regionName: "central"
        authConfigSecretKey: "central"
        fieldMapping:
          totalPagesField: "totalPages"
          totalResultsField: "totalResults"
          tenantEventsField: "events"
          idField: "id"
          nameField: "name"
          customerIdField: "customerId"
          subdomainField: "subdomain"
          licenseTypeField: "licenseType"
          discriminatorField: ""
          discriminatorValue: ""
          detailsField: "details"
          entityTypeField: "entityType"
          globalAccountID: "gaID"
          regionField: "region"
          movedSubaccountTargetField: "targetGlobalAccountGUID"
          movedSubaccountSourceField: "sourceGlobalAccountGUID"
        endpoints:
          accountCreated: "127.0.0.1/events?type=account-created"
          accountDeleted: "127.0.0.1/events?type=account-deleted"
          accountUpdated: "127.0.0.1/events?type=account-updated"
          subaccountCreated: "127.0.0.1/events?type=subaccount-created"
          subaccountDeleted: "127.0.0.1/events?type=subaccount-deleted"
          subaccountUpdated: "127.0.0.1/events?type=subaccount-updated"
          subaccountMoved: "127.0.0.1/events?type=subaccount-moved"
      regionalConfig:
        fieldMapping:
          totalPagesField: "totalPages"
          totalResultsField: "totalResults"
          tenantEventsField: "events"
          idField: "guid"
          nameField: "displayName"
          customerIdField: "customerId"
          subdomainField: "subdomain"
          licenseTypeField: "licenseType"
          discriminatorField: ""
          discriminatorValue: ""
          detailsField: "details"
          entityTypeField: "entityType"
          globalAccountID: "globalAccountGUID"
          regionField: "region"
          movedSubaccountTargetField: "targetGlobalAccountGUID"
          movedSubaccountSourceField: "sourceGlobalAccountGUID"
        regions:
          eu-east:
            api:
              oauthMode: "oauth-mtls"
              authConfigSecretKey: "central"
              endpoints:
                accountCreated: "127.0.0.1/events?type=account-created"
                accountDeleted: "127.0.0.1/events?type=account-deleted"
                accountUpdated: "127.0.0.1/events?type=account-updated"
                subaccountCreated: "127.0.0.1/events?type=subaccount-created"
                subaccountDeleted: "127.0.0.1/events?type=subaccount-deleted"
                subaccountUpdated: "127.0.0.1/events?type=subaccount-updated"
                subaccountMoved: "127.0.0.1/events?type=subaccount-moved"
      dbPool:
        maxOpenConnections: 1
        maxIdleConnections: 1
  metrics:
    enabled: true
    pushEndpoint: http://monitoring-prometheus-pushgateway.kyma-system.svc.cluster.local:9091
  externalServicesMock:
    enabled: false
    certSecuredPort: 8081
    ordCertSecuredPort: 8082
    unsecuredPort: 8083
    basicSecuredPort: 8084
    oauthSecuredPort: 8085
    ordGlobalRegistryCertPort: 8086
    ordGlobalRegistryUnsecuredPort: 8087
    unsecuredPortWithAdditionalContent: 8088
    unsecuredMultiTenantPort: 8089
    certSecuredProxyPort: 8090
    certSecuredHost: compass-external-services-mock-sap-mtls
    ordCertSecuredHost: compass-external-services-mock-sap-mtls-ord
    ordGlobalCertSecuredHost: compass-external-services-mock-sap-mtls-global-ord-registry
    unSecuredHost: compass-external-services-mock
    host: compass-external-services-mock.compass-system.svc.cluster.local
    directDependencyXsappname: ""
    saasAppNamesSecret:
      manage: false
    regionInstancesCredentials:
      manage: false
    regionSMInstancesCredentials:
      manage: false
    oauthSecret:
      manage: false
      name: compass-external-services-mock-oauth-credentials
      clientIdKey: client-id
      clientSecretKey: client-secret
      oauthUrlKey: url
      oauthTokenPath: "/secured/oauth/token"
    auditlog:
      applyMockConfiguration: false
      managementApiPath: /audit-log/v2/configuration-changes/search
      mtlsTokenPath: "/cert/token"
      secret:
        name: "auditlog-instance-management"
        urlKey: url
        tokenUrlKey: token-url
        clientIdKey: client-id
        clientSecretKey: client-secret
        clientCertKey: client-cert
        clientKeyKey: client-key
    iasAdapter:
      consumerAppID: "consumer-app-id"
      consumerAppClientID: "consumer-client-id"
      consumerAppTenantID: "consumer-app-tenant-id"
      providerAppID: "provider-app-id"
      providerAppClientID: "provider-client-id"
      providerAppTenantID: "provider-app-tenant-id"
      apiName: "Test API Name"
  tests:
    http:
      client:
        skipSSLValidation: false
    externalCertConfiguration:
      ouCertSubaccountID: "bad76f69-e5c2-4d55-bca5-240944824b83"
      issuerLocalityRegion2: "local"
    hydrator:
      certSubjectMappingResyncInterval: "10s"
    director:
      skipPattern: ""
      externalCertIntSystemCN: "integration-system-test"
      supportedOrdApplicationType: "SAP temp1"
    tenantFetcher:
      tenantOnDemandID: "8d42d818-d4c4-4036-b82f-b199db7ffeb5"
      missingTenantOnDemandID: "subaccount-external-tnt"
      region: "eu-1"
      region2: "eu-2"
    ordAggregator:
      skipPattern: ""
      proxyApplicationTemplateName: "SAP Proxy Template"
    ordService:
      accountTenantID: "5577cf46-4f78-45fa-b55f-a42a3bdba868" # testDefaultTenant from our testing tenants
      skipPattern: "(.*Requesting_filtering_of_Bundles_that_have_only_ODATA_APIs|.*Requesting_filtering_of_Bundles_that_do_not_have_only_ODATA_APIs)"
    externalServicesMock:
      skipPattern: ""
      tenantMappingStatusAPI:
        responseDelayInSeconds: 15
    selfRegistration:
      region: "eu-1"
      region2: "eu-2"
    destination:
      consumerSubdomain: "compass-external-services-mock"
      consumerSubdomainMtls: "compass-external-services-mock-sap-mtls"
      instanceID: "37d7d783-d9ad-47de-b6c8-b05a4cb961ca" # randomly generated UUID
      claims:
        subaccountIDKey: "subaccountid"
        serviceInstanceIDKey: "serviceinstanceid"
    subscription:
      labelKey: "subscriptions"
      standardFlow: "standard"
      indirectDependencyFlow: "indirectDependency"
      directDependencyFlow: "directDependency"
      subscriptionsFlowHeaderKey: "subscriptionFlow"
      consumerSubdomain: "compass-external-services-mock-sap-mtls"
      tenants:
        providerAccountID: "5577cf46-4f78-45fa-b55f-a42a3bdba868" # testDefaultTenant from our testing tenants
        providerSubaccountID: "47b4575a-f102-414a-8398-2d973ad65f3a" # TestProviderSubaccount from our testing tenants
        consumerAccountID: "5984a414-1eed-4972-af2c-b2b6a415c7d7" # ApplicationsForRuntimeTenantName from our testing tenants
        consumerSubaccountID: "1f538f34-30bf-4d3d-aeaa-02e69eef84ae" # randomly chosen
        consumerTenantID: "ba49f1aa-ddc1-43ff-943c-fe949857a34a" # randomly chosen
        providerSubaccountIDRegion2: "731b7bc4-5472-41d2-a447-e4c0f45de739" # TestProviderSubaccountRegion2 from our testing tenants
        consumerAccountIDTenantHierarchy: "5577cf46-4f78-45fa-b55f-a42a3bdba868" # testDefaultTenant from our testing tenants; more info in 'TestFormationNotificationsTenantHierarchy'
        consumerSubaccountIDTenantHierarchy: "3cfcdd62-320d-403b-b66a-4ee3cdd06947" # TestIntegrationSystemManagedSubaccount from our testing tenants; more info in 'TestFormationNotificationsTenantHierarchy'
      destinationOauthSecret:
        manage: false
        name: provider-destination-instance-tests
        clientIdKey: client-id
        clientSecretKey: client-secret
        oauthUrlKey: url
        oauthTokenPath: "/secured/oauth/token"
        serviceUrlKey: uri
        dependencyKey: dependency
      oauthSecret:
        manage: false
        name: compass-subscription-secret
        clientIdKey: client-id
        clientSecretKey: client-secret
        oauthUrlKey: url
      propagatedProviderSubaccountHeader: "X-Provider-Subaccount"
      externalClientCertTestSecretName: "external-client-certificate-test-secret"
      externalClientCertTestSecretNamespace: "compass-system"
      externalCertTestJobName: "external-certificate-rotation-test-job"
      certSvcInstanceTestSecretName: "cert-svc-secret"
      certSvcInstanceTestRegion2SecretName: "cert-svc-secret-eu2"
      consumerTokenURL: "http://compass-external-services-mock.compass-system.svc.cluster.local:8080"
      subscriptionURL: "http://compass-external-services-mock.compass-system.svc.cluster.local:8080"
      subscriptionProviderIdValue: "id-value!t12345"
      directDependencySubscriptionProviderIdValue: "direct-dep-id-value!t12345"
      subscriptionProviderAppNameValue: "subscriptionProviderAppNameValue"
      indirectDependencySubscriptionProviderAppNameValue: "indirectDependencySubscriptionProviderAppNameValue"
      directDependencySubscriptionProviderAppNameValue: "subscriptionProviderAppNameValue" # this is used for real env tests where there is a dedicated SAAS svc instance for the indirect dependency flow
    namespace: kyma-system
    connectivityAdapterFQDN: http://compass-connectivity-adapter.compass-system.svc.cluster.local
    externalServicesMockFQDN: http://compass-external-services-mock.compass-system.svc.cluster.local
    ordServiceFQDN: http://compass-ord-service.compass-system.svc.cluster.local
    systemBrokerFQDN: http://compass-system-broker.compass-system.svc.cluster.local
    tenantFetcherFQDN: http://compass-tenant-fetcher.compass-system.svc.cluster.local
    hydratorFQDN: http://compass-hydrator.compass-system.svc.cluster.local
    basicCredentials:
      manage: false
      secretName: "test-basic-credentials-secret"
    db:
      maxOpenConnections: 3
      maxIdleConnections: 1
    securityContext: # Set on container level
      runAsUser: 2000
      allowPrivilegeEscalation: false
  expectedSchemaVersionUpdateJob:
    cm:
      name: "expected-schema-version"
    ias_adapter:
      cm:
        name: "ias-adapter-expected-schema-version"
  migratorJob:
    nodeSelectorEnabled: false
    pvc:
      name: "compass-director-migrations"
      namespace: "compass-system"
      migrationsPath: "/compass-migrations"
      storageClass: local-path
    ias_adapter:
      pvc:
        name: "compass-ias-adapter-migrations"
        namespace: "compass-system"
        migrationsPath: "/compass-ias-adapter-migrations"
        storageClass: local-path
  http:
    client:
      skipSSLValidation: false
  pairingAdapter:
    templateName: "pairing-adapter-app-template"
    watcherCorrelationID: "pairing-adapter-watcher-id"
    configMap:
      manage: false
      key: "config.json"
      name: "pairing-adapter-config-local"
      namespace: "compass-system"
      localAdapterFQDN: "http://compass-pairing-adapter.compass-system.svc.cluster.local/adapter-local-mtls"
      integrationSystemID: "d3e9b9f5-25dc-4adb-a0a0-ed69ef371fb6"
    e2e:
      appName: "test-app"
      appID: "123-test-456"
      clientUser: "test-user"
      tenant: "test-tenant"
  # Scopes assigned for every new Client Credentials by given object type (Runtime / Application / Integration System)
  # and scopes mapped to a consumer with the given type, then that consumer is using a client certificate
  scopes:
    scopesPerConsumerType:
      business_integration:
        - "application_template:read"
        - "application_template:write"
        - "formation:read"
        - "formation:write"
        - "formation.state:write"
        - "formation_template:read"
        - "formation_template:write"
        - "formation_template.webhooks:read"
      managed_application_provider_operator:
        - "application.local_tenant_id:write"
        - "application_template:write"
        - "application_template:read"
        - "application_template.webhooks:read"
        - "application_template.labels:write"
        - "internal_visibility:read"
        - "webhook:write"
        - "webhooks.auth:read"
        - "certificate_subject_mapping:write"
        - "certificate_subject_mapping:read"
      managed_application_consumer: []
      landscape_resource_operator:
        - "application:read"
        - "application:write"
        - "application.local_tenant_id:write"
        - "tenant_access:write"
        - "formation:read"
        - "formation:write"
      technical_client:
        - "tenant:read"
        - "tenant:write"
      runtime:
        - "runtime:read"
        - "runtime:write"
        - "application:read"
        - "runtime.auths:read"
        - "bundle.instance_auths:read"
        - "runtime.webhooks:read"
        - "webhook:write"
      external_certificate:
        - "runtime:read"
        - "runtime:write"
        - "application:read"
        - "application:write"
        - "runtime.auths:read"
        - "bundle.instance_auths:read"
        - "runtime.webhooks:read"
        - "webhook:write"
        - "application_template:read"
        - "application_template:write"
        - "formation_template:read"
        - "formation_template:write"
        - "formation_template.webhooks:read"
      application:
        - "application:read"
        - "application:write"
        - "application.auths:read"
        - "application.webhooks:read"
        - "application.application_template:read"
        - "bundle.instance_auths:read"
        - "document.fetch_request:read"
        - "event_spec.fetch_request:read"
        - "api_spec.fetch_request:read"
        - "fetch-request.auth:read"
        - "webhook:write"
      integration_system:
        - "application:read"
        - "application:write"
        - "application.local_tenant_id:write"
        - "application.application_template:read"
        - "application_template:read"
        - "application_template:write"
        - "runtime:read"
        - "runtime:write"
        - "integration_system:read"
        - "label_definition:read"
        - "label_definition:write"
        - "automatic_scenario_assignment:read"
        - "integration_system.auths:read"
        - "application_template.webhooks:read"
        - "formation:write"
        - "formation:read"
        - "internal_visibility:read"
        - "application.auths:read"
        - "webhook:write"
        - "formation_template:read"
        - "formation_template.webhooks:read"
      super_admin:
        - "application:read"
        - "application:write"
        - "application.local_tenant_id:write"
        - "application_template:read"
        - "application_template:write"
        - "integration_system:read"
        - "integration_system:write"
        - "runtime:read"
        - "runtime:write"
        - "label_definition:read"
        - "label_definition:write"
        - "eventing:manage"
        - "tenant:read"
        - "tenant:write"
        - "automatic_scenario_assignment:read"
        - "application.auths:read"
        - "application.webhooks:read"
        - "application.application_template:read"
        - "application_template.webhooks:read"
        - "bundle.instance_auths:read"
        - "document.fetch_request:read"
        - "event_spec.fetch_request:read"
        - "api_spec.fetch_request:read"
        - "integration_system.auths:read"
        - "runtime.auths:read"
        - "fetch-request.auth:read"
        - "webhooks.auth:read"
        - "formation:write"
        - "formation:read"
        - "internal_visibility:read"
        - "runtime.webhooks:read"
        - "webhook:write"
        - "formation_template:read"
        - "formation_template:write"
        - "formation_template.webhooks:read"
        - "formation_constraint:read"
        - "formation_constraint:write"
        - "certificate_subject_mapping:read"
        - "certificate_subject_mapping:write"
        - "formation.state:write"
        - "tenant_access:write"
        - "bundle_instance_auth:write"
      default:
        - "runtime:read"
        - "runtime:write"
        - "tenant:read"<|MERGE_RESOLUTION|>--- conflicted
+++ resolved
@@ -143,11 +143,7 @@
       name: compass-pairing-adapter
     director:
       dir: dev/incubator/
-<<<<<<< HEAD
       version: "PR-3306"
-=======
-      version: "PR-3313"
->>>>>>> 737c7e2b
       name: compass-director
     hydrator:
       dir: dev/incubator/
