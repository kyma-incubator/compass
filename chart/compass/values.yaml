global:
  disableLegacyConnectivity: true
  defaultTenant: 3e64ebae-38b5-46a0-b1ed-9ccee153a0ae
  tenants:
    - name: default
      id: 3e64ebae-38b5-46a0-b1ed-9ccee153a0ae
      type: account
    - name: foo
      id: 1eba80dd-8ff6-54ee-be4d-77944d17b10b
      type: account
    - name: bar
      id: af9f84a9-1d3a-4d9f-ae0c-94f883b33b6e
      type: account
    - name: TestTenantSeparation
      id: f1c4b5be-b0e1-41f9-b0bc-b378200dcca0
      type: account
    - name: TestDeleteLastScenarioForApplication
      id: 0403be1e-f854-475e-9074-922120277af5
      type: account
    - name: Test_DeleteAutomaticScenarioAssignmentForSelector
      id: d9553135-6115-4c67-b4d9-962c00f3725f
      type: account
    - name: Test_AutomaticScenarioAssigmentForRuntime
      id: 8c733a45-d988-4472-af10-1256b82c70c0
      type: account
    - name: TestAutomaticScenarioAssignmentsWholeScenario
      id: 65a63692-c00a-4a7d-8376-8615ee37f45c
      type: account
    - name: TestTenantsQueryTenantNotInitialized
      id: 72329135-27fd-4284-9bcb-37ea8d6307d0
      type: account
    - name: Test Default
      id: 5577cf46-4f78-45fa-b55f-a42a3bdba868
      type: account
      parent: 2c4f4a25-ba9a-4dbc-be68-e0beb77a7eb0
    - name: Test_DefaultCustomer
      id: 2c4f4a25-ba9a-4dbc-be68-e0beb77a7eb0
      type: customer
    - name: TestListLabelDefinitions
      id: 3f641cf5-2d14-4e0f-a122-16e7569926f1
      type: account
    - name: Test_AutomaticScenarioAssignmentQueries
      id: 8263cc13-5698-4a2d-9257-e8e76b543e88
      type: account
    - name: TestGetScenariosLabelDefinitionCreatesOneIfNotExists
      id: 2263cc13-5698-4a2d-9257-e8e76b543e33
      type: account
    - name: TestApplicationsForRuntime
      id: 5984a414-1eed-4972-af2c-b2b6a415c7d7
      type: account
    - name: Test_DeleteAutomaticScenarioAssignmentForScenario
      id: d08e4cb6-a77f-4a07-b021-e3317a373597
      type: account
    - name: TestApplicationsForRuntimeWithHiddenApps
      id: 7e1f2df8-36dc-4e40-8be3-d1555d50c91c
      type: account
    - name: TestTenantsQueryTenantInitialized
      id: 8cf0c909-f816-4fe3-a507-a7917ccd8380
      type: account
    - name: TestDeleteApplicationIfInScenario
      id: 0d597250-6b2d-4d89-9c54-e23cb497cd01
      type: account
    - name: TestProviderSubaccount
      id: f8075207-1478-4a80-bd26-24a4785a2bfd
      type: subaccount
      parent: 5577cf46-4f78-45fa-b55f-a42a3bdba868
    - name: TestIntegrationSystemSubaccount
      id: 123e4567-e89b-12d3-a456-426614174001
      type: subaccount
      parent: 5577cf46-4f78-45fa-b55f-a42a3bdba868
    - name: TestIntegrationSystemManagedAccount
      id: 7e8ab2e3-3bb4-42e3-92b2-4e0bf48559d3
      type: account
      parent: 5577cf46-4f78-45fa-b55f-a42a3bdba868

  images:
    containerRegistry:
      path: eu.gcr.io/kyma-project/incubator
    connector:
      dir:
      version: "PR-2126"
    connectivity_adapter:
      dir:
      version: "PR-2138"
    pairing_adapter:
      dir:
      version: "PR-2118"
    director:
      dir:
<<<<<<< HEAD
      version: "PR-2158"
=======
      version: "PR-2155"
>>>>>>> 2f00c3e4
    gateway:
      dir:
      version: "PR-2126"
    operations_controller:
      dir:
      version: "PR-2132"
    ord_service:
      dir:
      version: "PR-51"
    schema_migrator:
      dir:
      version: "PR-2150"
    system_broker:
      dir:
      version: "PR-2132"
    certs_setup_job:
      containerRegistry:
        path: eu.gcr.io/kyma-project
      dir:
      version: "0a651695"
    external_services_mock:
      dir:
      version: "PR-2155"
    console:
      dir:
      version: "PR-51"
    e2e_tests:
      dir:
      version: "PR-2158"
  isLocalEnv: false
  oauth2:
    host: oauth2
  livenessProbe:
    initialDelaySeconds: 30
    timeoutSeconds: 1
    periodSeconds: 10
  readinessProbe:
    initialDelaySeconds: 5
    timeoutSeconds: 1
    periodSeconds: 2

  agentPreconfiguration: false

  director:
    host: compass-director.compass-system.svc.cluster.local
    prefix: /director
    graphql:
      external:
        port: 3000
    validator:
      port: 8080
    metrics:
      port: 3003
      enableClientInstrumentation: true
      censoredFlows: "JWT"
    operations:
      port: 3002
      path: "/operation"
      lastOperationPath: "/last_operation"
    info:
      path: "/v1/info"
    selfRegister:
      secret:
        name: "compass-external-services-mock-oauth-credentials"
        clientIdKey: client-id
        clientSecretKey: client-secret
        urlKey: url
      oauthTokenPath: "/secured/oauth/token"
      distinguishLabel: "distinguishingLabel"
      label: "selfRegLabel"
      labelValuePrefix: "self-reg-prefix-"
      responseKey: "self-reg-key"
      path: "/external-api/self-reg"
      nameQueryParam: "name"
      tenantQueryParam: "tenant"
      requestBodyPattern: '{"key": "%s"}'

    clientIDHeaderKey: client_user
    suggestTokenHeaderKey: suggest_token

  auditlog:
    configMapName: "compass-gateway-auditlog-config"
    tokenPath: "/oauth/token"
    secret:
      name: "compass-gateway-auditlog-secret"
      urlKey: url
      clientIdKey: client-id
      clientSecretKey: client-secret

  log:
    format: "kibana"

  testCredentials:
    secretName: "test-credentials-secret"

  enableCompassDefaultScenarioAssignment: true

  tenantConfig:
    useDefaultTenants: true
    dbPool:
      maxOpenConnections: 1
      maxIdleConnections: 1

  connector:
    prefix: /connector
    graphql:
      external:
        port: 3000
    validator:
      port: 8080
    # If secrets do not exist they will be created
    secrets:
      ca:
        name: compass-connector-app-ca
        namespace: compass-system
        certificateKey: ca.crt
        keyKey: ca.key
      rootCA:
        namespace: istio-system # For Ingress Gateway to work properly the namespace needs to be istio-system
        # In order for istio mTLS to work we should have two different secrets one containing the server certificate (let’s say X) and one used for validation of the client’s certificates.
        # The second one should be our root certificate and istio wants it to be named X-cacert. (-cacert suffix).
        # This is the reason for the confusing name of our root certificate. https://preliminary.istio.io/v1.6/docs/tasks/traffic-management/ingress/secure-ingress/#configure-a-mutual-tls-ingress-gateway
        cacert: compass-gateway-mtls-certs-cacert # For cert-rotation the cacert should be in different secret
        certificateKey: cacert
    certificateDataHeader: "Certificate-Data"
    revocation:
      configmap:
        name: revocations-config
        namespace: "{{ .Release.Namespace }}"
    # If key and certificate are not provided they will be generated
    caKey: ""
    caCertificate: ""
    subjectConsumerMappingConfig: '[{"consumer_type": "Integration System", "tenant_access_level": "account", "subject": "C=DE, L=local, O=SAP SE, OU=Region, OU=SAP Cloud Platform Clients, OU=123e4567-e89b-12d3-a456-426614174001, CN=compass"}]'

  system_broker:
    enabled: true
    port: 5001
    prefix: /broker
    tokenProviderFromHeader:
      forwardHeaders: Authorization
    tokenProviderFromSecret:
      enabled: false
      secrets:
        integrationSystemCredentials:
          name: compass-system-broker-credentials
          namespace: compass-system
    testNamespace: kyma-system

  gateway:
    port: 3000
    tls:
      host: compass-gateway
      secure:
        internal:
          host: compass-gateway-internal
        oauth:
          host: compass-gateway-auth-oauth
    mtls:
      manageCerts: true
      host: compass-gateway-mtls
      certSecret: compass-gateway-mtls-certs
      external:
        host: compass-gateway-sap-mtls
        certSecret: compass-gateway-mtls-certs # Use connector's root CA as root CA by default. This should be overridden for productive deployments.
    headers:
      request:
        remove:
          - "Client-Id-From-Token"
          - "Client-Id-From-Certificate"
          - "Client-Certificate-Hash"
          - "Certificate-Data"

  operations_controller:
    enabled: true

  connectivity_adapter:
    port: 8080
    tls:
      host: adapter-gateway
    mtls:
      host: adapter-gateway-mtls

  oathkeeperFilters:
    workloadLabel: oathkeeper
    namespace: kyma-system
    tokenDataHeader: "Connector-Token"
    certificateDataHeader: "Certificate-Data"

  istio:
    externalMtlsGateway:
      name: "compass-gateway-external-mtls"
      namespace: "compass-system"
    mtlsGateway:
      name: "compass-gateway-mtls"
      namespace: "compass-system"
    gateway:
      name: "kyma-gateway"
      namespace: "kyma-system"
    proxy:
      port: 15020
    namespace: istio-system
    ingressgateway:
      workloadLabel: istio-ingressgateway
      requestPayloadSizeLimit: 2097152 # 2 MB
      correlationHeaderRewriteFilter:
        expectedHeaders:
        - "x-request-id"
        - "x-correlation-id"
        - "x-correlationid"
        - "x-forrequest-id"
        - "x-vcap-request-id"
        - "x-broker-api-request-identity"

  kubernetes:
    serviceAccountTokenJWKS: https://kubernetes.default.svc.cluster.local/openid/v1/jwks

  ingress:
    domainName: "kyma.local"

  database:
    manageSecrets: true
    embedded:
      enabled: true
      director:
        name: "postgres"
      directorDBName: "postgres"
    managedGCP:
      serviceAccountKey: ""
      instanceConnectionName: ""
      director:
        name: ""
        user: ""
        password: ""
      host: "localhost"
      hostPort: "5432"
      sslMode: ""

      #TODO remove below after migration to separate user will be done
      dbUser: ""
      dbPassword: ""
      directorDBName: ""

  oathkeeper:
    host: ory-oathkeeper-proxy.kyma-system.svc.cluster.local
    port: 4455
    timeout_ms: 120000
    idTokenConfig:
      claims: '{"scopes": "{{ print .Extra.scope }}","tenant": "{{ .Extra.tenant }}", "consumerID": "{{ print .Extra.consumerID}}", "consumerType": "{{ print .Extra.consumerType }}", "flow": "{{ print .Extra.flow }}", "onBehalfOf": "{{ print .Extra.onBehalfOf }}", "region": "{{ print .Extra.region }}", "tokenClientID": "{{ print .Extra.tokenClientID }}"}'
      internalClaims: '{"scopes": "application:read application:write application.webhooks:read application_template.webhooks:read webhooks.auth:read runtime:write runtime:read tenant:write","tenant":"{ {{ if .Header.Tenant }} \"consumerTenant\":\"{{ print (index .Header.Tenant 0) }}\", {{ end }} \"externalTenant\":\"\"}", "consumerType": "Internal Component", "flow": "Internal"}'
    mutators:
      runtimeMappingService:
        config:
          api:
            url: http://compass-director.compass-system.svc.cluster.local:3000/runtime-mapping
            retry:
              give_up_after: 6s
              max_delay: 2000ms
      authenticationMappingServices:
        tenant-fetcher:
          cfg:
            config:
              api:
                url: http://compass-director.compass-system.svc.cluster.local:3000/authn-mapping/tenant-fetcher
                retry:
                  give_up_after: 6s
                  max_delay: 2000ms
          authenticator:
            enabled: false
            createRule: true
            gatewayHost: "compass-gateway"
            trusted_issuers: '[{"domain_url": "compass-system.svc.cluster.local:8080", "scope_prefix": "prefix.", "protocol": "http"}]'
            attributes: '{"uniqueAttribute": { "key": "test", "value": "tenant-fetcher" }, "tenant": { "key": "tenant" }, "identity": { "key": "identity" } }'
            path: /tenants/<.*>
            upstreamComponent: "compass-tenant-fetcher"
        subscriber:
          cfg:
            config:
              api:
                url: http://compass-director.compass-system.svc.cluster.local:3000/authn-mapping/subscriber
                retry:
                  give_up_after: 6s
                  max_delay: 2000ms
          authenticator:
            enabled: false
            createRule: false
            gatewayHost: "compass-gateway-sap-mtls"
            trusted_issuers: '[{"domain_url": "compass-system.svc.cluster.local:8080", "scope_prefix": "prefix.", "protocol": "http"}]'
            attributes: '{"uniqueAttribute": { "key": "subsc-key-test", "value": "subscription-flow" }, "tenant": { "key": "tenant" }, "identity": { "key": "identity" } }'
            path: /<.*>
      tenantMappingService:
        config:
          api:
            url: http://compass-director.compass-system.svc.cluster.local:3000/tenant-mapping
            retry:
              give_up_after: 6s
              max_delay: 2000ms
      certificateResolverService:
        config:
          api:
            url: http://compass-connector.compass-system.svc.cluster.local:8080/v1/certificate/data/resolve
            retry:
              give_up_after: 6s
              max_delay: 2000ms
      tokenResolverService:
        config:
          api:
            url: http://compass-director.compass-system.svc.cluster.local:8080/v1/tokens/resolve
            retry:
              give_up_after: 6s
              max_delay: 2000ms

  tenantFetcher:
    host: compass-tenant-fetcher.compass-system.svc.cluster.local
    prefix: /tenants
    port: 3000
    requiredAuthScope: Callback
    authentication:
      jwksEndpoint: "http://ory-oathkeeper-api.kyma-system.svc.cluster.local:4456/.well-known/jwks.json"
    tenantProvider:
      tenantIdProperty: "tenantId"
      customerIdProperty: "customerId"
      subaccountTenantIdProperty: "subaccountTenantId"
      subdomainProperty: "subdomain"
      name: "provider"
      subscriptionProviderIdProperty: "subscriptionProviderId"
    server:
      handlerEndpoint: "/v1/callback/{tenantId}"
      regionalHandlerEndpoint: "/v1/regional/{region}/callback/{tenantId}"
      dependenciesEndpoint: "/v1/dependencies"
      tenantPathParam: "tenantId"
      regionPathParam: "region"
      subscriptionProviderLabelKey: "subscriptionProviderId"
      consumerSubaccountIdsLabelKey: "consumer_subaccount_ids"

  externalCertConfiguration:
    issuer: "C=DE, L=local, O=SAP SE, OU=SAP Cloud Platform Clients, CN=compass-ca"
    issuerLocality: "" # It's empty because in local setup we use connector CA which didn't have Locality property
    subjectPattern: "/C=DE/O=SAP SE/OU=SAP Cloud Platform Clients/OU=Region/OU=123e4567-e89b-12d3-a456-426614174001/L=%s/CN=%s"
    commonName: "compass"
    locality: "local"
    certSvcApiPath: "/cert"
    tokenPath: "/secured/oauth/token"
    secrets:
      externalCertSvcSecret:
        manage: true
        name: "cert-svc-secret"
        clientIdKey: client-id
        clientSecretKey: client-secret
        oauthUrlKey: url
        csrEndpointKey: csr-endpoint
      externalClientCertSecret:
        name: "external-client-certificate"
        namespace: compass-system
        certKey: tls.crt
        keyKey: tls.key
    rotationCronjob:
      name: "external-certificate-rotation"
      schedule: "*/1 * * * *" # Executes every minute
      certValidity: "7"
      clientCertRetryAttempts: "8"

  ordService:
    host: compass-ord-service.compass-system.svc.cluster.local
    prefix: /open-resource-discovery-service/v0
    docsPrefix: /open-resource-discovery-docs
    staticPrefix: /open-resource-discovery-static/v0
    port: 3000
    defaultResponseType: "xml"

  ordAggregator:
    name: ord-aggregator
    enabled: true
    schedule: "*/1 * * * *"
    http:
      client:
        skipSSLValidation: false
    dbPool:
      maxOpenConnections: 2
      maxIdleConnections: 2

  systemFetcher:
    enabled: false
    name: "system-fetcher"
    schedule: "0 0 * * *"
    manageSecrets: true
    # enableSystemDeletion - whether systems in deleted state should be deleted from director database
    enableSystemDeletion: true
    # fetchParallelism - shows how many http calls will be made in parallel to fetch systems
    fetchParallellism: 30
    # queueSize - shows how many system fetches (individual requests may fetch more than 1 system)
    # can be put in the queue for processing before blocking. It is best for the queue to be about 2 times bigger than the parallellism
    queueSize: 100
    # fetchRequestTimeout - shows the timeout to wait for oauth token and for fetching systems (in one request) separately
    fetchRequestTimeout: "5s"
    # directorRequestTimeout - graphql requests timeout to director
    directorRequestTimeout: "30s"
    dbPool:
      maxOpenConnections: 2
      maxIdleConnections: 2
    # systemsAPIEndpoint - endpoint of the service to fetch systems from
    systemsAPIEndpoint: ""
    # systemsAPIFilterCriteria - criteria for fetching systems
    systemsAPIFilterCriteria: ""
    # systemsAPIFilterTenantCriteriaPattern - criateria for fetching systems with tenant filter
    systemsAPIFilterTenantCriteriaPattern: ""
    # systemToTemplateMappings - how to map system properties to an existing application template
    systemToTemplateMappings: '{}'
    templatePlaceholderToSystemKeyMappings: '[{"placeholder_name": "name","system_key": "displayName"},{"placeholder_name": "display-name","system_key": "displayName"},{"placeholder_name": "systemNumber","system_key": "systemNumber"},{"placeholder_name": "description","system_key": "productDescription", "optional": true},{"placeholder_name": "baseUrl","system_key": "baseUrl", "optional":true},{"placeholder_name": "providerName","system_key": "infrastructureProvider", "optional": true}]'
    templateOverrideApplicationInput: '{"name": "{{name}}","description": "{{description}}","providerName": "{{providerName}}","statusCondition": "INITIAL","systemNumber": "{{systemNumber}}","labels": {"managed": "true"},"baseUrl": "{{baseUrl}}"}'
    http:
      client:
        skipSSLValidation: false
    oauth:
      client: "client_id"
      secret: ""
      tokenEndpointProtocol: "https"
      tokenBaseUrl: "compass-external-services-mock-sap-mtls"
      tokenPath: "/cert/token"
      scopesClaim: "scopes"
      tenantHeaderName: "x-zid"
      tokenRequestTimeout: 10s
      skipSSLValidation: true
    secret:
      name: "compass-system-fetcher-secret"
      clientIdKey: client-id
      clientSecretKey: client-secret
      oauthUrlKey: url
    paging:
      pageSize: 200
      sizeParam: "$top"
      skipParam: "$skip"

  tenantFetchers:
    job1:
      enabled: false
      configMapNamespace: "compass-system"
      manageSecrets: true
      providerName: "compass"
      schedule: "*/5 * * * *"
      tenantInsertChunkSize: "500"
      kubernetes:
        configMapNamespace: "compass-system"
        pollInterval: 2s
        pollTimeout: 1m
        timeout: 2m
      oauth:
        client: ""
        secret: ""
        tokenURL: ""
        tokenPath: ""
      secret:
        name: "compass-tenant-fetcher-secret-job1"
        clientIdKey: client-id
        clientSecretKey: client-secret
        oauthUrlKey: url
      endpoints:
        accountCreated: "127.0.0.1/events?type=account-created"
        accountDeleted: "127.0.0.1/events?type=account-deleted"
        accountUpdated: "127.0.0.1/events?type=account-updated"
        subaccountCreated: "127.0.0.1/events?type=subaccount-created"
        subaccountDeleted: "127.0.0.1/events?type=subaccount-deleted"
        subaccountUpdated: "127.0.0.1/events?type=subaccount-updated"
        subaccountMoved: "127.0.0.1/events?type=subaccount-moved"
      fieldMapping:
        totalPagesField: "totalPages"
        totalResultsField: "totalResults"
        tenantEventsField: "events"
        idField: "id"
        nameField: "name"
        customerIdField: "customerId"
        subdomainField: "subdomain"
        discriminatorField: ""
        discriminatorValue: ""
        detailsField: "details"
        entityTypeField: "entityType"
        parentIDField: "parentGuid"
        regionField: "region"
        movedSubaccountTargetField: "targetGlobalAccountGUID"
        movedSubaccountSourceField: "sourceGlobalAccountGUID"
      queryMapping:
        pageNumField: "pageNum"
        pageSizeField: "pageSize"
        timestampField: "timestamp"
      query:
        startPage: "0"
        pageSize: "100"
      shouldSyncSubaccounts: "false"
      dbPool:
        maxOpenConnections: 1
        maxIdleConnections: 1

  metrics:
    enabled: true
    pushEndpoint: http://monitoring-prometheus-pushgateway.kyma-system.svc.cluster.local:9091

  externalServicesMock:
    enabled: false
    auditlog: false
    certSecuredPort: 8081
    unsecuredPort: 8082
    basicSecuredPort: 8083
    oauthSecuredPort: 8084
    certSecuredHost: compass-external-services-mock-sap-mtls
    unSecuredHost: compass-external-services-mock
    host: compass-external-services-mock.compass-system.svc.cluster.local
    oauthSecretName: compass-external-services-mock-oauth-credentials

  tests:
    ordService:
      skipPattern: ""
    director:
      skipPattern: ""
    namespace: kyma-system
    connectivityAdapterFQDN: http://compass-connectivity-adapter.compass-system.svc.cluster.local
    directorFQDN: http://compass-director.compass-system.svc.cluster.local
    connectorFQDN: http://compass-connector.compass-system.svc.cluster.local
    externalServicesMockFQDN: http://compass-external-services-mock.compass-system.svc.cluster.local
    ordServiceFQDN: http://compass-ord-service.compass-system.svc.cluster.local
    systemBrokerFQDN: http://compass-system-broker.compass-system.svc.cluster.local
    tenantFetcherFQDN: http://compass-tenant-fetcher.compass-system.svc.cluster.local
    db:
      maxOpenConnections: 3
      maxIdleConnections: 1
    skipTLSVerify: true

    token:
      server:
        enabled: false
        port: 5000
    securityContext: # Set on container level
      runAsUser: 2000
      allowPrivilegeEscalation: false

  expectedSchemaVersionUpdateJob:
    cm:
      name: "expected-schema-version"

  migratorJob:
    nodeSelectorEnabled: false
    pvc:
      name: "compass-director-migrations"
      namespace: "compass-system"
      migrationsPath: "/compass-migrations"

  http:
    client:
      skipSSLValidation: false

  pairingAdapter:
    e2e:
      appName: "test-app"
      appID: "123-test-456"
      clientUser: "test-user"
      tenant: "test-tenant"<|MERGE_RESOLUTION|>--- conflicted
+++ resolved
@@ -87,11 +87,7 @@
       version: "PR-2118"
     director:
       dir:
-<<<<<<< HEAD
       version: "PR-2158"
-=======
-      version: "PR-2155"
->>>>>>> 2f00c3e4
     gateway:
       dir:
       version: "PR-2126"
