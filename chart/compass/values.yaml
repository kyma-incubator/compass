global:
  disableLegacyConnectivity: true
  defaultTenant: 3e64ebae-38b5-46a0-b1ed-9ccee153a0ae
  defaultTenantRegion: "eu-1"
  tenants: # tenant order matters, so new tenants should be added to the end of the list
    - name: default
      id: 3e64ebae-38b5-46a0-b1ed-9ccee153a0ae
      type: account
    - name: foo
      id: 1eba80dd-8ff6-54ee-be4d-77944d17b10b
      type: account
    - name: bar
      id: af9f84a9-1d3a-4d9f-ae0c-94f883b33b6e
      type: account
    - name: TestTenantSeparation
      id: f1c4b5be-b0e1-41f9-b0bc-b378200dcca0
      type: account
    - name: TestDeleteLastScenarioForApplication
      id: 0403be1e-f854-475e-9074-922120277af5
      type: account
    - name: Test_DeleteAutomaticScenarioAssignmentForSelector
      id: d9553135-6115-4c67-b4d9-962c00f3725f
      type: account
    - name: Test_AutomaticScenarioAssigmentForRuntime
      id: 8c733a45-d988-4472-af10-1256b82c70c0
      type: account
    - name: TestAutomaticScenarioAssignmentsWholeScenario
      id: 65a63692-c00a-4a7d-8376-8615ee37f45c
      type: account
    - name: TestTenantsQueryTenantNotInitialized
      id: 72329135-27fd-4284-9bcb-37ea8d6307d0
      type: account
    - name: Test Default
      id: 5577cf46-4f78-45fa-b55f-a42a3bdba868
      type: account
      parent: 2c4f4a25-ba9a-4dbc-be68-e0beb77a7eb0
    - name: Test_DefaultCustomer
      id: 2c4f4a25-ba9a-4dbc-be68-e0beb77a7eb0
      type: customer
    - name: TestListLabelDefinitions
      id: 3f641cf5-2d14-4e0f-a122-16e7569926f1
      type: account
    - name: Test_AutomaticScenarioAssignmentQueries
      id: 8263cc13-5698-4a2d-9257-e8e76b543e88
      type: account
    - name: TestGetScenariosLabelDefinitionCreatesOneIfNotExists
      id: 2263cc13-5698-4a2d-9257-e8e76b543e33
      type: account
    - name: TestApplicationsForRuntime
      id: 5984a414-1eed-4972-af2c-b2b6a415c7d7
      type: account
    - name: Test_DeleteAutomaticScenarioAssignmentForScenario
      id: d08e4cb6-a77f-4a07-b021-e3317a373597
      type: account
    - name: TestApplicationsForRuntimeWithHiddenApps
      id: 7e1f2df8-36dc-4e40-8be3-d1555d50c91c
      type: account
    - name: TestTenantsQueryTenantInitialized
      id: 8cf0c909-f816-4fe3-a507-a7917ccd8380
      type: account
    - name: TestDeleteApplicationIfInScenario
      id: 0d597250-6b2d-4d89-9c54-e23cb497cd01
      type: account
    - name: TestProviderSubaccount
      id: 47b4575a-f102-414a-8398-2d973ad65f3a
      type: subaccount
      parent: 5577cf46-4f78-45fa-b55f-a42a3bdba868
    - name: TestCompassProviderSubaccount
      id: f8075207-1478-4a80-bd26-24a4785a2bfd
      type: subaccount
      parent: 5577cf46-4f78-45fa-b55f-a42a3bdba868
    - name: TestProviderSubaccountRegion2
      id: 731b7bc4-5472-41d2-a447-e4c0f45de739
      type: subaccount
      region: "eu-2"
      parent: 5577cf46-4f78-45fa-b55f-a42a3bdba868
    - name: TestCertificateSubaccount
      id: 123e4567-e89b-12d3-a456-426614174001
      type: subaccount
      parent: 5577cf46-4f78-45fa-b55f-a42a3bdba868
    - name: TestNsAdapter
      id: 08b6da37-e911-48fb-a0cb-fa635a6c5678
      type: subaccount
      parent: 5577cf46-4f78-45fa-b55f-a42a3bdba868
    - name: TestNsAdapterSubaccountWithApplications
      id: 08b6da37-e911-48fb-a0cb-fa635a6c4321
      type: subaccount
      parent: 5577cf46-4f78-45fa-b55f-a42a3bdba868
    - name: TestIntegrationSystemManagedSubaccount
      id: 3cfcdd62-320d-403b-b66a-4ee3cdd06947
      type: subaccount
      parent: 5577cf46-4f78-45fa-b55f-a42a3bdba868
    - name: TestIntegrationSystemManagedAccount
      id: 7e8ab2e3-3bb4-42e3-92b2-4e0bf48559d3
      type: account
      parent: 2c4f4a25-ba9a-4dbc-be68-e0beb77a7eb0
    - name: TestSystemFetcherAccount
      id: c395681d-11dd-4cde-bbcf-570b4a153e79
      type: account
      parent: 2c4f4a25-ba9a-4dbc-be68-e0beb77a7eb0
    - name: TestConsumerSubaccount
      id: 1f538f34-30bf-4d3d-aeaa-02e69eef84ae
      type: subaccount
      parent: 5984a414-1eed-4972-af2c-b2b6a415c7d7
    - name: TestTenantsOnDemandAPI
      id: 8d42d818-d4c4-4036-b82f-b199db7ffeb5
      type: subaccount
      parent: 5984a414-1eed-4972-af2c-b2b6a415c7d7
    - name: TestExternalCertificateSubaccount
      id: bad76f69-e5c2-4d55-bca5-240944824b83
      type: subaccount
      parent: 5577cf46-4f78-45fa-b55f-a42a3bdba868
    - name: TestAtomOrganization
      id: f2724f8e-1a58-4f32-bfd0-8b831de34e71
      type: organization
      parent: 2c4f4a25-ba9a-4dbc-be68-e0beb77a7eb0
    - name: TestAtomFolder
      id: 4c31b7c7-2bea-4bd5-9ea5-e9a8d704f900
      type: folder
      parent: f2724f8e-1a58-4f32-bfd0-8b831de34e71
    - name: TestAtomResourceGroup
      id: ff30da87-7685-4462-869a-baae6441898b
      type: resource-group
      parent: 4c31b7c7-2bea-4bd5-9ea5-e9a8d704f900
  images:
    containerRegistry:
      path: eu.gcr.io/kyma-project/incubator
    connector:
      dir:
      version: "PR-2876"
      name: compass-connector
    connectivity_adapter:
      dir:
      version: "PR-2876"
      name: compass-connectivity-adapter
    pairing_adapter:
      dir:
      version: "PR-2876"
      name: compass-pairing-adapter
    director:
      dir:
<<<<<<< HEAD
      version: "PR-2893"
=======
      version: "PR-2898"
>>>>>>> b6ff34f5
      name: compass-director
    hydrator:
      dir:
      version: "PR-2895"
      name: compass-hydrator
    gateway:
      dir:
      version: "PR-2876"
      name: compass-gateway
    operations_controller:
      dir:
      version: "PR-2886"
      name: compass-operations-controller
    ord_service:
      dir:
      version: "PR-86"
      name: compass-ord-service
    schema_migrator:
      dir:
      version: "PR-2886"
      name: compass-schema-migrator
    system_broker:
      dir:
      version: "PR-2876"
      name: compass-system-broker
    certs_setup_job:
      containerRegistry:
        path: eu.gcr.io/kyma-project
      dir:
      version: "0a651695"
    external_services_mock:
      dir:
      version: "PR-2886"
      name: compass-external-services-mock
    console:
      dir:
      version: "PR-80"
      name: compass-console
    e2e_tests:
      dir:
      version: "PR-2898"
      name: compass-e2e-tests
  isLocalEnv: false
  isForTesting: false
  oauth2:
    host: oauth2
  livenessProbe:
    initialDelaySeconds: 30
    timeoutSeconds: 1
    periodSeconds: 10
  readinessProbe:
    initialDelaySeconds: 5
    timeoutSeconds: 1
    periodSeconds: 2
  agentPreconfiguration: false
  portieris:
    isEnabled: false
    imagePullSecretName: "portieris-dummy-image-pull-secret"
  nsAdapter:
    external:
      port: 3005
    e2eTests:
      gatewayHost: "compass-gateway-xsuaa"
    prefix: /nsadapter
    path: /nsadapter/api/v1/notifications
    systemToTemplateMappings: '[{  "Name": "SAP S/4HANA On-Premise",  "SourceKey": ["type"],  "SourceValue": ["abapSys"]},{  "Name": "SAP S/4HANA On-Premise",  "SourceKey": ["type"],  "SourceValue": ["nonSAPsys"]},{  "Name": "SAP S/4HANA On-Premise",  "SourceKey": ["type"],  "SourceValue": ["hana"]}]'
    secret:
      name: nsadapter-secret
      subaccountKey: subaccount
      local:
        subaccountValue: subaccount
    authSecret:
      name: "compass-external-services-mock-oauth-credentials"
      clientIdKey: client-id
      clientSecretKey: client-secret
      tokenUrlKey: url
      instanceUrlKey: url
      certKey: cert
      keyKey: key
    registerPath: "/register"
    tokenPath: "/secured/oauth/token"
    createClonePattern: '{"key": "%s"}'
    createBindingPattern: '{}'
    useClone: "false"
  director:
    host: compass-director.compass-system.svc.cluster.local
    formationMappingAsyncStatusApi:
      pathPrefix: "/v1/businessIntegrations"
      formationAssignmentPath: "/{ucl-formation-id}/assignments/{ucl-assignment-id}/status"
      formationPath: "/{ucl-formation-id}/status"
    prefix: /director
    graphql:
      external:
        port: 3000
    tls:
      secure:
        internal:
          host: compass-director-internal
    validator:
      port: 8080
    metrics:
      port: 3003
      enableGraphqlOperationInstrumentation: true
    operations:
      port: 3002
      path: "/operation"
      lastOperationPath: "/last_operation"
    info:
      path: "/v1/info"
    subscription:
      subscriptionProviderLabelKey: "subscriptionProviderId"
      consumerSubaccountLabelKey: "global_subaccount_id"
      subscriptionLabelKey: "subscription"
      tokenPrefix: "sb-"
    selfRegister:
      secrets:
        instancesCreds:
          name: "region-instances-credentials"
          key: "keyConfig"
          path: "/tmp"
        saasAppNameCfg:
          name: "saas-app-names"
          key: "appNameConfig"
          path: "/tmp/appNameConfig"
      clientIdPath: "clientId"
      clientSecretPath: "clientSecret"
      urlPath: "url"
      tokenUrlPath: "tokenUrl"
      clientCertPath: "clientCert"
      clientKeyPath: "clientKey"
      local:
        templateMappings:
          clientIDMapping: '{{ printf "\"%s\":\"client_id\"" .Values.global.director.selfRegister.clientIdPath }}'
          clientSecretMapping: '{{ printf "\"%s\":\"client_secret\"" .Values.global.director.selfRegister.clientSecretPath }}'
          urlMapping: '{{ printf "\"%s\":\"http://compass-external-services-mock.%s.svc.cluster.local:%s\"" .Values.global.director.selfRegister.urlPath .Release.Namespace (.Values.service.port | toString) }}'
          tokenURLMapping: '{{ printf "\"%s\":\"https://%s.%s:%s\"" .Values.global.director.selfRegister.tokenUrlPath .Values.global.externalServicesMock.certSecuredHost .Values.global.ingress.domainName (.Values.service.certPort | toString) }}'
          x509CertificateMapping: '{{ printf "\"%s\":\"%s\"" .Values.global.director.selfRegister.clientCertPath .Values.global.connector.caCertificate }}'
          x509KeyMapping: '{{ printf "\"%s\":\"%s\"" .Values.global.director.selfRegister.clientKeyPath .Values.global.connector.caKey }}'
      oauthTokenPath: "/cert/token"
      oauthMode: "oauth-mtls"
      label: "selfRegLabel"
      labelValuePrefix: "self-reg-prefix-"
      responseKey: "self-reg-key"
      path: "/external-api/self-reg"
      nameQueryParam: "name"
      tenantQueryParam: "tenant"
      requestBodyPattern: '{"key": "%s"}'
      saasAppNameLabelKey: "CMPSaaSAppName"
      saasAppNamePath: "localSaaSAppNamePath"
    clientIDHeaderKey: client_user
    suggestTokenHeaderKey: suggest_token
    runtimeTypeLabelKey: "runtimeType"
    applicationTypeLabelKey: "applicationType"
    kymaRuntimeTypeLabelValue: "kyma"
    fetchTenantEndpoint: '{{ printf "https://%s.%s%s/v1/fetch" .Values.global.gateway.tls.secure.internal.host .Values.global.ingress.domainName .Values.global.tenantFetcher.prefix }}'
    ordWebhookMappings: '[]'
    tenantMappingsPath: "/tmp/tenantMappingsConfig"
    tenantMappingsKey: "tenant-mapping-config.json"
    tenantMappings:
      SYNC:
        v1.0:
          - type: CONFIGURATION_CHANGED
            mode: SYNC
            urlTemplate: '{"path":"%s/v1/tenant-mappings/{{.RuntimeContext.Value}}","method":"PATCH"}'
            inputTemplate: '{"context":{ {{ if .CustomerTenantContext.AccountID }}"btp": {"uclFormationId":"{{.FormationID}}","globalAccountId":"{{.CustomerTenantContext.AccountID}}","crmId":"{{.CustomerTenantContext.CustomerID}}"} {{ else }}"atom": {"uclFormationId":"{{.FormationID}}","path":"{{.CustomerTenantContext.Path}}","crmId":"{{.CustomerTenantContext.CustomerID}}"} {{ end }} },"items": [ {"uclAssignmentId":"{{ .Assignment.ID }}","operation":"{{.Operation}}","deploymentRegion":"{{if .Application.Labels.region }}{{.Application.Labels.region}}{{ else }}{{.ApplicationTemplate.Labels.region}}{{end }}","applicationNamespace":"{{ if .Application.ApplicationNamespace }}{{.Application.ApplicationNamespace}}{{else }}{{.ApplicationTemplate.ApplicationNamespace}}{{ end }}","applicationTenantId":"{{.Application.LocalTenantID}}","uclSystemTenantId":"{{.Application.ID}}",{{ if .ApplicationTemplate.Labels.parameters }}"parameters": {{.ApplicationTemplate.Labels.parameters}},{{ end }}"configuration": {{.ReverseAssignment.Value}} } ] }'
            headerTemplate: '{"Content-Type": ["application/json"]}'
            outputTemplate: '{"error":"{{.Body.error}}","success_status_code": 200}'
          - type: APPLICATION_TENANT_MAPPING
            mode: SYNC
            urlTemplate: '{"path":"%s/v1/tenant-mappings/{{.TargetApplication.LocalTenantID}}","method":"PATCH"}'
            inputTemplate: '{"context": { {{ if .CustomerTenantContext.AccountID }}"btp":{"uclFormationId":"{{.FormationID}}","globalAccountId":"{{.CustomerTenantContext.AccountID}}","crmId":"{{.CustomerTenantContext.CustomerID}}"} {{ else }}"atom": {"uclFormationId":"{{.FormationID}}","path":"{{.CustomerTenantContext.Path}}","crmId":"{{.CustomerTenantContext.CustomerID}}"} {{ end }} },"items": [ {"uclAssignmentId":"{{ .Assignment.ID }}","operation":"{{.Operation}}","deploymentRegion":"{{if .SourceApplication.Labels.region }}{{.SourceApplication.Labels.region}}{{else }}{{.SourceApplicationTemplate.Labels.region}}{{ end }}","applicationNamespace":"{{if .SourceApplication.ApplicationNamespace }}{{.SourceApplication.ApplicationNamespace}}{{else }}{{.SourceApplicationTemplate.ApplicationNamespace}}{{ end }}","applicationTenantId":"{{.SourceApplication.LocalTenantID}}","uclSystemTenantId":"{{.SourceApplication.ID}}",{{ if .SourceApplicationTemplate.Labels.parameters }}"parameters": {{.SourceApplicationTemplate.Labels.parameters}},{{ end }}"configuration": {{.ReverseAssignment.Value}} } ]}'
            headerTemplate: '{"Content-Type": ["application/json"]}'
            outputTemplate: '{"error":"{{.Body.error}}","success_status_code": 200}'
        configuration_changed:v1.0:
          - type: CONFIGURATION_CHANGED
            mode: SYNC
            urlTemplate: '{"path":"%s/v1/tenant-mappings/{{.RuntimeContext.Value}}","method":"PATCH"}'
            inputTemplate: '{"context":{ {{ if .CustomerTenantContext.AccountID }}"btp": {"uclFormationId":"{{.FormationID}}","globalAccountId":"{{.CustomerTenantContext.AccountID}}","crmId":"{{.CustomerTenantContext.CustomerID}}"} {{ else }}"atom": {"uclFormationId":"{{.FormationID}}","path":"{{.CustomerTenantContext.Path}}","crmId":"{{.CustomerTenantContext.CustomerID}}"} {{ end }} },"items": [ {"uclAssignmentId":"{{ .Assignment.ID }}","operation":"{{.Operation}}","deploymentRegion":"{{if .Application.Labels.region }}{{.Application.Labels.region}}{{ else }}{{.ApplicationTemplate.Labels.region}}{{end }}","applicationNamespace":"{{ if .Application.ApplicationNamespace }}{{.Application.ApplicationNamespace}}{{else }}{{.ApplicationTemplate.ApplicationNamespace}}{{ end }}","applicationTenantId":"{{.Application.LocalTenantID}}","uclSystemTenantId":"{{.Application.ID}}",{{ if .ApplicationTemplate.Labels.parameters }}"parameters": {{.ApplicationTemplate.Labels.parameters}},{{ end }}"configuration": {{.ReverseAssignment.Value}} } ] }'
            headerTemplate: '{"Content-Type": ["application/json"]}'
            outputTemplate: '{"error":"{{.Body.error}}","success_status_code": 200}'
        application_tenant_mapping:v1.0:
          - type: APPLICATION_TENANT_MAPPING
            mode: SYNC
            urlTemplate: '{"path":"%s/v1/tenant-mappings/{{.TargetApplication.LocalTenantID}}","method":"PATCH"}'
            inputTemplate: '{"context": { {{ if .CustomerTenantContext.AccountID }}"btp":{"uclFormationId":"{{.FormationID}}","globalAccountId":"{{.CustomerTenantContext.AccountID}}","crmId":"{{.CustomerTenantContext.CustomerID}}"} {{ else }}"atom": {"uclFormationId":"{{.FormationID}}","path":"{{.CustomerTenantContext.Path}}","crmId":"{{.CustomerTenantContext.CustomerID}}"} {{ end }} },"items": [ {"uclAssignmentId":"{{ .Assignment.ID }}","operation":"{{.Operation}}","deploymentRegion":"{{if .SourceApplication.Labels.region }}{{.SourceApplication.Labels.region}}{{else }}{{.SourceApplicationTemplate.Labels.region}}{{ end }}","applicationNamespace":"{{if .SourceApplication.ApplicationNamespace }}{{.SourceApplication.ApplicationNamespace}}{{else }}{{.SourceApplicationTemplate.ApplicationNamespace}}{{ end }}","applicationTenantId":"{{.SourceApplication.LocalTenantID}}","uclSystemTenantId":"{{.SourceApplication.ID}}",{{ if .SourceApplicationTemplate.Labels.parameters }}"parameters": {{.SourceApplicationTemplate.Labels.parameters}},{{ end }}"configuration": {{.ReverseAssignment.Value}} } ]}'
            headerTemplate: '{"Content-Type": ["application/json"]}'
            outputTemplate: '{"error":"{{.Body.error}}","success_status_code": 200}'
        application_tenant_mapping:v1.1:
          - type: APPLICATION_TENANT_MAPPING
            mode: SYNC
            urlTemplate: '{"path":"%s/v1/tenant-mappings/{{.TargetApplication.LocalTenantID}}","method":"PATCH"}'
            inputTemplate: '{"context": { {{ if .CustomerTenantContext.AccountID }}"btp":{"uclFormationId":"{{.FormationID}}","globalAccountId":"{{.CustomerTenantContext.AccountID}}","crmId":"{{.CustomerTenantContext.CustomerID}}"} {{ else }}"atom": {"uclFormationId":"{{.FormationID}}","path":"{{.CustomerTenantContext.Path}}","crmId":"{{.CustomerTenantContext.CustomerID}}"} {{ end }} },"receiverTenant": {"deploymentRegion":"{{ if .TargetApplication.Labels.region}}{{.TargetApplication.Labels.region}}{{ else }}{{.TargetApplicationTemplate.Labels.region}}{{end }}","applicationNamespace":"{{ if .TargetApplication.ApplicationNamespace}}{{.TargetApplication.ApplicationNamespace}}{{ else }}{{.TargetApplicationTemplate.ApplicationNamespace}}{{end }}","applicationUrl":"{{ .TargetApplication.BaseURL }}","applicationTenantId":"{{.TargetApplication.LocalTenantID }}","uclSystemTenantId":"{{ .TargetApplication.ID}}", {{ if .TargetApplicationTemplate.Labels.parameters }}"parameters": {{.TargetApplicationTemplate.Labels.parameters}}{{ end }} },"assignedTenants": [ {"uclAssignmentId":"{{ .Assignment.ID }}","operation":"{{.Operation}}","deploymentRegion":"{{if .SourceApplication.Labels.region }}{{.SourceApplication.Labels.region}}{{else }}{{.SourceApplicationTemplate.Labels.region}}{{ end }}","applicationNamespace":"{{if .SourceApplication.ApplicationNamespace }}{{.SourceApplication.ApplicationNamespace}}{{else }}{{.SourceApplicationTemplate.ApplicationNamespace}}{{ end }}","applicationUrl":"{{.SourceApplication.BaseURL }}","applicationTenantId":"{{.SourceApplication.LocalTenantID}}","uclSystemTenantId":"{{.SourceApplication.ID}}",{{ if .SourceApplicationTemplate.Labels.parameters }}"parameters": {{.SourceApplicationTemplate.Labels.parameters}},{{ end }}"configuration": {{.ReverseAssignment.Value}} } ]}'
            headerTemplate: '{"Content-Type": ["application/json"]}'
            outputTemplate: '{"error":"{{.Body.error}}","success_status_code": 200}'
      ASYNC_CALLBACK:
        v1.0:
          - type: CONFIGURATION_CHANGED
            mode: ASYNC_CALLBACK
            urlTemplate: '{"path":"%s/v1/tenant-mappings/{{.RuntimeContext.Value}}","method":"PATCH"}'
            inputTemplate: '{"context":{ {{ if .CustomerTenantContext.AccountID }}"btp": {"uclFormationId":"{{.FormationID}}","globalAccountId":"{{.CustomerTenantContext.AccountID}}","crmId":"{{.CustomerTenantContext.CustomerID}}"} {{ else }}"atom": {"uclFormationId":"{{.FormationID}}","path":"{{.CustomerTenantContext.Path}}","crmId":"{{.CustomerTenantContext.CustomerID}}"} {{ end }} },"items": [ {"uclAssignmentId":"{{ .Assignment.ID }}","operation":"{{.Operation}}","deploymentRegion":"{{if .Application.Labels.region }}{{.Application.Labels.region}}{{ else }}{{.ApplicationTemplate.Labels.region}}{{end }}","applicationNamespace":"{{ if .Application.ApplicationNamespace }}{{.Application.ApplicationNamespace}}{{else }}{{.ApplicationTemplate.ApplicationNamespace}}{{ end }}","applicationTenantId":"{{.Application.LocalTenantID}}","uclSystemTenantId":"{{.Application.ID}}",{{ if .ApplicationTemplate.Labels.parameters }}"parameters": {{.ApplicationTemplate.Labels.parameters}},{{ end }}"configuration": {{.ReverseAssignment.Value}} } ] }'
            headerTemplate: '{"Content-Type": ["application/json"],"Location": ["%s/v1/businessIntegrations/{{.FormationID}}/assignments/{{.Assignment.ID}}/status"]}'
            outputTemplate: '{"error":"{{.Body.error}}","success_status_code": 202}'
          - type: APPLICATION_TENANT_MAPPING
            mode: ASYNC_CALLBACK
            urlTemplate: '{"path":"%s/v1/tenant-mappings/{{.TargetApplication.LocalTenantID}}","method":"PATCH"}'
            inputTemplate: '{"context": { {{ if .CustomerTenantContext.AccountID }}"btp":{"uclFormationId":"{{.FormationID}}","globalAccountId":"{{.CustomerTenantContext.AccountID}}","crmId":"{{.CustomerTenantContext.CustomerID}}"} {{ else }}"atom": {"uclFormationId":"{{.FormationID}}","path":"{{.CustomerTenantContext.Path}}","crmId":"{{.CustomerTenantContext.CustomerID}}"} {{ end }} },"items": [ {"uclAssignmentId":"{{ .Assignment.ID }}","operation":"{{.Operation}}","deploymentRegion":"{{if .SourceApplication.Labels.region }}{{.SourceApplication.Labels.region}}{{else }}{{.SourceApplicationTemplate.Labels.region}}{{ end }}","applicationNamespace":"{{if .SourceApplication.ApplicationNamespace }}{{.SourceApplication.ApplicationNamespace}}{{else }}{{.SourceApplicationTemplate.ApplicationNamespace}}{{ end }}","applicationTenantId":"{{.SourceApplication.LocalTenantID}}","uclSystemTenantId":"{{.SourceApplication.ID}}",{{ if .SourceApplicationTemplate.Labels.parameters }}"parameters": {{.SourceApplicationTemplate.Labels.parameters}},{{ end }}"configuration": {{.ReverseAssignment.Value}} } ]}'
            headerTemplate: '{"Content-Type": ["application/json"],"Location": ["%s/v1/businessIntegrations/{{.FormationID}}/assignments/{{.Assignment.ID}}/status"]}'
            outputTemplate: '{"error":"{{.Body.error}}","success_status_code": 202}'
        configuration_changed:v1.0:
          - type: CONFIGURATION_CHANGED
            mode: ASYNC_CALLBACK
            urlTemplate: '{"path":"%s/v1/tenant-mappings/{{.RuntimeContext.Value}}","method":"PATCH"}'
            inputTemplate: '{"context":{ {{ if .CustomerTenantContext.AccountID }}"btp": {"uclFormationId":"{{.FormationID}}","globalAccountId":"{{.CustomerTenantContext.AccountID}}","crmId":"{{.CustomerTenantContext.CustomerID}}"} {{ else }}"atom": {"uclFormationId":"{{.FormationID}}","path":"{{.CustomerTenantContext.Path}}","crmId":"{{.CustomerTenantContext.CustomerID}}"} {{ end }} },"items": [ {"uclAssignmentId":"{{ .Assignment.ID }}","operation":"{{.Operation}}","deploymentRegion":"{{if .Application.Labels.region }}{{.Application.Labels.region}}{{ else }}{{.ApplicationTemplate.Labels.region}}{{end }}","applicationNamespace":"{{ if .Application.ApplicationNamespace }}{{.Application.ApplicationNamespace}}{{else }}{{.ApplicationTemplate.ApplicationNamespace}}{{ end }}","applicationTenantId":"{{.Application.LocalTenantID}}","uclSystemTenantId":"{{.Application.ID}}",{{ if .ApplicationTemplate.Labels.parameters }}"parameters": {{.ApplicationTemplate.Labels.parameters}},{{ end }}"configuration": {{.ReverseAssignment.Value}} } ] }'
            headerTemplate: '{"Content-Type": ["application/json"],"Location": ["%s/v1/businessIntegrations/{{.FormationID}}/assignments/{{.Assignment.ID}}/status"]}'
            outputTemplate: '{"error":"{{.Body.error}}","success_status_code": 202}'
        application_tenant_mapping:v1.0:
          - type: APPLICATION_TENANT_MAPPING
            mode: ASYNC_CALLBACK
            urlTemplate: '{"path":"%s/v1/tenant-mappings/{{.TargetApplication.LocalTenantID}}","method":"PATCH"}'
            inputTemplate: '{"context": { {{ if .CustomerTenantContext.AccountID }}"btp":{"uclFormationId":"{{.FormationID}}","globalAccountId":"{{.CustomerTenantContext.AccountID}}","crmId":"{{.CustomerTenantContext.CustomerID}}"} {{ else }}"atom": {"uclFormationId":"{{.FormationID}}","path":"{{.CustomerTenantContext.Path}}","crmId":"{{.CustomerTenantContext.CustomerID}}"} {{ end }} },"items": [ {"uclAssignmentId":"{{ .Assignment.ID }}","operation":"{{.Operation}}","deploymentRegion":"{{if .SourceApplication.Labels.region }}{{.SourceApplication.Labels.region}}{{else }}{{.SourceApplicationTemplate.Labels.region}}{{ end }}","applicationNamespace":"{{if .SourceApplication.ApplicationNamespace }}{{.SourceApplication.ApplicationNamespace}}{{else }}{{.SourceApplicationTemplate.ApplicationNamespace}}{{ end }}","applicationTenantId":"{{.SourceApplication.LocalTenantID}}","uclSystemTenantId":"{{.SourceApplication.ID}}",{{ if .SourceApplicationTemplate.Labels.parameters }}"parameters": {{.SourceApplicationTemplate.Labels.parameters}},{{ end }}"configuration": {{.ReverseAssignment.Value}} } ]}'
            headerTemplate: '{"Content-Type": ["application/json"],"Location": ["%s/v1/businessIntegrations/{{.FormationID}}/assignments/{{.Assignment.ID}}/status"]}'
            outputTemplate: '{"error":"{{.Body.error}}","success_status_code": 202}'
        application_tenant_mapping:v1.1:
          - type: APPLICATION_TENANT_MAPPING
            mode: ASYNC_CALLBACK
            urlTemplate: '{"path":"%s/v1/tenant-mappings/{{.TargetApplication.LocalTenantID}}","method":"PATCH"}'
            inputTemplate: '{"context": { {{ if .CustomerTenantContext.AccountID }}"btp":{"uclFormationId":"{{.FormationID}}","globalAccountId":"{{.CustomerTenantContext.AccountID}}","crmId":"{{.CustomerTenantContext.CustomerID}}"} {{ else }}"atom": {"uclFormationId":"{{.FormationID}}","path":"{{.CustomerTenantContext.Path}}","crmId":"{{.CustomerTenantContext.CustomerID}}"} {{ end }} },"receiverTenant": {"deploymentRegion":"{{ if .TargetApplication.Labels.region}}{{.TargetApplication.Labels.region}}{{ else }}{{.TargetApplicationTemplate.Labels.region}}{{end }}","applicationNamespace":"{{ if .TargetApplication.ApplicationNamespace}}{{.TargetApplication.ApplicationNamespace}}{{ else }}{{.TargetApplicationTemplate.ApplicationNamespace}}{{end }}","applicationUrl":"{{ .TargetApplication.BaseURL }}","applicationTenantId":"{{.TargetApplication.LocalTenantID }}","uclSystemTenantId":"{{ .TargetApplication.ID}}", {{ if .TargetApplicationTemplate.Labels.parameters }}"parameters": {{.TargetApplicationTemplate.Labels.parameters}}{{ end }} },"assignedTenants": [ {"uclAssignmentId":"{{ .Assignment.ID }}","operation":"{{.Operation}}","deploymentRegion":"{{if .SourceApplication.Labels.region }}{{.SourceApplication.Labels.region}}{{else }}{{.SourceApplicationTemplate.Labels.region}}{{ end }}","applicationNamespace":"{{if .SourceApplication.ApplicationNamespace }}{{.SourceApplication.ApplicationNamespace}}{{else }}{{.SourceApplicationTemplate.ApplicationNamespace}}{{ end }}","applicationUrl":"{{.SourceApplication.BaseURL }}","applicationTenantId":"{{.SourceApplication.LocalTenantID}}","uclSystemTenantId":"{{.SourceApplication.ID}}",{{ if .SourceApplicationTemplate.Labels.parameters }}"parameters": {{.SourceApplicationTemplate.Labels.parameters}},{{ end }}"configuration": {{.ReverseAssignment.Value}} } ]}'
            headerTemplate: '{"Content-Type": ["application/json"],"Location": ["%s/v1/businessIntegrations/{{.FormationID}}/assignments/{{.Assignment.ID}}/status"]}'
            outputTemplate: '{"error":"{{.Body.error}}","success_status_code": 202}'
  auditlog:
    configMapName: "compass-gateway-auditlog-config"
    mtlsTokenPath: "/cert/token"
    standardTokenPath: "/secured/oauth/token"
    skipSSLValidation: false
    secret:
      name: "compass-gateway-auditlog-secret"
      urlKey: url
      clientIdKey: client-id
      clientSecretKey: client-secret
      clientCertKey: client-cert
      clientKeyKey: client-key
  log:
    format: "kibana"
  tenantConfig:
    useDefaultTenants: true
    dbPool:
      maxOpenConnections: 1
      maxIdleConnections: 1
  connector:
    prefix: /connector
    graphql:
      external:
        port: 3000
    validator:
      port: 8080
    # If secrets do not exist they will be created
    secrets:
      ca:
        name: compass-connector-app-ca
        namespace: compass-system
        certificateKey: ca.crt
        keyKey: ca.key
      rootCA:
        namespace: istio-system # For Ingress Gateway to work properly the namespace needs to be istio-system
        # In order for istio mTLS to work we should have two different secrets one containing the server certificate (let’s say X) and one used for validation of the client’s certificates.
        # The second one should be our root certificate and istio wants it to be named X-cacert. (-cacert suffix).
        # This is the reason for the confusing name of our root certificate. https://preliminary.istio.io/v1.6/docs/tasks/traffic-management/ingress/secure-ingress/#configure-a-mutual-tls-ingress-gateway
        cacert: compass-gateway-mtls-certs-cacert # For cert-rotation the cacert should be in different secret
        certificateKey: cacert
    revocation:
      configmap:
        name: revocations-config
        namespace: "{{ .Release.Namespace }}"
    # If key and certificate are not provided they will be generated
    caKey: ""
    caCertificate: ""
  system_broker:
    enabled: false
    port: 5001
    prefix: /broker
    tokenProviderFromHeader:
      forwardHeaders: Authorization
    tokenProviderFromSecret:
      enabled: false
      secrets:
        integrationSystemCredentials:
          name: compass-system-broker-credentials
          namespace: compass-system
    testNamespace: kyma-system
  gateway:
    port: 3000
    tls:
      host: compass-gateway
      adapterHost: compass-ns-adapter
      secure:
        internal:
          host: compass-gateway-internal
        oauth:
          host: compass-gateway-auth-oauth
    mtls:
      manageCerts: false
      host: compass-gateway-mtls
      certSecret: compass-gateway-mtls-certs
      external:
        host: compass-gateway-sap-mtls
        certSecret: compass-gateway-mtls-certs # Use connector's root CA as root CA by default. This should be overridden for productive deployments.
    headers:
      rateLimit: X-Flow-Identity
      request:
        remove:
          - "Client-Id-From-Token"
          - "Client-Id-From-Certificate"
          - "Client-Certificate-Hash"
          - "Certificate-Data"
  hydrator:
    host: compass-hydrator.compass-system.svc.cluster.local
    port: 3000
    prefix: /hydrators
    certSubjectMappingResyncInterval: "10s"
    subjectConsumerMappingConfig: '[{"consumer_type": "Super Admin", "tenant_access_levels": ["customer", "account","subaccount", "global", "organization", "folder", "resource-group"], "subject": "C=DE, L=local, O=SAP SE, OU=Region, OU=SAP Cloud Platform Clients, OU=f8075207-1478-4a80-bd26-24a4785a2bfd, CN=compass"}, {"consumer_type": "Integration System", "tenant_access_levels": ["account","subaccount"], "subject": "C=DE, L=local, O=SAP SE, OU=Region, OU=SAP Cloud Platform Clients, OU=f8075207-1478-4a80-bd26-24a4785a2bfd, CN=integration-system-test"}, {"consumer_type": "Technical Client", "tenant_access_levels": ["global"], "subject": "C=DE, L=local, O=SAP SE, OU=SAP Cloud Platform Clients, OU=1f538f34-30bf-4d3d-aeaa-02e69eef84ae, CN=technical-client-test"}]'
    certificateDataHeader: "Certificate-Data"
    consumerClaimsKeys:
      clientIDKey: "client_id"
      tenantIDKey: "tenantid"
      userNameKey: "user_name"
      subdomainKey: "subdomain"
    http:
      client:
        skipSSLValidation: false
    metrics:
      port: 3003
      enableClientInstrumentation: true
      censoredFlows: "JWT"
  operations_controller:
    enabled: true
  connectivity_adapter:
    port: 8080
    tls:
      host: adapter-gateway
    mtls:
      host: adapter-gateway-mtls
  oathkeeperFilters:
    workloadLabel: oathkeeper
    namespace: kyma-system
    tokenDataHeader: "Connector-Token"
    certificateDataHeader: "Certificate-Data"
  istio:
    discoveryMtlsGateway:
      name: "discovery-gateway"
      namespace: "compass-system"
      certSecretName: discovery-gateway-certs
      localCA: # the CA property and its nested fields are used only in local setup
        secretName: discovery-gateway-certs-cacert
        namespace: istio-system # For Ingress Gateway to work properly the namespace needs to be istio-system
        certificate: ""
        key: ""
    externalMtlsGateway:
      name: "compass-gateway-external-mtls"
      namespace: "compass-system"
    mtlsGateway:
      name: "compass-gateway-mtls"
      namespace: "compass-system"
    gateway:
      name: "kyma-gateway"
      namespace: "kyma-system"
    proxy:
      port: 15020
    namespace: istio-system
    ingressgateway:
      workloadLabel: istio-ingressgateway
      requestPayloadSizeLimit2MB: 2097152
      requestPayloadSizeLimit2MBLabel: "2MB"
      requestPayloadSizeLimit5MB: 5097152
      requestPayloadSizeLimit5MBLabel: "5MB"
      correlationHeaderRewriteFilter:
        expectedHeaders:
          - "x-request-id"
          - "x-correlation-id"
          - "x-correlationid"
          - "x-forrequest-id"
          - "x-vcap-request-id"
          - "x-broker-api-request-identity"
  kubernetes:
    serviceAccountTokenIssuer: https://kubernetes.default.svc.cluster.local
    serviceAccountTokenJWKS: https://kubernetes.default.svc.cluster.local/openid/v1/jwks
  ingress:
    domainName: "local.kyma.dev"
    discoveryDomain:
      name: "discovery.api.local"
      tlsCert: ""
      tlsKey: ""
  database:
    sqlProxyServiceAccount: "proxy-user@gcp-cmp.iam.gserviceaccount.com"
    manageSecrets: true
    embedded:
      enabled: true
      director:
        name: "postgres"
      directorDBName: "postgres"
    managedGCP:
      serviceAccountKey: ""
      instanceConnectionName: ""
      director:
        name: ""
        user: ""
        password: ""
      host: "localhost"
      hostPort: "5432"
      sslMode: ""
      #TODO remove below after migration to separate user will be done
      dbUser: ""
      dbPassword: ""
      directorDBName: ""
  oathkeeper:
    host: ory-oathkeeper-proxy.kyma-system.svc.cluster.local
    port: 4455
    timeout_ms: 120000
    ns_adapter_timeout_ms: 3600000
    idTokenConfig:
      claims: '{"scopes": "{{ print .Extra.scope }}","tenant": "{{ .Extra.tenant }}", "consumerID": "{{ print .Extra.consumerID}}", "consumerType": "{{ print .Extra.consumerType }}", "flow": "{{ print .Extra.flow }}", "onBehalfOf": "{{ print .Extra.onBehalfOf }}", "region": "{{ print .Extra.region }}", "tokenClientID": "{{ print .Extra.tokenClientID }}"}'
      internalClaims: '{"scopes": "application:read application:write application.webhooks:read application_template.webhooks:read webhooks.auth:read runtime:write runtime:read tenant:read tenant:write tenant_subscription:write ory_internal fetch_tenant application_template:read destinations_sensitive_data:read destinations:sync certificate_subject_mapping:read certificate_subject_mapping:write","tenant":"{ {{ if .Header.Tenant }} \"consumerTenant\":\"{{ print (index .Header.Tenant 0) }}\", {{ end }} \"externalTenant\":\"\"}", "consumerType": "Internal Component", "flow": "Internal"}'
    mutators:
      runtimeMappingService:
        config:
          api:
            url: http://compass-hydrator.compass-system.svc.cluster.local:3000/hydrators/runtime-mapping
            retry:
              give_up_after: 6s
              max_delay: 2000ms
      authenticationMappingServices:
        nsadapter:
          cfg:
            config:
              api:
                url: http://compass-hydrator.compass-system.svc.cluster.local:3000/hydrators/authn-mapping/nsadapter
                retry:
                  give_up_after: 6s
                  max_delay: 2000ms
          authenticator:
            enabled: false
            createRule: true
            gatewayHost: "compass-gateway-xsuaa"
            trusted_issuers: '[{"domain_url": "compass-system.svc.cluster.local:8080", "scope_prefix": "prefix.", "protocol": "http"}]'
            attributes: '{"uniqueAttribute": { "key": "ns-adapter-test", "value": "ns-adapter-flow" }, "tenant": { "key": "tenant" }, "identity": { "key": "identity" }, "clientid": { "key": "client_id" } }'
            path: /nsadapter/api/v1/notifications
            upstreamComponent: "compass-gateway"
            checkSuffix: true
        tenant-fetcher:
          cfg:
            config:
              api:
                url: http://compass-hydrator.compass-system.svc.cluster.local:3000/hydrators/authn-mapping/tenant-fetcher
                retry:
                  give_up_after: 6s
                  max_delay: 2000ms
          authenticator:
            enabled: false
            createRule: true
            gatewayHost: "compass-gateway"
            trusted_issuers: '[{"domain_url": "compass-system.svc.cluster.local:8080", "scope_prefix": "prefix.", "protocol": "http"}]'
            attributes: '{"uniqueAttribute": { "key": "test", "value": "tenant-fetcher" }, "tenant": { "key": "tenant" }, "identity": { "key": "identity" } }'
            path: /tenants/<.*>
            upstreamComponent: "compass-tenant-fetcher"
            checkSuffix: false
        subscriber:
          cfg:
            config:
              api:
                url: http://compass-hydrator.compass-system.svc.cluster.local:3000/hydrators/authn-mapping/subscriber
                retry:
                  give_up_after: 6s
                  max_delay: 2000ms
          authenticator:
            enabled: false
            createRule: false
            gatewayHost: "compass-gateway-sap-mtls"
            trusted_issuers: '[{"domain_url": "compass-system.svc.cluster.local:8080", "scope_prefix": "prefix.", "protocol": "http", "region": "eu-1"}]'
            attributes: '{"uniqueAttribute": { "key": "subsc-key-test", "value": "subscription-flow" }, "tenant": { "key": "tenant" }, "identity": { "key": "user_name" }, "clientid": { "key": "client_id" } }'
            path: /<.*>
            checkSuffix: false
      tenantMappingService:
        config:
          api:
            url: http://compass-hydrator.compass-system.svc.cluster.local:3000/hydrators/tenant-mapping
            retry:
              give_up_after: 6s
              max_delay: 2000ms
      certificateResolverService:
        config:
          api:
            url: http://compass-hydrator.compass-system.svc.cluster.local:3000/hydrators/v1/certificate/data/resolve
            retry:
              give_up_after: 6s
              max_delay: 2000ms
      tokenResolverService:
        config:
          api:
            url: http://compass-hydrator.compass-system.svc.cluster.local:3000/hydrators/v1/tokens/resolve
            retry:
              give_up_after: 6s
              max_delay: 2000ms
  cockpit:
    auth:
      allowedConnectSrc: "https://*.ondemand.com"
      secretName: "cockpit-auth-secret"
      idpHost: ""
      clientID: ""
      scopes: "openid profile email"
      path: "/oauth2/certs"
  destinationFetcher:
    manageSecrets: true
    host: compass-destination-fetcher.compass-system.svc.cluster.local
    prefix: /destination-configuration
    port: 3000
    jobSchedule: 10m
    lease:
      lockname: destinationlease
    parallelTenants: 10
    tenantSyncTimeout: "5m"
    authentication:
      jwksEndpoint: "http://ory-oathkeeper-api.kyma-system.svc.cluster.local:4456/.well-known/jwks.json"
      appDestinationsSyncScope: "destinations:sync"
      appDetinationsSensitiveDataScope: "destinations_sensitive_data:read"
    server:
      tenantDestinationsEndpoint: "/v1/subaccountDestinations"
      sensitiveDataEndpoint: "/v1/destinations"
      sensitiveDataQueryParam: "name"
    request:
      skipSSLValidation: false
      retry_interval: "100ms"
      retry_attempts: 3
      goroutineLimit: 10
      requestTimeout: "5s"
      pageSize: 100
      oauthTokenPath: "/oauth/token"
    instance:
      clientIdPath: "clientid"
      clientSecretPath: "clientsecret"
      urlPath: "uri"
      tokenUrlPath: "certurl"
      clientCertPath: "certificate"
      clientKeyPath: "key"
    secretName: destination-region-instances
    dependenciesConfig:
      path: "/cfg/dependencies"
    oauthMode: "oauth-mtls"
  destinationRegionSecret:
    secretName: "destination-region-instances"
    fileName: "keyConfig"
    local:
      templateMappings:
        xsappMapping: '{{ printf "\"%s\":\"xsappname1\"" .Values.global.tenantFetcher.xsappNamePath }}'
        clientIDMapping: '{{ printf "\"%s\":\"client_id\"" .Values.global.destinationFetcher.instance.clientIdPath }}'
        clientSecretMapping: '{{ printf "\"%s\":\"client_secret\"" .Values.global.destinationFetcher.instance.clientSecretPath }}'
        urlMapping: '{{ printf "\"%s\":\"http://compass-external-services-mock.%s.svc.cluster.local:%s\"" .Values.global.destinationFetcher.instance.urlPath .Release.Namespace (.Values.service.port | toString) }}'
        tokenURLMapping: '{{ printf "\"%s\":\"https://%s.%s:%s\"" .Values.global.destinationFetcher.instance.tokenUrlPath .Values.global.externalServicesMock.certSecuredHost .Values.global.ingress.domainName (.Values.service.certPort | toString) }}'
        x509CertificateMapping: '{{ printf "\"%s\":\"%s\"" .Values.global.destinationFetcher.instance.clientCertPath .Values.global.connector.caCertificate }}'
        x509KeyMapping: '{{ printf "\"%s\":\"%s\"" .Values.global.destinationFetcher.instance.clientKeyPath .Values.global.connector.caKey }}'
  tenantFetcher:
    k8sSecret:
      manageSecrets: true
      name: "tenant-fetcher-secret"
      namespace: "compass-system"
      key: "keyConfig"
      path: "/tmp"
    host: compass-tenant-fetcher.compass-system.svc.cluster.local
    prefix: /tenants
    port: 3000
    xsappNamePath: "xsappname"
    omitDependenciesParamName: ""
    omitDependenciesParamValue: ""
    requiredAuthScope: Callback
    fetchTenantAuthScope: fetch_tenant
    authentication:
      jwksEndpoint: "http://ory-oathkeeper-api.kyma-system.svc.cluster.local:4456/.well-known/jwks.json"
    tenantProvider:
      tenantIdProperty: "tenantId"
      customerIdProperty: "customerId"
      subaccountTenantIdProperty: "subaccountTenantId"
      subdomainProperty: "subdomain"
      name: "provider"
      subscriptionProviderIdProperty: "subscriptionProviderIdProperty"
      providerSubaccountIdProperty: "providerSubaccountIdProperty"
      consumerTenantIdProperty: "consumerTenantIdProperty"
      subscriptionProviderAppNameProperty: "subscriptionProviderAppNameProperty"
    server:
      fetchTenantEndpoint: "/v1/fetch/{parentTenantId}/{tenantId}"
      regionalHandlerEndpoint: "/v1/regional/{region}/callback/{tenantId}"
      dependenciesEndpoint: "/v1/regional/{region}/dependencies"
      tenantPathParam: "tenantId"
      regionPathParam: "region"
    dependenciesConfig:
      path: "/cfg/dependencies"
    local:
      templateMappings:
        xsappMapping: '{{ printf "\"%s\":\"xsappname1\"" .Values.global.tenantFetcher.xsappNamePath }}'
    containerName: "tenant-fetcher"
  externalCertConfiguration:
    issuerLocality: "local,local2" # In local setup we have manually created connector CA certificate with 'local' Locality property
    subjectPattern: "/C=DE/O=SAP SE/OU=SAP Cloud Platform Clients/OU=Region/OU=%s/L=%s/CN=%s"
    technicalClientSubjectPattern: "/C=DE/O=SAP SE/OU=SAP Cloud Platform Clients/OU=%s/L=%s/CN=%s"
    ouCertSubaccountID: "f8075207-1478-4a80-bd26-24a4785a2bfd"
    commonName: "compass"
    locality: "local"
    certSvcApiPath: "/cert"
    tokenPath: "/cert/token"
    secrets:
      externalCertSvcSecret:
        manage: false
        name: "cert-svc-secret"
        clientIdKey: client-id
        clientSecretKey: client-secret
        oauthUrlKey: url
        csrEndpointKey: csr-endpoint
        clientCert: client-cert
        clientKey: client-key
        skipSSLValidationFlag: "-k"
      externalClientCertSecret:
        name: "external-client-certificate"
        namespace: compass-system
        certKey: tls.crt
        keyKey: tls.key
    rotationCronjob:
      name: "external-certificate-rotation"
      schedule: "*/1 * * * *" # Executes every minute
      certValidity: "7"
      clientCertRetryAttempts: "8"
      containerName: "certificate-rotation"
  extSvcCertConfiguration:
    issuerLocality: "local,local2" # In local setup we have manually created connector CA certificate with 'local' Locality property
    subjectPattern: "/C=DE/O=SAP SE/OU=SAP Cloud Platform Clients/OU=Region/OU=%s/L=%s/CN=%s"
    ouCertSubaccountID: "f8075207-1478-4a80-bd26-24a4785a2bfd"
    commonName: "compass"
    locality: "local"
    certSvcApiPath: "/cert"
    tokenPath: "/cert/token"
    secrets:
      extSvcCertSvcSecret:
        manage: false
        name: "ext-svc-cert-svc-secret"
        clientIdKey: client-id
        clientSecretKey: client-secret
        oauthUrlKey: url
        csrEndpointKey: csr-endpoint
        clientCert: client-cert
        clientKey: client-key
        skipSSLValidationFlag: "-k"
      extSvcClientCertSecret:
        name: "ext-svc-client-certificate"
        namespace: compass-system
        certKey: tls.crt
        keyKey: tls.key
    rotationCronjob:
      name: "ext-svc-certificate-rotation"
      schedule: "*/1 * * * *" # Executes every minute
      certValidity: "7"
      clientCertRetryAttempts: "8"
      containerName: "ext-svc-certificate-rotation"
  ordService:
    host: compass-ord-service.compass-system.svc.cluster.local
    prefix: /open-resource-discovery-service/v0
    docsPrefix: /open-resource-discovery-docs
    staticPrefix: /open-resource-discovery-static/v0
    port: 3000
    defaultResponseType: "xml"
    userContextHeader: "user_context"
    authTokenPath: "/var/run/secrets/kubernetes.io/serviceaccount/token"
    skipSSLValidation: false
  ordAggregator:
    name: ord-aggregator
    enabled: true
    suspend: true
    schedule: "*/1 * * * *"
    http:
      client:
        skipSSLValidation: false
      retry:
        attempts: 3
        delay: 100ms
    dbPool:
      maxOpenConnections: 2
      maxIdleConnections: 2
    globalRegistryUrl: http://compass-external-services-mock.compass-system.svc.cluster.local:8087/.well-known/open-resource-discovery
    maxParallelWebhookProcessors: 4
    maxParallelDocumentsPerApplication: 10
    maxParallelSpecificationProcessors: 100
    ordWebhookPartialProcessURL: ""
    ordWebhookPartialProcessMaxDays: 0
    ordWebhookPartialProcessing: false
    containerName: "ord-aggregator"
  systemFetcher:
    enabled: false
    name: "system-fetcher"
    schedule: "0 0 * * *"
    manageSecrets: true
    # enableSystemDeletion - whether systems in deleted state should be deleted from director database
    enableSystemDeletion: true
    # fetchParallelism - shows how many http calls will be made in parallel to fetch systems
    fetchParallellism: 30
    # queueSize - shows how many system fetches (individual requests may fetch more than 1 system)
    # can be put in the queue for processing before blocking. It is best for the queue to be about 2 times bigger than the parallellism
    queueSize: 100
    # fetchRequestTimeout - shows the timeout to wait for oauth token and for fetching systems (in one request) separately
    fetchRequestTimeout: "30s"
    # directorRequestTimeout - graphql requests timeout to director
    directorRequestTimeout: "30s"
    dbPool:
      maxOpenConnections: 20
      maxIdleConnections: 2
    # systemsAPIEndpoint - endpoint of the service to fetch systems from
    systemsAPIEndpoint: ""
    # systemsAPIFilterCriteria - criteria for fetching systems
    systemsAPIFilterCriteria: ""
    appTemplatesProductLabel: "systemRole"
    systemSourceKey: "prop"
    appTemplates: []
    templatePlaceholderToSystemKeyMappings: '[ { "placeholder_name": "name", "system_key": "displayName" }, { "placeholder_name": "display-name", "system_key": "displayName" }, { "placeholder_name": "systemNumber", "system_key": "systemNumber" }, { "placeholder_name": "productId", "system_key": "productId" }, { "placeholder_name": "ppmsProductVersionId", "system_key": "ppmsProductVersionId", "optional": true }, { "placeholder_name": "description", "system_key": "productDescription", "optional": true }, { "placeholder_name": "baseUrl", "system_key": "additionalUrls.mainUrl", "optional": true }, { "placeholder_name": "providerName", "system_key": "infrastructureProvider", "optional": true } ]'
    templateOverrideApplicationInput: '{"name": "{{name}}","description": "{{description}}","providerName": "{{providerName}}","statusCondition": "INITIAL","systemNumber": "{{systemNumber}}","labels": {"managed": "true","productId": "{{productId}}","ppmsProductVersionId": "{{ppmsProductVersionId}}"},"baseUrl": "{{baseUrl}}"}'
    http:
      client:
        skipSSLValidation: false
    oauth:
      client: "client_id"
      tokenEndpointProtocol: "https"
      tokenBaseHost: "compass-external-services-mock-sap-mtls"
      tokenPath: "/cert/token"
      scopesClaim: "scopes"
      tenantHeaderName: "x-zid"
      tokenRequestTimeout: 30s
      skipSSLValidation: true
    secret:
      name: "compass-system-fetcher-secret"
      clientIdKey: client-id
      oauthUrlKey: url
    paging:
      pageSize: 200
      sizeParam: "$top"
      skipParam: "$skip"
    containerName: "system-fetcher"
  tenantFetchers:
    job1:
      enabled: false
      job:
        interval: "5m"
      configMapNamespace: "compass-system"
      manageSecrets: true
      providerName: "compass"
      tenantType: "subaccount"
      schedule: "*/5 * * * *"
      tenantInsertChunkSize: "500"
      kubernetes:
        configMapNamespace: "compass-system"
        pollInterval: 2s
        pollTimeout: 1m
        timeout: 2m
      authConfig:
        skipSSLValidation: true
        oauthMode: "oauth-mtls"
        clientIDPath: "clientid"
        clientSecretPath: "secret"
        clientCertPath: "cert"
        clientKeyPath: "key"
        tokenEndpointPath: "url"
        tokenURLPath: "/cert/token"
      queryMapping:
        regionField: "region"
        pageNumField: "pageNum"
        pageSizeField: "pageSize"
        timestampField: "timestamp"
      query:
        startPage: "0"
        pageSize: "100"
      api:
        regionName: "central"
        authConfigSecretKey: "central"
        fieldMapping:
          totalPagesField: "totalPages"
          totalResultsField: "totalResults"
          tenantEventsField: "events"
          idField: "id"
          nameField: "name"
          customerIdField: "customerId"
          subdomainField: "subdomain"
          discriminatorField: ""
          discriminatorValue: ""
          detailsField: "details"
          entityTypeField: "entityType"
          globalAccountID: "gaID"
          regionField: "region"
          movedSubaccountTargetField: "targetGlobalAccountGUID"
          movedSubaccountSourceField: "sourceGlobalAccountGUID"
        endpoints:
          accountCreated: "127.0.0.1/events?type=account-created"
          accountDeleted: "127.0.0.1/events?type=account-deleted"
          accountUpdated: "127.0.0.1/events?type=account-updated"
          subaccountCreated: "127.0.0.1/events?type=subaccount-created"
          subaccountDeleted: "127.0.0.1/events?type=subaccount-deleted"
          subaccountUpdated: "127.0.0.1/events?type=subaccount-updated"
          subaccountMoved: "127.0.0.1/events?type=subaccount-moved"
      regionalConfig:
        fieldMapping:
          totalPagesField: "totalPages"
          totalResultsField: "totalResults"
          tenantEventsField: "events"
          idField: "guid"
          nameField: "displayName"
          customerIdField: "customerId"
          subdomainField: "subdomain"
          discriminatorField: ""
          discriminatorValue: ""
          detailsField: "details"
          entityTypeField: "entityType"
          globalAccountID: "globalAccountGUID"
          regionField: "region"
          movedSubaccountTargetField: "targetGlobalAccountGUID"
          movedSubaccountSourceField: "sourceGlobalAccountGUID"
        regions:
          eu-east:
            api:
              oauthMode: "oauth-mtls"
              authConfigSecretKey: "central"
              endpoints:
                accountCreated: "127.0.0.1/events?type=account-created"
                accountDeleted: "127.0.0.1/events?type=account-deleted"
                accountUpdated: "127.0.0.1/events?type=account-updated"
                subaccountCreated: "127.0.0.1/events?type=subaccount-created"
                subaccountDeleted: "127.0.0.1/events?type=subaccount-deleted"
                subaccountUpdated: "127.0.0.1/events?type=subaccount-updated"
                subaccountMoved: "127.0.0.1/events?type=subaccount-moved"
      dbPool:
        maxOpenConnections: 1
        maxIdleConnections: 1
  metrics:
    enabled: true
    pushEndpoint: http://monitoring-prometheus-pushgateway.kyma-system.svc.cluster.local:9091
  externalServicesMock:
    enabled: false
    certSecuredPort: 8081
    ordCertSecuredPort: 8082
    unsecuredPort: 8083
    basicSecuredPort: 8084
    oauthSecuredPort: 8085
    ordGlobalRegistryCertPort: 8086
    ordGlobalRegistryUnsecuredPort: 8087
    unsecuredPortWithAdditionalContent: 8088
    unsecuredMultiTenantPort: 8089
    certSecuredHost: compass-external-services-mock-sap-mtls
    ordCertSecuredHost: compass-external-services-mock-sap-mtls-ord
    ordGlobalCertSecuredHost: compass-external-services-mock-sap-mtls-global-ord-registry
    unSecuredHost: compass-external-services-mock
    host: compass-external-services-mock.compass-system.svc.cluster.local
    saasAppNamesSecret:
      manage: false
    regionInstancesCredentials:
      manage: false
    oauthSecret:
      manage: false
      name: compass-external-services-mock-oauth-credentials
      clientIdKey: client-id
      clientSecretKey: client-secret
      oauthUrlKey: url
      oauthTokenPath: "/secured/oauth/token"
    auditlog:
      applyMockConfiguration: false
      managementApiPath: /audit-log/v2/configuration-changes/search
      mtlsTokenPath: "/cert/token"
      secret:
        name: "auditlog-instance-management"
        urlKey: url
        tokenUrlKey: token-url
        clientIdKey: client-id
        clientSecretKey: client-secret
        clientCertKey: client-cert
        clientKeyKey: client-key
  tests:
    http:
      client:
        skipSSLValidation: false
    externalCertConfiguration:
      ouCertSubaccountID: "bad76f69-e5c2-4d55-bca5-240944824b83"
      issuerLocalityRegion2: "local"
    director:
      skipPattern: ""
      externalCertIntSystemCN: "integration-system-test"
      supportedOrdApplicationType: "SAP temp1"
    tenantFetcher:
      tenantOnDemandID: "8d42d818-d4c4-4036-b82f-b199db7ffeb5"
      region: "eu-1"
      region2: "eu-2"
    ordAggregator:
      skipPattern: ""
    ordService:
      accountTenantID: "5577cf46-4f78-45fa-b55f-a42a3bdba868" # testDefaultTenant from our testing tenants
      skipPattern: "(.*Requesting_filtering_of_Bundles_that_have_only_ODATA_APIs|.*Requesting_filtering_of_Bundles_that_do_not_have_only_ODATA_APIs)"
    externalServicesMock:
      skipPattern: ""
      formationAsyncApi:
        responseDelayInSeconds: 2
    selfRegistration:
      region: "eu-1"
      region2: "eu-2"
    destination:
      consumerSubdomain: "compass-external-services-mock-sap-mtls"
    subscription:
      consumerSubdomain: "compass-external-services-mock-sap-mtls"
      tenants:
        providerAccountID: "5577cf46-4f78-45fa-b55f-a42a3bdba868" # testDefaultTenant from our testing tenants
        providerSubaccountID: "47b4575a-f102-414a-8398-2d973ad65f3a" # TestProviderSubaccount from our testing tenants
        consumerAccountID: "5984a414-1eed-4972-af2c-b2b6a415c7d7" # ApplicationsForRuntimeTenantName from our testing tenants
        consumerSubaccountID: "1f538f34-30bf-4d3d-aeaa-02e69eef84ae" # randomly chosen
        consumerTenantID: "ba49f1aa-ddc1-43ff-943c-fe949857a34a" # randomly chosen
        providerSubaccountIDRegion2: "731b7bc4-5472-41d2-a447-e4c0f45de739" # TestProviderSubaccountRegion2 from our testing tenants
        consumerAccountIDTenantHierarchy: "5577cf46-4f78-45fa-b55f-a42a3bdba868" # testDefaultTenant from our testing tenants; more info in 'TestFormationNotificationsTenantHierarchy'
        consumerSubaccountIDTenantHierarchy: "3cfcdd62-320d-403b-b66a-4ee3cdd06947" # TestIntegrationSystemManagedSubaccount from our testing tenants; more info in 'TestFormationNotificationsTenantHierarchy'
      oauthSecret:
        manage: false
        name: compass-subscription-secret
        clientIdKey: client-id
        clientSecretKey: client-secret
        oauthUrlKey: url
      propagatedProviderSubaccountHeader: "X-Provider-Subaccount"
      externalClientCertTestSecretName: "external-client-certificate-test-secret"
      externalClientCertTestSecretNamespace: "compass-system"
      externalCertTestJobName: "external-certificate-rotation-test-job"
      certSvcInstanceTestSecretName: "cert-svc-secret"
      certSvcInstanceTestRegion2SecretName: "cert-svc-secret-eu2"
      consumerTokenURL: "http://compass-external-services-mock.compass-system.svc.cluster.local:8080"
      subscriptionURL: "http://compass-external-services-mock.compass-system.svc.cluster.local:8080"
      subscriptionProviderIdValue: "id-value!t12345"
      subscriptionProviderAppNameValue: "subscriptionProviderAppNameValue"
    namespace: kyma-system
    connectivityAdapterFQDN: http://compass-connectivity-adapter.compass-system.svc.cluster.local
    externalServicesMockFQDN: http://compass-external-services-mock.compass-system.svc.cluster.local
    ordServiceFQDN: http://compass-ord-service.compass-system.svc.cluster.local
    systemBrokerFQDN: http://compass-system-broker.compass-system.svc.cluster.local
    tenantFetcherFQDN: http://compass-tenant-fetcher.compass-system.svc.cluster.local
    hydratorFQDN: http://compass-hydrator.compass-system.svc.cluster.local
    basicCredentials:
      manage: false
      secretName: "test-basic-credentials-secret"
    db:
      maxOpenConnections: 3
      maxIdleConnections: 1
    securityContext: # Set on container level
      runAsUser: 2000
      allowPrivilegeEscalation: false
  expectedSchemaVersionUpdateJob:
    cm:
      name: "expected-schema-version"
  migratorJob:
    nodeSelectorEnabled: false
    pvc:
      name: "compass-director-migrations"
      namespace: "compass-system"
      migrationsPath: "/compass-migrations"
      storageClass: local-path
  http:
    client:
      skipSSLValidation: false
  pairingAdapter:
    templateName: "pairing-adapter-app-template"
    watcherCorrelationID: "pairing-adapter-watcher-id"
    configMap:
      manage: false
      key: "config.json"
      name: "pairing-adapter-config-local"
      namespace: "compass-system"
      localAdapterFQDN: "http://compass-pairing-adapter.compass-system.svc.cluster.local/adapter-local-mtls"
      integrationSystemID: "d3e9b9f5-25dc-4adb-a0a0-ed69ef371fb6"
    e2e:
      appName: "test-app"
      appID: "123-test-456"
      clientUser: "test-user"
      tenant: "test-tenant"
  # Scopes assigned for every new Client Credentials by given object type (Runtime / Application / Integration System)
  # and scopes mapped to a consumer with the given type, then that consumer is using a client certificate
  scopes:
    scopesPerConsumerType:
      business_integration:
        - "application_template:read"
        - "application_template:write"
        - "formation:read"
        - "formation:write"
        - "formation_template:read"
        - "formation_template:write"
        - "formation_template.webhooks:read"
      managed_application_provider_operator:
        - "application.local_tenant_id:write"
        - "application_template:write"
        - "application_template:read"
        - "application_template.webhooks:read"
        - "internal_visibility:read"
        - "webhook:write"
        - "certificate_subject_mapping:write"
      managed_application_consumer: []
      technical_client:
        - "tenant:read"
        - "tenant:write"
      runtime:
        - "runtime:read"
        - "runtime:write"
        - "application:read"
        - "runtime.auths:read"
        - "bundle.instance_auths:read"
        - "runtime.webhooks:read"
        - "webhook:write"
      external_certificate:
        - "runtime:read"
        - "runtime:write"
        - "application:read"
        - "application:write"
        - "runtime.auths:read"
        - "bundle.instance_auths:read"
        - "runtime.webhooks:read"
        - "webhook:write"
        - "application_template:read"
        - "application_template:write"
        - "formation_template:read"
        - "formation_template:write"
        - "formation_template.webhooks:read"
      application:
        - "application:read"
        - "application:write"
        - "application.auths:read"
        - "application.webhooks:read"
        - "bundle.instance_auths:read"
        - "document.fetch_request:read"
        - "event_spec.fetch_request:read"
        - "api_spec.fetch_request:read"
        - "fetch-request.auth:read"
        - "webhook:write"
      integration_system:
        - "application:read"
        - "application:write"
        - "application.local_tenant_id:write"
        - "application_template:read"
        - "application_template:write"
        - "runtime:read"
        - "runtime:write"
        - "integration_system:read"
        - "label_definition:read"
        - "label_definition:write"
        - "automatic_scenario_assignment:read"
        - "automatic_scenario_assignment:write"
        - "integration_system.auths:read"
        - "application_template.webhooks:read"
        - "formation:write"
        - "formation:read"
        - "internal_visibility:read"
        - "application.auths:read"
        - "webhook:write"
        - "formation_template:read"
        - "formation_template.webhooks:read"
      super_admin:
        - "application:read"
        - "application:write"
        - "application.local_tenant_id:write"
        - "application_template:read"
        - "application_template:write"
        - "integration_system:read"
        - "integration_system:write"
        - "runtime:read"
        - "runtime:write"
        - "label_definition:read"
        - "label_definition:write"
        - "eventing:manage"
        - "tenant:read"
        - "tenant:write"
        - "automatic_scenario_assignment:read"
        - "automatic_scenario_assignment:write"
        - "application.auths:read"
        - "application.webhooks:read"
        - "application_template.webhooks:read"
        - "bundle.instance_auths:read"
        - "document.fetch_request:read"
        - "event_spec.fetch_request:read"
        - "api_spec.fetch_request:read"
        - "integration_system.auths:read"
        - "runtime.auths:read"
        - "fetch-request.auth:read"
        - "webhooks.auth:read"
        - "formation:write"
        - "formation:read"
        - "internal_visibility:read"
        - "runtime.webhooks:read"
        - "webhook:write"
        - "formation_template:read"
        - "formation_template:write"
        - "formation_template.webhooks:read"
        - "formation_constraint:read"
        - "formation_constraint:write"
        - "certificate_subject_mapping:read"
        - "certificate_subject_mapping:write"
      default:
        - "runtime:read"
        - "runtime:write"
        - "tenant:read"<|MERGE_RESOLUTION|>--- conflicted
+++ resolved
@@ -139,11 +139,7 @@
       name: compass-pairing-adapter
     director:
       dir:
-<<<<<<< HEAD
       version: "PR-2893"
-=======
-      version: "PR-2898"
->>>>>>> b6ff34f5
       name: compass-director
     hydrator:
       dir:
