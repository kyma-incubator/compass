--- conflicted
+++ resolved
@@ -75,11 +75,7 @@
       version: "PR-1996"
     director:
       dir:
-<<<<<<< HEAD
       version: "PR-1998"
-=======
-      version: "PR-1999"
->>>>>>> 1ec9c7c0
     gateway:
       dir:
       version: "PR-1996"
@@ -108,11 +104,7 @@
       version: "PR-40"
     e2e_tests:
       dir:
-<<<<<<< HEAD
       version: "PR-1998"
-=======
-      version: "PR-1999"
->>>>>>> 1ec9c7c0
   isLocalEnv: false
   oauth2:
     host: oauth2
