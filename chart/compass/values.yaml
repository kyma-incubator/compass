--- conflicted
+++ resolved
@@ -142,13 +142,8 @@
       version: "v20230907-a783eb0a"
       name: compass-pairing-adapter
     director:
-<<<<<<< HEAD
       dir: dev/incubator/
       version: "PR-3296"
-=======
-      dir: prod/incubator/
-      version: "v20230907-a783eb0a"
->>>>>>> 442428aa
       name: compass-director
     hydrator:
       dir: prod/incubator/
