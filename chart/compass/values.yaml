global:
  disableLegacyConnectivity: true
  defaultTenant: 3e64ebae-38b5-46a0-b1ed-9ccee153a0ae
  tenants:
    - name: default
      id: 3e64ebae-38b5-46a0-b1ed-9ccee153a0ae
      type: account
    - name: foo
      id: 1eba80dd-8ff6-54ee-be4d-77944d17b10b
      type: account
    - name: bar
      id: af9f84a9-1d3a-4d9f-ae0c-94f883b33b6e
      type: account
    - name: TestTenantSeparation
      id: f1c4b5be-b0e1-41f9-b0bc-b378200dcca0
      type: account
    - name: TestDeleteLastScenarioForApplication
      id: 0403be1e-f854-475e-9074-922120277af5
      type: account
    - name: Test_DeleteAutomaticScenarioAssignmentForSelector
      id: d9553135-6115-4c67-b4d9-962c00f3725f
      type: account
    - name: Test_AutomaticScenarioAssigmentForRuntime
      id: 8c733a45-d988-4472-af10-1256b82c70c0
      type: account
    - name: TestAutomaticScenarioAssignmentsWholeScenario
      id: 65a63692-c00a-4a7d-8376-8615ee37f45c
      type: account
    - name: TestTenantsQueryTenantNotInitialized
      id: 72329135-27fd-4284-9bcb-37ea8d6307d0
      type: account
    - name: Test Default
      id: 5577cf46-4f78-45fa-b55f-a42a3bdba868
      type: account
      parent: 2c4f4a25-ba9a-4dbc-be68-e0beb77a7eb0
    - name: Test_DefaultCustomer
      id: 2c4f4a25-ba9a-4dbc-be68-e0beb77a7eb0
      type: customer
    - name: TestListLabelDefinitions
      id: 3f641cf5-2d14-4e0f-a122-16e7569926f1
      type: account
    - name: Test_AutomaticScenarioAssignmentQueries
      id: 8263cc13-5698-4a2d-9257-e8e76b543e88
      type: account
    - name: TestGetScenariosLabelDefinitionCreatesOneIfNotExists
      id: 2263cc13-5698-4a2d-9257-e8e76b543e33
      type: account
    - name: TestApplicationsForRuntime
      id: 5984a414-1eed-4972-af2c-b2b6a415c7d7
      type: account
    - name: Test_DeleteAutomaticScenarioAssignmentForScenario
      id: d08e4cb6-a77f-4a07-b021-e3317a373597
      type: account
    - name: TestApplicationsForRuntimeWithHiddenApps
      id: 7e1f2df8-36dc-4e40-8be3-d1555d50c91c
      type: account
    - name: TestTenantsQueryTenantInitialized
      id: 8cf0c909-f816-4fe3-a507-a7917ccd8380
      type: account
    - name: TestDeleteApplicationIfInScenario
      id: 0d597250-6b2d-4d89-9c54-e23cb497cd01
      type: account
    - name: TestProviderSubaccount
      id: f8075207-1478-4a80-bd26-24a4785a2bfd
      type: subaccount
      parent: 5577cf46-4f78-45fa-b55f-a42a3bdba868
    - name: TestCertificateSubaccount
      id: 123e4567-e89b-12d3-a456-426614174001
      type: subaccount
      parent: 5577cf46-4f78-45fa-b55f-a42a3bdba868
    - name: TestIntegrationSystemManagedSubaccount
      id: 3cfcdd62-320d-403b-b66a-4ee3cdd06947
      type: subaccount
      parent: 5577cf46-4f78-45fa-b55f-a42a3bdba868
    - name: TestIntegrationSystemManagedAccount
      id: 7e8ab2e3-3bb4-42e3-92b2-4e0bf48559d3
      type: account
      parent: 2c4f4a25-ba9a-4dbc-be68-e0beb77a7eb0

  images:
    containerRegistry:
      path: eu.gcr.io/kyma-project/incubator
    connector:
      dir:
      version: "PR-2192"
    connectivity_adapter:
      dir:
      version: "PR-2166"
    pairing_adapter:
      dir:
      version: "PR-2166"
    director:
      dir:
<<<<<<< HEAD
      version: "PR-2223"
=======
      version: "PR-2205"
>>>>>>> a8d930e5
    gateway:
      dir:
      version: "PR-2166"
    operations_controller:
      dir:
      version: "PR-2166"
    ord_service:
      dir:
      version: "PR-62"
    schema_migrator:
      dir:
      version: "PR-2223"
    system_broker:
      dir:
      version: "PR-2208"
    certs_setup_job:
      containerRegistry:
        path: eu.gcr.io/kyma-project
      dir:
      version: "0a651695"
    external_services_mock:
      dir:
      version: "PR-2153"
    console:
      dir:
      version: "PR-59"
    e2e_tests:
      dir:
      version: "PR-2221"
  isLocalEnv: false
  oauth2:
    host: oauth2
  livenessProbe:
    initialDelaySeconds: 30
    timeoutSeconds: 1
    periodSeconds: 10
  readinessProbe:
    initialDelaySeconds: 5
    timeoutSeconds: 1
    periodSeconds: 2

  agentPreconfiguration: false

  director:
    host: compass-director.compass-system.svc.cluster.local
    prefix: /director
    graphql:
      external:
        port: 3000
    tls:
      secure:
        internal:
          host: compass-director-internal
    validator:
      port: 8080
    metrics:
      port: 3003
      enableClientInstrumentation: true
      censoredFlows: "JWT"
    operations:
      port: 3002
      path: "/operation"
      lastOperationPath: "/last_operation"
    info:
      path: "/v1/info"
    selfRegister:
      secret:
        name: "compass-external-services-mock-oauth-credentials"
        clientIdKey: client-id
        clientSecretKey: client-secret
        urlKey: url
      oauthTokenPath: "/secured/oauth/token"
      label: "selfRegLabel"
      labelValuePrefix: "self-reg-prefix-"
      responseKey: "self-reg-key"
      path: "/external-api/self-reg"
      nameQueryParam: "name"
      tenantQueryParam: "tenant"
      requestBodyPattern: '{"key": "%s"}'

    clientIDHeaderKey: client_user
    suggestTokenHeaderKey: suggest_token

  auditlog:
    configMapName: "compass-gateway-auditlog-config"
    tokenPath: "/oauth/token"
    secret:
      name: "compass-gateway-auditlog-secret"
      urlKey: url
      clientIdKey: client-id
      clientSecretKey: client-secret

  log:
    format: "kibana"

  enableCompassDefaultScenarioAssignment: true

  tenantConfig:
    useDefaultTenants: true
    dbPool:
      maxOpenConnections: 1
      maxIdleConnections: 1

  connector:
    prefix: /connector
    graphql:
      external:
        port: 3000
    validator:
      port: 8080
    # If secrets do not exist they will be created
    secrets:
      ca:
        name: compass-connector-app-ca
        namespace: compass-system
        certificateKey: ca.crt
        keyKey: ca.key
      rootCA:
        namespace: istio-system # For Ingress Gateway to work properly the namespace needs to be istio-system
        # In order for istio mTLS to work we should have two different secrets one containing the server certificate (let’s say X) and one used for validation of the client’s certificates.
        # The second one should be our root certificate and istio wants it to be named X-cacert. (-cacert suffix).
        # This is the reason for the confusing name of our root certificate. https://preliminary.istio.io/v1.6/docs/tasks/traffic-management/ingress/secure-ingress/#configure-a-mutual-tls-ingress-gateway
        cacert: compass-gateway-mtls-certs-cacert # For cert-rotation the cacert should be in different secret
        certificateKey: cacert
    certificateDataHeader: "Certificate-Data"
    revocation:
      configmap:
        name: revocations-config
        namespace: "{{ .Release.Namespace }}"
    # If key and certificate are not provided they will be generated
    caKey: ""
    caCertificate: ""
    subjectConsumerMappingConfig: '[{"consumer_type": "Integration System", "tenant_access_levels": ["account","subaccount"], "subject": "C=DE, L=local, O=SAP SE, OU=Region, OU=SAP Cloud Platform Clients, OU=f8075207-1478-4a80-bd26-24a4785a2bfd, CN=compass"}]'

  system_broker:
    enabled: true
    port: 5001
    prefix: /broker
    tokenProviderFromHeader:
      forwardHeaders: Authorization
    tokenProviderFromSecret:
      enabled: false
      secrets:
        integrationSystemCredentials:
          name: compass-system-broker-credentials
          namespace: compass-system
    testNamespace: kyma-system

  gateway:
    port: 3000
    tls:
      host: compass-gateway
      secure:
        internal:
          host: compass-gateway-internal
        oauth:
          host: compass-gateway-auth-oauth
    mtls:
      manageCerts: true
      host: compass-gateway-mtls
      certSecret: compass-gateway-mtls-certs
      external:
        host: compass-gateway-sap-mtls
        certSecret: compass-gateway-mtls-certs # Use connector's root CA as root CA by default. This should be overridden for productive deployments.
    headers:
      rateLimit: X-Flow-Identity
      request:
        remove:
          - "Client-Id-From-Token"
          - "Client-Id-From-Certificate"
          - "Client-Certificate-Hash"
          - "Certificate-Data"

  operations_controller:
    enabled: true

  connectivity_adapter:
    port: 8080
    tls:
      host: adapter-gateway
    mtls:
      host: adapter-gateway-mtls

  oathkeeperFilters:
    workloadLabel: oathkeeper
    namespace: kyma-system
    tokenDataHeader: "Connector-Token"
    certificateDataHeader: "Certificate-Data"

  istio:
    externalMtlsGateway:
      name: "compass-gateway-external-mtls"
      namespace: "compass-system"
    mtlsGateway:
      name: "compass-gateway-mtls"
      namespace: "compass-system"
    gateway:
      name: "kyma-gateway"
      namespace: "kyma-system"
    proxy:
      port: 15020
    namespace: istio-system
    ingressgateway:
      workloadLabel: istio-ingressgateway
      requestPayloadSizeLimit: 2097152 # 2 MB
      correlationHeaderRewriteFilter:
        expectedHeaders:
        - "x-request-id"
        - "x-correlation-id"
        - "x-correlationid"
        - "x-forrequest-id"
        - "x-vcap-request-id"
        - "x-broker-api-request-identity"

  kubernetes:
    serviceAccountTokenJWKS: https://kubernetes.default.svc.cluster.local/openid/v1/jwks

  ingress:
    domainName: "kyma.local"

  database:
    sqlProxyServiceAccount: "proxy-user@gcp-cmp.iam.gserviceaccount.com"
    manageSecrets: true
    embedded:
      enabled: true
      director:
        name: "postgres"
      directorDBName: "postgres"
    managedGCP:
      serviceAccountKey: ""
      instanceConnectionName: ""
      director:
        name: ""
        user: ""
        password: ""
      host: "localhost"
      hostPort: "5432"
      sslMode: ""

      #TODO remove below after migration to separate user will be done
      dbUser: ""
      dbPassword: ""
      directorDBName: ""

  oathkeeper:
    host: ory-oathkeeper-proxy.kyma-system.svc.cluster.local
    port: 4455
    timeout_ms: 120000
    idTokenConfig:
      claims: '{"scopes": "{{ print .Extra.scope }}","tenant": "{{ .Extra.tenant }}", "consumerID": "{{ print .Extra.consumerID}}", "consumerType": "{{ print .Extra.consumerType }}", "flow": "{{ print .Extra.flow }}", "onBehalfOf": "{{ print .Extra.onBehalfOf }}", "region": "{{ print .Extra.region }}", "tokenClientID": "{{ print .Extra.tokenClientID }}"}'
      internalClaims: '{"scopes": "application:read application:write application.webhooks:read application_template.webhooks:read webhooks.auth:read runtime:write runtime:read tenant:write","tenant":"{ {{ if .Header.Tenant }} \"consumerTenant\":\"{{ print (index .Header.Tenant 0) }}\", {{ end }} \"externalTenant\":\"\"}", "consumerType": "Internal Component", "flow": "Internal"}'
    mutators:
      runtimeMappingService:
        config:
          api:
            url: http://compass-director.compass-system.svc.cluster.local:3000/runtime-mapping
            retry:
              give_up_after: 6s
              max_delay: 2000ms
      authenticationMappingServices:
        tenant-fetcher:
          cfg:
            config:
              api:
                url: http://compass-director.compass-system.svc.cluster.local:3000/authn-mapping/tenant-fetcher
                retry:
                  give_up_after: 6s
                  max_delay: 2000ms
          authenticator:
            enabled: false
            createRule: true
            gatewayHost: "compass-gateway"
            trusted_issuers: '[{"domain_url": "compass-system.svc.cluster.local:8080", "scope_prefix": "prefix.", "protocol": "http"}]'
            attributes: '{"uniqueAttribute": { "key": "test", "value": "tenant-fetcher" }, "tenant": { "key": "tenant" }, "identity": { "key": "identity" } }'
            path: /tenants/<.*>
            upstreamComponent: "compass-tenant-fetcher"
        subscriber:
          cfg:
            config:
              api:
                url: http://compass-director.compass-system.svc.cluster.local:3000/authn-mapping/subscriber
                retry:
                  give_up_after: 6s
                  max_delay: 2000ms
          authenticator:
            enabled: false
            createRule: false
            gatewayHost: "compass-gateway-sap-mtls"
            trusted_issuers: '[{"domain_url": "compass-system.svc.cluster.local:8080", "scope_prefix": "prefix.", "protocol": "http"}]'
            attributes: '{"uniqueAttribute": { "key": "subsc-key-test", "value": "subscription-flow" }, "tenant": { "key": "tenant" }, "identity": { "key": "identity" } }'
            path: /<.*>
      tenantMappingService:
        config:
          api:
            url: http://compass-director.compass-system.svc.cluster.local:3000/tenant-mapping
            retry:
              give_up_after: 6s
              max_delay: 2000ms
      certificateResolverService:
        config:
          api:
            url: http://compass-connector.compass-system.svc.cluster.local:8080/v1/certificate/data/resolve
            retry:
              give_up_after: 6s
              max_delay: 2000ms
      tokenResolverService:
        config:
          api:
            url: http://compass-director.compass-system.svc.cluster.local:8080/v1/tokens/resolve
            retry:
              give_up_after: 6s
              max_delay: 2000ms

  tenantFetcher:
    host: compass-tenant-fetcher.compass-system.svc.cluster.local
    prefix: /tenants
    port: 3000
    requiredAuthScope: Callback
    authentication:
      jwksEndpoint: "http://ory-oathkeeper-api.kyma-system.svc.cluster.local:4456/.well-known/jwks.json"
    tenantProvider:
      tenantIdProperty: "tenantId"
      customerIdProperty: "customerId"
      subaccountTenantIdProperty: "subaccountTenantId"
      subdomainProperty: "subdomain"
      name: "provider"
      subscriptionProviderIdProperty: "subscriptionProviderIdProperty"
    server:
      handlerEndpoint: "/v1/callback/{tenantId}"
      regionalHandlerEndpoint: "/v1/regional/{region}/callback/{tenantId}"
      dependenciesEndpoint: "/v1/dependencies"
      tenantPathParam: "tenantId"
      regionPathParam: "region"
      subscriptionProviderLabelKey: "subscriptionProviderId"
      consumerSubaccountIdsLabelKey: "consumer_subaccount_ids"

  externalCertConfiguration:
    issuer: "C=DE, L=local, O=SAP SE, OU=SAP Cloud Platform Clients, CN=compass-ca"
    issuerLocality: "" # It's empty because in local setup we use connector CA which didn't have Locality property
    subjectPattern: "/C=DE/O=SAP SE/OU=SAP Cloud Platform Clients/OU=Region/OU=%s/L=%s/CN=%s"
    ouCertSubaccountID: "f8075207-1478-4a80-bd26-24a4785a2bfd"
    commonName: "compass"
    locality: "local"
    certSvcApiPath: "/cert"
    tokenPath: "/cert/token"
    secrets:
      externalCertSvcSecret:
        manage: false
        name: "cert-svc-secret"
        clientIdKey: client-id
        clientSecretKey: client-secret
        oauthUrlKey: url
        csrEndpointKey: csr-endpoint
        clientCert: client-cert
        clientKey: client-key
        skipSSLValidationFlag: "-k"
      externalClientCertSecret:
        name: "external-client-certificate"
        namespace: compass-system
        certKey: tls.crt
        keyKey: tls.key
    rotationCronjob:
      name: "external-certificate-rotation"
      schedule: "*/1 * * * *" # Executes every minute
      certValidity: "7"
      clientCertRetryAttempts: "8"
      containerName: "certificate-rotation"

  ordService:
    host: compass-ord-service.compass-system.svc.cluster.local
    prefix: /open-resource-discovery-service/v0
    docsPrefix: /open-resource-discovery-docs
    staticPrefix: /open-resource-discovery-static/v0
    port: 3000
    defaultResponseType: "xml"

  ordAggregator:
    name: ord-aggregator
    enabled: true
    schedule: "*/1 * * * *"
    http:
      client:
        skipSSLValidation: false
    dbPool:
      maxOpenConnections: 2
      maxIdleConnections: 2
    globalRegistryUrl: http://compass-external-services-mock.compass-system.svc.cluster.local:8086/.well-known/open-resource-discovery

  systemFetcher:
    enabled: false
    name: "system-fetcher"
    schedule: "0 0 * * *"
    manageSecrets: true
    # enableSystemDeletion - whether systems in deleted state should be deleted from director database
    enableSystemDeletion: true
    # fetchParallelism - shows how many http calls will be made in parallel to fetch systems
    fetchParallellism: 30
    # queueSize - shows how many system fetches (individual requests may fetch more than 1 system)
    # can be put in the queue for processing before blocking. It is best for the queue to be about 2 times bigger than the parallellism
    queueSize: 100
    # fetchRequestTimeout - shows the timeout to wait for oauth token and for fetching systems (in one request) separately
    fetchRequestTimeout: "5s"
    # directorRequestTimeout - graphql requests timeout to director
    directorRequestTimeout: "30s"
    dbPool:
      maxOpenConnections: 2
      maxIdleConnections: 2
    # systemsAPIEndpoint - endpoint of the service to fetch systems from
    systemsAPIEndpoint: ""
    # systemsAPIFilterCriteria - criteria for fetching systems
    systemsAPIFilterCriteria: ""
    # systemsAPIFilterTenantCriteriaPattern - criateria for fetching systems with tenant filter
    systemsAPIFilterTenantCriteriaPattern: ""
    # systemToTemplateMappings - how to map system properties to an existing application template
    systemToTemplateMappings: '{}'
    templatePlaceholderToSystemKeyMappings: '[{"placeholder_name": "name","system_key": "displayName"},{"placeholder_name": "display-name","system_key": "displayName"},{"placeholder_name": "systemNumber","system_key": "systemNumber"},{"placeholder_name": "description","system_key": "productDescription", "optional": true},{"placeholder_name": "baseUrl","system_key": "baseUrl", "optional":true},{"placeholder_name": "providerName","system_key": "infrastructureProvider", "optional": true}]'
    templateOverrideApplicationInput: '{"name": "{{name}}","description": "{{description}}","providerName": "{{providerName}}","statusCondition": "INITIAL","systemNumber": "{{systemNumber}}","labels": {"managed": "true"},"baseUrl": "{{baseUrl}}"}'
    http:
      client:
        skipSSLValidation: false
    oauth:
      client: "client_id"
      tokenEndpointProtocol: "https"
      tokenBaseHost: "compass-external-services-mock-sap-mtls"
      tokenPath: "/cert/token"
      scopesClaim: "scopes"
      tenantHeaderName: "x-zid"
      tokenRequestTimeout: 10s
      skipSSLValidation: true
    secret:
      name: "compass-system-fetcher-secret"
      clientIdKey: client-id
      oauthUrlKey: url
    paging:
      pageSize: 200
      sizeParam: "$top"
      skipParam: "$skip"

  tenantFetchers:
    job1:
      enabled: false
      configMapNamespace: "compass-system"
      manageSecrets: true
      providerName: "compass"
      schedule: "*/5 * * * *"
      tenantInsertChunkSize: "500"
      kubernetes:
        configMapNamespace: "compass-system"
        pollInterval: 2s
        pollTimeout: 1m
        timeout: 2m
      oauth:
        client: ""
        secret: ""
        tokenURL: ""
        tokenPath: ""
      secret:
        name: "compass-tenant-fetcher-secret-job1"
        clientIdKey: client-id
        clientSecretKey: client-secret
        oauthUrlKey: url
        oauthMode: "oauth-mtls"
        clientCertKey: client-cert
        clientKeyKey: client-key
        skipSSLValidation: true

      endpoints:
        accountCreated: "127.0.0.1/events?type=account-created"
        accountDeleted: "127.0.0.1/events?type=account-deleted"
        accountUpdated: "127.0.0.1/events?type=account-updated"
        subaccountCreated: "127.0.0.1/events?type=subaccount-created"
        subaccountDeleted: "127.0.0.1/events?type=subaccount-deleted"
        subaccountUpdated: "127.0.0.1/events?type=subaccount-updated"
        subaccountMoved: "127.0.0.1/events?type=subaccount-moved"
      fieldMapping:
        totalPagesField: "totalPages"
        totalResultsField: "totalResults"
        tenantEventsField: "events"
        idField: "id"
        nameField: "name"
        customerIdField: "customerId"
        subdomainField: "subdomain"
        discriminatorField: ""
        discriminatorValue: ""
        detailsField: "details"
        entityTypeField: "entityType"
        globalAccountID: "gaID"
        regionField: "region"
        movedSubaccountTargetField: "targetGlobalAccountGUID"
        movedSubaccountSourceField: "sourceGlobalAccountGUID"
      queryMapping:
        pageNumField: "pageNum"
        pageSizeField: "pageSize"
        timestampField: "timestamp"
      query:
        startPage: "0"
        pageSize: "100"
      shouldSyncSubaccounts: "false"
      dbPool:
        maxOpenConnections: 1
        maxIdleConnections: 1

  metrics:
    enabled: true
    pushEndpoint: http://monitoring-prometheus-pushgateway.kyma-system.svc.cluster.local:9091

  externalServicesMock:
    enabled: false
    certSecuredPort: 8081
    ordCertSecuredPort: 8082
    unsecuredPort: 8083
    basicSecuredPort: 8084
    oauthSecuredPort: 8085
    ordGlobalRegistryPort: 8086
    certSecuredHost: compass-external-services-mock-sap-mtls
    ordCertSecuredHost: compass-external-services-mock-sap-mtls-ord
    unSecuredHost: compass-external-services-mock
    host: compass-external-services-mock.compass-system.svc.cluster.local
    oauthSecret:
      manage: false
      name: compass-external-services-mock-oauth-credentials
      clientIdKey: client-id
      clientSecretKey: client-secret
      oauthUrlKey: url
      oauthTokenPath: "/secured/oauth/token"
    auditlog:
      applyMockConfiguration: false
      managementApiPath: /audit-log/v2/configuration-changes/search
      secret:
        name: "auditlog-instance-management"
        urlKey: url
        tokenUrlKey: token-url
        clientIdKey: client-id
        clientSecretKey: client-secret

  tests:
    http:
      client:
        skipSSLValidation:
          director: false
          ordService: false
          connectivityAdapter: true
    ordService:
      accountTenantID: "5577cf46-4f78-45fa-b55f-a42a3bdba868" # testDefaultTenant from our testing tenants
      consumerAccountID: "5984a414-1eed-4972-af2c-b2b6a415c7d7" # ApplicationsForRuntimeTenantName from our testing tenants
      providerSubaccountID: "f8075207-1478-4a80-bd26-24a4785a2bfd" # TestProviderSubaccount from our testing tenants
      consumerSubaccountID: "1f538f34-30bf-4d3d-aeaa-02e69eef84ae" # randomly chosen
      consumerTenantID: "ba49f1aa-ddc1-43ff-943c-fe949857a34a" # randomly chosen
      externalClientCertTestSecretName: "external-client-certificate-test-secret"
      externalClientCertTestSecretNamespace: "compass-system"
      certSvcInstanceTestSecretName: "cert-svc-secret"
      consumerTokenURL: "http://compass-external-services-mock.compass-system.svc.cluster.local:8080"
      region: "eu-1"
      subscriptionOauthSecret:
        manage: false
        name: compass-subscription-secret
        clientIdKey: client-id
        clientSecretKey: client-secret
        oauthUrlKey: url
    externalServicesMock:
      skipPattern: ""
    namespace: kyma-system
    connectivityAdapterFQDN: http://compass-connectivity-adapter.compass-system.svc.cluster.local
    directorFQDN: http://compass-director.compass-system.svc.cluster.local
    connectorFQDN: http://compass-connector.compass-system.svc.cluster.local
    externalServicesMockFQDN: http://compass-external-services-mock.compass-system.svc.cluster.local
    ordServiceFQDN: http://compass-ord-service.compass-system.svc.cluster.local
    systemBrokerFQDN: http://compass-system-broker.compass-system.svc.cluster.local
    tenantFetcherFQDN: http://compass-tenant-fetcher.compass-system.svc.cluster.local
    basicCredentials:
      manage: false
      secretName: "test-basic-credentials-secret"
    subscriptionURL: "http://compass-external-services-mock.compass-system.svc.cluster.local:8080"
    subscriptionProviderIdValue: "id-value!t12345"
    db:
      maxOpenConnections: 3
      maxIdleConnections: 1
    token:
      server:
        enabled: false
        port: 5000
    securityContext: # Set on container level
      runAsUser: 2000
      allowPrivilegeEscalation: false

  expectedSchemaVersionUpdateJob:
    cm:
      name: "expected-schema-version"

  migratorJob:
    nodeSelectorEnabled: false
    pvc:
      name: "compass-director-migrations"
      namespace: "compass-system"
      migrationsPath: "/compass-migrations"

  http:
    client:
      skipSSLValidation: false

  pairingAdapter:
    e2e:
      appName: "test-app"
      appID: "123-test-456"
      clientUser: "test-user"
      tenant: "test-tenant"<|MERGE_RESOLUTION|>--- conflicted
+++ resolved
@@ -91,11 +91,7 @@
       version: "PR-2166"
     director:
       dir:
-<<<<<<< HEAD
       version: "PR-2223"
-=======
-      version: "PR-2205"
->>>>>>> a8d930e5
     gateway:
       dir:
       version: "PR-2166"
