--- conflicted
+++ resolved
@@ -99,14 +99,10 @@
       version: "PR-2242"
     director:
       dir:
-<<<<<<< HEAD
       version: "PR-2268"
     hydrator:
       dir:
       version: "PR-2268"
-=======
-      version: "PR-2281"
->>>>>>> db4eccb7
     gateway:
       dir:
       version: "PR-2242"
@@ -135,12 +131,8 @@
       version: "PR-62"
     e2e_tests:
       dir:
-<<<<<<< HEAD
       version: "PR-2268"
 
-=======
-      version: "PR-2278"
->>>>>>> db4eccb7
   isLocalEnv: false
   isForTesting: false
   oauth2:
