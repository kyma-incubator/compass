global:
  disableLegacyConnectivity: true
  defaultTenant: 3e64ebae-38b5-46a0-b1ed-9ccee153a0ae
  tenants: # tenant order matters, so new tenants should be added to the end of the list
    - name: default
      id: 3e64ebae-38b5-46a0-b1ed-9ccee153a0ae
      type: account
    - name: foo
      id: 1eba80dd-8ff6-54ee-be4d-77944d17b10b
      type: account
    - name: bar
      id: af9f84a9-1d3a-4d9f-ae0c-94f883b33b6e
      type: account
    - name: TestTenantSeparation
      id: f1c4b5be-b0e1-41f9-b0bc-b378200dcca0
      type: account
    - name: TestDeleteLastScenarioForApplication
      id: 0403be1e-f854-475e-9074-922120277af5
      type: account
    - name: Test_DeleteAutomaticScenarioAssignmentForSelector
      id: d9553135-6115-4c67-b4d9-962c00f3725f
      type: account
    - name: Test_AutomaticScenarioAssigmentForRuntime
      id: 8c733a45-d988-4472-af10-1256b82c70c0
      type: account
    - name: TestAutomaticScenarioAssignmentsWholeScenario
      id: 65a63692-c00a-4a7d-8376-8615ee37f45c
      type: account
    - name: TestTenantsQueryTenantNotInitialized
      id: 72329135-27fd-4284-9bcb-37ea8d6307d0
      type: account
    - name: Test Default
      id: 5577cf46-4f78-45fa-b55f-a42a3bdba868
      type: account
      parent: 2c4f4a25-ba9a-4dbc-be68-e0beb77a7eb0
    - name: Test_DefaultCustomer
      id: 2c4f4a25-ba9a-4dbc-be68-e0beb77a7eb0
      type: customer
    - name: TestListLabelDefinitions
      id: 3f641cf5-2d14-4e0f-a122-16e7569926f1
      type: account
    - name: Test_AutomaticScenarioAssignmentQueries
      id: 8263cc13-5698-4a2d-9257-e8e76b543e88
      type: account
    - name: TestGetScenariosLabelDefinitionCreatesOneIfNotExists
      id: 2263cc13-5698-4a2d-9257-e8e76b543e33
      type: account
    - name: TestApplicationsForRuntime
      id: 5984a414-1eed-4972-af2c-b2b6a415c7d7
      type: account
    - name: Test_DeleteAutomaticScenarioAssignmentForScenario
      id: d08e4cb6-a77f-4a07-b021-e3317a373597
      type: account
    - name: TestApplicationsForRuntimeWithHiddenApps
      id: 7e1f2df8-36dc-4e40-8be3-d1555d50c91c
      type: account
    - name: TestTenantsQueryTenantInitialized
      id: 8cf0c909-f816-4fe3-a507-a7917ccd8380
      type: account
    - name: TestDeleteApplicationIfInScenario
      id: 0d597250-6b2d-4d89-9c54-e23cb497cd01
      type: account
    - name: TestProviderSubaccount
      id: f8075207-1478-4a80-bd26-24a4785a2bfd
      type: subaccount
      parent: 5577cf46-4f78-45fa-b55f-a42a3bdba868
      region: "eu-1"
    - name: TestProviderSubaccountRegion2
      id: 731b7bc4-5472-41d2-a447-e4c0f45de739
      type: subaccount
      region: "eu-2"
      parent: 5577cf46-4f78-45fa-b55f-a42a3bdba868
    - name: TestCertificateSubaccount
      id: 123e4567-e89b-12d3-a456-426614174001
      type: subaccount
      parent: 5577cf46-4f78-45fa-b55f-a42a3bdba868
    - name: TestNsAdapter
      id: 08b6da37-e911-48fb-a0cb-fa635a6c5678
      type: subaccount
      parent: 5577cf46-4f78-45fa-b55f-a42a3bdba868
    - name: TestNsAdapterSubaccountWithApplications
      id: 08b6da37-e911-48fb-a0cb-fa635a6c4321
      type: subaccount
      parent: 5577cf46-4f78-45fa-b55f-a42a3bdba868
    - name: TestIntegrationSystemManagedSubaccount
      id: 3cfcdd62-320d-403b-b66a-4ee3cdd06947
      type: subaccount
      parent: 5577cf46-4f78-45fa-b55f-a42a3bdba868
    - name: TestIntegrationSystemManagedAccount
      id: 7e8ab2e3-3bb4-42e3-92b2-4e0bf48559d3
      type: account
      parent: 2c4f4a25-ba9a-4dbc-be68-e0beb77a7eb0
    - name: TestSystemFetcherAccount
      id: c395681d-11dd-4cde-bbcf-570b4a153e79
      type: account
      parent: 2c4f4a25-ba9a-4dbc-be68-e0beb77a7eb0
    - name: TestConsumerSubaccount
      id: 1f538f34-30bf-4d3d-aeaa-02e69eef84ae
      type: subaccount
      parent: 5984a414-1eed-4972-af2c-b2b6a415c7d7
    - name: TestTenantsOnDemandAPI
      id: 8d42d818-d4c4-4036-b82f-b199db7ffeb5
      type: subaccount
      parent: 5984a414-1eed-4972-af2c-b2b6a415c7d7
    - name: TestExternalCertificateSubaccount
      id: bad76f69-e5c2-4d55-bca5-240944824b83
      type: subaccount
      parent: 5577cf46-4f78-45fa-b55f-a42a3bdba868
  images:
    containerRegistry:
      path: eu.gcr.io/kyma-project/incubator
    connector:
      dir:
      version: "PR-2501"
    connectivity_adapter:
      dir:
      version: "PR-2501"
    pairing_adapter:
      dir:
      version: "PR-2501"
    director:
      dir:
<<<<<<< HEAD
      version: "PR-2484"
=======
      version: "PR-2521"
>>>>>>> 2b03dd08
    hydrator:
      dir:
      version: "PR-2521"
    gateway:
      dir:
      version: "PR-2501"
    operations_controller:
      dir:
      version: "PR-2501"
    ord_service:
      dir:
      version: "PR-72"
    schema_migrator:
      dir:
      version: "PR-2532"
    system_broker:
      dir:
      version: "PR-2501"
    certs_setup_job:
      containerRegistry:
        path: eu.gcr.io/kyma-project
      dir:
      version: "0a651695"
    external_services_mock:
      dir:
      version: "PR-2521"
    console:
      dir:
      version: "PR-68"
    e2e_tests:
      dir:
<<<<<<< HEAD
      version: "PR-2484"
=======
      version: "PR-2521"
>>>>>>> 2b03dd08
  isLocalEnv: false
  isForTesting: false
  oauth2:
    host: oauth2
  livenessProbe:
    initialDelaySeconds: 30
    timeoutSeconds: 1
    periodSeconds: 10
  readinessProbe:
    initialDelaySeconds: 5
    timeoutSeconds: 1
    periodSeconds: 2
  agentPreconfiguration: false
  nsAdapter:
    external:
      port: 3005
    e2eTests:
      gatewayHost: "compass-gateway-xsuaa"
    prefix: /nsadapter
    path: /nsadapter/api/v1/notifications
    systemToTemplateMappings: '[{  "Name": "SAP S/4HANA On-Premise",  "SourceKey": ["type"],  "SourceValue": ["abapSys"]},{  "Name": "SAP S/4HANA On-Premise",  "SourceKey": ["type"],  "SourceValue": ["nonSAPsys"]},{  "Name": "SAP S/4HANA On-Premise",  "SourceKey": ["type"],  "SourceValue": ["hana"]}]'
    secret:
      name: nsadapter-secret
      subaccountKey: subaccount
      local:
        subaccountValue: subaccount
    authSecret:
      name: "compass-external-services-mock-oauth-credentials"
      clientIdKey: client-id
      clientSecretKey: client-secret
      tokenUrlKey: url
      instanceUrlKey: url
      certKey: cert
      keyKey: key
    registerPath: "/register"
    tokenPath: "/secured/oauth/token"
    createClonePattern: '{"key": "%s"}'
    createBindingPattern: '{}'
    useClone: "false"
  director:
    host: compass-director.compass-system.svc.cluster.local
    prefix: /director
    graphql:
      external:
        port: 3000
    tls:
      secure:
        internal:
          host: compass-director-internal
    validator:
      port: 8080
    metrics:
      port: 3003
      enableGraphqlOperationInstrumentation: true
    operations:
      port: 3002
      path: "/operation"
      lastOperationPath: "/last_operation"
    info:
      path: "/v1/info"
    subscription:
      subscriptionProviderLabelKey: "subscriptionProviderId"
      consumerSubaccountLabelKey: "global_subaccount_id"
      subscriptionLabelKey: "subscription"
      tokenPrefix: "sb-"
    selfRegister:
      secret:
        name: "region-instances-credentials"
        key: "keyConfig"
        path: "/tmp"
      clientIdPath: "clientId"
      clientSecretPath: "clientSecret"
      urlPath: "url"
      tokenUrlPath: "tokenUrl"
      clientCertPath: "clientCert"
      clientKeyPath: "clientKey"
      local:
        templateMappings:
          clientIDMapping: '{{ printf "\"%s\":\"client_id\"" .Values.global.director.selfRegister.clientIdPath }}'
          clientSecretMapping: '{{ printf "\"%s\":\"client_secret\"" .Values.global.director.selfRegister.clientSecretPath }}'
          urlMapping: '{{ printf "\"%s\":\"http://compass-external-services-mock.%s.svc.cluster.local:%s\"" .Values.global.director.selfRegister.urlPath .Release.Namespace (.Values.service.port | toString) }}'
          tokenURLMapping: '{{ printf "\"%s\":\"https://%s.%s:%s\"" .Values.global.director.selfRegister.tokenUrlPath .Values.global.externalServicesMock.certSecuredHost .Values.global.ingress.domainName (.Values.service.certPort | toString) }}'
          x509CertificateMapping: '{{ printf "\"%s\":\"%s\"" .Values.global.director.selfRegister.clientCertPath .Values.global.connector.caCertificate }}'
          x509KeyMapping: '{{ printf "\"%s\":\"%s\"" .Values.global.director.selfRegister.clientKeyPath .Values.global.connector.caKey }}'
      oauthTokenPath: "/cert/token"
      oauthMode: "oauth-mtls"
      label: "selfRegLabel"
      labelValuePrefix: "self-reg-prefix-"
      responseKey: "self-reg-key"
      path: "/external-api/self-reg"
      nameQueryParam: "name"
      tenantQueryParam: "tenant"
      requestBodyPattern: '{"key": "%s"}'
    clientIDHeaderKey: client_user
    suggestTokenHeaderKey: suggest_token
    runtimeTypeLabelKey: "runtimeType"
    kymaRuntimeTypeLabelValue: "kyma"
    fetchTenantEndpoint: '{{ printf "https://%s.%s%s/v1/fetch" .Values.global.gateway.tls.secure.internal.host .Values.global.ingress.domainName .Values.global.tenantFetcher.prefix }}'
  auditlog:
    configMapName: "compass-gateway-auditlog-config"
    mtlsTokenPath: "/cert/token"
    standardTokenPath: "/secured/oauth/token"
    skipSSLValidation: false
    secret:
      name: "compass-gateway-auditlog-secret"
      urlKey: url
      clientIdKey: client-id
      clientSecretKey: client-secret
      clientCertKey: client-cert
      clientKeyKey: client-key
  log:
    format: "kibana"
  enableCompassDefaultScenarioAssignment: true
  tenantConfig:
    useDefaultTenants: true
    dbPool:
      maxOpenConnections: 1
      maxIdleConnections: 1
  connector:
    prefix: /connector
    graphql:
      external:
        port: 3000
    validator:
      port: 8080
    # If secrets do not exist they will be created
    secrets:
      ca:
        name: compass-connector-app-ca
        namespace: compass-system
        certificateKey: ca.crt
        keyKey: ca.key
      rootCA:
        namespace: istio-system # For Ingress Gateway to work properly the namespace needs to be istio-system
        # In order for istio mTLS to work we should have two different secrets one containing the server certificate (let’s say X) and one used for validation of the client’s certificates.
        # The second one should be our root certificate and istio wants it to be named X-cacert. (-cacert suffix).
        # This is the reason for the confusing name of our root certificate. https://preliminary.istio.io/v1.6/docs/tasks/traffic-management/ingress/secure-ingress/#configure-a-mutual-tls-ingress-gateway
        cacert: compass-gateway-mtls-certs-cacert # For cert-rotation the cacert should be in different secret
        certificateKey: cacert
    revocation:
      configmap:
        name: revocations-config
        namespace: "{{ .Release.Namespace }}"
    # If key and certificate are not provided they will be generated
    caKey: ""
    caCertificate: ""
  system_broker:
    enabled: true
    port: 5001
    prefix: /broker
    tokenProviderFromHeader:
      forwardHeaders: Authorization
    tokenProviderFromSecret:
      enabled: false
      secrets:
        integrationSystemCredentials:
          name: compass-system-broker-credentials
          namespace: compass-system
    testNamespace: kyma-system
  gateway:
    port: 3000
    tls:
      host: compass-gateway
      adapterHost: compass-ns-adapter
      secure:
        internal:
          host: compass-gateway-internal
        oauth:
          host: compass-gateway-auth-oauth
    mtls:
      manageCerts: true
      host: compass-gateway-mtls
      certSecret: compass-gateway-mtls-certs
      external:
        host: compass-gateway-sap-mtls
        certSecret: compass-gateway-mtls-certs # Use connector's root CA as root CA by default. This should be overridden for productive deployments.
    headers:
      rateLimit: X-Flow-Identity
      request:
        remove:
          - "Client-Id-From-Token"
          - "Client-Id-From-Certificate"
          - "Client-Certificate-Hash"
          - "Certificate-Data"
  hydrator:
    host: compass-hydrator.compass-system.svc.cluster.local
    port: 3000
    prefix: /hydrators
    subjectConsumerMappingConfig: '[{"consumer_type": "Super Admin", "tenant_access_levels": ["customer", "account","subaccount"], "subject": "C=DE, L=local, O=SAP SE, OU=Region, OU=SAP Cloud Platform Clients, OU=f8075207-1478-4a80-bd26-24a4785a2bfd, CN=compass"},{"consumer_type": "Integration System", "tenant_access_levels": ["account","subaccount"], "subject": "C=DE, L=local, O=SAP SE, OU=Region, OU=SAP Cloud Platform Clients, OU=f8075207-1478-4a80-bd26-24a4785a2bfd, CN=integration-system-test"}]'
    certificateDataHeader: "Certificate-Data"
    consumerClaimsKeys:
      clientIDKey: "client_id"
      tenantIDKey: "tenantid"
      userNameKey: "user_name"
      subdomainKey: "subdomain"
    http:
      client:
        skipSSLValidation: false
    metrics:
      port: 3003
      enableClientInstrumentation: true
      censoredFlows: "JWT"
  operations_controller:
    enabled: true
  connectivity_adapter:
    port: 8080
    tls:
      host: adapter-gateway
    mtls:
      host: adapter-gateway-mtls
  oathkeeperFilters:
    workloadLabel: oathkeeper
    namespace: kyma-system
    tokenDataHeader: "Connector-Token"
    certificateDataHeader: "Certificate-Data"
  istio:
    externalMtlsGateway:
      name: "compass-gateway-external-mtls"
      namespace: "compass-system"
    mtlsGateway:
      name: "compass-gateway-mtls"
      namespace: "compass-system"
    gateway:
      name: "kyma-gateway"
      namespace: "kyma-system"
    proxy:
      port: 15020
    namespace: istio-system
    ingressgateway:
      workloadLabel: istio-ingressgateway
      requestPayloadSizeLimit2MB: 2097152
      requestPayloadSizeLimit2MBLabel: "2MB"
      requestPayloadSizeLimit5MB: 5097152
      requestPayloadSizeLimit5MBLabel: "5MB"
      correlationHeaderRewriteFilter:
        expectedHeaders:
          - "x-request-id"
          - "x-correlation-id"
          - "x-correlationid"
          - "x-forrequest-id"
          - "x-vcap-request-id"
          - "x-broker-api-request-identity"
  kubernetes:
    serviceAccountTokenIssuer: kubernetes/serviceaccount
    serviceAccountTokenJWKS: https://kubernetes.default.svc.cluster.local/openid/v1/jwks
  ingress:
    domainName: "local.kyma.dev"
  database:
    sqlProxyServiceAccount: "proxy-user@gcp-cmp.iam.gserviceaccount.com"
    manageSecrets: true
    embedded:
      enabled: true
      director:
        name: "postgres"
      directorDBName: "postgres"
    managedGCP:
      serviceAccountKey: ""
      instanceConnectionName: ""
      director:
        name: ""
        user: ""
        password: ""
      host: "localhost"
      hostPort: "5432"
      sslMode: ""
      #TODO remove below after migration to separate user will be done
      dbUser: ""
      dbPassword: ""
      directorDBName: ""
  oathkeeper:
    host: ory-oathkeeper-proxy.kyma-system.svc.cluster.local
    port: 4455
    timeout_ms: 120000
    ns_adapter_timeout_ms: 3600000
    idTokenConfig:
      claims: '{"scopes": "{{ print .Extra.scope }}","tenant": "{{ .Extra.tenant }}", "consumerID": "{{ print .Extra.consumerID}}", "consumerType": "{{ print .Extra.consumerType }}", "flow": "{{ print .Extra.flow }}", "onBehalfOf": "{{ print .Extra.onBehalfOf }}", "region": "{{ print .Extra.region }}", "tokenClientID": "{{ print .Extra.tokenClientID }}"}'
      internalClaims: '{"scopes": "application:read application:write application.webhooks:read application_template.webhooks:read webhooks.auth:read runtime:write runtime:read tenant:read tenant:write tenant_subscription:write ory_internal fetch_tenant application_template:read","tenant":"{ {{ if .Header.Tenant }} \"consumerTenant\":\"{{ print (index .Header.Tenant 0) }}\", {{ end }} \"externalTenant\":\"\"}", "consumerType": "Internal Component", "flow": "Internal"}'
    mutators:
      runtimeMappingService:
        config:
          api:
            url: http://compass-hydrator.compass-system.svc.cluster.local:3000/hydrators/runtime-mapping
            retry:
              give_up_after: 6s
              max_delay: 2000ms
      authenticationMappingServices:
        nsadapter:
          cfg:
            config:
              api:
                url: http://compass-hydrator.compass-system.svc.cluster.local:3000/hydrators/authn-mapping/nsadapter
                retry:
                  give_up_after: 6s
                  max_delay: 2000ms
          authenticator:
            enabled: false
            createRule: true
            gatewayHost: "compass-gateway-xsuaa"
            trusted_issuers: '[{"domain_url": "compass-system.svc.cluster.local:8080", "scope_prefix": "prefix.", "protocol": "http"}]'
            attributes: '{"uniqueAttribute": { "key": "ns-adapter-test", "value": "ns-adapter-flow" }, "tenant": { "key": "tenant" }, "identity": { "key": "identity" }, "clientid": { "key": "client_id" } }'
            path: /nsadapter/api/v1/notifications
            upstreamComponent: "compass-gateway"
            checkSuffix: true
        tenant-fetcher:
          cfg:
            config:
              api:
                url: http://compass-hydrator.compass-system.svc.cluster.local:3000/hydrators/authn-mapping/tenant-fetcher
                retry:
                  give_up_after: 6s
                  max_delay: 2000ms
          authenticator:
            enabled: false
            createRule: true
            gatewayHost: "compass-gateway"
            trusted_issuers: '[{"domain_url": "compass-system.svc.cluster.local:8080", "scope_prefix": "prefix.", "protocol": "http"}]'
            attributes: '{"uniqueAttribute": { "key": "test", "value": "tenant-fetcher" }, "tenant": { "key": "tenant" }, "identity": { "key": "identity" } }'
            path: /tenants/<.*>
            upstreamComponent: "compass-tenant-fetcher"
            checkSuffix: false
        subscriber:
          cfg:
            config:
              api:
                url: http://compass-hydrator.compass-system.svc.cluster.local:3000/hydrators/authn-mapping/subscriber
                retry:
                  give_up_after: 6s
                  max_delay: 2000ms
          authenticator:
            enabled: false
            createRule: false
            gatewayHost: "compass-gateway-sap-mtls"
            trusted_issuers: '[{"domain_url": "compass-system.svc.cluster.local:8080", "scope_prefix": "prefix.", "protocol": "http", "region": "eu-1"}]'
            attributes: '{"uniqueAttribute": { "key": "subsc-key-test", "value": "subscription-flow" }, "tenant": { "key": "tenant" }, "identity": { "key": "user_name" }, "clientid": { "key": "client_id" } }'
            path: /<.*>
            checkSuffix: false
      tenantMappingService:
        config:
          api:
            url: http://compass-hydrator.compass-system.svc.cluster.local:3000/hydrators/tenant-mapping
            retry:
              give_up_after: 6s
              max_delay: 2000ms
      certificateResolverService:
        config:
          api:
            url: http://compass-hydrator.compass-system.svc.cluster.local:3000/hydrators/v1/certificate/data/resolve
            retry:
              give_up_after: 6s
              max_delay: 2000ms
      tokenResolverService:
        config:
          api:
            url: http://compass-hydrator.compass-system.svc.cluster.local:3000/hydrators/v1/tokens/resolve
            retry:
              give_up_after: 6s
              max_delay: 2000ms
  cockpit:
    auth:
      allowedConnectSrc: "https://*.ondemand.com"
      secretName: "cockpit-auth-secret"
      idpHost: ""
      clientID: ""
      scopes: "openid profile email"
      path: "/oauth2/certs"
  tenantFetcher:
    manageSecrets: true
    host: compass-tenant-fetcher.compass-system.svc.cluster.local
    prefix: /tenants
    port: 3000
    requiredAuthScope: Callback
    fetchTenantAuthScope: fetch_tenant
    authentication:
      jwksEndpoint: "http://ory-oathkeeper-api.kyma-system.svc.cluster.local:4456/.well-known/jwks.json"
    tenantProvider:
      tenantIdProperty: "tenantId"
      customerIdProperty: "customerId"
      subaccountTenantIdProperty: "subaccountTenantId"
      subdomainProperty: "subdomain"
      name: "provider"
      subscriptionProviderIdProperty: "subscriptionProviderIdProperty"
      providerSubaccountIdProperty: "providerSubaccountIdProperty"
      consumerTenantIdProperty: "consumerTenantIdProperty"
      subscriptionProviderAppNameProperty: "subscriptionProviderAppNameProperty"
    server:
      fetchTenantEndpoint: "/v1/fetch/{parentTenantId}/{tenantId}"
      regionalHandlerEndpoint: "/v1/regional/{region}/callback/{tenantId}"
      dependenciesEndpoint: "/v1/regional/{region}/dependencies"
      tenantPathParam: "tenantId"
      regionPathParam: "region"
    containerName: "tenant-fetcher"
    oauth:
      client: "client_id"
      secret: ""
      tokenURL: '{{ printf "https://%s.%s" .Values.global.externalServicesMock.certSecuredHost .Values.global.ingress.domainName }}'
      tokenPath: "/cert/token"
    secret:
      name: "compass-tenant-fetcher-secret"
      clientIdKey: "client-id"
      oauthMode: "oauth-mtls"
      clientCertKey: "client-cert"
      clientKeyKey: "client-key"
      oauthUrlKey: "url"
      skipSSLValidation: true
    endpoints:
      subaccountCreated: "127.0.0.1/events?type=subaccount-created"
    fieldMapping:
      totalPagesField: "totalPages"
      totalResultsField: "totalResults"
      tenantEventsField: "events"
      idField: "id"
      nameField: "name"
      customerIdField: "customerId"
      subdomainField: "subdomain"
      discriminatorField: ""
      discriminatorValue: ""
      detailsField: "details"
      entityTypeField: "entityType"
      globalAccountID: "gaID"
      regionField: "region"
    regionDetails: '[{"central", ""}]'
  externalCertConfiguration:
    issuerLocality: "local,local2" # In local setup we have manually created connector CA certificate with 'local' Locality property
    subjectPattern: "/C=DE/O=SAP SE/OU=SAP Cloud Platform Clients/OU=Region/OU=%s/L=%s/CN=%s"
    ouCertSubaccountID: "f8075207-1478-4a80-bd26-24a4785a2bfd"
    commonName: "compass"
    locality: "local"
    certSvcApiPath: "/cert"
    tokenPath: "/cert/token"
    secrets:
      externalCertSvcSecret:
        manage: false
        name: "cert-svc-secret"
        clientIdKey: client-id
        clientSecretKey: client-secret
        oauthUrlKey: url
        csrEndpointKey: csr-endpoint
        clientCert: client-cert
        clientKey: client-key
        skipSSLValidationFlag: "-k"
      externalClientCertSecret:
        name: "external-client-certificate"
        namespace: compass-system
        certKey: tls.crt
        keyKey: tls.key
    rotationCronjob:
      name: "external-certificate-rotation"
      schedule: "*/1 * * * *" # Executes every minute
      certValidity: "7"
      clientCertRetryAttempts: "8"
      containerName: "certificate-rotation"
  ordService:
    host: compass-ord-service.compass-system.svc.cluster.local
    prefix: /open-resource-discovery-service/v0
    docsPrefix: /open-resource-discovery-docs
    staticPrefix: /open-resource-discovery-static/v0
    port: 3000
    defaultResponseType: "xml"
  ordAggregator:
    name: ord-aggregator
    enabled: true
    schedule: "*/1 * * * *"
    http:
      client:
        skipSSLValidation: false
      retry:
        attempts: 3
        delay: 100ms
    dbPool:
      maxOpenConnections: 2
      maxIdleConnections: 2
    globalRegistryUrl: http://compass-external-services-mock.compass-system.svc.cluster.local:8087/.well-known/open-resource-discovery
    maxParallelApplicationProcessors: 4
  systemFetcher:
    enabled: false
    name: "system-fetcher"
    schedule: "0 0 * * *"
    manageSecrets: true
    # enableSystemDeletion - whether systems in deleted state should be deleted from director database
    enableSystemDeletion: true
    # fetchParallelism - shows how many http calls will be made in parallel to fetch systems
    fetchParallellism: 30
    # queueSize - shows how many system fetches (individual requests may fetch more than 1 system)
    # can be put in the queue for processing before blocking. It is best for the queue to be about 2 times bigger than the parallellism
    queueSize: 100
    # fetchRequestTimeout - shows the timeout to wait for oauth token and for fetching systems (in one request) separately
    fetchRequestTimeout: "30s"
    # directorRequestTimeout - graphql requests timeout to director
    directorRequestTimeout: "30s"
    dbPool:
      maxOpenConnections: 20
      maxIdleConnections: 2
    # systemsAPIEndpoint - endpoint of the service to fetch systems from
    systemsAPIEndpoint: ""
    # systemsAPIFilterCriteria - criteria for fetching systems
    systemsAPIFilterCriteria: ""
    # systemToTemplateMappings - how to map system properties to an existing application template
    systemToTemplateMappings: '{}'
    templateRegion: "eu-1"
    templatePlaceholderToSystemKeyMappings: '[{"placeholder_name": "name","system_key": "displayName"},{"placeholder_name": "display-name","system_key": "displayName"},{"placeholder_name": "systemNumber","system_key": "systemNumber"},{"placeholder_name": "productId","system_key": "productId"},{"placeholder_name": "ppmsProductVersionId","system_key": "ppmsProductVersionId"},{"placeholder_name": "description","system_key": "productDescription", "optional": true},{"placeholder_name": "baseUrl","system_key": "additionalUrls.mainUrl", "optional":true},{"placeholder_name": "providerName","system_key": "infrastructureProvider", "optional": true}]'
    templateOverrideApplicationInput: '{"name": "{{name}}","description": "{{description}}","providerName": "{{providerName}}","statusCondition": "INITIAL","systemNumber": "{{systemNumber}}","labels": {"managed": "true","productId": "{{productId}}","ppmsProductVersionId": "{{ppmsProductVersionId}}"},"baseUrl": "{{baseUrl}}"}'
    http:
      client:
        skipSSLValidation: false
    oauth:
      client: "client_id"
      tokenEndpointProtocol: "https"
      tokenBaseHost: "compass-external-services-mock-sap-mtls"
      tokenPath: "/cert/token"
      scopesClaim: "scopes"
      tenantHeaderName: "x-zid"
      tokenRequestTimeout: 30s
      skipSSLValidation: true
    secret:
      name: "compass-system-fetcher-secret"
      clientIdKey: client-id
      oauthUrlKey: url
    paging:
      pageSize: 200
      sizeParam: "$top"
      skipParam: "$skip"
    containerName: "system-fetcher"
  tenantFetchers:
    job1:
      cron:
        enabled: false
      enabled: false
      job:
        interval: "5m"
      configMapNamespace: "compass-system"
      manageSecrets: true
      providerName: "compass"
      schedule: "*/5 * * * *"
      tenantInsertChunkSize: "500"
      kubernetes:
        configMapNamespace: "compass-system"
        pollInterval: 2s
        pollTimeout: 1m
        timeout: 2m
      oauth:
        client: ""
        secret: ""
        tokenURL: ""
        tokenPath: ""
      secret:
        name: "compass-tenant-fetcher-secret-job1"
        clientIdKey: client-id
        clientSecretKey: client-secret
        oauthUrlKey: url
        oauthMode: "oauth-mtls"
        clientCertKey: client-cert
        clientKeyKey: client-key
        skipSSLValidation: true
      endpoints:
        accountCreated: "127.0.0.1/events?type=account-created"
        accountDeleted: "127.0.0.1/events?type=account-deleted"
        accountUpdated: "127.0.0.1/events?type=account-updated"
        subaccountCreated: "127.0.0.1/events?type=subaccount-created"
        subaccountDeleted: "127.0.0.1/events?type=subaccount-deleted"
        subaccountUpdated: "127.0.0.1/events?type=subaccount-updated"
        subaccountMoved: "127.0.0.1/events?type=subaccount-moved"
      fieldMapping:
        totalPagesField: "totalPages"
        totalResultsField: "totalResults"
        tenantEventsField: "events"
        idField: "id"
        nameField: "name"
        customerIdField: "customerId"
        subdomainField: "subdomain"
        discriminatorField: ""
        discriminatorValue: ""
        detailsField: "details"
        entityTypeField: "entityType"
        globalAccountID: "gaID"
        regionField: "region"
        movedSubaccountTargetField: "targetGlobalAccountGUID"
        movedSubaccountSourceField: "sourceGlobalAccountGUID"
      queryMapping:
        pageNumField: "pageNum"
        pageSizeField: "pageSize"
        timestampField: "timestamp"
      query:
        startPage: "0"
        pageSize: "100"
      shouldSyncSubaccounts: "false"
      dbPool:
        maxOpenConnections: 1
        maxIdleConnections: 1
  metrics:
    enabled: true
    pushEndpoint: http://monitoring-prometheus-pushgateway.kyma-system.svc.cluster.local:9091
  externalServicesMock:
    enabled: false
    certSecuredPort: 8081
    ordCertSecuredPort: 8082
    unsecuredPort: 8083
    basicSecuredPort: 8084
    oauthSecuredPort: 8085
    ordGlobalRegistryCertPort: 8086
    ordGlobalRegistryUnsecuredPort: 8087
    unsecuredPortWithAdditionalContent: 8088
    unsecuredMultiTenantPort: 8089
    certSecuredHost: compass-external-services-mock-sap-mtls
    ordCertSecuredHost: compass-external-services-mock-sap-mtls-ord
    ordGlobalCertSecuredHost: compass-external-services-mock-sap-mtls-global-ord-registry
    unSecuredHost: compass-external-services-mock
    host: compass-external-services-mock.compass-system.svc.cluster.local
    regionInstancesCredentials:
      manage: false
    oauthSecret:
      manage: false
      name: compass-external-services-mock-oauth-credentials
      clientIdKey: client-id
      clientSecretKey: client-secret
      oauthUrlKey: url
      oauthTokenPath: "/secured/oauth/token"
    auditlog:
      applyMockConfiguration: false
      managementApiPath: /audit-log/v2/configuration-changes/search
      mtlsTokenPath: "/cert/token"
      secret:
        name: "auditlog-instance-management"
        urlKey: url
        tokenUrlKey: token-url
        clientIdKey: client-id
        clientSecretKey: client-secret
        clientCertKey: client-cert
        clientKeyKey: client-key
  tests:
    http:
      client:
        skipSSLValidation: false
    externalCertConfiguration:
      ouCertSubaccountID: "bad76f69-e5c2-4d55-bca5-240944824b83"
    director:
      skipPattern: ""
      externalCertIntSystemCN: "integration-system-test"
    tenantFetcher:
      tenantOnDemandID: "8d42d818-d4c4-4036-b82f-b199db7ffeb5"
    ordAggregator:
      skipPattern: ""
    ordService:
      accountTenantID: "5577cf46-4f78-45fa-b55f-a42a3bdba868" # testDefaultTenant from our testing tenants
      skipPattern: ""
    externalServicesMock:
      skipPattern: ""
    selfRegistration:
      region: "eu-1"
      region2: "eu-2"
    subscription:
      tenants:
        providerAccountID: "5577cf46-4f78-45fa-b55f-a42a3bdba868" # testDefaultTenant from our testing tenants
        providerSubaccountID: "f8075207-1478-4a80-bd26-24a4785a2bfd" # TestProviderSubaccount from our testing tenants
        consumerAccountID: "5984a414-1eed-4972-af2c-b2b6a415c7d7" # ApplicationsForRuntimeTenantName from our testing tenants
        consumerSubaccountID: "1f538f34-30bf-4d3d-aeaa-02e69eef84ae" # randomly chosen
        consumerTenantID: "ba49f1aa-ddc1-43ff-943c-fe949857a34a" # randomly chosen
        providerSubaccountIDRegion2: "731b7bc4-5472-41d2-a447-e4c0f45de739" # TestProviderSubaccountRegion2 from our testing tenants
      oauthSecret:
        manage: false
        name: compass-subscription-secret
        clientIdKey: client-id
        clientSecretKey: client-secret
        oauthUrlKey: url
      propagatedProviderSubaccountHeader: "X-Provider-Subaccount"
      externalClientCertTestSecretName: "external-client-certificate-test-secret"
      externalClientCertTestSecretNamespace: "compass-system"
      externalCertTestJobName: "external-certificate-rotation-test-job"
      certSvcInstanceTestSecretName: "cert-svc-secret"
      certSvcInstanceTestRegion2SecretName: "cert-svc-secret-eu2"
      consumerTokenURL: "http://compass-external-services-mock.compass-system.svc.cluster.local:8080"
      subscriptionURL: "http://compass-external-services-mock.compass-system.svc.cluster.local:8080"
      subscriptionProviderIdValue: "id-value!t12345"
      subscriptionProviderAppNameValue: "subscriptionProviderAppNameValue"
    namespace: kyma-system
    connectivityAdapterFQDN: http://compass-connectivity-adapter.compass-system.svc.cluster.local
    externalServicesMockFQDN: http://compass-external-services-mock.compass-system.svc.cluster.local
    ordServiceFQDN: http://compass-ord-service.compass-system.svc.cluster.local
    systemBrokerFQDN: http://compass-system-broker.compass-system.svc.cluster.local
    tenantFetcherFQDN: http://compass-tenant-fetcher.compass-system.svc.cluster.local
    hydratorFQDN: http://compass-hydrator.compass-system.svc.cluster.local
    basicCredentials:
      manage: false
      secretName: "test-basic-credentials-secret"
    db:
      maxOpenConnections: 3
      maxIdleConnections: 1
    securityContext: # Set on container level
      runAsUser: 2000
      allowPrivilegeEscalation: false
  expectedSchemaVersionUpdateJob:
    cm:
      name: "expected-schema-version"
  migratorJob:
    nodeSelectorEnabled: false
    pvc:
      name: "compass-director-migrations"
      namespace: "compass-system"
      migrationsPath: "/compass-migrations"
      storageClass: local-path
  http:
    client:
      skipSSLValidation: false
  pairingAdapter:
    templateName: "pairing-adapter-app-template"
    watcherCorrelationID: "pairing-adapter-watcher-id"
    configMap:
      manage: false
      key: "config.json"
      name: "pairing-adapter-config-local"
      namespace: "compass-system"
      localAdapterFQDN: "http://compass-pairing-adapter.compass-system.svc.cluster.local/adapter-local-mtls"
      integrationSystemID: "d3e9b9f5-25dc-4adb-a0a0-ed69ef371fb6"
    e2e:
      appName: "test-app"
      appID: "123-test-456"
      clientUser: "test-user"
      tenant: "test-tenant"
  # Scopes assigned for every new Client Credentials by given object type (Runtime / Application / Integration System)
  # and scopes mapped to a consumer with the given type, then that consumer is using a client certificate
  scopes:
    scopesPerConsumerType:
      runtime:
        - "runtime:read"
        - "runtime:write"
        - "application:read"
        - "runtime.auths:read"
        - "bundle.instance_auths:read"
        - "runtime.webhooks:read"
        - "webhook:write"
      external_certificate:
        - "runtime:read"
        - "runtime:write"
        - "application:read"
        - "application:write"
        - "runtime.auths:read"
        - "bundle.instance_auths:read"
        - "runtime.webhooks:read"
        - "webhook:write"
        - "application_template:read"
        - "application_template:write"
      application:
        - "application:read"
        - "application:write"
        - "application.auths:read"
        - "application.webhooks:read"
        - "bundle.instance_auths:read"
        - "document.fetch_request:read"
        - "event_spec.fetch_request:read"
        - "api_spec.fetch_request:read"
        - "fetch-request.auth:read"
        - "webhook:write"
      integration_system:
        - "application:read"
        - "application:write"
        - "application.local_tenant_id:write"
        - "application_template:read"
        - "application_template:write"
        - "runtime:read"
        - "runtime:write"
        - "integration_system:read"
        - "label_definition:read"
        - "label_definition:write"
        - "automatic_scenario_assignment:read"
        - "automatic_scenario_assignment:write"
        - "integration_system.auths:read"
        - "application_template.webhooks:read"
        - "formation:write"
        - "formation:read"
        - "internal_visibility:read"
        - "application.auths:read"
        - "webhook:write"
        - "formation_template:read"
      super_admin:
        - "application:read"
        - "application:write"
        - "application_template:read"
        - "application_template:write"
        - "integration_system:read"
        - "integration_system:write"
        - "runtime:read"
        - "runtime:write"
        - "label_definition:read"
        - "label_definition:write"
        - "eventing:manage"
        - "tenant:read"
        - "automatic_scenario_assignment:read"
        - "automatic_scenario_assignment:write"
        - "application.auths:read"
        - "application.webhooks:read"
        - "application_template.webhooks:read"
        - "bundle.instance_auths:read"
        - "document.fetch_request:read"
        - "event_spec.fetch_request:read"
        - "api_spec.fetch_request:read"
        - "integration_system.auths:read"
        - "runtime.auths:read"
        - "fetch-request.auth:read"
        - "webhooks.auth:read"
        - "formation:write"
        - "formation:read"
        - "internal_visibility:read"
        - "runtime.webhooks:read"
        - "webhook:write"
        - "formation_template:read"
        - "formation_template:write"
      default:
        - "runtime:read"
        - "runtime:write"
        - "tenant:read"<|MERGE_RESOLUTION|>--- conflicted
+++ resolved
@@ -120,11 +120,7 @@
       version: "PR-2501"
     director:
       dir:
-<<<<<<< HEAD
       version: "PR-2484"
-=======
-      version: "PR-2521"
->>>>>>> 2b03dd08
     hydrator:
       dir:
       version: "PR-2521"
@@ -156,11 +152,7 @@
       version: "PR-68"
     e2e_tests:
       dir:
-<<<<<<< HEAD
       version: "PR-2484"
-=======
-      version: "PR-2521"
->>>>>>> 2b03dd08
   isLocalEnv: false
   isForTesting: false
   oauth2:
