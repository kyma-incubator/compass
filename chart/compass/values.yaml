global:
  disableLegacyConnectivity: true
  defaultTenant: 3e64ebae-38b5-46a0-b1ed-9ccee153a0ae
  defaultTenantRegion: "eu-1"
  tenants: # tenant order matters, so new tenants should be added to the end of the list
    - name: default
      id: 3e64ebae-38b5-46a0-b1ed-9ccee153a0ae
      type: account
    - name: foo
      id: 1eba80dd-8ff6-54ee-be4d-77944d17b10b
      type: account
    - name: bar
      id: af9f84a9-1d3a-4d9f-ae0c-94f883b33b6e
      type: account
    - name: TestTenantSeparation
      id: f1c4b5be-b0e1-41f9-b0bc-b378200dcca0
      type: account
    - name: TestDeleteLastScenarioForApplication
      id: 0403be1e-f854-475e-9074-922120277af5
      type: account
    - name: Test_DeleteAutomaticScenarioAssignmentForSelector
      id: d9553135-6115-4c67-b4d9-962c00f3725f
      type: account
    - name: Test_AutomaticScenarioAssigmentForRuntime
      id: 8c733a45-d988-4472-af10-1256b82c70c0
      type: account
    - name: TestAutomaticScenarioAssignmentsWholeScenario
      id: 65a63692-c00a-4a7d-8376-8615ee37f45c
      type: account
    - name: TestTenantsQueryTenantNotInitialized
      id: 72329135-27fd-4284-9bcb-37ea8d6307d0
      type: account
    - name: Test Default
      id: 5577cf46-4f78-45fa-b55f-a42a3bdba868
      type: account
      parent: 2c4f4a25-ba9a-4dbc-be68-e0beb77a7eb0
    - name: Test_DefaultCustomer
      id: 2c4f4a25-ba9a-4dbc-be68-e0beb77a7eb0
      type: customer
    - name: TestListLabelDefinitions
      id: 3f641cf5-2d14-4e0f-a122-16e7569926f1
      type: account
    - name: Test_AutomaticScenarioAssignmentQueries
      id: 8263cc13-5698-4a2d-9257-e8e76b543e88
      type: account
    - name: TestGetScenariosLabelDefinitionCreatesOneIfNotExists
      id: 2263cc13-5698-4a2d-9257-e8e76b543e33
      type: account
    - name: TestApplicationsForRuntime
      id: 5984a414-1eed-4972-af2c-b2b6a415c7d7
      type: account
    - name: Test_DeleteAutomaticScenarioAssignmentForScenario
      id: d08e4cb6-a77f-4a07-b021-e3317a373597
      type: account
    - name: TestApplicationsForRuntimeWithHiddenApps
      id: 7e1f2df8-36dc-4e40-8be3-d1555d50c91c
      type: account
    - name: TestTenantsQueryTenantInitialized
      id: 8cf0c909-f816-4fe3-a507-a7917ccd8380
      type: account
    - name: TestDeleteApplicationIfInScenario
      id: 0d597250-6b2d-4d89-9c54-e23cb497cd01
      type: account
    - name: TestProviderSubaccount
      id: f8075207-1478-4a80-bd26-24a4785a2bfd
      type: subaccount
      parent: 5577cf46-4f78-45fa-b55f-a42a3bdba868
    - name: TestProviderSubaccountRegion2
      id: 731b7bc4-5472-41d2-a447-e4c0f45de739
      type: subaccount
      region: "eu-2"
      parent: 5577cf46-4f78-45fa-b55f-a42a3bdba868
    - name: TestCertificateSubaccount
      id: 123e4567-e89b-12d3-a456-426614174001
      type: subaccount
      parent: 5577cf46-4f78-45fa-b55f-a42a3bdba868
    - name: TestNsAdapter
      id: 08b6da37-e911-48fb-a0cb-fa635a6c5678
      type: subaccount
      parent: 5577cf46-4f78-45fa-b55f-a42a3bdba868
    - name: TestNsAdapterSubaccountWithApplications
      id: 08b6da37-e911-48fb-a0cb-fa635a6c4321
      type: subaccount
      parent: 5577cf46-4f78-45fa-b55f-a42a3bdba868
    - name: TestIntegrationSystemManagedSubaccount
      id: 3cfcdd62-320d-403b-b66a-4ee3cdd06947
      type: subaccount
      parent: 5577cf46-4f78-45fa-b55f-a42a3bdba868
    - name: TestIntegrationSystemManagedAccount
      id: 7e8ab2e3-3bb4-42e3-92b2-4e0bf48559d3
      type: account
      parent: 2c4f4a25-ba9a-4dbc-be68-e0beb77a7eb0
    - name: TestSystemFetcherAccount
      id: c395681d-11dd-4cde-bbcf-570b4a153e79
      type: account
      parent: 2c4f4a25-ba9a-4dbc-be68-e0beb77a7eb0
    - name: TestConsumerSubaccount
      id: 1f538f34-30bf-4d3d-aeaa-02e69eef84ae
      type: subaccount
      parent: 5984a414-1eed-4972-af2c-b2b6a415c7d7
    - name: TestTenantsOnDemandAPI
      id: 8d42d818-d4c4-4036-b82f-b199db7ffeb5
      type: subaccount
      parent: 5984a414-1eed-4972-af2c-b2b6a415c7d7
    - name: TestExternalCertificateSubaccount
      id: bad76f69-e5c2-4d55-bca5-240944824b83
      type: subaccount
      parent: 5577cf46-4f78-45fa-b55f-a42a3bdba868
  images:
    containerRegistry:
      path: eu.gcr.io/kyma-project/incubator
    connector:
      dir:
      version: "PR-2575"
      name: compass-connector
    connectivity_adapter:
      dir:
      version: "PR-2575"
      name: compass-connectivity-adapter
    pairing_adapter:
      dir:
      version: "PR-2572"
      name: compass-pairing-adapter
    director:
      dir:
<<<<<<< HEAD
      version: "PR-2570"
=======
      version: "PR-2574"
      name: compass-director
>>>>>>> 518bbd10
    hydrator:
      dir:
      version: "PR-2575"
      name: compass-hydrator
    gateway:
      dir:
      version: "PR-2575"
      name: compass-gateway
    operations_controller:
      dir:
      version: "PR-2575"
      name: compass-operations-controller
    ord_service:
      dir:
      version: "PR-75"
      name: compass-ord-service
    schema_migrator:
      dir:
      version: "PR-2575"
      name: compass-schema-migrator
    system_broker:
      dir:
      version: "PR-2575"
      name: compass-system-broker
    certs_setup_job:
      containerRegistry:
        path: eu.gcr.io/kyma-project
      dir:
      version: "0a651695"
    external_services_mock:
      dir:
      version: "PR-2574"
      name: compass-external-services-mock
    console:
      dir:
      version: "PR-71"
      name: compass-console
    e2e_tests:
      dir:
<<<<<<< HEAD
      version: "PR-2570"
=======
      version: "PR-2574"
      name: compass-e2e-tests
>>>>>>> 518bbd10
  isLocalEnv: false
  isForTesting: false
  oauth2:
    host: oauth2
  livenessProbe:
    initialDelaySeconds: 30
    timeoutSeconds: 1
    periodSeconds: 10
  readinessProbe:
    initialDelaySeconds: 5
    timeoutSeconds: 1
    periodSeconds: 2
  agentPreconfiguration: false
  nsAdapter:
    external:
      port: 3005
    e2eTests:
      gatewayHost: "compass-gateway-xsuaa"
    prefix: /nsadapter
    path: /nsadapter/api/v1/notifications
    systemToTemplateMappings: '[{  "Name": "SAP S/4HANA On-Premise",  "SourceKey": ["type"],  "SourceValue": ["abapSys"]},{  "Name": "SAP S/4HANA On-Premise",  "SourceKey": ["type"],  "SourceValue": ["nonSAPsys"]},{  "Name": "SAP S/4HANA On-Premise",  "SourceKey": ["type"],  "SourceValue": ["hana"]}]'
    secret:
      name: nsadapter-secret
      subaccountKey: subaccount
      local:
        subaccountValue: subaccount
    authSecret:
      name: "compass-external-services-mock-oauth-credentials"
      clientIdKey: client-id
      clientSecretKey: client-secret
      tokenUrlKey: url
      instanceUrlKey: url
      certKey: cert
      keyKey: key
    registerPath: "/register"
    tokenPath: "/secured/oauth/token"
    createClonePattern: '{"key": "%s"}'
    createBindingPattern: '{}'
    useClone: "false"
  director:
    host: compass-director.compass-system.svc.cluster.local
    prefix: /director
    graphql:
      external:
        port: 3000
    tls:
      secure:
        internal:
          host: compass-director-internal
    validator:
      port: 8080
    metrics:
      port: 3003
      enableGraphqlOperationInstrumentation: true
    operations:
      port: 3002
      path: "/operation"
      lastOperationPath: "/last_operation"
    info:
      path: "/v1/info"
    subscription:
      subscriptionProviderLabelKey: "subscriptionProviderId"
      consumerSubaccountLabelKey: "global_subaccount_id"
      subscriptionLabelKey: "subscription"
      tokenPrefix: "sb-"
    selfRegister:
      secret:
        name: "region-instances-credentials"
        key: "keyConfig"
        path: "/tmp"
      clientIdPath: "clientId"
      clientSecretPath: "clientSecret"
      urlPath: "url"
      tokenUrlPath: "tokenUrl"
      clientCertPath: "clientCert"
      clientKeyPath: "clientKey"
      local:
        templateMappings:
          clientIDMapping: '{{ printf "\"%s\":\"client_id\"" .Values.global.director.selfRegister.clientIdPath }}'
          clientSecretMapping: '{{ printf "\"%s\":\"client_secret\"" .Values.global.director.selfRegister.clientSecretPath }}'
          urlMapping: '{{ printf "\"%s\":\"http://compass-external-services-mock.%s.svc.cluster.local:%s\"" .Values.global.director.selfRegister.urlPath .Release.Namespace (.Values.service.port | toString) }}'
          tokenURLMapping: '{{ printf "\"%s\":\"https://%s.%s:%s\"" .Values.global.director.selfRegister.tokenUrlPath .Values.global.externalServicesMock.certSecuredHost .Values.global.ingress.domainName (.Values.service.certPort | toString) }}'
          x509CertificateMapping: '{{ printf "\"%s\":\"%s\"" .Values.global.director.selfRegister.clientCertPath .Values.global.connector.caCertificate }}'
          x509KeyMapping: '{{ printf "\"%s\":\"%s\"" .Values.global.director.selfRegister.clientKeyPath .Values.global.connector.caKey }}'
      oauthTokenPath: "/cert/token"
      oauthMode: "oauth-mtls"
      label: "selfRegLabel"
      labelValuePrefix: "self-reg-prefix-"
      responseKey: "self-reg-key"
      path: "/external-api/self-reg"
      nameQueryParam: "name"
      tenantQueryParam: "tenant"
      requestBodyPattern: '{"key": "%s"}'
    clientIDHeaderKey: client_user
    suggestTokenHeaderKey: suggest_token
    runtimeTypeLabelKey: "runtimeType"
    kymaRuntimeTypeLabelValue: "kyma"
    fetchTenantEndpoint: '{{ printf "https://%s.%s%s/v1/fetch" .Values.global.gateway.tls.secure.internal.host .Values.global.ingress.domainName .Values.global.tenantFetcher.prefix }}'
  auditlog:
    configMapName: "compass-gateway-auditlog-config"
    mtlsTokenPath: "/cert/token"
    standardTokenPath: "/secured/oauth/token"
    skipSSLValidation: false
    secret:
      name: "compass-gateway-auditlog-secret"
      urlKey: url
      clientIdKey: client-id
      clientSecretKey: client-secret
      clientCertKey: client-cert
      clientKeyKey: client-key
  log:
    format: "kibana"
  enableCompassDefaultScenarioAssignment: true
  tenantConfig:
    useDefaultTenants: true
    dbPool:
      maxOpenConnections: 1
      maxIdleConnections: 1
  connector:
    prefix: /connector
    graphql:
      external:
        port: 3000
    validator:
      port: 8080
    # If secrets do not exist they will be created
    secrets:
      ca:
        name: compass-connector-app-ca
        namespace: compass-system
        certificateKey: ca.crt
        keyKey: ca.key
      rootCA:
        namespace: istio-system # For Ingress Gateway to work properly the namespace needs to be istio-system
        # In order for istio mTLS to work we should have two different secrets one containing the server certificate (let’s say X) and one used for validation of the client’s certificates.
        # The second one should be our root certificate and istio wants it to be named X-cacert. (-cacert suffix).
        # This is the reason for the confusing name of our root certificate. https://preliminary.istio.io/v1.6/docs/tasks/traffic-management/ingress/secure-ingress/#configure-a-mutual-tls-ingress-gateway
        cacert: compass-gateway-mtls-certs-cacert # For cert-rotation the cacert should be in different secret
        certificateKey: cacert
    revocation:
      configmap:
        name: revocations-config
        namespace: "{{ .Release.Namespace }}"
    # If key and certificate are not provided they will be generated
    caKey: ""
    caCertificate: ""
  system_broker:
    enabled: true
    port: 5001
    prefix: /broker
    tokenProviderFromHeader:
      forwardHeaders: Authorization
    tokenProviderFromSecret:
      enabled: false
      secrets:
        integrationSystemCredentials:
          name: compass-system-broker-credentials
          namespace: compass-system
    testNamespace: kyma-system
  gateway:
    port: 3000
    tls:
      host: compass-gateway
      adapterHost: compass-ns-adapter
      secure:
        internal:
          host: compass-gateway-internal
        oauth:
          host: compass-gateway-auth-oauth
    mtls:
      manageCerts: true
      host: compass-gateway-mtls
      certSecret: compass-gateway-mtls-certs
      external:
        host: compass-gateway-sap-mtls
        certSecret: compass-gateway-mtls-certs # Use connector's root CA as root CA by default. This should be overridden for productive deployments.
    headers:
      rateLimit: X-Flow-Identity
      request:
        remove:
          - "Client-Id-From-Token"
          - "Client-Id-From-Certificate"
          - "Client-Certificate-Hash"
          - "Certificate-Data"
  hydrator:
    host: compass-hydrator.compass-system.svc.cluster.local
    port: 3000
    prefix: /hydrators
    subjectConsumerMappingConfig: '[{"consumer_type": "Super Admin", "tenant_access_levels": ["customer", "account","subaccount"], "subject": "C=DE, L=local, O=SAP SE, OU=Region, OU=SAP Cloud Platform Clients, OU=f8075207-1478-4a80-bd26-24a4785a2bfd, CN=compass"},{"consumer_type": "Integration System", "tenant_access_levels": ["account","subaccount"], "subject": "C=DE, L=local, O=SAP SE, OU=Region, OU=SAP Cloud Platform Clients, OU=f8075207-1478-4a80-bd26-24a4785a2bfd, CN=integration-system-test"}]'
    certificateDataHeader: "Certificate-Data"
    consumerClaimsKeys:
      clientIDKey: "client_id"
      tenantIDKey: "tenantid"
      userNameKey: "user_name"
      subdomainKey: "subdomain"
    http:
      client:
        skipSSLValidation: false
    metrics:
      port: 3003
      enableClientInstrumentation: true
      censoredFlows: "JWT"
  operations_controller:
    enabled: true
  connectivity_adapter:
    port: 8080
    tls:
      host: adapter-gateway
    mtls:
      host: adapter-gateway-mtls
  oathkeeperFilters:
    workloadLabel: oathkeeper
    namespace: kyma-system
    tokenDataHeader: "Connector-Token"
    certificateDataHeader: "Certificate-Data"
  istio:
    externalMtlsGateway:
      name: "compass-gateway-external-mtls"
      namespace: "compass-system"
    mtlsGateway:
      name: "compass-gateway-mtls"
      namespace: "compass-system"
    gateway:
      name: "kyma-gateway"
      namespace: "kyma-system"
    proxy:
      port: 15020
    namespace: istio-system
    ingressgateway:
      workloadLabel: istio-ingressgateway
      requestPayloadSizeLimit2MB: 2097152
      requestPayloadSizeLimit2MBLabel: "2MB"
      requestPayloadSizeLimit5MB: 5097152
      requestPayloadSizeLimit5MBLabel: "5MB"
      correlationHeaderRewriteFilter:
        expectedHeaders:
          - "x-request-id"
          - "x-correlation-id"
          - "x-correlationid"
          - "x-forrequest-id"
          - "x-vcap-request-id"
          - "x-broker-api-request-identity"
  kubernetes:
    serviceAccountTokenIssuer: kubernetes/serviceaccount
    serviceAccountTokenJWKS: https://kubernetes.default.svc.cluster.local/openid/v1/jwks
  ingress:
    domainName: "local.kyma.dev"
  database:
    sqlProxyServiceAccount: "proxy-user@gcp-cmp.iam.gserviceaccount.com"
    manageSecrets: true
    embedded:
      enabled: true
      director:
        name: "postgres"
      directorDBName: "postgres"
    managedGCP:
      serviceAccountKey: ""
      instanceConnectionName: ""
      director:
        name: ""
        user: ""
        password: ""
      host: "localhost"
      hostPort: "5432"
      sslMode: ""
      #TODO remove below after migration to separate user will be done
      dbUser: ""
      dbPassword: ""
      directorDBName: ""
  oathkeeper:
    host: ory-oathkeeper-proxy.kyma-system.svc.cluster.local
    port: 4455
    timeout_ms: 120000
    ns_adapter_timeout_ms: 3600000
    idTokenConfig:
      claims: '{"scopes": "{{ print .Extra.scope }}","tenant": "{{ .Extra.tenant }}", "consumerID": "{{ print .Extra.consumerID}}", "consumerType": "{{ print .Extra.consumerType }}", "flow": "{{ print .Extra.flow }}", "onBehalfOf": "{{ print .Extra.onBehalfOf }}", "region": "{{ print .Extra.region }}", "tokenClientID": "{{ print .Extra.tokenClientID }}"}'
      internalClaims: '{"scopes": "application:read application:write application.webhooks:read application_template.webhooks:read webhooks.auth:read runtime:write runtime:read tenant:read tenant:write tenant_subscription:write ory_internal fetch_tenant application_template:read","tenant":"{ {{ if .Header.Tenant }} \"consumerTenant\":\"{{ print (index .Header.Tenant 0) }}\", {{ end }} \"externalTenant\":\"\"}", "consumerType": "Internal Component", "flow": "Internal"}'
    mutators:
      runtimeMappingService:
        config:
          api:
            url: http://compass-hydrator.compass-system.svc.cluster.local:3000/hydrators/runtime-mapping
            retry:
              give_up_after: 6s
              max_delay: 2000ms
      authenticationMappingServices:
        nsadapter:
          cfg:
            config:
              api:
                url: http://compass-hydrator.compass-system.svc.cluster.local:3000/hydrators/authn-mapping/nsadapter
                retry:
                  give_up_after: 6s
                  max_delay: 2000ms
          authenticator:
            enabled: false
            createRule: true
            gatewayHost: "compass-gateway-xsuaa"
            trusted_issuers: '[{"domain_url": "compass-system.svc.cluster.local:8080", "scope_prefix": "prefix.", "protocol": "http"}]'
            attributes: '{"uniqueAttribute": { "key": "ns-adapter-test", "value": "ns-adapter-flow" }, "tenant": { "key": "tenant" }, "identity": { "key": "identity" }, "clientid": { "key": "client_id" } }'
            path: /nsadapter/api/v1/notifications
            upstreamComponent: "compass-gateway"
            checkSuffix: true
        tenant-fetcher:
          cfg:
            config:
              api:
                url: http://compass-hydrator.compass-system.svc.cluster.local:3000/hydrators/authn-mapping/tenant-fetcher
                retry:
                  give_up_after: 6s
                  max_delay: 2000ms
          authenticator:
            enabled: false
            createRule: true
            gatewayHost: "compass-gateway"
            trusted_issuers: '[{"domain_url": "compass-system.svc.cluster.local:8080", "scope_prefix": "prefix.", "protocol": "http"}]'
            attributes: '{"uniqueAttribute": { "key": "test", "value": "tenant-fetcher" }, "tenant": { "key": "tenant" }, "identity": { "key": "identity" } }'
            path: /tenants/<.*>
            upstreamComponent: "compass-tenant-fetcher"
            checkSuffix: false
        subscriber:
          cfg:
            config:
              api:
                url: http://compass-hydrator.compass-system.svc.cluster.local:3000/hydrators/authn-mapping/subscriber
                retry:
                  give_up_after: 6s
                  max_delay: 2000ms
          authenticator:
            enabled: false
            createRule: false
            gatewayHost: "compass-gateway-sap-mtls"
            trusted_issuers: '[{"domain_url": "compass-system.svc.cluster.local:8080", "scope_prefix": "prefix.", "protocol": "http", "region": "eu-1"}]'
            attributes: '{"uniqueAttribute": { "key": "subsc-key-test", "value": "subscription-flow" }, "tenant": { "key": "tenant" }, "identity": { "key": "user_name" }, "clientid": { "key": "client_id" } }'
            path: /<.*>
            checkSuffix: false
      tenantMappingService:
        config:
          api:
            url: http://compass-hydrator.compass-system.svc.cluster.local:3000/hydrators/tenant-mapping
            retry:
              give_up_after: 6s
              max_delay: 2000ms
      certificateResolverService:
        config:
          api:
            url: http://compass-hydrator.compass-system.svc.cluster.local:3000/hydrators/v1/certificate/data/resolve
            retry:
              give_up_after: 6s
              max_delay: 2000ms
      tokenResolverService:
        config:
          api:
            url: http://compass-hydrator.compass-system.svc.cluster.local:3000/hydrators/v1/tokens/resolve
            retry:
              give_up_after: 6s
              max_delay: 2000ms
  cockpit:
    auth:
      allowedConnectSrc: "https://*.ondemand.com"
      secretName: "cockpit-auth-secret"
      idpHost: ""
      clientID: ""
      scopes: "openid profile email"
      path: "/oauth2/certs"
  tenantFetcher:
    manageSecrets: true
    host: compass-tenant-fetcher.compass-system.svc.cluster.local
    prefix: /tenants
    port: 3000
    xsappNamePath: "xsappname"
    omitDependenciesParamName: ""
    omitDependenciesParamValue: ""
    requiredAuthScope: Callback
    fetchTenantAuthScope: fetch_tenant
    authentication:
      jwksEndpoint: "http://ory-oathkeeper-api.kyma-system.svc.cluster.local:4456/.well-known/jwks.json"
    tenantProvider:
      tenantIdProperty: "tenantId"
      customerIdProperty: "customerId"
      subaccountTenantIdProperty: "subaccountTenantId"
      subdomainProperty: "subdomain"
      name: "provider"
      subscriptionProviderIdProperty: "subscriptionProviderIdProperty"
      providerSubaccountIdProperty: "providerSubaccountIdProperty"
      consumerTenantIdProperty: "consumerTenantIdProperty"
      subscriptionProviderAppNameProperty: "subscriptionProviderAppNameProperty"
    server:
      fetchTenantEndpoint: "/v1/fetch/{parentTenantId}/{tenantId}"
      regionalHandlerEndpoint: "/v1/regional/{region}/callback/{tenantId}"
      dependenciesEndpoint: "/v1/regional/{region}/dependencies"
      tenantPathParam: "tenantId"
      regionPathParam: "region"
    dependenciesConfig:
      secretName: "destination-region-instances"
      file: "keyConfig"
      path: "/cfg/dependencies"
    containerName: "tenant-fetcher"
    oauth:
      client: "client_id"
      secret: ""
      tokenURL: '{{ printf "https://%s.%s" .Values.global.externalServicesMock.certSecuredHost .Values.global.ingress.domainName }}'
      tokenPath: "/cert/token"
    local:
      templateMappings:
        xsappMapping: '{{ printf "\"%s\":\"xsappname1\"" .Values.global.tenantFetcher.xsappNamePath }}'
    secret:
      name: "compass-tenant-fetcher-secret"
      clientIdKey: "client-id"
      oauthMode: "oauth-mtls"
      clientCertKey: "client-cert"
      clientKeyKey: "client-key"
      oauthUrlKey: "url"
      skipSSLValidation: true
    endpoints:
      subaccountCreated: "127.0.0.1/events?type=subaccount-created"
    fieldMapping:
      totalPagesField: "totalPages"
      totalResultsField: "totalResults"
      tenantEventsField: "events"
      idField: "id"
      nameField: "name"
      customerIdField: "customerId"
      subdomainField: "subdomain"
      discriminatorField: ""
      discriminatorValue: ""
      detailsField: "details"
      entityTypeField: "entityType"
      globalAccountID: "gaID"
      regionField: "region"
    regionDetails: '[{"central", ""}]'
  externalCertConfiguration:
    issuerLocality: "local,local2" # In local setup we have manually created connector CA certificate with 'local' Locality property
    subjectPattern: "/C=DE/O=SAP SE/OU=SAP Cloud Platform Clients/OU=Region/OU=%s/L=%s/CN=%s"
    ouCertSubaccountID: "f8075207-1478-4a80-bd26-24a4785a2bfd"
    commonName: "compass"
    locality: "local"
    certSvcApiPath: "/cert"
    tokenPath: "/cert/token"
    secrets:
      externalCertSvcSecret:
        manage: false
        name: "cert-svc-secret"
        clientIdKey: client-id
        clientSecretKey: client-secret
        oauthUrlKey: url
        csrEndpointKey: csr-endpoint
        clientCert: client-cert
        clientKey: client-key
        skipSSLValidationFlag: "-k"
      externalClientCertSecret:
        name: "external-client-certificate"
        namespace: compass-system
        certKey: tls.crt
        keyKey: tls.key
    rotationCronjob:
      name: "external-certificate-rotation"
      schedule: "*/1 * * * *" # Executes every minute
      certValidity: "7"
      clientCertRetryAttempts: "8"
      containerName: "certificate-rotation"
  ordService:
    host: compass-ord-service.compass-system.svc.cluster.local
    prefix: /open-resource-discovery-service/v0
    docsPrefix: /open-resource-discovery-docs
    staticPrefix: /open-resource-discovery-static/v0
    port: 3000
    defaultResponseType: "xml"
  ordAggregator:
    name: ord-aggregator
    enabled: true
    schedule: "*/1 * * * *"
    http:
      client:
        skipSSLValidation: false
      retry:
        attempts: 3
        delay: 100ms
    dbPool:
      maxOpenConnections: 2
      maxIdleConnections: 2
    globalRegistryUrl: http://compass-external-services-mock.compass-system.svc.cluster.local:8087/.well-known/open-resource-discovery
    maxParallelApplicationProcessors: 4
  systemFetcher:
    enabled: false
    name: "system-fetcher"
    schedule: "0 0 * * *"
    manageSecrets: true
    # enableSystemDeletion - whether systems in deleted state should be deleted from director database
    enableSystemDeletion: true
    # fetchParallelism - shows how many http calls will be made in parallel to fetch systems
    fetchParallellism: 30
    # queueSize - shows how many system fetches (individual requests may fetch more than 1 system)
    # can be put in the queue for processing before blocking. It is best for the queue to be about 2 times bigger than the parallellism
    queueSize: 100
    # fetchRequestTimeout - shows the timeout to wait for oauth token and for fetching systems (in one request) separately
    fetchRequestTimeout: "30s"
    # directorRequestTimeout - graphql requests timeout to director
    directorRequestTimeout: "30s"
    dbPool:
      maxOpenConnections: 20
      maxIdleConnections: 2
    # systemsAPIEndpoint - endpoint of the service to fetch systems from
    systemsAPIEndpoint: ""
    # systemsAPIFilterCriteria - criteria for fetching systems
    systemsAPIFilterCriteria: ""
    # systemToTemplateMappings - how to map system properties to an existing application template
    systemToTemplateMappings: '{}'
    appTemplates:
      - name: SAP Cloud for Customer
        applicationInputJSON: '{"name": "{{name}}", "labels": {"legacy": "true", "displayName": "{{display-name}}", "applicationType": "SAP Cloud for Customer"}, "description": "{{display-name}}", "providerName": "SAP"}'
      - name: SAP Field Service Management
        applicationInputJSON: '{"name": "{{name}}", "labels": {"legacy": "true", "displayName": "{{display-name}}", "applicationType": "SAP Field Service Management"}, "description": "{{display-name}}", "providerName": "SAP"}'
      - name: SAP Commerce Cloud
        applicationInputJSON: '{"name": "{{name}}", "labels": {"legacy": "true", "displayName": "{{display-name}}", "applicationType": "SAP Commerce Cloud"}, "description": "{{display-name}}", "providerName": "SAP"}'
      - name: SAP SuccessFactors
        applicationInputJSON: '{"name": "{{name}}", "labels": {"displayName": "{{display-name}}", "applicationType": "SAP SuccessFactors"}, "description": "{{display-name}}", "providerName": "SAP"}'
        intSystem:
          name: sap-successfactors
          description: Integration system for SAP SuccessFactors
        webhooks:
          - type: UNREGISTER_APPLICATION
            auth:
              AccessStrategy: sap:cmp-mtls:v1
              CertCommonName: ''
            mode: ASYNC
            correlationIDKey: X-Correlation-ID
            urlTemplate: '{"path": "https://cert.extensions.ondemand.com/hcm-cloud/system-management/v1/systems/{{.Application.ID}}", "method": "DELETE"}'
            headerTemplate: '{"scp-client-user": ["{{.Headers.Client_user}}"]}'
            outputTemplate: '{"error": "{{.Body.error}}", "location": "{{.Headers.Location}}", "gone_status_code": 404, "success_status_code": 202}'
            statusTemplate: '{"error": "{{.Body.error}}", "status": "{{.Body.status}}", "success_status_code": 200, "failed_status_identifier": "FAILED", "success_status_identifier": "SUCCEEDED", "in_progress_status_identifier": "IN_PROGRESS"}'
      - name: SAP S/4HANA Cloud
        applicationInputJSON: '{"name": "{{name}}", "labels": {"region": "default", "displayName": "{{display-name}}", "applicationType": "SAP S/4HANA Cloud"}, "description": "{{display-name}}", "providerName": "SAP"}'
        intSystem:
          name: sap-s4hana-cloud
          description: Integration system for SAP S4Hana Cloud applications
        webhooks:
          - type: UNREGISTER_APPLICATION
            auth:
              AccessStrategy: sap:cmp-mtls:v1
              CertCommonName: ''
            mode: ASYNC
            correlationIDKey: X-Correlation-ID
            urlTemplate: '{"path": "https://cert.extensions.ondemand.com/s4hanacloud/system-management/v1/systems/{{.Application.ID}}", "method": "DELETE"}'
            headerTemplate: '{"scp-client-user": ["{{.Headers.Client_user}}"]}'
            outputTemplate: '{"error": "{{.Body.error}}", "location": "{{.Headers.Location}}", "gone_status_code": 404, "success_status_code": 202}'
            statusTemplate: '{"error": "{{.Body.error}}", "status": "{{.Body.status}}", "success_status_code": 200, "failed_status_identifier": "FAILED", "success_status_identifier": "SUCCEEDED", "in_progress_status_identifier": "IN_PROGRESS"}'
        applicationNamespace: sap.s4
      - name: SAP Marketing Cloud
        applicationInputJSON: '{"name": "{{name}}", "labels": {"displayName": "{{display-name}}", "applicationType": "SAP Marketing Cloud"},  "description": "{{display-name}}", "providerName": "SAP"}'
        intSystem:
          name: sap-s4hana-cloud
          description: Integration system for SAP S4Hana Cloud applications
        webhooks:
          - type: UNREGISTER_APPLICATION
            auth:
              AccessStrategy: sap:cmp-mtls:v1
              CertCommonName: ''
            mode: ASYNC
            correlationIDKey: X-Correlation-ID
            urlTemplate: '{"path": "https://cert.extensions.ondemand.com/s4hanacloud/system-management/v1/systems/{{.Application.ID}}", "method": "DELETE"}'
            headerTemplate: '{"scp-client-user": ["{{.Headers.Client_user}}"]}'
            outputTemplate: '{"error": "{{.Body.error}}", "location": "{{.Headers.Location}}", "gone_status_code": 404, "success_status_code": 202}'
            statusTemplate: '{"error": "{{.Body.error}}", "status": "{{.Body.status}}", "success_status_code": 200, "failed_status_identifier": "FAILED", "success_status_identifier": "SUCCEEDED", "in_progress_status_identifier": "IN_PROGRESS"}'
    intSystems:
      - id: f18d7d75-e856-470e-a27f-e90ad14cca0b
        name: sap-s4hana-cloud
        description: Integration system for SAP S4Hana Cloud applications
      - id: 836d8463-f001-418b-a2da-257ce55d8a0f
        name: sap-successfactors
        description: Integration system for SAP SuccessFactors
    templatePlaceholderToSystemKeyMappings: '[{"placeholder_name": "name","system_key": "displayName"},{"placeholder_name": "display-name","system_key": "displayName"},{"placeholder_name": "systemNumber","system_key": "systemNumber"},{"placeholder_name": "productId","system_key": "productId"},{"placeholder_name": "ppmsProductVersionId","system_key": "ppmsProductVersionId"},{"placeholder_name": "description","system_key": "productDescription", "optional": true},{"placeholder_name": "baseUrl","system_key": "additionalUrls.mainUrl", "optional":true},{"placeholder_name": "providerName","system_key": "infrastructureProvider", "optional": true}]'
    templateOverrideApplicationInput: '{"name": "{{name}}","description": "{{description}}","providerName": "{{providerName}}","statusCondition": "INITIAL","systemNumber": "{{systemNumber}}","labels": {"managed": "true","productId": "{{productId}}","ppmsProductVersionId": "{{ppmsProductVersionId}}"},"baseUrl": "{{baseUrl}}"}'
    http:
      client:
        skipSSLValidation: false
    oauth:
      client: "client_id"
      tokenEndpointProtocol: "https"
      tokenBaseHost: "compass-external-services-mock-sap-mtls"
      tokenPath: "/cert/token"
      scopesClaim: "scopes"
      tenantHeaderName: "x-zid"
      tokenRequestTimeout: 30s
      skipSSLValidation: true
    secret:
      name: "compass-system-fetcher-secret"
      clientIdKey: client-id
      oauthUrlKey: url
    paging:
      pageSize: 200
      sizeParam: "$top"
      skipParam: "$skip"
    containerName: "system-fetcher"
  tenantFetchers:
    job1:
      cron:
        enabled: false
      enabled: false
      job:
        interval: "5m"
      configMapNamespace: "compass-system"
      manageSecrets: true
      providerName: "compass"
      schedule: "*/5 * * * *"
      tenantInsertChunkSize: "500"
      kubernetes:
        configMapNamespace: "compass-system"
        pollInterval: 2s
        pollTimeout: 1m
        timeout: 2m
      oauth:
        client: ""
        secret: ""
        tokenURL: ""
        tokenPath: ""
      secret:
        name: "compass-tenant-fetcher-secret-job1"
        clientIdKey: client-id
        clientSecretKey: client-secret
        oauthUrlKey: url
        oauthMode: "oauth-mtls"
        clientCertKey: client-cert
        clientKeyKey: client-key
        skipSSLValidation: true
      endpoints:
        accountCreated: "127.0.0.1/events?type=account-created"
        accountDeleted: "127.0.0.1/events?type=account-deleted"
        accountUpdated: "127.0.0.1/events?type=account-updated"
        subaccountCreated: "127.0.0.1/events?type=subaccount-created"
        subaccountDeleted: "127.0.0.1/events?type=subaccount-deleted"
        subaccountUpdated: "127.0.0.1/events?type=subaccount-updated"
        subaccountMoved: "127.0.0.1/events?type=subaccount-moved"
      fieldMapping:
        totalPagesField: "totalPages"
        totalResultsField: "totalResults"
        tenantEventsField: "events"
        idField: "id"
        nameField: "name"
        customerIdField: "customerId"
        subdomainField: "subdomain"
        discriminatorField: ""
        discriminatorValue: ""
        detailsField: "details"
        entityTypeField: "entityType"
        globalAccountID: "gaID"
        regionField: "region"
        movedSubaccountTargetField: "targetGlobalAccountGUID"
        movedSubaccountSourceField: "sourceGlobalAccountGUID"
      queryMapping:
        pageNumField: "pageNum"
        pageSizeField: "pageSize"
        timestampField: "timestamp"
      query:
        startPage: "0"
        pageSize: "100"
      shouldSyncSubaccounts: "false"
      dbPool:
        maxOpenConnections: 1
        maxIdleConnections: 1
  metrics:
    enabled: true
    pushEndpoint: http://monitoring-prometheus-pushgateway.kyma-system.svc.cluster.local:9091
  externalServicesMock:
    enabled: false
    certSecuredPort: 8081
    ordCertSecuredPort: 8082
    unsecuredPort: 8083
    basicSecuredPort: 8084
    oauthSecuredPort: 8085
    ordGlobalRegistryCertPort: 8086
    ordGlobalRegistryUnsecuredPort: 8087
    unsecuredPortWithAdditionalContent: 8088
    unsecuredMultiTenantPort: 8089
    certSecuredHost: compass-external-services-mock-sap-mtls
    ordCertSecuredHost: compass-external-services-mock-sap-mtls-ord
    ordGlobalCertSecuredHost: compass-external-services-mock-sap-mtls-global-ord-registry
    unSecuredHost: compass-external-services-mock
    host: compass-external-services-mock.compass-system.svc.cluster.local
    regionInstancesCredentials:
      manage: false
    oauthSecret:
      manage: false
      name: compass-external-services-mock-oauth-credentials
      clientIdKey: client-id
      clientSecretKey: client-secret
      oauthUrlKey: url
      oauthTokenPath: "/secured/oauth/token"
    auditlog:
      applyMockConfiguration: false
      managementApiPath: /audit-log/v2/configuration-changes/search
      mtlsTokenPath: "/cert/token"
      secret:
        name: "auditlog-instance-management"
        urlKey: url
        tokenUrlKey: token-url
        clientIdKey: client-id
        clientSecretKey: client-secret
        clientCertKey: client-cert
        clientKeyKey: client-key
  tests:
    http:
      client:
        skipSSLValidation: false
    externalCertConfiguration:
      ouCertSubaccountID: "bad76f69-e5c2-4d55-bca5-240944824b83"
    director:
      skipPattern: ""
      externalCertIntSystemCN: "integration-system-test"
    tenantFetcher:
      tenantOnDemandID: "8d42d818-d4c4-4036-b82f-b199db7ffeb5"
      region: "eu-1"
      region2: "eu-2"
    ordAggregator:
      skipPattern: ""
    ordService:
      accountTenantID: "5577cf46-4f78-45fa-b55f-a42a3bdba868" # testDefaultTenant from our testing tenants
      skipPattern: ""
    externalServicesMock:
      skipPattern: ""
    selfRegistration:
      region: "eu-1"
      region2: "eu-2"
    subscription:
      tenants:
        providerAccountID: "5577cf46-4f78-45fa-b55f-a42a3bdba868" # testDefaultTenant from our testing tenants
        providerSubaccountID: "f8075207-1478-4a80-bd26-24a4785a2bfd" # TestProviderSubaccount from our testing tenants
        consumerAccountID: "5984a414-1eed-4972-af2c-b2b6a415c7d7" # ApplicationsForRuntimeTenantName from our testing tenants
        consumerSubaccountID: "1f538f34-30bf-4d3d-aeaa-02e69eef84ae" # randomly chosen
        consumerTenantID: "ba49f1aa-ddc1-43ff-943c-fe949857a34a" # randomly chosen
        providerSubaccountIDRegion2: "731b7bc4-5472-41d2-a447-e4c0f45de739" # TestProviderSubaccountRegion2 from our testing tenants
      oauthSecret:
        manage: false
        name: compass-subscription-secret
        clientIdKey: client-id
        clientSecretKey: client-secret
        oauthUrlKey: url
      propagatedProviderSubaccountHeader: "X-Provider-Subaccount"
      externalClientCertTestSecretName: "external-client-certificate-test-secret"
      externalClientCertTestSecretNamespace: "compass-system"
      externalCertTestJobName: "external-certificate-rotation-test-job"
      certSvcInstanceTestSecretName: "cert-svc-secret"
      certSvcInstanceTestRegion2SecretName: "cert-svc-secret-eu2"
      consumerTokenURL: "http://compass-external-services-mock.compass-system.svc.cluster.local:8080"
      subscriptionURL: "http://compass-external-services-mock.compass-system.svc.cluster.local:8080"
      subscriptionProviderIdValue: "id-value!t12345"
      subscriptionProviderAppNameValue: "subscriptionProviderAppNameValue"
    namespace: kyma-system
    connectivityAdapterFQDN: http://compass-connectivity-adapter.compass-system.svc.cluster.local
    externalServicesMockFQDN: http://compass-external-services-mock.compass-system.svc.cluster.local
    ordServiceFQDN: http://compass-ord-service.compass-system.svc.cluster.local
    systemBrokerFQDN: http://compass-system-broker.compass-system.svc.cluster.local
    tenantFetcherFQDN: http://compass-tenant-fetcher.compass-system.svc.cluster.local
    hydratorFQDN: http://compass-hydrator.compass-system.svc.cluster.local
    basicCredentials:
      manage: false
      secretName: "test-basic-credentials-secret"
    db:
      maxOpenConnections: 3
      maxIdleConnections: 1
    securityContext: # Set on container level
      runAsUser: 2000
      allowPrivilegeEscalation: false
  expectedSchemaVersionUpdateJob:
    cm:
      name: "expected-schema-version"
  migratorJob:
    nodeSelectorEnabled: false
    pvc:
      name: "compass-director-migrations"
      namespace: "compass-system"
      migrationsPath: "/compass-migrations"
      storageClass: local-path
  http:
    client:
      skipSSLValidation: false
  pairingAdapter:
    templateName: "pairing-adapter-app-template"
    watcherCorrelationID: "pairing-adapter-watcher-id"
    configMap:
      manage: false
      key: "config.json"
      name: "pairing-adapter-config-local"
      namespace: "compass-system"
      localAdapterFQDN: "http://compass-pairing-adapter.compass-system.svc.cluster.local/adapter-local-mtls"
      integrationSystemID: "d3e9b9f5-25dc-4adb-a0a0-ed69ef371fb6"
    e2e:
      appName: "test-app"
      appID: "123-test-456"
      clientUser: "test-user"
      tenant: "test-tenant"
  # Scopes assigned for every new Client Credentials by given object type (Runtime / Application / Integration System)
  # and scopes mapped to a consumer with the given type, then that consumer is using a client certificate
  scopes:
    scopesPerConsumerType:
      runtime:
        - "runtime:read"
        - "runtime:write"
        - "application:read"
        - "runtime.auths:read"
        - "bundle.instance_auths:read"
        - "runtime.webhooks:read"
        - "webhook:write"
      external_certificate:
        - "runtime:read"
        - "runtime:write"
        - "application:read"
        - "application:write"
        - "runtime.auths:read"
        - "bundle.instance_auths:read"
        - "runtime.webhooks:read"
        - "webhook:write"
        - "application_template:read"
        - "application_template:write"
      application:
        - "application:read"
        - "application:write"
        - "application.auths:read"
        - "application.webhooks:read"
        - "bundle.instance_auths:read"
        - "document.fetch_request:read"
        - "event_spec.fetch_request:read"
        - "api_spec.fetch_request:read"
        - "fetch-request.auth:read"
        - "webhook:write"
      integration_system:
        - "application:read"
        - "application:write"
        - "application.local_tenant_id:write"
        - "application_template:read"
        - "application_template:write"
        - "runtime:read"
        - "runtime:write"
        - "integration_system:read"
        - "label_definition:read"
        - "label_definition:write"
        - "automatic_scenario_assignment:read"
        - "automatic_scenario_assignment:write"
        - "integration_system.auths:read"
        - "application_template.webhooks:read"
        - "formation:write"
        - "formation:read"
        - "internal_visibility:read"
        - "application.auths:read"
        - "webhook:write"
        - "formation_template:read"
      super_admin:
        - "application:read"
        - "application:write"
        - "application_template:read"
        - "application_template:write"
        - "integration_system:read"
        - "integration_system:write"
        - "runtime:read"
        - "runtime:write"
        - "label_definition:read"
        - "label_definition:write"
        - "eventing:manage"
        - "tenant:read"
        - "automatic_scenario_assignment:read"
        - "automatic_scenario_assignment:write"
        - "application.auths:read"
        - "application.webhooks:read"
        - "application_template.webhooks:read"
        - "bundle.instance_auths:read"
        - "document.fetch_request:read"
        - "event_spec.fetch_request:read"
        - "api_spec.fetch_request:read"
        - "integration_system.auths:read"
        - "runtime.auths:read"
        - "fetch-request.auth:read"
        - "webhooks.auth:read"
        - "formation:write"
        - "formation:read"
        - "internal_visibility:read"
        - "runtime.webhooks:read"
        - "webhook:write"
        - "formation_template:read"
        - "formation_template:write"
      default:
        - "runtime:read"
        - "runtime:write"
        - "tenant:read"<|MERGE_RESOLUTION|>--- conflicted
+++ resolved
@@ -123,12 +123,8 @@
       name: compass-pairing-adapter
     director:
       dir:
-<<<<<<< HEAD
       version: "PR-2570"
-=======
-      version: "PR-2574"
       name: compass-director
->>>>>>> 518bbd10
     hydrator:
       dir:
       version: "PR-2575"
@@ -168,12 +164,8 @@
       name: compass-console
     e2e_tests:
       dir:
-<<<<<<< HEAD
       version: "PR-2570"
-=======
-      version: "PR-2574"
       name: compass-e2e-tests
->>>>>>> 518bbd10
   isLocalEnv: false
   isForTesting: false
   oauth2:
