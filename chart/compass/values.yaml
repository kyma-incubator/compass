--- conflicted
+++ resolved
@@ -120,11 +120,7 @@
       version: "PR-51"
     e2e_tests:
       dir:
-<<<<<<< HEAD
       version: "PR-2156"
-=======
-      version: "PR-2160"
->>>>>>> 2f47f7f4
   isLocalEnv: false
   oauth2:
     host: oauth2
