--- conflicted
+++ resolved
@@ -106,11 +106,7 @@
       version: "PR-2297"
     director:
       dir:
-<<<<<<< HEAD
       version: "PR-2318"
-=======
-      version: "PR-2351"
->>>>>>> 994b783a
     hydrator:
       dir:
       version: "PR-2268"
