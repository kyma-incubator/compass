--- conflicted
+++ resolved
@@ -75,11 +75,7 @@
       version: "PR-1956"
     director:
       dir:
-<<<<<<< HEAD
       version: "PR-1905"
-=======
-      version: "PR-1956"
->>>>>>> 99172e89
     gateway:
       dir:
       version: "PR-1956"
@@ -105,21 +101,13 @@
       version: "0a651695"
     external_services_mock:
       dir:
-<<<<<<< HEAD
       version: "PR-1905"
-=======
-      version: "PR-1956"
->>>>>>> 99172e89
     console:
       dir:
       version: "PR-36"
     e2e_tests:
       dir:
-<<<<<<< HEAD
       version: "PR-1905"
-=======
-      version: "PR-1956"
->>>>>>> 99172e89
   isLocalEnv: false
   oauth2:
     host: oauth2
