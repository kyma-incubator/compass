--- conflicted
+++ resolved
@@ -143,11 +143,7 @@
       name: compass-pairing-adapter
     director:
       dir: dev/incubator/
-<<<<<<< HEAD
       version: "PR-3279"
-=======
-      version: "PR-3282"
->>>>>>> 72a27262
       name: compass-director
     hydrator:
       dir: dev/incubator/
@@ -192,11 +188,7 @@
       version: "0a651695"
     external_services_mock:
       dir: dev/incubator/
-<<<<<<< HEAD
       version: "PR-3279"
-=======
-      version: "PR-3282"
->>>>>>> 72a27262
       name: compass-external-services-mock
     console:
       dir: prod/incubator/
@@ -204,11 +196,7 @@
       name: compass-console
     e2e_tests:
       dir: dev/incubator/
-<<<<<<< HEAD
       version: "PR-3279"
-=======
-      version: "PR-3282"
->>>>>>> 72a27262
       name: compass-e2e-tests
   isLocalEnv: false
   isForTesting: false
