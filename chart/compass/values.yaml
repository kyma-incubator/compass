--- conflicted
+++ resolved
@@ -196,11 +196,7 @@
       name: compass-console
     e2e_tests:
       dir: dev/incubator/
-<<<<<<< HEAD
       version: "PR-3336"
-=======
-      version: "PR-3324"
->>>>>>> 683a223f
       name: compass-e2e-tests
   isLocalEnv: false
   isForTesting: false
