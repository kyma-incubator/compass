--- conflicted
+++ resolved
@@ -178,13 +178,8 @@
       version: "PR-104"
       name: compass-ord-service
     schema_migrator:
-<<<<<<< HEAD
-      dir:
-      version: "PR-2913"
-=======
       dir: dev/incubator/
       version: "PR-3398"
->>>>>>> 5178867b
       name: compass-schema-migrator
     system_broker:
       dir: dev/incubator/
