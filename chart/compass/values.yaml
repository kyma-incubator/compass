global:
  disableLegacyConnectivity: true
  defaultTenant: 3e64ebae-38b5-46a0-b1ed-9ccee153a0ae
  tenants:
    - name: default
      id: 3e64ebae-38b5-46a0-b1ed-9ccee153a0ae
    - name: foo
      id: 1eba80dd-8ff6-54ee-be4d-77944d17b10b
    - name: bar
      id: af9f84a9-1d3a-4d9f-ae0c-94f883b33b6e

  images:
    containerRegistry:
      path: eu.gcr.io/kyma-project/incubator
    connector:
      dir:
      version: "PR-1582"
    connectivity_adapter:
      dir:
      version: "PR-1582"
    pairing_adapter:
      dir:
      version: "PR-1582"
    director:
      dir:
<<<<<<< HEAD
      version: "PR-1594"
=======
      version: "PR-1586"
>>>>>>> e714da1a
    gateway:
      dir:
      version: "PR-1582"
    healthchecker:
      dir:
      version: "PR-1460"
    schema_migrator:
      dir:
      version: "PR-1521"
    certs_setup_job:
      containerRegistry:
        path: eu.gcr.io/kyma-project
      dir:
      version: "0a651695"
    external_services_mock:
      dir:
      version: "PR-1460"
    metris:
      dir:
      version: "PR-1434"
    tests:
      director:
        dir:
        version: "PR-1588"
      connector:
        dir:
        version: "PR-1582"
      connectivity_adapter:
        dir:
        version: "PR-1588"
  isLocalEnv: false
  oauth2:
    host: oauth2
  livenessProbe:
    initialDelaySeconds: 30
    timeoutSeconds: 1
    periodSeconds: 10
  readinessProbe:
    initialDelaySeconds: 5
    timeoutSeconds: 1
    periodSeconds: 2

  agentPreconfiguration: false

  director:
    port: 3000

    tests:
      scopes: "runtime:write application:write label_definition:write integration_system:write application:read runtime:read label_definition:read integration_system:read health_checks:read application_template:read application_template:write eventing:manage tenant:read automatic_scenario_assignment:read automatic_scenario_assignment:write"

  auditlog:
    configMapName: "compass-gateway-auditlog-config"
    secretName: "compass-gateway-auditlog-secret"
    script:
      configMapName: "auditlog-script"

  enableCompassDefaultScenarioAssignment: true

  tenantConfig:
    useDefaultTenants: true
    dbPool:
      maxOpenConnections: 1
      maxIdleConnections: 1

  connector:
    graphql:
      external:
        port: 3000
      internal:
        port: 3001
    validator:
      port: 8080
    # If secrets do not exist they will be created
    secrets:
      ca:
        name: compass-connector-app-ca
        namespace: compass-system
        certificateKey: ca.crt
        keyKey: ca.key
      rootCA:
        name: kyma-gateway-certs
        namespace: istio-system # For Ingress Gateway to work properly the namespace needs to be istio-system
        cacert: kyma-gateway-certs-cacert # For cert-rotation the cacert should be in different secret
        certificateKey: cacert
    certificateDataHeader: "Certificate-Data"
    revocation:
      configmap:
        name: revocations-config
        namespace: "{{ .Release.Namespace }}"
    # If key and certificate are not provided they will be generated
    caKey: ""
    caCertificate: ""

  gateway:
    port: 3000
    tls:
      host: compass-gateway
      secure:
        oauth:
          host: compass-gateway-auth-oauth
    mtls:
      host: compass-gateway-mtls
    headers:
      request:
        remove:
          - "Client-Id-From-Token"
          - "Client-Id-From-Certificate"
          - "Client-Certificate-Hash"
          - "Certificate-Data"

  connectivity_adapter:
    port: 8080
    tls:
      host: adapter-gateway
    mtls:
      host: adapter-gateway-mtls

  rewriteFilters:
    workloadLabel: oathkeeper
    namespace: kyma-system
    tokenDataHeader: "Connector-Token"
    certificateDataHeader: "Certificate-Data"

  istio:
    gateway:
      name: "compass-istio-gateway"
      namespace: "compass-system"
    proxy:
      port: 15020

  database:
    manageSecrets: true
    embedded:
      enabled: true
      director:
        name: "postgres"
      directorDBName: "postgres"
    managedGCP:
      serviceAccountKey: ""
      instanceConnectionName: ""
      director:
        name: ""
        user: ""
        password: ""
      host: "localhost"
      hostPort: "5432"
      sslMode: ""

      #TODO remove below after migration to separate user will be done
      dbUser: ""
      dbPassword: ""
      directorDBName: ""

  oathkeeper:
    host: ory-oathkeeper-proxy.kyma-system.svc.cluster.local
    port: 4455
    idTokenConfig:
      claims: '{"scopes": "{{ print .Extra.scope }}", "tenant": "{{ print .Extra.tenant }}", "externalTenant": "{{ print .Extra.externalTenant }}", "consumerID": "{{ print .Extra.consumerID}}", "consumerType": "{{ print .Extra.consumerType }}"}'
    mutators:
      runtimeMappingService:
        config:
          api:
            url: http://compass-director.compass-system.svc.cluster.local:3000/runtime-mapping
            retry:
              give_up_after: 3s
              max_delay: 2000ms
      tenantMappingService:
        config:
          api:
            url: http://compass-director.compass-system.svc.cluster.local:3000/tenant-mapping
            retry:
              give_up_after: 3s
              max_delay: 2000ms
      certificateResolverService:
        config:
          api:
            url: http://compass-connector.compass-system.svc.cluster.local:8080/v1/certificate/data/resolve
            retry:
              give_up_after: 3s
              max_delay: 2000ms
      tokenResolverService:
        config:
          api:
            url: http://compass-connector.compass-system.svc.cluster.local:8080/v1/tokens/resolve
            retry:
              give_up_after: 3s
              max_delay: 2000ms

  tenantFetchers:
    job1:
      enabled: false
      manageSecrets: true
      providerName: "compass"
      schedule: "*/5 * * * *"
      oauth:
        client: ""
        secret: ""
        tokenURL: ""
      endpoints:
        tenantCreated: "127.0.0.1/events?type=created"
        tenantDeleted: "127.0.0.1/events?type=deleted"
        tenantUpdated: "127.0.0.1/events?type=updated"
      fieldMapping:
        totalPagesField: "totalPages"
        totalResultsField: "totalResults"
        tenantEventsField: "events"
        idField: "id"
        nameField: "name"
        discriminatorField: ""
        discriminatorValue: ""
        detailsField: "details"
      queryMapping:
        pageNumField: "pageNum"
        pageSizeField: "pageSize"
        timestampField: "timestamp"
      query:
        startPage: "0"
        pageSize: "100"
      dbPool:
        maxOpenConnections: 1
        maxIdleConnections: 1

  metrics:
    enabled: true
    pushEndpoint: http://monitoring-prometheus-pushgateway.kyma-system.svc.cluster.local:9091

  externalServicesMock:
    enabled: false

  metris:
    enabled: false

pairing-adapter:
  enabled: false<|MERGE_RESOLUTION|>--- conflicted
+++ resolved
@@ -23,11 +23,7 @@
       version: "PR-1582"
     director:
       dir:
-<<<<<<< HEAD
       version: "PR-1594"
-=======
-      version: "PR-1586"
->>>>>>> e714da1a
     gateway:
       dir:
       version: "PR-1582"
