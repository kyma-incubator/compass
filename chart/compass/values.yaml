--- conflicted
+++ resolved
@@ -75,11 +75,7 @@
       version: "PR-2027"
     director:
       dir:
-<<<<<<< HEAD
       version: "PR-2060"
-=======
-      version: "PR-2068"
->>>>>>> be43209e
     gateway:
       dir:
       version: "PR-2050"
