--- conflicted
+++ resolved
@@ -53,11 +53,7 @@
       version: "PR-1808"
     director:
       dir:
-<<<<<<< HEAD
       version: "PR-1831"
-=======
-      version: "PR-1835"
->>>>>>> c9ecf0f4
     gateway:
       dir:
       version: "PR-1783"
@@ -358,7 +354,6 @@
         tenantCreated: "127.0.0.1/events?type=created"
         tenantDeleted: "127.0.0.1/events?type=deleted"
         tenantUpdated: "127.0.0.1/events?type=updated"
-        movedRuntimeByLabel: "127.0.0.1/events?type=movedRuntime"
       fieldMapping:
         totalPagesField: "totalPages"
         totalResultsField: "totalResults"
@@ -368,8 +363,6 @@
         discriminatorField: ""
         discriminatorValue: ""
         detailsField: "details"
-        movedRuntimeByLabelSourceField: "sourceTenant"
-        movedRuntimeByLabelTargetField: "targetTenant"
       queryMapping:
         pageNumField: "pageNum"
         pageSizeField: "pageSize"
@@ -380,7 +373,6 @@
       dbPool:
         maxOpenConnections: 1
         maxIdleConnections: 1
-      movedRuntimeLabelKey: "moved_runtime"
 
   metrics:
     enabled: true
