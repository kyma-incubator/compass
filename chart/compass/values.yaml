global:
  disableLegacyConnectivity: true
  defaultTenant: 3e64ebae-38b5-46a0-b1ed-9ccee153a0ae
  tenants:
    - name: default
      id: 3e64ebae-38b5-46a0-b1ed-9ccee153a0ae
      type: account
    - name: foo
      id: 1eba80dd-8ff6-54ee-be4d-77944d17b10b
      type: account
    - name: bar
      id: af9f84a9-1d3a-4d9f-ae0c-94f883b33b6e
      type: account
    - name: TestTenantSeparation
      id: f1c4b5be-b0e1-41f9-b0bc-b378200dcca0
      type: account
    - name: TestDeleteLastScenarioForApplication
      id: 0403be1e-f854-475e-9074-922120277af5
      type: account
    - name: Test_DeleteAutomaticScenarioAssignmentForSelector
      id: d9553135-6115-4c67-b4d9-962c00f3725f
      type: account
    - name: Test_AutomaticScenarioAssigmentForRuntime
      id: 8c733a45-d988-4472-af10-1256b82c70c0
      type: account
    - name: TestAutomaticScenarioAssignmentsWholeScenario
      id: 65a63692-c00a-4a7d-8376-8615ee37f45c
      type: account
    - name: TestTenantsQueryTenantNotInitialized
      id: 72329135-27fd-4284-9bcb-37ea8d6307d0
      type: account
    - name: Test Default
      id: 5577cf46-4f78-45fa-b55f-a42a3bdba868
      type: account
      parent: 2c4f4a25-ba9a-4dbc-be68-e0beb77a7eb0
    - name: Test_DefaultCustomer
      id: 2c4f4a25-ba9a-4dbc-be68-e0beb77a7eb0
      type: customer
    - name: TestListLabelDefinitions
      id: 3f641cf5-2d14-4e0f-a122-16e7569926f1
      type: account
    - name: Test_AutomaticScenarioAssignmentQueries
      id: 8263cc13-5698-4a2d-9257-e8e76b543e88
      type: account
    - name: TestGetScenariosLabelDefinitionCreatesOneIfNotExists
      id: 2263cc13-5698-4a2d-9257-e8e76b543e33
      type: account
    - name: TestApplicationsForRuntime
      id: 5984a414-1eed-4972-af2c-b2b6a415c7d7
      type: account
    - name: Test_DeleteAutomaticScenarioAssignmentForScenario
      id: d08e4cb6-a77f-4a07-b021-e3317a373597
      type: account
    - name: TestApplicationsForRuntimeWithHiddenApps
      id: 7e1f2df8-36dc-4e40-8be3-d1555d50c91c
      type: account
    - name: TestTenantsQueryTenantInitialized
      id: 8cf0c909-f816-4fe3-a507-a7917ccd8380
      type: account
    - name: TestDeleteApplicationIfInScenario
      id: 0d597250-6b2d-4d89-9c54-e23cb497cd01
      type: account
    - name: TestProviderSubaccount
      id: f8075207-1478-4a80-bd26-24a4785a2bfd
      type: subaccount
      parent: 5577cf46-4f78-45fa-b55f-a42a3bdba868

  images:
    containerRegistry:
      path: eu.gcr.io/kyma-project/incubator
    connector:
      dir:
      version: "PR-2107"
    connectivity_adapter:
      dir:
      version: "PR-2082"
    pairing_adapter:
      dir:
      version: "PR-2082"
    director:
      dir:
      version: "PR-2105"
    gateway:
      dir:
      version: "PR-2077"
    operations_controller:
      dir:
      version: "PR-2063"
    ord_service:
      dir:
      version: "PR-47"
    schema_migrator:
      dir:
      version: "PR-2105"
    system_broker:
      dir:
      version: "PR-2082"
    certs_setup_job:
      containerRegistry:
        path: eu.gcr.io/kyma-project
      dir:
      version: "0a651695"
    external_services_mock:
      dir:
<<<<<<< HEAD
      version: "PR-2067"
=======
      version: "PR-2105"
>>>>>>> 3a0928ba
    console:
      dir:
      version: "PR-46"
    e2e_tests:
      dir:
      version: "PR-2105"
  isLocalEnv: false
  oauth2:
    host: oauth2
  livenessProbe:
    initialDelaySeconds: 30
    timeoutSeconds: 1
    periodSeconds: 10
  readinessProbe:
    initialDelaySeconds: 5
    timeoutSeconds: 1
    periodSeconds: 2

  agentPreconfiguration: false

  director:
    host: compass-director.compass-system.svc.cluster.local
    prefix: /director
    graphql:
      external:
        port: 3000
    validator:
      port: 8080
    metrics:
      port: 3003
      enableClientInstrumentation: true
      censoredFlows: "JWT"
    operations:
      port: 3002
      path: "/operation"
      lastOperationPath: "/last_operation"
    info:
      path: "/v1/info"
    selfRegister:
      secret:
        name: "compass-external-services-mock-oauth-credentials"
        clientIdKey: client-id
        clientSecretKey: client-secret
        urlKey: url
      oauthTokenPath: "/secured/oauth/token"
      distinguishLabel: "distinguishingLabel"
      label: "selfRegLabel"
      labelValuePrefix: "self-reg-prefix-"
      responseKey: "self-reg-key"
      path: "/external-api/self-reg"
      nameQueryParam: "name"
      tenantQueryParam: "tenant"
      requestBodyPattern: '{"key": "%s"}'

    clientIDHeaderKey: client_user
    suggestTokenHeaderKey: suggest_token

  auditlog:
    configMapName: "compass-gateway-auditlog-config"
    tokenPath: "/oauth/token"
    secret:
      name: "compass-gateway-auditlog-secret"
      urlKey: url
      clientIdKey: client-id
      clientSecretKey: client-secret

  log:
    format: "kibana"

  testCredentials:
    secretName: "test-credentials-secret"

  enableCompassDefaultScenarioAssignment: true

  tenantConfig:
    useDefaultTenants: true
    dbPool:
      maxOpenConnections: 1
      maxIdleConnections: 1

  connector:
    prefix: /connector
    graphql:
      external:
        port: 3000
    validator:
      port: 8080
    # If secrets do not exist they will be created
    secrets:
      ca:
        name: compass-connector-app-ca
        namespace: compass-system
        certificateKey: ca.crt
        keyKey: ca.key
      rootCA:
        namespace: istio-system # For Ingress Gateway to work properly the namespace needs to be istio-system
        # In order for istio mTLS to work we should have two different secrets one containing the server certificate (let’s say X) and one used for validation of the client’s certificates.
        # The second one should be our root certificate and istio wants it to be named X-cacert. (-cacert suffix).
        # This is the reason for the confusing name of our root certificate. https://preliminary.istio.io/v1.6/docs/tasks/traffic-management/ingress/secure-ingress/#configure-a-mutual-tls-ingress-gateway
        cacert: compass-gateway-mtls-certs-cacert # For cert-rotation the cacert should be in different secret
        certificateKey: cacert
    certificateDataHeader: "Certificate-Data"
    revocation:
      configmap:
        name: revocations-config
        namespace: "{{ .Release.Namespace }}"
    # If key and certificate are not provided they will be generated
    caKey: ""
    caCertificate: ""

  system_broker:
    enabled: true
    port: 5001
    prefix: /broker
    tokenProviderFromHeader:
      forwardHeaders: Authorization
    tokenProviderFromSecret:
      enabled: false
      secrets:
        integrationSystemCredentials:
          name: compass-system-broker-credentials
          namespace: compass-system
    testNamespace: kyma-system

  gateway:
    port: 3000
    tls:
      host: compass-gateway
      secure:
        internal:
          host: compass-gateway-internal
        oauth:
          host: compass-gateway-auth-oauth
    mtls:
      host: compass-gateway-mtls
      certSecret: compass-gateway-mtls-certs
      external:
        host: compass-gateway-sap-mtls
        certSecret: compass-gateway-mtls-certs # Use connector's root CA as root CA by default. This should be overridden for productive deployments.
    headers:
      request:
        remove:
          - "Client-Id-From-Token"
          - "Client-Id-From-Certificate"
          - "Client-Certificate-Hash"
          - "Certificate-Data"

  operations_controller:
    enabled: true

  connectivity_adapter:
    port: 8080
    tls:
      host: adapter-gateway
    mtls:
      host: adapter-gateway-mtls

  oathkeeperFilters:
    workloadLabel: oathkeeper
    namespace: kyma-system
    tokenDataHeader: "Connector-Token"
    certificateDataHeader: "Certificate-Data"

  istio:
    externalMtlsGateway:
      name: "compass-gateway-external-mtls"
      namespace: "compass-system"
    mtlsGateway:
      name: "compass-gateway-mtls"
      namespace: "compass-system"
    gateway:
      name: "kyma-gateway"
      namespace: "kyma-system"
    proxy:
      port: 15020
    namespace: istio-system
    ingressgateway:
      workloadLabel: istio-ingressgateway
      requestPayloadSizeLimit: 2097152 # 2 MB
      correlationHeaderRewriteFilter:
        expectedHeaders:
        - "x-request-id"
        - "x-correlation-id"
        - "x-correlationid"
        - "x-forrequest-id"
        - "x-vcap-request-id"
        - "x-broker-api-request-identity"

  kubernetes:
    serviceAccountTokenJWKS: https://kubernetes.default.svc.cluster.local/openid/v1/jwks

  ingress:
    domainName: "kyma.local"

  database:
    manageSecrets: true
    embedded:
      enabled: true
      director:
        name: "postgres"
      directorDBName: "postgres"
    managedGCP:
      serviceAccountKey: ""
      instanceConnectionName: ""
      director:
        name: ""
        user: ""
        password: ""
      host: "localhost"
      hostPort: "5432"
      sslMode: ""

      #TODO remove below after migration to separate user will be done
      dbUser: ""
      dbPassword: ""
      directorDBName: ""

  oathkeeper:
    host: ory-oathkeeper-proxy.kyma-system.svc.cluster.local
    port: 4455
    timeout_ms: 120000
    idTokenConfig:
      claims: '{"scopes": "{{ print .Extra.scope }}","tenant": "{{ .Extra.tenant }}", "consumerID": "{{ print .Extra.consumerID}}", "consumerType": "{{ print .Extra.consumerType }}", "flow": "{{ print .Extra.flow }}", "onBehalfOf": "{{ print .Extra.onBehalfOf }}", "region": "{{ print .Extra.region }}", "tokenClientID": "{{ print .Extra.tokenClientID }}"}'
      internalClaims: '{"scopes": "application:read application:write application.webhooks:read application_template.webhooks:read webhooks.auth:read runtime:write runtime:read","tenant":"{\"consumerTenant\":\"{{ print (index .Header.Tenant 0) }}\",\"externalTenant\":\"\"}", "consumerType": "Internal Component", "flow": "Internal"}'
    mutators:
      runtimeMappingService:
        config:
          api:
            url: http://compass-director.compass-system.svc.cluster.local:3000/runtime-mapping
            retry:
              give_up_after: 6s
              max_delay: 2000ms
      authenticationMappingServices:
        tenant-fetcher:
          cfg:
            config:
              api:
                url: http://compass-director.compass-system.svc.cluster.local:3000/authn-mapping/tenant-fetcher
                retry:
                  give_up_after: 6s
                  max_delay: 2000ms
          authenticator:
            enabled: false
            createRule: true
            gatewayHost: "compass-gateway"
            trusted_issuers: '[{"domain_url": "compass-system.svc.cluster.local:8080", "scope_prefix": "prefix.", "protocol": "http"}]'
            attributes: '{"uniqueAttribute": { "key": "test", "value": "tenant-fetcher" }, "tenant": { "key": "tenant" }, "identity": { "key": "identity" } }'
            path: /tenants/<.*>
            upstreamComponent: "compass-tenant-fetcher"
        subscriber:
          cfg:
            config:
              api:
                url: http://compass-director.compass-system.svc.cluster.local:3000/authn-mapping/subscriber
                retry:
                  give_up_after: 6s
                  max_delay: 2000ms
          authenticator:
            enabled: false
            createRule: false
            gatewayHost: "compass-gateway-sap-mtls"
            trusted_issuers: '[{"domain_url": "compass-system.svc.cluster.local:8080", "scope_prefix": "prefix.", "protocol": "http"}]'
            attributes: '{"uniqueAttribute": { "key": "subsc-key-test", "value": "subscription-flow" }, "tenant": { "key": "tenant" }, "identity": { "key": "identity" } }'
            path: /<.*>
      tenantMappingService:
        config:
          api:
            url: http://compass-director.compass-system.svc.cluster.local:3000/tenant-mapping
            retry:
              give_up_after: 6s
              max_delay: 2000ms
      certificateResolverService:
        config:
          api:
            url: http://compass-connector.compass-system.svc.cluster.local:8080/v1/certificate/data/resolve
            retry:
              give_up_after: 6s
              max_delay: 2000ms
      tokenResolverService:
        config:
          api:
            url: http://compass-director.compass-system.svc.cluster.local:8080/v1/tokens/resolve
            retry:
              give_up_after: 6s
              max_delay: 2000ms

  tenantFetcher:
    host: compass-tenant-fetcher.compass-system.svc.cluster.local
    prefix: /tenants
    port: 3000
    requiredAuthScope: Callback
    authentication:
      jwksEndpoint: "http://ory-oathkeeper-api.kyma-system.svc.cluster.local:4456/.well-known/jwks.json"
    tenantProvider:
      tenantIdProperty: "tenantId"
      customerIdProperty: "customerId"
      subaccountTenantIdProperty: "subaccountTenantId"
      subdomainProperty: "subdomain"
      name: "provider"
      subscriptionProviderIdProperty: "subscriptionProviderId"
    server:
      handlerEndpoint: "/v1/callback/{tenantId}"
      regionalHandlerEndpoint: "/v1/regional/{region}/callback/{tenantId}"
      dependenciesEndpoint: "/v1/dependencies"
      tenantPathParam: "tenantId"
      regionPathParam: "region"
      subscriptionProviderLabelKey: "subscriptionProviderId"
      consumerSubaccountIdsLabelKey: "consumer_subaccount_ids"

  ordService:
    host: compass-ord-service.compass-system.svc.cluster.local
    prefix: /open-resource-discovery-service/v0
    docsPrefix: /open-resource-discovery-docs
    staticPrefix: /open-resource-discovery-static/v0
    port: 3000
    defaultResponseType: "xml"

  mtlsClient:
    issuer: "C=DE, L=local, O=SAP SE, OU=SAP Cloud Platform Clients, CN=compass-ca"
    subjectPattern: "C=DE, O=SAP SE, OU=SAP Cloud Platform Clients, OU=Region, OU=123e4567-e89b-12d3-a456-426614174001, L=%s, CN=%s"
    commonName: "compass"
    locality: "local"

  ordAggregator:
    name: ord-aggregator
    enabled: true
    schedule: "*/1 * * * *"
    http:
      client:
        skipSSLValidation: false
    dbPool:
      maxOpenConnections: 2
      maxIdleConnections: 2
    accessStrategies:
      cmpMtls:
        certSvcApiPath: "/cert"
        tokenPath: "/secured/oauth/token"
        issuerLocality: "local"
        retryAttempts: "8"
        retryDelay: "250ms"
        secret:
          name: cert-svc-secret
          manage: true
          oauthUrlKey: url
          clientIdKey: client-id
          clientSecretKey: client-secret
          csrEndpointKey: csr-endpoint
          policyKey: policy

  systemFetcher:
    enabled: false
    name: "system-fetcher"
    schedule: "0 0 * * *"
    manageSecrets: true
    # enableSystemDeletion - whether systems in deleted state should be deleted from director database
    enableSystemDeletion: true
    # fetchParallelism - shows how many http calls will be made in parallel to fetch systems
    fetchParallellism: 30
    # queueSize - shows how many system fetches (individual requests may fetch more than 1 system)
    # can be put in the queue for processing before blocking. It is best for the queue to be about 2 times bigger than the parallellism
    queueSize: 100
    # fetchRequestTimeout - shows the timeout to wait for oauth token and for fetching systems (in one request) separately
    fetchRequestTimeout: "5s"
    # directorRequestTimeout - graphql requests timeout to director
    directorRequestTimeout: "30s"
    dbPool:
      maxOpenConnections: 2
      maxIdleConnections: 2
    # systemsAPIEndpoint - endpoint of the service to fetch systems from
    systemsAPIEndpoint: ""
    # systemsAPIFilterCriteria - criteria for fetching systems
    systemsAPIFilterCriteria: ""
    # systemsAPIFilterTenantCriteriaPattern - criateria for fetching systems with tenant filter
    systemsAPIFilterTenantCriteriaPattern: ""
    # systemToTemplateMappings - how to map system properties to an existing application template
    systemToTemplateMappings: '{}'
    templatePlaceholderToSystemKeyMappings: '[{"placeholder_name": "name","system_key": "displayName"},{"placeholder_name": "display-name","system_key": "displayName"},{"placeholder_name": "systemNumber","system_key": "systemNumber"},{"placeholder_name": "description","system_key": "productDescription", "optional": true},{"placeholder_name": "baseUrl","system_key": "baseUrl", "optional":true},{"placeholder_name": "providerName","system_key": "infrastructureProvider", "optional": true}]'
    templateOverrideApplicationInput: '{"name": "{{name}}","description": "{{description}}","providerName": "{{providerName}}","statusCondition": "INITIAL","systemNumber": "{{systemNumber}}","labels": {"managed": "true"},"baseUrl": "{{baseUrl}}"}'
    http:
      client:
        skipSSLValidation: false
    oauth:
      client: ""
      secret: ""
      tokenEndpointProtocol: ""
      tokenBaseUrl: ""
      tokenPath: ""
      scopesClaim: ""
      tenantHeaderName: ""
    secret:
      name: "compass-system-fetcher-secret"
      clientIdKey: client-id
      clientSecretKey: client-secret
      oauthUrlKey: url
    paging:
      pageSize: 200
      sizeParam: "$top"
      skipParam: "$skip"

  tenantFetchers:
    job1:
      enabled: false
      configMapNamespace: "compass-system"
      manageSecrets: true
      providerName: "compass"
      schedule: "*/5 * * * *"
      kubernetes:
        configMapNamespace: "compass-system"
        pollInterval: 2s
        pollTimeout: 1m
        timeout: 2m
      oauth:
        client: ""
        secret: ""
        tokenURL: ""
        tokenPath: ""
      secret:
        name: "compass-tenant-fetcher-secret-job1"
        clientIdKey: client-id
        clientSecretKey: client-secret
        oauthUrlKey: url
      endpoints:
        accountCreated: "127.0.0.1/events?type=account-created"
        accountDeleted: "127.0.0.1/events?type=account-deleted"
        accountUpdated: "127.0.0.1/events?type=account-updated"
        subaccountCreated: "127.0.0.1/events?type=subaccount-created"
        subaccountDeleted: "127.0.0.1/events?type=subaccount-deleted"
        subaccountUpdated: "127.0.0.1/events?type=subaccount-updated"
        subaccountMoved: "127.0.0.1/events?type=subaccount-moved"
      fieldMapping:
        totalPagesField: "totalPages"
        totalResultsField: "totalResults"
        tenantEventsField: "events"
        idField: "id"
        nameField: "name"
        customerIdField: "customerId"
        subdomainField: "subdomain"
        discriminatorField: ""
        discriminatorValue: ""
        detailsField: "details"
        entityTypeField: "entityType"
        parentIDField: "parentGuid"
        regionField: "region"
        movedRuntimeLabelKey: "global_subaccount_id"
        movedRuntimeByLabelTargetField: "targetGlobalAccountGUID"
        movedRuntimeByLabelSourceField: "sourceGlobalAccountGUID"
      queryMapping:
        pageNumField: "pageNum"
        pageSizeField: "pageSize"
        timestampField: "timestamp"
      query:
        startPage: "0"
        pageSize: "100"
      shouldSyncSubaccounts: "false"
      dbPool:
        maxOpenConnections: 1
        maxIdleConnections: 1

  metrics:
    enabled: true
    pushEndpoint: http://monitoring-prometheus-pushgateway.kyma-system.svc.cluster.local:9091

  externalServicesMock:
    enabled: false
    auditlog: false
    certSecuredPort: 8081
    unsecuredPort: 8082
    basicSecuredPort: 8083
    oauthSecuredPort: 8084
    certSecuredHost: compass-external-services-mock-sap-mtls
    host: compass-external-services-mock.compass-system.svc.cluster.local
    oauthSecretName: compass-external-services-mock-oauth-credentials

  tests:
    ordService:
      skipPattern: ""
    director:
      skipPattern: ""
    namespace: kyma-system
    connectivityAdapterFQDN: http://compass-connectivity-adapter.compass-system.svc.cluster.local
    directorFQDN: http://compass-director.compass-system.svc.cluster.local
    connectorFQDN: http://compass-connector.compass-system.svc.cluster.local
    externalServicesMockFQDN: http://compass-external-services-mock.compass-system.svc.cluster.local
    ordServiceFQDN: http://compass-ord-service.compass-system.svc.cluster.local
    systemBrokerFQDN: http://compass-system-broker.compass-system.svc.cluster.local
    tenantFetcherFQDN: http://compass-tenant-fetcher.compass-system.svc.cluster.local
    db:
      maxOpenConnections: 3
      maxIdleConnections: 1
    skipTLSVerify: true

    token:
      server:
        enabled: false
        port: 5000
    securityContext: # Set on container level
      runAsUser: 2000
      allowPrivilegeEscalation: false

  expectedSchemaVersionUpdateJob:
    cm:
      name: "expected-schema-version"

  migratorJob:
    nodeSelectorEnabled: false
    pvc:
      name: "compass-director-migrations"
      namespace: "compass-system"
      migrationsPath: "/compass-migrations"

pairing-adapter:
  enabled: false<|MERGE_RESOLUTION|>--- conflicted
+++ resolved
@@ -102,11 +102,7 @@
       version: "0a651695"
     external_services_mock:
       dir:
-<<<<<<< HEAD
       version: "PR-2067"
-=======
-      version: "PR-2105"
->>>>>>> 3a0928ba
     console:
       dir:
       version: "PR-46"
