global:
  disableLegacyConnectivity: true
  defaultTenant: 3e64ebae-38b5-46a0-b1ed-9ccee153a0ae
  tenants:
    - name: default
      id: 3e64ebae-38b5-46a0-b1ed-9ccee153a0ae
      type: account
    - name: foo
      id: 1eba80dd-8ff6-54ee-be4d-77944d17b10b
      type: account
    - name: bar
      id: af9f84a9-1d3a-4d9f-ae0c-94f883b33b6e
      type: account
    - name: TestTenantSeparation
      id: f1c4b5be-b0e1-41f9-b0bc-b378200dcca0
      type: account
    - name: TestDeleteLastScenarioForApplication
      id: 0403be1e-f854-475e-9074-922120277af5
      type: account
    - name: Test_DeleteAutomaticScenarioAssignmentForSelector
      id: d9553135-6115-4c67-b4d9-962c00f3725f
      type: account
    - name: Test_AutomaticScenarioAssigmentForRuntime
      id: 8c733a45-d988-4472-af10-1256b82c70c0
      type: account
    - name: TestAutomaticScenarioAssignmentsWholeScenario
      id: 65a63692-c00a-4a7d-8376-8615ee37f45c
      type: account
    - name: TestTenantsQueryTenantNotInitialized
      id: 72329135-27fd-4284-9bcb-37ea8d6307d0
      type: account
    - name: Test Default
      id: 5577cf46-4f78-45fa-b55f-a42a3bdba868
      type: account
      parent: 2c4f4a25-ba9a-4dbc-be68-e0beb77a7eb0
    - name: Test_DefaultCustomer
      id: 2c4f4a25-ba9a-4dbc-be68-e0beb77a7eb0
      type: customer
    - name: TestListLabelDefinitions
      id: 3f641cf5-2d14-4e0f-a122-16e7569926f1
      type: account
    - name: Test_AutomaticScenarioAssignmentQueries
      id: 8263cc13-5698-4a2d-9257-e8e76b543e88
      type: account
    - name: TestGetScenariosLabelDefinitionCreatesOneIfNotExists
      id: 2263cc13-5698-4a2d-9257-e8e76b543e33
      type: account
    - name: TestApplicationsForRuntime
      id: 5984a414-1eed-4972-af2c-b2b6a415c7d7
      type: account
    - name: Test_DeleteAutomaticScenarioAssignmentForScenario
      id: d08e4cb6-a77f-4a07-b021-e3317a373597
      type: account
    - name: TestApplicationsForRuntimeWithHiddenApps
      id: 7e1f2df8-36dc-4e40-8be3-d1555d50c91c
      type: account
    - name: TestTenantsQueryTenantInitialized
      id: 8cf0c909-f816-4fe3-a507-a7917ccd8380
      type: account
    - name: TestDeleteApplicationIfInScenario
      id: 0d597250-6b2d-4d89-9c54-e23cb497cd01
      type: account

  images:
    containerRegistry:
      path: eu.gcr.io/kyma-project/incubator
    connector:
      dir:
      version: "PR-2060"
    connectivity_adapter:
      dir:
      version: "PR-2027"
    pairing_adapter:
      dir:
      version: "PR-2027"
    director:
      dir:
<<<<<<< HEAD
      version: "PR-2080"
=======
      version: "PR-2083"
>>>>>>> a825230f
    gateway:
      dir:
      version: "PR-2050"
    operations_controller:
      dir:
      version: "PR-2027"
    ord_service:
      dir:
      version: "PR-44"
    schema_migrator:
      dir:
      version: "PR-2072"
    system_broker:
      dir:
      version: "PR-2027"
    certs_setup_job:
      containerRegistry:
        path: eu.gcr.io/kyma-project
      dir:
      version: "0a651695"
    external_services_mock:
      dir:
      version: "PR-2080"
    console:
      dir:
      version: "PR-45"
    e2e_tests:
      dir:
<<<<<<< HEAD
      version: "PR-2080"
=======
      version: "PR-2083"
>>>>>>> a825230f
  isLocalEnv: false
  oauth2:
    host: oauth2
  livenessProbe:
    initialDelaySeconds: 30
    timeoutSeconds: 1
    periodSeconds: 10
  readinessProbe:
    initialDelaySeconds: 5
    timeoutSeconds: 1
    periodSeconds: 2

  agentPreconfiguration: false

  director:
    host: compass-director.compass-system.svc.cluster.local
    prefix: /director
    graphql:
      external:
        port: 3000
    validator:
      port: 8080
    metrics:
      port: 3003
      enableClientInstrumentation: true
      censoredFlows: "JWT"
    operations:
      port: 3002
      path: "/operation"
      lastOperationPath: "/last_operation"
    info:
      path: "/v1/info"

    clientIDHeaderKey: client_user
    suggestTokenHeaderKey: suggest_token

  auditlog:
    configMapName: "compass-gateway-auditlog-config"
    secretName: "compass-gateway-auditlog-secret"
    script:
      configMapName: "auditlog-script"

  log:
    format: "kibana"

  testCredentials:
    secretName: "test-credentials-secret"

  enableCompassDefaultScenarioAssignment: true

  tenantConfig:
    useDefaultTenants: true
    dbPool:
      maxOpenConnections: 1
      maxIdleConnections: 1

  connector:
    prefix: /connector
    graphql:
      external:
        port: 3000
    validator:
      port: 8080
    # If secrets do not exist they will be created
    secrets:
      ca:
        name: compass-connector-app-ca
        namespace: compass-system
        certificateKey: ca.crt
        keyKey: ca.key
      rootCA:
        namespace: istio-system # For Ingress Gateway to work properly the namespace needs to be istio-system
        # In order for istio mTLS to work we should have two different secrets one containing the server certificate (let’s say X) and one used for validation of the client’s certificates.
        # The second one should be our root certificate and istio wants it to be named X-cacert. (-cacert suffix).
        # This is the reason for the confusing name of our root certificate. https://preliminary.istio.io/v1.6/docs/tasks/traffic-management/ingress/secure-ingress/#configure-a-mutual-tls-ingress-gateway
        cacert: compass-gateway-mtls-certs-cacert # For cert-rotation the cacert should be in different secret
        certificateKey: cacert
    certificateDataHeader: "Certificate-Data"
    revocation:
      configmap:
        name: revocations-config
        namespace: "{{ .Release.Namespace }}"
    # If key and certificate are not provided they will be generated
    caKey: ""
    caCertificate: ""

  system_broker:
    enabled: true
    port: 5001
    prefix: /broker
    tokenProviderFromHeader:
      forwardHeaders: Authorization
    tokenProviderFromSecret:
      enabled: false
      secrets:
        integrationSystemCredentials:
          name: compass-system-broker-credentials
          namespace: compass-system
    testNamespace: kyma-system

  gateway:
    port: 3000
    tls:
      host: compass-gateway
      secure:
        internal:
          host: compass-gateway-internal
        oauth:
          host: compass-gateway-auth-oauth
    mtls:
      host: compass-gateway-mtls
      certSecret: compass-gateway-mtls-certs
      external:
        host: compass-gateway-sap-mtls
        certSecret: compass-gateway-mtls-certs # Use connector's root CA as root CA by default. This should be overridden for productive deployments.
    headers:
      request:
        remove:
          - "Client-Id-From-Token"
          - "Client-Id-From-Certificate"
          - "Client-Certificate-Hash"
          - "Certificate-Data"

  operations_controller:
    enabled: true

  connectivity_adapter:
    port: 8080
    tls:
      host: adapter-gateway
    mtls:
      host: adapter-gateway-mtls

  oathkeeperFilters:
    workloadLabel: oathkeeper
    namespace: kyma-system
    tokenDataHeader: "Connector-Token"
    certificateDataHeader: "Certificate-Data"

  istio:
    externalMtlsGateway:
      name: "compass-gateway-external-mtls"
      namespace: "compass-system"
    mtlsGateway:
      name: "compass-gateway-mtls"
      namespace: "compass-system"
    gateway:
      name: "kyma-gateway"
      namespace: "kyma-system"
    proxy:
      port: 15020
    namespace: istio-system
    ingressgateway:
      workloadLabel: istio-ingressgateway
      requestPayloadSizeLimit: 2097152 # 2 MB
      correlationHeaderRewriteFilter:
        expectedHeaders:
        - "x-request-id"
        - "x-correlation-id"
        - "x-correlationid"
        - "x-forrequest-id"
        - "x-vcap-request-id"
        - "x-broker-api-request-identity"

  kubernetes:
    serviceAccountTokenJWKS: https://kubernetes.default.svc.cluster.local/openid/v1/jwks

  ingress:
    domainName: "kyma.local"

  database:
    manageSecrets: true
    embedded:
      enabled: true
      director:
        name: "postgres"
      directorDBName: "postgres"
    managedGCP:
      serviceAccountKey: ""
      instanceConnectionName: ""
      director:
        name: ""
        user: ""
        password: ""
      host: "localhost"
      hostPort: "5432"
      sslMode: ""

      #TODO remove below after migration to separate user will be done
      dbUser: ""
      dbPassword: ""
      directorDBName: ""

  oathkeeper:
    host: ory-oathkeeper-proxy.kyma-system.svc.cluster.local
    port: 4455
    timeout_ms: 120000
    idTokenConfig:
      claims: '{"scopes": "{{ print .Extra.scope }}","tenant": "{{ .Extra.tenant }}", "consumerID": "{{ print .Extra.consumerID}}", "consumerType": "{{ print .Extra.consumerType }}", "flow": "{{ print .Extra.flow }}", "onBehalfOf": "{{ print .Extra.onBehalfOf }}"}'
      internalClaims: '{"scopes": "application:read application:write application.webhooks:read application_template.webhooks:read webhooks.auth:read runtime:write runtime:read","tenant":"{\"consumerTenant\":\"{{ print (index .Header.Tenant 0) }}\",\"externalTenant\":\"\"}", "consumerType": "Internal Component", "flow": "Internal"}'
    mutators:
      runtimeMappingService:
        config:
          api:
            url: http://compass-director.compass-system.svc.cluster.local:3000/runtime-mapping
            retry:
              give_up_after: 6s
              max_delay: 2000ms
      authenticationMappingServices:
        tenant-fetcher:
          cfg:
            config:
              api:
                url: http://compass-director.compass-system.svc.cluster.local:3000/authn-mapping/tenant-fetcher
                retry:
                  give_up_after: 6s
                  max_delay: 2000ms
          authenticator:
            enabled: false
            createRule: true
            gatewayHost: "compass-gateway"
            trusted_issuers: '[{"domain_url": "compass-system.svc.cluster.local:8080", "scope_prefix": "prefix.", "protocol": "http"}]'
            attributes: '{"uniqueAttribute": { "key": "test", "value": "tenant-fetcher" }, "tenant": { "key": "tenant" }, "identity": { "key": "identity" } }'
            path: /tenants/<.*>
            upstreamComponent: "compass-tenant-fetcher"
        subscriber:
          cfg:
            config:
              api:
                url: http://compass-director.compass-system.svc.cluster.local:3000/authn-mapping/subscriber
                retry:
                  give_up_after: 6s
                  max_delay: 2000ms
          authenticator:
            enabled: false
            createRule: false
            gatewayHost: "compass-gateway-sap-mtls"
            trusted_issuers: '[{"domain_url": "compass-system.svc.cluster.local:8080", "scope_prefix": "prefix.", "protocol": "http"}]'
            attributes: '{"uniqueAttribute": { "key": "subsc-key-test", "value": "subscription-flow" }, "tenant": { "key": "tenant" }, "identity": { "key": "identity" } }'
            path: /<.*>
      tenantMappingService:
        config:
          api:
            url: http://compass-director.compass-system.svc.cluster.local:3000/tenant-mapping
            retry:
              give_up_after: 6s
              max_delay: 2000ms
      certificateResolverService:
        config:
          api:
            url: http://compass-connector.compass-system.svc.cluster.local:8080/v1/certificate/data/resolve
            retry:
              give_up_after: 6s
              max_delay: 2000ms
      tokenResolverService:
        config:
          api:
            url: http://compass-director.compass-system.svc.cluster.local:8080/v1/tokens/resolve
            retry:
              give_up_after: 6s
              max_delay: 2000ms

  tenantFetcher:
    host: compass-tenant-fetcher.compass-system.svc.cluster.local
    prefix: /tenants
    port: 3000
    requiredAuthScope: Callback
    authentication:
      jwksEndpoint: "http://ory-oathkeeper-api.kyma-system.svc.cluster.local:4456/.well-known/jwks.json"
    tenantProvider:
      tenantIdProperty: "tenantId"
      customerIdProperty: "customerId"
      subaccountTenantIdProperty: "subaccountTenantId"
      subdomainProperty: "subdomain"
      name: "provider"
      subscriptionProviderIdProperty: "subscriptionProviderId"

    server:
      handlerEndpoint: "/v1/callback/{tenantId}"
      regionalHandlerEndpoint: "/v1/regional/{region}/callback/{tenantId}"
      dependenciesEndpoint: "/v1/dependencies"
      tenantPathParam: "tenantId"
      regionPathParam: "region"
      subscriptionProviderLabelKey: "subscriptionProviderId"
      consumerSubaccountIdsLabelKey: "consumer_subaccount_ids"

  ordService:
    host: compass-ord-service.compass-system.svc.cluster.local
    prefix: /open-resource-discovery-service/v0
    docsPrefix: /open-resource-discovery-docs
    staticPrefix: /open-resource-discovery-static/v0
    port: 3000
    defaultResponseType: "xml"

  mtlsClient:
    issuer: "C=DE, L=local, O=SAP SE, OU=SAP Cloud Platform Clients, CN=compass-ca"
    subjectPattern: "C=DE, O=SAP SE, OU=SAP Cloud Platform Clients, OU=Region, OU=123e4567-e89b-12d3-a456-426614174001, L=%s, CN=%s"
    commonName: "compass"
    locality: "local"

  ordAggregator:
    name: ord-aggregator
    enabled: true
    schedule: "*/1 * * * *"
    http:
      client:
        skipSSLValidation: false
    dbPool:
      maxOpenConnections: 2
      maxIdleConnections: 2
    accessStrategies:
      cmpMtls:
        policy: "compass-local-clients"
        csrEndpoint: "http://compass-external-services-mock.compass-system.svc.cluster.local:8080"
        certSvcApiPath: "/cert"
        tokenPath: "/secured/oauth/token"
        oauthSecret:
          name: cert-svc-oauth-secret
          managed: true
          urlKey: url
          clientIdKey: client-id
          clientSecretKey: client-secret

  systemFetcher:
    enabled: false
    name: "system-fetcher"
    schedule: "0 0 * * *"
    manageSecrets: true
    # enableSystemDeletion - whether systems in deleted state should be deleted from director database
    enableSystemDeletion: true
    # fetchParallellism - shows how many http calls will be made in parallel to fetch systems
    fetchParallellism: 30
    # queueSize - shows how many system fetches (individual requests may fetch more than 1 system)
    # can be put in the queue for processing before blocking. It is best for the queue to be about 2 times bigger than the parallellism
    queueSize: 100
    # fetchRequestTimeout - shows the timeout to wait for oauth token and for fetching systems (in one request) separately
    fetchRequestTimeout: "5s"
    # directorRequestTimeout - graphql requests timeout to director
    directorRequestTimeout: "30s"
    dbPool:
      maxOpenConnections: 2
      maxIdleConnections: 2
    # systemsAPIEndpoint - endpoint of the service to fetch systems from
    systemsAPIEndpoint: ""
    # systemsAPIFilterCriteria - criteria for fetching systems
    systemsAPIFilterCriteria: ""
    # systemsAPIFilterTenantCriteriaPattern - criateria for fetching systems with tenant filter
    systemsAPIFilterTenantCriteriaPattern: ""
    # systemToTemplateMappings - how to map system properties to an existing application template
    systemToTemplateMappings: '{}'
    http:
      client:
        skipSSLValidation: false
    oauth:
      client: ""
      secret: ""
      tokenURLPattern: ""
      scopesClaim: ""
      tenantHeaderName: ""
    paging:
      pageSize: 200
      sizeParam: "$top"
      skipParam: "$skip"

  tenantFetchers:
    job1:
      enabled: false
      configMapNamespace: "compass-system"
      manageSecrets: true
      providerName: "compass"
      schedule: "*/5 * * * *"
      kubernetes:
        configMapNamespace: "compass-system"
        pollInterval: 2s
        pollTimeout: 1m
        timeout: 2m
      oauth:
        client: ""
        secret: ""
        tokenURL: ""
      endpoints:
        tenantCreated: "127.0.0.1/events?type=created"
        tenantDeleted: "127.0.0.1/events?type=deleted"
        tenantUpdated: "127.0.0.1/events?type=updated"
      fieldMapping:
        totalPagesField: "totalPages"
        totalResultsField: "totalResults"
        tenantEventsField: "events"
        idField: "id"
        nameField: "name"
        customerIdField: "customerId"
        subdomainField: "subdomain"
        discriminatorField: ""
        discriminatorValue: ""
        detailsField: "details"
      queryMapping:
        pageNumField: "pageNum"
        pageSizeField: "pageSize"
        timestampField: "timestamp"
      query:
        startPage: "0"
        pageSize: "100"
      dbPool:
        maxOpenConnections: 1
        maxIdleConnections: 1

  metrics:
    enabled: true
    pushEndpoint: http://monitoring-prometheus-pushgateway.kyma-system.svc.cluster.local:9091

  externalServicesMock:
    enabled: false
    auditlog: false
    certSecuredPort: 8081
    unsecuredPort: 8082
    basicSecuredPort: 8083
    oauthSecuredPort: 8084
    certSecuredHost: compass-external-services-mock-sap-mtls
    host: compass-external-services-mock.compass-system.svc.cluster.local
    oauthSecretName: compass-external-services-mock-oauth-credentials

  tests:
    ordService:
      skipPattern: ""
    namespace: kyma-system
    connectivityAdapterFQDN: http://compass-connectivity-adapter.compass-system.svc.cluster.local
    directorFQDN: http://compass-director.compass-system.svc.cluster.local
    connectorFQDN: http://compass-connector.compass-system.svc.cluster.local
    externalServicesMockFQDN: http://compass-external-services-mock.compass-system.svc.cluster.local
    ordServiceFQDN: http://compass-ord-service.compass-system.svc.cluster.local
    systemBrokerFQDN: http://compass-system-broker.compass-system.svc.cluster.local
    tenantFetcherFQDN: http://compass-tenant-fetcher.compass-system.svc.cluster.local
    db:
      maxOpenConnections: 3
      maxIdleConnections: 1
    skipTLSVerify: true

    token:
      server:
        enabled: false
        port: 5000
    securityContext: # Set on container level
      runAsUser: 2000
      allowPrivilegeEscalation: false

  expectedSchemaVersionUpdateJob:
    cm:
      name: "expected-schema-version"

  migratorJob:
    nodeSelectorEnabled: false
    pvc:
      name: "compass-director-migrations"
      namespace: "compass-system"
      migrationsPath: "/compass-migrations"

pairing-adapter:
  enabled: false<|MERGE_RESOLUTION|>--- conflicted
+++ resolved
@@ -75,11 +75,7 @@
       version: "PR-2027"
     director:
       dir:
-<<<<<<< HEAD
       version: "PR-2080"
-=======
-      version: "PR-2083"
->>>>>>> a825230f
     gateway:
       dir:
       version: "PR-2050"
@@ -108,11 +104,7 @@
       version: "PR-45"
     e2e_tests:
       dir:
-<<<<<<< HEAD
       version: "PR-2080"
-=======
-      version: "PR-2083"
->>>>>>> a825230f
   isLocalEnv: false
   oauth2:
     host: oauth2
