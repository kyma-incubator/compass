--- conflicted
+++ resolved
@@ -37,11 +37,7 @@
       version: "PR-792"
     provisioner:
       dir:
-<<<<<<< HEAD
       version: "PR-565"
-=======
-      version: "PR-743"
->>>>>>> 2ab33bbe
     certs_setup_job:
       containerRegistry:
         path: eu.gcr.io/kyma-project
