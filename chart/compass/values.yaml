--- conflicted
+++ resolved
@@ -168,11 +168,7 @@
       name: compass-pairing-adapter
     director:
       dir: dev/incubator/
-<<<<<<< HEAD
       version: "PR-3507"
-=======
-      version: "PR-3533"
->>>>>>> 1f32944c
       name: compass-director
     hydrator:
       dir: dev/incubator/
@@ -208,11 +204,7 @@
       name: compass-ord-service
     schema_migrator:
       dir: dev/incubator/
-<<<<<<< HEAD
       version: "PR-3507"
-=======
-      version: "PR-3533"
->>>>>>> 1f32944c
       name: compass-schema-migrator
     system_broker:
       dir: dev/incubator/
@@ -225,11 +217,7 @@
       version: "0a651695"
     external_services_mock:
       dir: dev/incubator/
-<<<<<<< HEAD
       version: "PR-3507"
-=======
-      version: "PR-3533"
->>>>>>> 1f32944c
       name: compass-external-services-mock
     console:
       dir: prod/incubator/
