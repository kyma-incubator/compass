--- conflicted
+++ resolved
@@ -53,11 +53,7 @@
       version: "PR-1828"
     director:
       dir:
-<<<<<<< HEAD
       version: "PR-1878"
-=======
-      version: "PR-1860"
->>>>>>> 1b6c1d9f
     gateway:
       dir:
       version: "PR-1850"
@@ -72,11 +68,7 @@
       version: "PR-27"
     schema_migrator:
       dir:
-<<<<<<< HEAD
       version: "PR-1878"
-=======
-      version: "PR-1860"
->>>>>>> 1b6c1d9f
     system_broker:
       dir:
       version: "PR-1839"
