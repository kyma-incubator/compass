global:
  disableLegacyConnectivity: true
  defaultTenant: 3e64ebae-38b5-46a0-b1ed-9ccee153a0ae
  tenants:
    - name: default
      id: 3e64ebae-38b5-46a0-b1ed-9ccee153a0ae
      type: account
    - name: foo
      id: 1eba80dd-8ff6-54ee-be4d-77944d17b10b
      type: account
    - name: bar
      id: af9f84a9-1d3a-4d9f-ae0c-94f883b33b6e
      type: account
    - name: TestTenantSeparation
      id: f1c4b5be-b0e1-41f9-b0bc-b378200dcca0
      type: account
    - name: TestDeleteLastScenarioForApplication
      id: 0403be1e-f854-475e-9074-922120277af5
      type: account
    - name: Test_DeleteAutomaticScenarioAssignmentForSelector
      id: d9553135-6115-4c67-b4d9-962c00f3725f
      type: account
    - name: Test_AutomaticScenarioAssigmentForRuntime
      id: 8c733a45-d988-4472-af10-1256b82c70c0
      type: account
    - name: TestAutomaticScenarioAssignmentsWholeScenario
      id: 65a63692-c00a-4a7d-8376-8615ee37f45c
      type: account
    - name: TestTenantsQueryTenantNotInitialized
      id: 72329135-27fd-4284-9bcb-37ea8d6307d0
      type: account
    - name: Test Default
      id: 5577cf46-4f78-45fa-b55f-a42a3bdba868
      type: account
      parent: 2c4f4a25-ba9a-4dbc-be68-e0beb77a7eb0
    - name: Test_DefaultCustomer
      id: 2c4f4a25-ba9a-4dbc-be68-e0beb77a7eb0
      type: customer
    - name: TestListLabelDefinitions
      id: 3f641cf5-2d14-4e0f-a122-16e7569926f1
      type: account
    - name: Test_AutomaticScenarioAssignmentQueries
      id: 8263cc13-5698-4a2d-9257-e8e76b543e88
      type: account
    - name: TestGetScenariosLabelDefinitionCreatesOneIfNotExists
      id: 2263cc13-5698-4a2d-9257-e8e76b543e33
      type: account
    - name: TestApplicationsForRuntime
      id: 5984a414-1eed-4972-af2c-b2b6a415c7d7
      type: account
    - name: Test_DeleteAutomaticScenarioAssignmentForScenario
      id: d08e4cb6-a77f-4a07-b021-e3317a373597
      type: account
    - name: TestApplicationsForRuntimeWithHiddenApps
      id: 7e1f2df8-36dc-4e40-8be3-d1555d50c91c
      type: account
    - name: TestTenantsQueryTenantInitialized
      id: 8cf0c909-f816-4fe3-a507-a7917ccd8380
      type: account
    - name: TestDeleteApplicationIfInScenario
      id: 0d597250-6b2d-4d89-9c54-e23cb497cd01
      type: account

  images:
    containerRegistry:
      path: eu.gcr.io/kyma-project/incubator
    connector:
      dir:
      version: "PR-2003"
    connectivity_adapter:
      dir:
      version: "PR-2003"
    pairing_adapter:
      dir:
      version: "PR-2003"
    director:
      dir:
<<<<<<< HEAD
      version: "PR-1993"
=======
      version: "PR-2007"
>>>>>>> 5215f5cb
    gateway:
      dir:
      version: "PR-2003"
    operations_controller:
      dir:
      version: "PR-1996"
    ord_service:
      dir:
      version: "PR-41"
    schema_migrator:
      dir:
      version: "PR-1998"
    system_broker:
      dir:
      version: "PR-2003"
    certs_setup_job:
      containerRegistry:
        path: eu.gcr.io/kyma-project
      dir:
      version: "0a651695"
    external_services_mock:
      dir:
      version: "PR-2003"
    console:
      dir:
      version: "PR-42"
    e2e_tests:
      dir:
      version: "PR-2007"
  isLocalEnv: false
  oauth2:
    host: oauth2
  livenessProbe:
    initialDelaySeconds: 30
    timeoutSeconds: 1
    periodSeconds: 10
  readinessProbe:
    initialDelaySeconds: 5
    timeoutSeconds: 1
    periodSeconds: 2

  agentPreconfiguration: false

  director:
    prefix: /director
    graphql:
      external:
        port: 3000
      internal:
        port: 3001
    validator:
      port: 8080
    metrics:
      port: 3003
    operations:
      port: 3002
      path: "/operation"
      lastOperationPath: "/last_operation"

    clientIDHeaderKey: client_user
    suggestTokenHeaderKey: suggest_token

  auditlog:
    configMapName: "compass-gateway-auditlog-config"
    secretName: "compass-gateway-auditlog-secret"
    script:
      configMapName: "auditlog-script"

  log:
    format: "kibana"

  testCredentials:
    secretName: "test-credentials-secret"

  enableCompassDefaultScenarioAssignment: true

  tenantConfig:
    useDefaultTenants: true
    dbPool:
      maxOpenConnections: 1
      maxIdleConnections: 1

  connector:
    prefix: /connector
    graphql:
      external:
        port: 3000
    validator:
      port: 8080
    # If secrets do not exist they will be created
    secrets:
      ca:
        name: compass-connector-app-ca
        namespace: compass-system
        certificateKey: ca.crt
        keyKey: ca.key
      rootCA:
        namespace: istio-system # For Ingress Gateway to work properly the namespace needs to be istio-system
        # In order for istio mTLS to work we should have two different secrets one containing the server certificate (let’s say X) and one used for validation of the client’s certificates.
        # The second one should be our root certificate and istio wants it to be named X-cacert. (-cacert suffix).
        # This is the reason for the confusing name of our root certificate. https://preliminary.istio.io/v1.6/docs/tasks/traffic-management/ingress/secure-ingress/#configure-a-mutual-tls-ingress-gateway
        cacert: compass-gateway-mtls-certs-cacert # For cert-rotation the cacert should be in different secret
        certificateKey: cacert
    certificateDataHeader: "Certificate-Data"
    revocation:
      configmap:
        name: revocations-config
        namespace: "{{ .Release.Namespace }}"
    # If key and certificate are not provided they will be generated
    caKey: ""
    caCertificate: ""

  system_broker:
    enabled: true
    port: 5001
    prefix: /broker
    tokenProviderFromHeader:
      forwardHeaders: Authorization
    tokenProviderFromSecret:
      enabled: false
      secrets:
        integrationSystemCredentials:
          name: compass-system-broker-credentials
          namespace: compass-system
    testNamespace: kyma-system

  gateway:
    port: 3000
    tls:
      host: compass-gateway
      secure:
        internal:
          host: compass-gateway-internal
        oauth:
          host: compass-gateway-auth-oauth
    mtls:
      host: compass-gateway-mtls
      certSecret: compass-gateway-mtls-certs
      external:
        host: compass-gateway-sap-mtls
        certSecret: compass-gateway-mtls-certs # Use connector's root CA as root CA by default. This should be overridden for productive deployments.
    headers:
      request:
        remove:
          - "Client-Id-From-Token"
          - "Client-Id-From-Certificate"
          - "Client-Certificate-Hash"
          - "Certificate-Data"

  operations_controller:
    enabled: true

  connectivity_adapter:
    port: 8080
    tls:
      host: adapter-gateway
    mtls:
      host: adapter-gateway-mtls

  oathkeeperFilters:
    workloadLabel: oathkeeper
    namespace: kyma-system
    tokenDataHeader: "Connector-Token"
    certificateDataHeader: "Certificate-Data"

  istio:
    externalMtlsGateway:
      name: "compass-gateway-external-mtls"
      namespace: "compass-system"
    mtlsGateway:
      name: "compass-gateway-mtls"
      namespace: "compass-system"
    gateway:
      name: "kyma-gateway"
      namespace: "kyma-system"
    proxy:
      port: 15020
    namespace: istio-system
    ingressgateway:
      workloadLabel: istio-ingressgateway
      requestPayloadSizeLimit: 2097152 # 2 MB
      correlationHeaderRewriteFilter:
        expectedHeaders:
        - "x-request-id"
        - "x-correlation-id"
        - "x-correlationid"
        - "x-forrequest-id"
        - "x-vcap-request-id"
        - "x-broker-api-request-identity"

  kubernetes:
    serviceAccountTokenJWKS: https://kubernetes.default.svc.cluster.local/openid/v1/jwks

  ingress:
    domainName: "kyma.local"

  database:
    manageSecrets: true
    embedded:
      enabled: true
      director:
        name: "postgres"
      directorDBName: "postgres"
    managedGCP:
      serviceAccountKey: ""
      instanceConnectionName: ""
      director:
        name: ""
        user: ""
        password: ""
      host: "localhost"
      hostPort: "5432"
      sslMode: ""

      #TODO remove below after migration to separate user will be done
      dbUser: ""
      dbPassword: ""
      directorDBName: ""

  oathkeeper:
    host: ory-oathkeeper-proxy.kyma-system.svc.cluster.local
    port: 4455
    timeout_ms: 120000
    idTokenConfig:
      claims: '{"scopes": "{{ print .Extra.scope }}", "tenant": "{{ print .Extra.tenant }}", "externalTenant": "{{ print .Extra.externalTenant }}", "consumerID": "{{ print .Extra.consumerID}}", "consumerType": "{{ print .Extra.consumerType }}", "flow": "{{ print .Extra.flow }}"}'
      internalClaims: '{"scopes": "application:read application:write application.webhooks:read application_template.webhooks:read webhooks.auth:read", "tenant": "{{ print (index .Header.Tenant 0) }}", "consumerType": "Internal Component", "flow": "Internal"}'
    mutators:
      runtimeMappingService:
        config:
          api:
            url: http://compass-director.compass-system.svc.cluster.local:3000/runtime-mapping
            retry:
              give_up_after: 6s
              max_delay: 2000ms
      authenticationMappingService:
        config:
          api:
            url: http://compass-director.compass-system.svc.cluster.local:3000/authn-mapping
            retry:
              give_up_after: 6s
              max_delay: 2000ms
      tenantMappingService:
        config:
          api:
            url: http://compass-director.compass-system.svc.cluster.local:3000/tenant-mapping
            retry:
              give_up_after: 6s
              max_delay: 2000ms
      certificateResolverService:
        config:
          api:
            url: http://compass-connector.compass-system.svc.cluster.local:8080/v1/certificate/data/resolve
            retry:
              give_up_after: 6s
              max_delay: 2000ms
      tokenResolverService:
        config:
          api:
            url: http://compass-director.compass-system.svc.cluster.local:8080/v1/tokens/resolve
            retry:
              give_up_after: 6s
              max_delay: 2000ms

  tenantFetcher:
    host: compass-tenant-fetcher.compass-system.svc.cluster.local
    prefix: /tenants
    port: 3000
    requiredAuthScope: Callback
    authentication:
      jwksEndpoint: "http://ory-oathkeeper-api.kyma-system.svc.cluster.local:4456/.well-known/jwks.json"
    tenantProvider:
      tenantIdProperty: "tenantId"
      customerIdProperty: "customerId"
      subaccountTenantIdProperty: "subaccountTenantId"
      subdomainProperty: "subdomain"
      name: "provider"
    server:
      handlerEndpoint: "/v1/callback/{tenantId}"
      regionalHandlerEndpoint: "/v1/regional/{region}/callback/{tenantId}"
      dependenciesEndpoint: "/v1/dependencies"
      tenantPathParam: "tenantId"
      regionPathParam: "region"

  ordService:
    host: compass-ord-service.compass-system.svc.cluster.local
    prefix: /open-resource-discovery-service/v0
    docsPrefix: /open-resource-discovery-docs
    staticPrefix: /open-resource-discovery-static/v0
    port: 3000
    defaultResponseType: "xml"

  ordAggregator:
    name: ord-aggregator
    enabled: true
    schedule: "*/1 * * * *"
    dbPool:
      maxOpenConnections: 2
      maxIdleConnections: 2

  systemFetcher:
    enabled: false
    name: "system-fetcher"
    schedule: "0 0 * * *"
    manageSecrets: true
    # enableSystemDeletion - whether systems in deleted state should be deleted from director database
    enableSystemDeletion: true
    # fetchParallellism - shows how many http calls will be made in parallel to fetch systems
    fetchParallellism: 30
    # queueSize - shows how many system fetches (individual requests may fetch more than 1 system)
    # can be put in the queue for processing before blocking. It is best for the queue to be about 2 times bigger than the parallellism
    queueSize: 100
    # fetchRequestTimeout - shows the timeout to wait for oauth token and for fetching systems (in one request) separately
    fetchRequestTimeout: "5s"
    # directorRequestTimeout - graphql requests timeout to director
    directorRequestTimeout: "30s"
    dbPool:
      maxOpenConnections: 2
      maxIdleConnections: 2
    # systemsAPIEndpoint - endpoint of the service to fetch systems from
    systemsAPIEndpoint: ""
    # systemsAPIFilterCriteria - criteria for fetching systems
    systemsAPIFilterCriteria: ""
    # systemsAPIFilterTenantCriteriaPattern - criateria for fetching systems with tenant filter
    systemsAPIFilterTenantCriteriaPattern: ""
    # systemToTemplateMappings - how to map system properties to an existing application template
    systemToTemplateMappings: '{}'
    http:
      client:
        skipSSLValidation: false
    oauth:
      client: ""
      secret: ""
      tokenURLPattern: ""
      scopesClaim: ""
      tenantHeaderName: ""
    paging:
      pageSize: 200
      sizeParam: "$top"
      skipParam: "$skip"

  tenantFetchers:
    job1:
      enabled: false
      configMapNamespace: "compass-system"
      manageSecrets: true
      providerName: "compass"
      schedule: "*/5 * * * *"
      kubernetes:
        configMapNamespace: "compass-system"
        pollInterval: 2s
        pollTimeout: 1m
        timeout: 2m
      oauth:
        client: ""
        secret: ""
        tokenURL: ""
      endpoints:
        tenantCreated: "127.0.0.1/events?type=created"
        tenantDeleted: "127.0.0.1/events?type=deleted"
        tenantUpdated: "127.0.0.1/events?type=updated"
      fieldMapping:
        totalPagesField: "totalPages"
        totalResultsField: "totalResults"
        tenantEventsField: "events"
        idField: "id"
        nameField: "name"
        customerIdField: "customerId"
        subdomainField: "subdomain"
        discriminatorField: ""
        discriminatorValue: ""
        detailsField: "details"
      queryMapping:
        pageNumField: "pageNum"
        pageSizeField: "pageSize"
        timestampField: "timestamp"
      query:
        startPage: "0"
        pageSize: "100"
      dbPool:
        maxOpenConnections: 1
        maxIdleConnections: 1

  metrics:
    enabled: true
    pushEndpoint: http://monitoring-prometheus-pushgateway.kyma-system.svc.cluster.local:9091

  authenticators:
    tenant-fetcher:
      enabled: false
      gatewayHost: "compass-gateway"
      trusted_issuers: '[{"domain_url": "compass-system.svc.cluster.local:8080", "scope_prefix": "prefix.", "protocol": "http"}]'
      attributes: '{"uniqueAttribute": { "key": "test", "value": "tenant-fetcher" }, "tenant": { "key": "tenant" }, "identity": { "key": "identity" } }'
      path: tenants/<.*>
      upstreamComponent: "compass-tenant-fetcher"

  externalServicesMock:
    enabled: false
    auditlog: false

  tests:
    ordService:
      skipPattern: ""
    namespace: kyma-system
    connectivityAdapterFQDN: http://compass-connectivity-adapter.compass-system.svc.cluster.local
    directorFQDN: http://compass-director.compass-system.svc.cluster.local
    connectorFQDN: http://compass-connector.compass-system.svc.cluster.local
    externalServicesMockFQDN: http://compass-external-services-mock.compass-system.svc.cluster.local
    ordServiceFQDN: http://compass-ord-service.compass-system.svc.cluster.local
    systemBrokerFQDN: http://compass-system-broker.compass-system.svc.cluster.local
    tenantFetcherFQDN: http://compass-tenant-fetcher.compass-system.svc.cluster.local
    db:
      maxOpenConnections: 3
      maxIdleConnections: 1
    skipTLSVerify: true

    token:
      server:
        enabled: false
        port: 5000
    securityContext: # Set on container level
      runAsUser: 2000
      allowPrivilegeEscalation: false

  expectedSchemaVersionUpdateJob:
    cm:
      name: "expected-schema-version"

  migratorJob:
    nodeSelectorEnabled: false
    pvc:
      name: "compass-director-migrations"
      namespace: "compass-system"
      migrationsPath: "/compass-migrations"

pairing-adapter:
  enabled: false<|MERGE_RESOLUTION|>--- conflicted
+++ resolved
@@ -75,11 +75,7 @@
       version: "PR-2003"
     director:
       dir:
-<<<<<<< HEAD
       version: "PR-1993"
-=======
-      version: "PR-2007"
->>>>>>> 5215f5cb
     gateway:
       dir:
       version: "PR-2003"
