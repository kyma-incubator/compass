global:
  disableLegacyConnectivity: true
  defaultTenant: 3e64ebae-38b5-46a0-b1ed-9ccee153a0ae
  defaultTenantRegion: "eu-1"
  tenantLabelsFilePath: "/labelsData/default-tenant-labels.json"
  tenants: # tenant order matters, so new tenants should be added to the end of the list
    - name: default
      id: 3e64ebae-38b5-46a0-b1ed-9ccee153a0ae
      type: account
    - name: foo
      id: 1eba80dd-8ff6-54ee-be4d-77944d17b10b
      type: account
    - name: bar
      id: af9f84a9-1d3a-4d9f-ae0c-94f883b33b6e
      type: account
    - name: TestTenantSeparation
      id: f1c4b5be-b0e1-41f9-b0bc-b378200dcca0
      type: account
    - name: TestDeleteLastScenarioForApplication
      id: 0403be1e-f854-475e-9074-922120277af5
      type: account
    - name: Test_DeleteAutomaticScenarioAssignmentForSelector
      id: d9553135-6115-4c67-b4d9-962c00f3725f
      type: account
    - name: Test_AutomaticScenarioAssigmentForRuntime
      id: 8c733a45-d988-4472-af10-1256b82c70c0
      type: account
    - name: TestAutomaticScenarioAssignmentsWholeScenario
      id: 65a63692-c00a-4a7d-8376-8615ee37f45c
      type: account
    - name: TestTenantsQueryTenantNotInitialized
      id: 72329135-27fd-4284-9bcb-37ea8d6307d0
      type: account
    - name: Test Default
      id: 5577cf46-4f78-45fa-b55f-a42a3bdba868
      type: account
      parents: [2c4f4a25-ba9a-4dbc-be68-e0beb77a7eb0]
    - name: Test_DefaultCustomer
      id: 2c4f4a25-ba9a-4dbc-be68-e0beb77a7eb0
      type: customer
    - name: TestListLabelDefinitions
      id: 3f641cf5-2d14-4e0f-a122-16e7569926f1
      type: account
    - name: Test_AutomaticScenarioAssignmentQueries
      id: 8263cc13-5698-4a2d-9257-e8e76b543e88
      type: account
    - name: TestGetScenariosLabelDefinitionCreatesOneIfNotExists
      id: 2263cc13-5698-4a2d-9257-e8e76b543e33
      type: account
    - name: TestApplicationsForRuntime
      id: 5984a414-1eed-4972-af2c-b2b6a415c7d7
      type: account
    - name: Test_DeleteAutomaticScenarioAssignmentForScenario
      id: d08e4cb6-a77f-4a07-b021-e3317a373597
      type: account
    - name: TestApplicationsForRuntimeWithHiddenApps
      id: 7e1f2df8-36dc-4e40-8be3-d1555d50c91c
      type: account
    - name: TestTenantsQueryTenantInitialized
      id: 8cf0c909-f816-4fe3-a507-a7917ccd8380
      type: account
    - name: TestDeleteApplicationIfInScenario
      id: 0d597250-6b2d-4d89-9c54-e23cb497cd01
      type: account
    - name: TestProviderSubaccount
      id: 47b4575a-f102-414a-8398-2d973ad65f3a
      type: subaccount
      parents: [5577cf46-4f78-45fa-b55f-a42a3bdba868]
    - name: TestCompassProviderSubaccount
      id: f8075207-1478-4a80-bd26-24a4785a2bfd
      type: subaccount
      parents: [5577cf46-4f78-45fa-b55f-a42a3bdba868]
    - name: TestProviderSubaccountRegion2
      id: 731b7bc4-5472-41d2-a447-e4c0f45de739
      type: subaccount
      region: "eu-2"
      parents: [5577cf46-4f78-45fa-b55f-a42a3bdba868]
    - name: TestCertificateSubaccount
      id: 123e4567-e89b-12d3-a456-426614174001
      type: subaccount
      parents: [5577cf46-4f78-45fa-b55f-a42a3bdba868]
    - name: TestNsAdapter
      id: 08b6da37-e911-48fb-a0cb-fa635a6c5678
      type: subaccount
      parents: [5577cf46-4f78-45fa-b55f-a42a3bdba868]
    - name: TestNsAdapterSubaccountWithApplications
      id: 08b6da37-e911-48fb-a0cb-fa635a6c4321
      type: subaccount
      parents: [5577cf46-4f78-45fa-b55f-a42a3bdba868]
    - name: TestIntegrationSystemManagedSubaccount
      id: 3cfcdd62-320d-403b-b66a-4ee3cdd06947
      type: subaccount
      parents: [5577cf46-4f78-45fa-b55f-a42a3bdba868]
    - name: TestIntegrationSystemManagedAccount
      id: 7e8ab2e3-3bb4-42e3-92b2-4e0bf48559d3
      type: account
      parents: [2c4f4a25-ba9a-4dbc-be68-e0beb77a7eb0]
    - name: TestSystemFetcherAccount
      id: c395681d-11dd-4cde-bbcf-570b4a153e79
      type: account
      parents: [2c4f4a25-ba9a-4dbc-be68-e0beb77a7eb0]
    - name: TestConsumerSubaccount
      id: 1f538f34-30bf-4d3d-aeaa-02e69eef84ae
      type: subaccount
      subdomain: compass-external-services-mock-sap-mtls
      parents: [5984a414-1eed-4972-af2c-b2b6a415c7d7]
    - name: TestTenantsOnDemandAPI
      id: 8d42d818-d4c4-4036-b82f-b199db7ffeb5
      type: subaccount
      parents: [5984a414-1eed-4972-af2c-b2b6a415c7d7]
    - name: TestExternalCertificateSubaccount
      id: bad76f69-e5c2-4d55-bca5-240944824b83
      type: subaccount
      parents: [5577cf46-4f78-45fa-b55f-a42a3bdba868]
    - name: TestAtomOrganization
      id: f2724f8e-1a58-4f32-bfd0-8b831de34e71
      type: organization
      parents: [2c4f4a25-ba9a-4dbc-be68-e0beb77a7eb0]
    - name: TestAtomFolder
      id: 4c31b7c7-2bea-4bd5-9ea5-e9a8d704f900
      type: folder
      parents: [f2724f8e-1a58-4f32-bfd0-8b831de34e71]
    - name: TestAtomResourceGroup
      id: ff30da87-7685-4462-869a-baae6441898b
      type: resource-group
      parents: [4c31b7c7-2bea-4bd5-9ea5-e9a8d704f900]
    - name: Test Default Subaccount
      id: 777ce47b-d901-4647-9223-14e94819830b
      type: subaccount
      parents: [5577cf46-4f78-45fa-b55f-a42a3bdba868]
      # The "substitution" tenants should be used only in specific use cases and not as "regular" test tenants
      # because when using them, the operation is actually executed on behalf of another tenant,
      # the one defined in a label of the substituted tenant
    - name: Test Tenant Substitution Account
      id: baf425d1-8630-46da-bf80-f4ed5f405a27
      type: account
    - name: Test Tenant Substitution Subaccount
      id: 818005d6-9264-4abb-af4c-29c754630a7d
      type: subaccount
      parents: [baf425d1-8630-46da-bf80-f4ed5f405a27]
    - name: Test Tenant Substitution Account 2
      id: 46c189a1-9e04-4cbf-9c59-ba7b120492ad
      type: account
    - name: Test Tenant Substitution Subaccount 2
      id: e1e2f861-2b2e-42a9-ba9f-404d292e5471
      type: subaccount
      parents: [46c189a1-9e04-4cbf-9c59-ba7b120492ad]
    - name: TestIsolatedAccount
      id: ded8eca9-12b9-4076-9458-9deabff87bd8
      type: account
    - name: TestSystemFetcherOnNewGA
      id: 44dfe415-4847-4feb-8580-ecb07958347d
      type: account
  tenantsLabels:
    - tenantID: 818005d6-9264-4abb-af4c-29c754630a7d # TestTenantSubstitutionSubaccount
      key: customerId
      value: 2c4f4a25-ba9a-4dbc-be68-e0beb77a7eb0
    - tenantID: e1e2f861-2b2e-42a9-ba9f-404d292e5471 # TestTenantSubstitutionSubaccount2
      key: customerId
      value: 5984a414-1eed-4972-af2c-b2b6a415c7d7 # ApplicationsForRuntimeTenantName, randomly chosen Account tenant
  images:
    containerRegistry:
      path: europe-docker.pkg.dev/kyma-project
    connector:
      dir: dev/incubator/
      version: "PR-3839"
      name: compass-connector
    connectivity_adapter:
      dir: prod/incubator/
      version: "v20240320-ceeacd33"
      name: compass-connectivity-adapter
    pairing_adapter:
      dir: dev/incubator/
      version: "PR-3681"
      name: compass-pairing-adapter
    director:
      dir: dev/incubator/
      version: "PR-3812"
      name: compass-director
    hydrator:
      dir: dev/incubator/
      version: "PR-3822"
      name: compass-hydrator
    ias_adapter:
      dir: dev/incubator/
      version: "PR-3831"
      name: compass-ias-adapter
    kyma_adapter:
      dir: dev/incubator/
      version: "PR-3830"
      name: compass-kyma-adapter
    instance_creator:
      dir: dev/incubator/
      version: "PR-3832"
      name: compass-instance-creator
    default_tenant_mapping_handler:
      dir: dev/incubator/
      version: "PR-3838"
      name: compass-default-tenant-mapping-handler
    gateway:
      dir: dev/incubator/
      version: "PR-3681"
      name: compass-gateway
    operations_controller:
      dir: prod/incubator/
      version: "v20240320-03034334"
      name: compass-operations-controller
    ord_service:
      dir: dev/incubator/
      version: "PR-129"
      name: compass-ord-service
    schema_migrator:
      dir: dev/incubator/
      version: "PR-3843"
      name: compass-schema-migrator
    system_broker:
      dir: prod/incubator/
      version: "v20240319-e2e1115b"
      name: compass-system-broker
    certs_setup_job:
      containerRegistry:
        path: eu.gcr.io/kyma-project
      dir:
      version: "0a651695"
    external_services_mock:
      dir: dev/incubator/
      version: "PR-3681"
      name: compass-external-services-mock
    e2e_tests:
      dir: dev/incubator/
<<<<<<< HEAD
      version: "PR-3850"
=======
      version: "PR-3812"
>>>>>>> 11306c25
      name: compass-e2e-tests
  isLocalEnv: false
  isForTesting: false
  oauth2:
    host: oauth2
  livenessProbe:
    initialDelaySeconds: 30
    timeoutSeconds: 1
    periodSeconds: 10
  readinessProbe:
    initialDelaySeconds: 5
    timeoutSeconds: 1
    periodSeconds: 2
  agentPreconfiguration: false
  portieris:
    isEnabled: false
    imagePullSecretName: "portieris-dummy-image-pull-secret"
  nsAdapter:
    external:
      port: 3005
    e2eTests:
      gatewayHost: "compass-gateway-xsuaa"
    prefix: /nsadapter
    path: /nsadapter/api/v1/notifications
    systemToTemplateMappings: '[{  "Name": "SAP S/4HANA On-Premise",  "SourceKey": ["type"],  "SourceValue": ["abapSys"]},{  "Name": "SAP S/4HANA On-Premise",  "SourceKey": ["type"],  "SourceValue": ["nonSAPsys"]},{  "Name": "SAP S/4HANA On-Premise",  "SourceKey": ["type"],  "SourceValue": ["hana"]}]'
    secret:
      name: nsadapter-secret
      subaccountKey: subaccount
      local:
        subaccountValue: subaccount
    authSecret:
      name: "compass-external-services-mock-oauth-credentials"
      clientIdKey: client-id
      clientSecretKey: client-secret
      tokenUrlKey: url
      instanceUrlKey: url
      certKey: cert
      keyKey: key
    registerPath: "/register"
    tokenPath: "/secured/oauth/token"
    createClonePattern: '{"key": "%s"}'
    createBindingPattern: '{}'
    useClone: "false"
    authentication:
      jwksEndpoint: http://ory-stack-oathkeeper-api.ory.svc.cluster.local:4456/.well-known/jwks.json
  director:
    host: compass-director.compass-system.svc.cluster.local
    formationMappingAsyncStatusApi:
      pathPrefix: "/v1/businessIntegrations"
      formationAssignmentPath: "/{ucl-formation-id}/assignments/{ucl-assignment-id}/status"
      formationAssignmentResetPath: "/{ucl-formation-id}/assignments/{ucl-assignment-id}/status/reset"
      formationPath: "/{ucl-formation-id}/status"
      authentication:
        name: "external-token-status"
        hydratorAuthenticator:
          name: "external-token"
          enabled: false
        gatewayHost: "compass-gateway-external-token"
        trusted_issuers: '[{"domain_url": "compass-system.svc.cluster.local:8080", "scope_prefixes": ["prefix.", "prefix2."], "protocol": "http", "region": "eu-1"}]'
        attributes: '{"uniqueAttribute": { "key": "unique-attr-authenticator-key", "value": "unique-attr-authenticator-value" }, "tenants": [{ "key": "ext_attr.subaccountid", "priority": 1 },{ "key": "ext_attr.globalaccountid", "priority": 2 }], "identity": { "key": "user_name" }, "clientid": { "key": "client_id" } }'
        upstreamComponent: "compass-director"
        checkSuffix: false
        retry:
          give_up_after: 6s
          max_delay: 2000ms
    prefix: /director
    graphql:
      external:
        port: 3000
    tls:
      secure:
        internal:
          host: compass-director-internal
    validator:
      port: 8080
    metrics:
      port: 3003
      enableGraphqlOperationInstrumentation: true
    operations:
      port: 3002
      path: "/operation"
      lastOperationPath: "/last_operation"
    info:
      path: "/v1/info"
    subscription:
      subscriptionProviderLabelKey: "subscriptionProviderId"
      subscriptionLabelKey: "subscription"
      tokenPrefix: "sb-"
    selfRegister:
      secrets:
        instancesCreds:
          name: "region-instances-credentials"
          key: "keyConfig"
          path: "/tmp"
        saasAppNameCfg:
          name: "saas-app-names"
          key: "appNameConfig"
          path: "/tmp/appNameConfig"
      clientIdPath: "clientId"
      clientSecretPath: "clientSecret"
      urlPath: "url"
      tokenUrlPath: "tokenUrl"
      clientCertPath: "clientCert"
      clientKeyPath: "clientKey"
      local:
        templateMappings:
          clientIDMapping: '{{ printf "\"%s\":\"client_id\"" .Values.global.director.selfRegister.clientIdPath }}'
          clientSecretMapping: '{{ printf "\"%s\":\"client_secret\"" .Values.global.director.selfRegister.clientSecretPath }}'
          urlMapping: '{{ printf "\"%s\":\"http://compass-external-services-mock.%s.svc.cluster.local:%s\"" .Values.global.director.selfRegister.urlPath .Release.Namespace (.Values.service.port | toString) }}'
          tokenURLMapping: '{{ printf "\"%s\":\"https://%s.%s:%s\"" .Values.global.director.selfRegister.tokenUrlPath .Values.global.externalServicesMock.certSecuredHost .Values.global.ingress.domainName (.Values.service.certPort | toString) }}'
          x509CertificateMapping: '{{ printf "\"%s\":\"%s\"" .Values.global.director.selfRegister.clientCertPath .Values.global.connector.caCertificate }}'
          x509KeyMapping: '{{ printf "\"%s\":\"%s\"" .Values.global.director.selfRegister.clientKeyPath .Values.global.connector.caKey }}'
      oauthTokenPath: "/cert/token"
      oauthMode: "oauth-mtls"
      label: "selfRegLabel"
      labelValuePrefix: "self-reg-prefix-"
      responseKey: "self-reg-key"
      path: "/external-api/self-reg"
      nameQueryParam: "name"
      tenantQueryParam: "tenant"
      requestBodyPattern: '{"key": "%s"}'
      saasAppNameLabelKey: "CMPSaaSAppName"
      saasAppNamePath: "localSaaSAppNamePath"
      saasRegistryURLPath: "localSaaSRegistryPath"
    clientIDHeaderKey: client_user
    suggestTokenHeaderKey: suggest_token
    runtimeTypeLabelKey: "runtimeType"
    applicationTypeLabelKey: "applicationType"
    globalSubaccountIDLabelKey: "global_subaccount_id"
    kymaRuntimeTypeLabelValue: "kyma"
    kymaApplicationNamespaceValue: "sap.kyma"
    destinationCreator:
      correlationIDsKey: "correlationIds"
      destinationAPI:
        baseURL: "http://compass-external-services-mock.compass-system.svc.cluster.local:8081"
        path: "/regions/{region}/subaccounts/{subaccountId}/destinations"
        instanceLevelPath: "/regions/{region}/subaccounts/{subaccountId}/instances/{instanceId}/destinations"
        regionParam: "region"
        instanceIDParam: "instanceId"
        subaccountIDParam: "subaccountId"
        nameParam: "destinationName"
      certificateAPI:
        baseURL: "http://compass-external-services-mock.compass-system.svc.cluster.local:8081"
        path: "/regions/{region}/subaccounts/{subaccountId}/certificates"
        instanceLevelPath: "/regions/{region}/subaccounts/{subaccountId}/instances/{instanceId}/certificates"
        regionParam: "region"
        instanceIDParam: "instanceId"
        subaccountIDParam: "subaccountId"
        nameParam: "certificateName"
        fileNameKey: "fileName"
        commonNameKey: "commonName"
        certChainKey: "certificateChain"
    fetchTenantEndpoint: '{{ printf "https://%s.%s%s/v1/fetch" .Values.global.gateway.tls.secure.internal.host .Values.global.ingress.domainName .Values.global.tenantFetcher.prefix }}'
    ordWebhookMappings: '[{ "ProxyURL": "http://compass-external-services-mock.compass-system.svc.cluster.local:8090/proxy", "ProxyHeaderTemplate": "{\"target_host\": \"{{.Application.BaseURL}}\" }", "OrdUrlPath": "/sap/bc/http/sap/ord_configuration", "SubdomainSuffix": "-api", "Type": "SAP Proxy Template" }]'
    tenantMappingsPath: "/tmp/tenantMappingsConfig"
    tenantMappingsKey: "tenant-mapping-config.json"
    tenantMappings:
      SYNC:
        v1.0:
          - type: CONFIGURATION_CHANGED
            mode: SYNC
            urlTemplate: '{"path":"%s/v1/tenant-mappings/{{.RuntimeContext.Value}}","method":"PATCH"}'
            inputTemplate: '{"context":{ {{ if .CustomerTenantContext.AccountID }}"btp": {"uclFormationId":"{{.FormationID}}","globalAccountId":"{{.CustomerTenantContext.AccountID}}","crmId":"{{.CustomerTenantContext.CustomerID}}"} {{ else }}"atom": {"uclFormationId":"{{.FormationID}}","path":"{{.CustomerTenantContext.Path}}","crmId":"{{.CustomerTenantContext.CustomerID}}"} {{ end }} },"items": [ {"uclAssignmentId":"{{ .Assignment.ID }}","operation":"{{.Operation}}","deploymentRegion":"{{if .Application.Labels.region }}{{.Application.Labels.region}}{{ else }}{{.ApplicationTemplate.Labels.region}}{{end }}","applicationNamespace":"{{ if .Application.ApplicationNamespace }}{{.Application.ApplicationNamespace}}{{else }}{{.ApplicationTemplate.ApplicationNamespace}}{{ end }}","applicationTenantId":"{{.Application.LocalTenantID}}","uclSystemTenantId":"{{.Application.ID}}",{{ if .ApplicationTemplate.Labels.parameters }}"parameters": {{.ApplicationTemplate.Labels.parameters}},{{ end }}"configuration": {{.ReverseAssignment.Value}} } ] }'
            headerTemplate: '{"Content-Type": ["application/json"]}'
            outputTemplate: '{"error":"{{.Body.error}}","success_status_code": 200}'
          - type: APPLICATION_TENANT_MAPPING
            mode: SYNC
            urlTemplate: '{"path":"%s/v1/tenant-mappings/{{.TargetApplication.LocalTenantID}}","method":"PATCH"}'
            inputTemplate: '{"context": { {{ if .CustomerTenantContext.AccountID }}"btp":{"uclFormationId":"{{.FormationID}}","globalAccountId":"{{.CustomerTenantContext.AccountID}}","crmId":"{{.CustomerTenantContext.CustomerID}}"} {{ else }}"atom": {"uclFormationId":"{{.FormationID}}","path":"{{.CustomerTenantContext.Path}}","crmId":"{{.CustomerTenantContext.CustomerID}}"} {{ end }} },"items": [ {"uclAssignmentId":"{{ .Assignment.ID }}","operation":"{{.Operation}}","deploymentRegion":"{{if .SourceApplication.Labels.region }}{{.SourceApplication.Labels.region}}{{else }}{{.SourceApplicationTemplate.Labels.region}}{{ end }}","applicationNamespace":"{{if .SourceApplication.ApplicationNamespace }}{{.SourceApplication.ApplicationNamespace}}{{else }}{{.SourceApplicationTemplate.ApplicationNamespace}}{{ end }}","applicationTenantId":"{{.SourceApplication.LocalTenantID}}","uclSystemTenantId":"{{.SourceApplication.ID}}",{{ if .SourceApplicationTemplate.Labels.parameters }}"parameters": {{.SourceApplicationTemplate.Labels.parameters}},{{ end }}"configuration": {{.ReverseAssignment.Value}} } ]}'
            headerTemplate: '{"Content-Type": ["application/json"]}'
            outputTemplate: '{"error":"{{.Body.error}}","success_status_code": 200}'
        configuration_changed:v1.0:
          - type: CONFIGURATION_CHANGED
            mode: SYNC
            urlTemplate: '{"path":"%s/v1/tenant-mappings/{{.RuntimeContext.Value}}","method":"PATCH"}'
            inputTemplate: '{"context":{ {{ if .CustomerTenantContext.AccountID }}"btp": {"uclFormationId":"{{.FormationID}}","globalAccountId":"{{.CustomerTenantContext.AccountID}}","crmId":"{{.CustomerTenantContext.CustomerID}}"} {{ else }}"atom": {"uclFormationId":"{{.FormationID}}","path":"{{.CustomerTenantContext.Path}}","crmId":"{{.CustomerTenantContext.CustomerID}}"} {{ end }} },"items": [ {"uclAssignmentId":"{{ .Assignment.ID }}","operation":"{{.Operation}}","deploymentRegion":"{{if .Application.Labels.region }}{{.Application.Labels.region}}{{ else }}{{.ApplicationTemplate.Labels.region}}{{end }}","applicationNamespace":"{{ if .Application.ApplicationNamespace }}{{.Application.ApplicationNamespace}}{{else }}{{.ApplicationTemplate.ApplicationNamespace}}{{ end }}","applicationTenantId":"{{.Application.LocalTenantID}}","uclSystemTenantId":"{{.Application.ID}}",{{ if .ApplicationTemplate.Labels.parameters }}"parameters": {{.ApplicationTemplate.Labels.parameters}},{{ end }}"configuration": {{.ReverseAssignment.Value}} } ] }'
            headerTemplate: '{"Content-Type": ["application/json"]}'
            outputTemplate: '{"error":"{{.Body.error}}","success_status_code": 200}'
        application_tenant_mapping:v1.0:
          - type: APPLICATION_TENANT_MAPPING
            mode: SYNC
            urlTemplate: '{"path":"%s/v1/tenant-mappings/{{.TargetApplication.LocalTenantID}}","method":"PATCH"}'
            inputTemplate: '{"context": { {{ if .CustomerTenantContext.AccountID }}"btp":{"uclFormationId":"{{.FormationID}}","globalAccountId":"{{.CustomerTenantContext.AccountID}}","crmId":"{{.CustomerTenantContext.CustomerID}}"} {{ else }}"atom": {"uclFormationId":"{{.FormationID}}","path":"{{.CustomerTenantContext.Path}}","crmId":"{{.CustomerTenantContext.CustomerID}}"} {{ end }} },"items": [ {"uclAssignmentId":"{{ .Assignment.ID }}","operation":"{{.Operation}}","deploymentRegion":"{{if .SourceApplication.Labels.region }}{{.SourceApplication.Labels.region}}{{else }}{{.SourceApplicationTemplate.Labels.region}}{{ end }}","applicationNamespace":"{{if .SourceApplication.ApplicationNamespace }}{{.SourceApplication.ApplicationNamespace}}{{else }}{{.SourceApplicationTemplate.ApplicationNamespace}}{{ end }}","applicationTenantId":"{{.SourceApplication.LocalTenantID}}","uclSystemTenantId":"{{.SourceApplication.ID}}",{{ if .SourceApplicationTemplate.Labels.parameters }}"parameters": {{.SourceApplicationTemplate.Labels.parameters}},{{ end }}"configuration": {{.ReverseAssignment.Value}} } ]}'
            headerTemplate: '{"Content-Type": ["application/json"]}'
            outputTemplate: '{"error":"{{.Body.error}}","success_status_code": 200}'
        application_tenant_mapping:v1.1:
          - type: APPLICATION_TENANT_MAPPING
            mode: SYNC
            urlTemplate: '{"path":"%s/v1/tenant-mappings/{{.TargetApplication.LocalTenantID}}","method":"PATCH"}'
            inputTemplate: '{"context": { {{ if .CustomerTenantContext.AccountID }}"btp":{"uclFormationId":"{{.FormationID}}","globalAccountId":"{{.CustomerTenantContext.AccountID}}","crmId":"{{.CustomerTenantContext.CustomerID}}"} {{ else }}"atom": {"uclFormationId":"{{.FormationID}}","path":"{{.CustomerTenantContext.Path}}","crmId":"{{.CustomerTenantContext.CustomerID}}"} {{ end }} },"receiverTenant": {"deploymentRegion":"{{ if .TargetApplication.Labels.region}}{{.TargetApplication.Labels.region}}{{ else }}{{.TargetApplicationTemplate.Labels.region}}{{end }}","applicationNamespace":"{{ if .TargetApplication.ApplicationNamespace}}{{.TargetApplication.ApplicationNamespace}}{{ else }}{{.TargetApplicationTemplate.ApplicationNamespace}}{{end }}","applicationUrl":"{{ .TargetApplication.BaseURL }}","applicationTenantId":"{{.TargetApplication.LocalTenantID }}","uclSystemTenantId":"{{ .TargetApplication.ID}}", {{ if .TargetApplicationTemplate.Labels.parameters }}"parameters": {{.TargetApplicationTemplate.Labels.parameters}}{{ end }} },"assignedTenants": [ {"uclAssignmentId":"{{ .Assignment.ID }}","operation":"{{.Operation}}","deploymentRegion":"{{if .SourceApplication.Labels.region }}{{.SourceApplication.Labels.region}}{{else }}{{.SourceApplicationTemplate.Labels.region}}{{ end }}","applicationNamespace":"{{if .SourceApplication.ApplicationNamespace }}{{.SourceApplication.ApplicationNamespace}}{{else }}{{.SourceApplicationTemplate.ApplicationNamespace}}{{ end }}","applicationUrl":"{{.SourceApplication.BaseURL }}","applicationTenantId":"{{.SourceApplication.LocalTenantID}}","uclSystemTenantId":"{{.SourceApplication.ID}}",{{ if .SourceApplicationTemplate.Labels.parameters }}"parameters": {{.SourceApplicationTemplate.Labels.parameters}},{{ end }}"configuration": {{.ReverseAssignment.Value}} } ]}'
            headerTemplate: '{"Content-Type": ["application/json"]}'
            outputTemplate: '{"error":"{{.Body.error}}","success_status_code": 200}'
      ASYNC_CALLBACK:
        v1.0:
          - type: CONFIGURATION_CHANGED
            mode: ASYNC_CALLBACK
            urlTemplate: '{"path":"%s/v1/tenant-mappings/{{.RuntimeContext.Value}}","method":"PATCH"}'
            inputTemplate: '{"context":{ {{ if .CustomerTenantContext.AccountID }}"btp": {"uclFormationId":"{{.FormationID}}","globalAccountId":"{{.CustomerTenantContext.AccountID}}","crmId":"{{.CustomerTenantContext.CustomerID}}"} {{ else }}"atom": {"uclFormationId":"{{.FormationID}}","path":"{{.CustomerTenantContext.Path}}","crmId":"{{.CustomerTenantContext.CustomerID}}"} {{ end }} },"items": [ {"uclAssignmentId":"{{ .Assignment.ID }}","operation":"{{.Operation}}","deploymentRegion":"{{if .Application.Labels.region }}{{.Application.Labels.region}}{{ else }}{{.ApplicationTemplate.Labels.region}}{{end }}","applicationNamespace":"{{ if .Application.ApplicationNamespace }}{{.Application.ApplicationNamespace}}{{else }}{{.ApplicationTemplate.ApplicationNamespace}}{{ end }}","applicationTenantId":"{{.Application.LocalTenantID}}","uclSystemTenantId":"{{.Application.ID}}",{{ if .ApplicationTemplate.Labels.parameters }}"parameters": {{.ApplicationTemplate.Labels.parameters}},{{ end }}"configuration": {{.ReverseAssignment.Value}} } ] }'
            headerTemplate: '{"Content-Type": ["application/json"],"Location": ["%s/v1/businessIntegrations/{{.FormationID}}/assignments/{{.Assignment.ID}}/status"]}'
            outputTemplate: '{"error":"{{.Body.error}}","success_status_code": 202}'
          - type: APPLICATION_TENANT_MAPPING
            mode: ASYNC_CALLBACK
            urlTemplate: '{"path":"%s/v1/tenant-mappings/{{.TargetApplication.LocalTenantID}}","method":"PATCH"}'
            inputTemplate: '{"context": { {{ if .CustomerTenantContext.AccountID }}"btp":{"uclFormationId":"{{.FormationID}}","globalAccountId":"{{.CustomerTenantContext.AccountID}}","crmId":"{{.CustomerTenantContext.CustomerID}}"} {{ else }}"atom": {"uclFormationId":"{{.FormationID}}","path":"{{.CustomerTenantContext.Path}}","crmId":"{{.CustomerTenantContext.CustomerID}}"} {{ end }} },"items": [ {"uclAssignmentId":"{{ .Assignment.ID }}","operation":"{{.Operation}}","deploymentRegion":"{{if .SourceApplication.Labels.region }}{{.SourceApplication.Labels.region}}{{else }}{{.SourceApplicationTemplate.Labels.region}}{{ end }}","applicationNamespace":"{{if .SourceApplication.ApplicationNamespace }}{{.SourceApplication.ApplicationNamespace}}{{else }}{{.SourceApplicationTemplate.ApplicationNamespace}}{{ end }}","applicationTenantId":"{{.SourceApplication.LocalTenantID}}","uclSystemTenantId":"{{.SourceApplication.ID}}",{{ if .SourceApplicationTemplate.Labels.parameters }}"parameters": {{.SourceApplicationTemplate.Labels.parameters}},{{ end }}"configuration": {{.ReverseAssignment.Value}} } ]}'
            headerTemplate: '{"Content-Type": ["application/json"],"Location": ["%s/v1/businessIntegrations/{{.FormationID}}/assignments/{{.Assignment.ID}}/status"]}'
            outputTemplate: '{"error":"{{.Body.error}}","success_status_code": 202}'
        configuration_changed:v1.0:
          - type: CONFIGURATION_CHANGED
            mode: ASYNC_CALLBACK
            urlTemplate: '{"path":"%s/v1/tenant-mappings/{{.RuntimeContext.Value}}","method":"PATCH"}'
            inputTemplate: '{"context":{ {{ if .CustomerTenantContext.AccountID }}"btp": {"uclFormationId":"{{.FormationID}}","globalAccountId":"{{.CustomerTenantContext.AccountID}}","crmId":"{{.CustomerTenantContext.CustomerID}}"} {{ else }}"atom": {"uclFormationId":"{{.FormationID}}","path":"{{.CustomerTenantContext.Path}}","crmId":"{{.CustomerTenantContext.CustomerID}}"} {{ end }} },"items": [ {"uclAssignmentId":"{{ .Assignment.ID }}","operation":"{{.Operation}}","deploymentRegion":"{{if .Application.Labels.region }}{{.Application.Labels.region}}{{ else }}{{.ApplicationTemplate.Labels.region}}{{end }}","applicationNamespace":"{{ if .Application.ApplicationNamespace }}{{.Application.ApplicationNamespace}}{{else }}{{.ApplicationTemplate.ApplicationNamespace}}{{ end }}","applicationTenantId":"{{.Application.LocalTenantID}}","uclSystemTenantId":"{{.Application.ID}}",{{ if .ApplicationTemplate.Labels.parameters }}"parameters": {{.ApplicationTemplate.Labels.parameters}},{{ end }}"configuration": {{.ReverseAssignment.Value}} } ] }'
            headerTemplate: '{"Content-Type": ["application/json"],"Location": ["%s/v1/businessIntegrations/{{.FormationID}}/assignments/{{.Assignment.ID}}/status"]}'
            outputTemplate: '{"error":"{{.Body.error}}","success_status_code": 202}'
        application_tenant_mapping:v1.0:
          - type: APPLICATION_TENANT_MAPPING
            mode: ASYNC_CALLBACK
            urlTemplate: '{"path":"%s/v1/tenant-mappings/{{.TargetApplication.LocalTenantID}}","method":"PATCH"}'
            inputTemplate: '{"context": { {{ if .CustomerTenantContext.AccountID }}"btp":{"uclFormationId":"{{.FormationID}}","globalAccountId":"{{.CustomerTenantContext.AccountID}}","crmId":"{{.CustomerTenantContext.CustomerID}}"} {{ else }}"atom": {"uclFormationId":"{{.FormationID}}","path":"{{.CustomerTenantContext.Path}}","crmId":"{{.CustomerTenantContext.CustomerID}}"} {{ end }} },"items": [ {"uclAssignmentId":"{{ .Assignment.ID }}","operation":"{{.Operation}}","deploymentRegion":"{{if .SourceApplication.Labels.region }}{{.SourceApplication.Labels.region}}{{else }}{{.SourceApplicationTemplate.Labels.region}}{{ end }}","applicationNamespace":"{{if .SourceApplication.ApplicationNamespace }}{{.SourceApplication.ApplicationNamespace}}{{else }}{{.SourceApplicationTemplate.ApplicationNamespace}}{{ end }}","applicationTenantId":"{{.SourceApplication.LocalTenantID}}","uclSystemTenantId":"{{.SourceApplication.ID}}",{{ if .SourceApplicationTemplate.Labels.parameters }}"parameters": {{.SourceApplicationTemplate.Labels.parameters}},{{ end }}"configuration": {{.ReverseAssignment.Value}} } ]}'
            headerTemplate: '{"Content-Type": ["application/json"],"Location": ["%s/v1/businessIntegrations/{{.FormationID}}/assignments/{{.Assignment.ID}}/status"]}'
            outputTemplate: '{"error":"{{.Body.error}}","success_status_code": 202}'
        application_tenant_mapping:v1.1:
          - type: APPLICATION_TENANT_MAPPING
            mode: ASYNC_CALLBACK
            urlTemplate: '{"path":"%s/v1/tenant-mappings/{{.TargetApplication.LocalTenantID}}","method":"PATCH"}'
            inputTemplate: '{"context": { {{ if .CustomerTenantContext.AccountID }}"btp":{"uclFormationId":"{{.FormationID}}","globalAccountId":"{{.CustomerTenantContext.AccountID}}","crmId":"{{.CustomerTenantContext.CustomerID}}"} {{ else }}"atom": {"uclFormationId":"{{.FormationID}}","path":"{{.CustomerTenantContext.Path}}","crmId":"{{.CustomerTenantContext.CustomerID}}"} {{ end }} },"receiverTenant": {"deploymentRegion":"{{ if .TargetApplication.Labels.region}}{{.TargetApplication.Labels.region}}{{ else }}{{.TargetApplicationTemplate.Labels.region}}{{end }}","applicationNamespace":"{{ if .TargetApplication.ApplicationNamespace}}{{.TargetApplication.ApplicationNamespace}}{{ else }}{{.TargetApplicationTemplate.ApplicationNamespace}}{{end }}","applicationUrl":"{{ .TargetApplication.BaseURL }}","applicationTenantId":"{{.TargetApplication.LocalTenantID }}","uclSystemTenantId":"{{ .TargetApplication.ID}}", {{ if .TargetApplicationTemplate.Labels.parameters }}"parameters": {{.TargetApplicationTemplate.Labels.parameters}}{{ end }} },"assignedTenants": [ {"uclAssignmentId":"{{ .Assignment.ID }}","operation":"{{.Operation}}","deploymentRegion":"{{if .SourceApplication.Labels.region }}{{.SourceApplication.Labels.region}}{{else }}{{.SourceApplicationTemplate.Labels.region}}{{ end }}","applicationNamespace":"{{if .SourceApplication.ApplicationNamespace }}{{.SourceApplication.ApplicationNamespace}}{{else }}{{.SourceApplicationTemplate.ApplicationNamespace}}{{ end }}","applicationUrl":"{{.SourceApplication.BaseURL }}","applicationTenantId":"{{.SourceApplication.LocalTenantID}}","uclSystemTenantId":"{{.SourceApplication.ID}}",{{ if .SourceApplicationTemplate.Labels.parameters }}"parameters": {{.SourceApplicationTemplate.Labels.parameters}},{{ end }}"configuration": {{.ReverseAssignment.Value}} } ]}'
            headerTemplate: '{"Content-Type": ["application/json"],"Location": ["%s/v1/businessIntegrations/{{.FormationID}}/assignments/{{.Assignment.ID}}/status"]}'
            outputTemplate: '{"error":"{{.Body.error}}","success_status_code": 202}'
    authentication:
      jwksEndpoint: http://ory-stack-oathkeeper-api.ory.svc.cluster.local:4456/.well-known/jwks.json
      oauth2:
        url: http://ory-stack-hydra-admin.ory.svc.cluster.local:4445
  auditlog:
    configMapName: "compass-gateway-auditlog-config"
    protocol: HTTP
    tlsOrigination: false
    host: compass-external-services-mock.compass-system.svc.cluster.local
    port: 8080
    mtlsTokenPath: "/cert/token"
    standardTokenPath: "/secured/oauth/token"
    skipSSLValidation: false
    secret:
      name: "compass-gateway-auditlog-secret"
      urlKey: url
      clientIdKey: client-id
      clientSecretKey: client-secret
      clientCertKey: client-cert
      clientKeyKey: client-key
  log:
    format: "text"
    formatJson: "json"
  tenantConfig:
    useDefaultTenants: true
    dbPool:
      maxOpenConnections: 1
      maxIdleConnections: 1
  connector:
    prefix: /connector
    graphql:
      external:
        port: 3000
    validator:
      port: 8080
    # If secrets do not exist they will be created
    secrets:
      ca:
        name: compass-connector-app-ca
        namespace: compass-system
        certificateKey: ca.crt
        keyKey: ca.key
      rootCA:
        namespace: istio-system # For Ingress Gateway to work properly the namespace needs to be istio-system
        # In order for istio mTLS to work we should have two different secrets one containing the server certificate (let’s say X) and one used for validation of the client’s certificates.
        # The second one should be our root certificate and istio wants it to be named X-cacert. (-cacert suffix).
        # This is the reason for the confusing name of our root certificate. https://preliminary.istio.io/v1.6/docs/tasks/traffic-management/ingress/secure-ingress/#configure-a-mutual-tls-ingress-gateway
        cacert: compass-gateway-mtls-certs-cacert # For cert-rotation the cacert should be in different secret
        certificateKey: cacert
    revocation:
      configmap:
        name: revocations-config
        namespace: "{{ .Release.Namespace }}"
    # If key and certificate are not provided they will be generated
    caKey: ""
    caCertificate: ""
  system_broker:
    enabled: false
    port: 5001
    prefix: /broker
    tokenProviderFromHeader:
      forwardHeaders: Authorization
    tokenProviderFromSecret:
      enabled: false
      secrets:
        integrationSystemCredentials:
          name: compass-system-broker-credentials
          namespace: compass-system
    testNamespace: kyma-system
  gateway:
    port: 3000
    tls:
      host: compass-gateway
      adapterHost: compass-ns-adapter
      secure:
        internal:
          host: compass-gateway-internal
        oauth:
          host: compass-gateway-auth-oauth
    mtls:
      manageCerts: false
      host: compass-gateway-mtls
      certSecret: compass-gateway-mtls-certs
      external:
        host: compass-gateway-sap-mtls
        certSecret: compass-gateway-mtls-certs # Use connector's root CA as root CA by default. This should be overridden for productive deployments.
    headers:
      rateLimit: X-Flow-Identity
      request:
        remove:
          - "Client-Id-From-Token"
          - "Client-Id-From-Certificate"
          - "Subject-From-Certificate"
          - "Client-Certificate-Hash"
          - "Certificate-Data"
  hydrator:
    host: compass-hydrator.compass-system.svc.cluster.local
    port: 3000
    prefix: /hydrators
    certSubjectMappingResyncInterval: "3s"
    subjectConsumerMappingConfig: '[{"consumer_type": "Super Admin", "tenant_access_levels": ["customer", "account","subaccount", "global", "organization", "folder", "resource-group", "cost-object"], "subject": "C=DE, L=local, O=SAP SE, OU=Region, OU=SAP Cloud Platform Clients, OU=f8075207-1478-4a80-bd26-24a4785a2bfd, CN=compass"}, {"consumer_type": "Integration System", "tenant_access_levels": ["account","subaccount"], "subject": "C=DE, L=local, O=SAP SE, OU=Region, OU=SAP Cloud Platform Clients, OU=f8075207-1478-4a80-bd26-24a4785a2bfd, CN=integration-system-test"}, {"consumer_type": "Technical Client", "tenant_access_levels": ["global"], "subject": "C=DE, L=local, O=SAP SE, OU=SAP Cloud Platform Clients, OU=Region, OU=1f538f34-30bf-4d3d-aeaa-02e69eef84ae, CN=technical-client-test"}, {"consumer_type": "Instance Creator", "tenant_access_levels": ["global"], "subject": "C=DE, L=local, O=SAP SE, OU=SAP Cloud Platform Clients, OU=Region, OU=47b4575a-f102-414a-8398-2d973ad65f3a, CN=instance-creator"}, {"consumer_type": "Instance Creator", "tenant_access_levels": ["global"], "subject": "C=DE, L=local, O=SAP SE, OU=SAP Cloud Platform Clients, OU=Region, OU=f8075207-1478-4a80-bd26-24a4785a2bfd, CN=instance-creator"}, {"consumer_type":  "Landscape Resource Operator", "tenant_access_levels": ["global"], "subject": "C=DE, L=local, O=SAP SE, OU=SAP Cloud Platform Clients, OU=Region, OU=47b4575a-f102-414a-8398-2d973ad65f3a, CN=landscape_resource_operator"}]'
    certificateDataHeader: "Certificate-Data"
    initialSubdomainsForAuthenticators: ""
    consumerClaimsKeys:
      clientIDKey: "client_id"
      tenantIDKey: "tenantid"
      userNameKey: "user_name"
      subdomainKey: "subdomain" # used only in local setup
    http:
      client:
        skipSSLValidation: false
    metrics:
      port: 3003
      enableClientInstrumentation: true
      censoredFlows: "JWT"
  iasAdapter:
    port: 8080
    apiRootPath: "/ias-adapter"
    readTimeout: 30s
    readHeaderTimeout: 30s
    writeTimeout: 30s
    idleTimeout: 30s
    tenantInfo:
      requestTimeout: 30s
      insecureSkipVerify: false
    ias:
      requestTimeout: 30s
      secret:
        name: "ias-adapter-cockpit"
        path: "/tmp"
        fileName: "ias-adapter-cockpit.yaml"
        clientCert: cert
        clientKey: key
        ca: ca
        manage: false
    postgres:
      connectTimeout: 30s
      requestTimeout: 30s
    authentication:
      jwksEndpoint: "http://ory-stack-oathkeeper-api.ory.svc.cluster.local:4456/.well-known/jwks.json"
  kymaAdapter:
    port: 8080
    apiRootPath: "/kyma-adapter"
    apiTenantMappingsEndpoint: "/v1/tenantMappings/{tenant-id}"
    tenantInfo:
      requestTimeout: 30s
    tenantMapping:
      type: CONFIGURATION_CHANGED
      mode: SYNC
      urlTemplate: '{"path":"%s/kyma-adapter/v1/tenantMappings/{{.Runtime.Labels.global_subaccount_id}}","method":"PATCH"}'
      inputTemplate: '{"context":{"platform":"{{if .CustomerTenantContext.AccountID}}btp{{else}}unified-services{{end}}","uclFormationId":"{{.FormationID}}","accountId":"{{if .CustomerTenantContext.AccountID}}{{.CustomerTenantContext.AccountID}}{{else}}{{.CustomerTenantContext.Path}}{{end}}","crmId":"{{.CustomerTenantContext.CustomerID}}","operation":"{{.Operation}}"},"assignedTenant":{"state":"{{.Assignment.State}}","uclAssignmentId":"{{.Assignment.ID}}","deploymentRegion":"{{if .Application.Labels.region}}{{.Application.Labels.region}}{{else}}{{.ApplicationTemplate.Labels.region}}{{end}}","applicationNamespace":"{{if .Application.ApplicationNamespace}}{{.Application.ApplicationNamespace}}{{else}}{{.ApplicationTemplate.ApplicationNamespace}}{{end}}","applicationUrl":"{{.Application.BaseURL}}","applicationTenantId":"{{.Application.LocalTenantID}}","uclSystemName":"{{.Application.Name}}","uclSystemTenantId":"{{.Application.ID}}",{{if .ApplicationTemplate.Labels.parameters}}"parameters":{{.ApplicationTemplate.Labels.parameters}},{{end}}"configuration":{{.ReverseAssignment.Value}}},"receiverTenant":{"ownerTenants": [{{ Join .Runtime.Tenant.Parents }}],"state":"{{.ReverseAssignment.State}}","uclAssignmentId":"{{.ReverseAssignment.ID}}","deploymentRegion":"{{if and .RuntimeContext .RuntimeContext.Labels.region}}{{.RuntimeContext.Labels.region}}{{else}}{{.Runtime.Labels.region}}{{end}}","applicationNamespace":"{{.Runtime.ApplicationNamespace}}","applicationTenantId":"{{if .RuntimeContext}}{{.RuntimeContext.Value}}{{else}}{{.Runtime.Labels.global_subaccount_id}}{{end}}","uclSystemTenantId":"{{if .RuntimeContext}}{{.RuntimeContext.ID}}{{else}}{{.Runtime.ID}}{{end}}",{{if .Runtime.Labels.parameters}}"parameters":{{.Runtime.Labels.parameters}},{{end}}"configuration":{{.Assignment.Value}}}}'
      headerTemplate: '{"Content-Type": ["application/json"]}'
      outputTemplate: '{"error":"{{.Body.error}}","state":"{{.Body.state}}","success_status_code": 200,"incomplete_status_code": 422}'
    authentication:
      jwksEndpoint: http://ory-stack-oathkeeper-api.ory.svc.cluster.local:4456/.well-known/jwks.json
  instanceCreator:
    port: 8080
    apiRootPath: "/instance-creator"
    apiTenantMappingsEndpoint: "/v1/tenantMappings/{tenant-id}"
    subaccountQueryParam: "subaccount_id"
    labelsQueryParam: "labelQuery"
    tenantInfo:
      requestTimeout: 30s
    authentication:
      jwksEndpoint: http://ory-stack-oathkeeper-api.ory.svc.cluster.local:4456/.well-known/jwks.json
    client:
      timeout: 30s
    secrets:
      name: "regional-sm-instances-credentials"
      key: "keyConfig"
      path: "/tmp"
    clientIdPath: "clientid"
    smUrlPath: "sm_url"
    tokenURLPath: "certurl"
    appNamePath: "appName"
    certificatePath: "certificate"
    certificateKeyPath: "key"
    oauthTokenPath: "/oauth/token"
    ticker: 3s
    timeout: 300s
    local:
      templateMappings:
        clientIDMapping: '{{ printf "\"%s\":\"client_id\"" .Values.global.instanceCreator.clientIdPath }}'
        smUrlMapping: '{{ printf "\"%s\":\"http://compass-external-services-mock.%s.svc.cluster.local:%s\"" .Values.global.instanceCreator.smUrlPath .Release.Namespace (.Values.service.port | toString) }}'
        tokenURLMapping: '{{ printf "\"%s\":\"http://compass-external-services-mock.%s.svc.cluster.local:%s\"" .Values.global.instanceCreator.tokenURLPath .Release.Namespace (.Values.service.port | toString) }}'
        appNameMapping: '{{ printf "\"%s\":\"app_name\"" .Values.global.instanceCreator.appNamePath }}'
        certificateMapping: '{{ printf "\"%s\":\"%s\"" .Values.global.instanceCreator.certificatePath .Values.global.connector.caCertificate }}'
        certificateKeyMapping: '{{ printf "\"%s\":\"%s\"" .Values.global.instanceCreator.certificateKeyPath .Values.global.connector.caKey }}'
  defaultTenantMappingHandler:
    port: 8080
    apiRootPath: "/default-tenant-mapping-handler"
    apiTenantMappingsEndpoint: "/v1/tenantMappings/{tenant-id}"
    tenantInfo:
      requestTimeout: 30s
    authentication:
      jwksEndpoint: http://ory-stack-oathkeeper-api.ory.svc.cluster.local:4456/.well-known/jwks.json
  operations_controller:
    enabled: true
  connectivity_adapter:
    port: 8080
    tls:
      host: adapter-gateway
    mtls:
      host: adapter-gateway-mtls
  oathkeeperFilters:
    workloadLabel: oathkeeper
    namespace: ory
    tokenDataHeader: "Connector-Token"
    certificateDataHeader: "Certificate-Data"
  istio:
    discoveryMtlsGateway:
      name: "discovery-gateway"
      namespace: "compass-system"
      certSecretName: discovery-gateway-certs
      localCA: # the CA property and its nested fields are used only in local setup
        secretName: discovery-gateway-certs-cacert
        namespace: istio-system # For Ingress Gateway to work properly the namespace needs to be istio-system
        certificate: ""
        key: ""
    externalMtlsGateway:
      name: "compass-gateway-external-mtls"
      namespace: "compass-system"
    mtlsGateway:
      name: "compass-gateway-mtls"
      namespace: "compass-system"
    gateway:
      name: "kyma-gateway"
      namespace: "kyma-system"
    proxy:
      port: 15020
    namespace: istio-system
    ingressgateway:
      workloadLabel: istio-ingressgateway
      requestPayloadSizeLimit2MB: 2097152
      requestPayloadSizeLimit2MBLabel: "2MB"
      requestPayloadSizeLimit5MB: 5097152
      requestPayloadSizeLimit5MBLabel: "5MB"
      correlationHeaderRewriteFilter:
        expectedHeaders:
          - "x-request-id"
          - "x-correlation-id"
          - "x-correlationid"
          - "x-forrequest-id"
          - "x-vcap-request-id"
          - "x-broker-api-request-identity"
  kubernetes:
    # Enable ClusterRoleBinding needed for local installation but unsafe on GKE
    # It allows anonymous users to retrieve the JWKS of the K8S server used to create SA tokens
    # Whenever this is running on GKE, there is a JWKS URL given by Google and is unneeded and unsafe
    # Overriden to true in local compass overrides
    local: false
    serviceAccountTokenIssuer: https://kubernetes.default.svc.cluster.local
    serviceAccountTokenJWKS: https://kubernetes.default.svc.cluster.local/openid/v1/jwks
  ingress:
    domainName: "local.kyma.dev"
    discoveryDomain:
      name: "discovery.api.local"
      tlsCert: ""
      tlsKey: ""
  database:
    sqlProxyServiceAccount: "proxy-user@gcp-cmp.iam.gserviceaccount.com"
    manageSecrets: true
    embedded:
      enabled: true
      director:
        name: "postgres"
      ias_adapter:
        name: "postgres2"
      directorDBName: "postgres"
    managedGCP:
      serviceAccountKey: ""
      instanceConnectionName: ""
      director:
        name: ""
        user: ""
        password: ""
      iasAdapter:
        name: ""
        user: ""
        password: ""
      instanceCreator:
        name: ""
        user: ""
        password: ""
      host: "localhost"
      hostPort: "5432"
      sslMode: ""
      #TODO remove below after migration to separate user will be done
      dbUser: ""
      dbPassword: ""
      directorDBName: ""
  oathkeeper:
    host: ory-stack-oathkeeper-proxy.ory.svc.cluster.local
    port: 4455
    timeout_ms: 120000
    ns_adapter_timeout_ms: 3600000
    auth:
      idpHost: ""
      path: "/oauth2/certs"
    idTokenConfig:
      claims: '{"scopes": "{{ print .Extra.scope }}","tenant": "{{ .Extra.tenant }}", "consumerID": "{{ print .Extra.consumerID}}", "consumerType": "{{ print .Extra.consumerType }}", "flow": "{{ print .Extra.flow }}", "onBehalfOf": "{{ print .Extra.onBehalfOf }}", "region": "{{ print .Extra.region }}", "tokenClientID": "{{ print .Extra.tokenClientID }}", "subject": "{{ print .Extra.subject }}"}'
      internalClaims: '{"scopes": "application:read application:write application.webhooks:read application.application_template:read application_template.webhooks:read webhooks.auth:read runtime:write runtime:read tenant:read tenant:write tenant_subscription:write ory_internal fetch_tenant application_template:read destinations_sensitive_data:read destinations:sync ord_aggregator:sync system_fetcher:sync certificate_subject_mapping:read certificate_subject_mapping:write bundle_instance_auth:write bundle.instance_auths:read","tenant":"{ {{ if .Header.Tenant }} \"consumerTenant\":\"{{ print (index .Header.Tenant 0) }}\", {{ end }} \"externalTenant\":\"\"}", "consumerType": "Internal Component", "flow": "Internal"}'
    mutators:
      authenticationMappingServices:
        nsadapter:
          cfg:
            config:
              api:
                url: http://compass-hydrator.compass-system.svc.cluster.local:3000/hydrators/authn-mapping/nsadapter
                retry:
                  give_up_after: 6s
                  max_delay: 2000ms
          authenticator:
            enabled: false
            createRule: true
            gatewayHost: "compass-gateway-xsuaa"
            trusted_issuers: '[{"domain_url": "compass-system.svc.cluster.local:8080", "scope_prefixes": ["prefix."], "protocol": "http"}]'
            attributes: '{"uniqueAttribute": { "key": "ns-adapter-test", "value": "ns-adapter-flow" }, "tenants": [{ "key": "tenant" }], "identity": { "key": "identity" }, "clientid": { "key": "client_id" } }'
            path: /nsadapter/api/v1/notifications
            upstreamComponent: "compass-gateway"
            checkSuffix: true
        tenant-fetcher:
          cfg:
            config:
              api:
                url: http://compass-hydrator.compass-system.svc.cluster.local:3000/hydrators/authn-mapping/tenant-fetcher
                retry:
                  give_up_after: 6s
                  max_delay: 2000ms
          authenticator:
            enabled: false
            createRule: true
            gatewayHost: "compass-gateway"
            trusted_issuers: '[{"domain_url": "compass-system.svc.cluster.local:8080", "scope_prefixes": ["prefix."], "protocol": "http"}]'
            attributes: '{"uniqueAttribute": { "key": "test", "value": "tenant-fetcher" }, "tenants": [{ "key": "tenant" }], "identity": { "key": "identity" } }'
            path: /tenants/<.*>
            upstreamComponent: "compass-tenant-fetcher"
            checkSuffix: false
        subscriber:
          cfg:
            config:
              api:
                url: http://compass-hydrator.compass-system.svc.cluster.local:3000/hydrators/authn-mapping/subscriber
                retry:
                  give_up_after: 6s
                  max_delay: 2000ms
          authenticator:
            enabled: false
            createRule: false
            gatewayHost: "compass-gateway-sap-mtls"
            trusted_issuers: '[{"domain_url": "compass-system.svc.cluster.local:8080", "scope_prefixes": ["prefix."], "protocol": "http", "region": "eu-1"}]'
            attributes: '{"uniqueAttribute": { "key": "subsc-key-test", "value": "subscription-flow" }, "tenants": [{ "key": "tenant" }], "identity": { "key": "user_name" }, "clientid": { "key": "client_id" } }'
            path: /<.*>
            checkSuffix: false
        user-name-authenticator:
          cfg:
            config:
              api:
                url: http://compass-hydrator.compass-system.svc.cluster.local:3000/hydrators/authn-mapping/user-name-authenticator
                retry:
                  give_up_after: 6s
                  max_delay: 2000ms
          authenticator:
            enabled: false
            createRule: true
            gatewayHost: "compass-gateway-user-name"
            trusted_issuers: '[{"domain_url": "compass-system.svc.cluster.local:8080", "scope_prefixes": ["prefix.", "prefix2."], "protocol": "http", "region": "eu-1"}]'
            attributes: '{"uniqueAttribute": { "key": "unique-attr-authenticator-key", "value": "unique-attr-authenticator-value" }, "tenants": [{ "key": "ext_attr.subaccountid", "priority": 1 },{ "key": "ext_attr.globalaccountid", "priority": 2 }], "identity": { "key": "user_name" }, "clientid": { "key": "client_id" } }'
            path: "/director/graphql"
            upstreamComponent: "compass-gateway"
            checkSuffix: false
      tenantMappingService:
        config:
          api:
            url: http://compass-hydrator.compass-system.svc.cluster.local:3000/hydrators/tenant-mapping
            retry:
              give_up_after: 6s
              max_delay: 2000ms
      certificateResolverService:
        config:
          api:
            url: http://compass-hydrator.compass-system.svc.cluster.local:3000/hydrators/v1/certificate/data/resolve
            retry:
              give_up_after: 6s
              max_delay: 2000ms
      tokenResolverService:
        config:
          api:
            url: http://compass-hydrator.compass-system.svc.cluster.local:3000/hydrators/v1/tokens/resolve
            retry:
              give_up_after: 6s
              max_delay: 2000ms
  destinationFetcher:
    manageSecrets: true
    host: compass-destination-fetcher.compass-system.svc.cluster.local
    prefix: /destination-configuration
    port: 3000
    jobSchedule: 10s
    lease:
      lockname: destinationlease
    parallelTenants: 10
    tenantSyncTimeout: "5m"
    authentication:
      jwksEndpoint: "http://ory-stack-oathkeeper-api.ory.svc.cluster.local:4456/.well-known/jwks.json"
      appDestinationsSyncScope: "destinations:sync"
      appDetinationsSensitiveDataScope: "destinations_sensitive_data:read"
    server:
      tenantDestinationsEndpoint: "/v1/subaccountDestinations"
      tenantDestinationCertificatesEndpoint: "/v1/subaccountCertificates"
      tenantInstanceLevelDestinationCertificatesEndpoint: "/v1/instanceCertificates"
      sensitiveDataEndpoint: "/v1/destinations"
      findAPIEndpoint: "/local/v1/destinations" # used by external-services-mock in the destination creator flows; due to the fact that in ESM there are separate handlers for the two flows (dest-creator & dest-fetcher), we need different endpoints where each one of them can call the destination service find API
      sensitiveDataQueryParam: "name"
    request:
      skipSSLValidation: false
      retry_interval: "100ms"
      retry_attempts: 3
      goroutineLimit: 10
      requestTimeout: "5s"
      pageSize: 100
      oauthTokenPath: "/oauth/token"
    instance:
      clientIdPath: "clientid"
      clientSecretPath: "clientsecret"
      urlPath: "uri"
      tokenUrlPath: "certurl"
      clientCertPath: "certificate"
      clientKeyPath: "key"
    secretName: destination-region-instances
    dependenciesConfig:
      path: "/cfg/dependencies"
    oauthMode: "oauth-mtls"
  destinationRegionSecret:
    secretName: "destination-region-instances"
    fileName: "keyConfig"
    local:
      templateMappings:
        xsappMapping: '{{ printf "\"%s\":\"xsappname1\"" .Values.global.tenantFetcher.xsappNamePath }}'
        clientIDMapping: '{{ printf "\"%s\":\"client_id\"" .Values.global.destinationFetcher.instance.clientIdPath }}'
        clientSecretMapping: '{{ printf "\"%s\":\"client_secret\"" .Values.global.destinationFetcher.instance.clientSecretPath }}'
        urlMapping: '{{ printf "\"%s\":\"http://compass-external-services-mock.%s.svc.cluster.local:%s\"" .Values.global.destinationFetcher.instance.urlPath .Release.Namespace (.Values.service.port | toString) }}'
        tokenURLMapping: '{{ printf "\"%s\":\"https://%s.%s:%s\"" .Values.global.destinationFetcher.instance.tokenUrlPath .Values.global.externalServicesMock.certSecuredHost .Values.global.ingress.domainName (.Values.service.certPort | toString) }}'
        x509CertificateMapping: '{{ printf "\"%s\":\"%s\"" .Values.global.destinationFetcher.instance.clientCertPath .Values.global.connector.caCertificate }}'
        x509KeyMapping: '{{ printf "\"%s\":\"%s\"" .Values.global.destinationFetcher.instance.clientKeyPath .Values.global.connector.caKey }}'
  tenantFetcher:
    k8sSecret:
      manageSecrets: true
      name: "tenant-fetcher-secret"
      namespace: "compass-system"
      key: "keyConfig"
      path: "/tmp"
    host: compass-tenant-fetcher.compass-system.svc.cluster.local
    prefix: /tenants
    port: 3000
    systemFieldDiscoveryWebhookPartialProcessing: true
    systemFieldDiscoveryWebhookPartialProcessMaxDays: 7
    webhookProcessorJobInterval: 10s
    lease:
      lockname: tenantfetcherlease
    xsappNamePath: "xsappname"
    omitDependenciesParamName: ""
    omitDependenciesParamValue: ""
    requiredAuthScope: Callback
    fetchTenantAuthScope: fetch_tenant
    authentication:
      jwksEndpoint: "http://ory-stack-oathkeeper-api.ory.svc.cluster.local:4456/.well-known/jwks.json"
    tenantProvider:
      tenantIdProperty: "tenantId"
      customerIdProperty: "customerId"
      costObjectIdProperty: "costObjectId"
      subaccountTenantIdProperty: "subaccountTenantId"
      subdomainProperty: "subdomain"
      licenseTypeProperty: "licenseType"
      name: "provider"
      subscriptionProviderIdProperty: "subscriptionProviderIdProperty"
      providerSubaccountIdProperty: "providerSubaccountIdProperty"
      consumerTenantIdProperty: "consumerTenantIdProperty"
      subscriptionProviderAppNameProperty: "subscriptionProviderAppNameProperty"
      subscriptionIDProperty: "subscriptionGUID"
      dependentServiceInstancesInfoProperty: "dependentServiceInstancesInfo"
      dependentServiceInstancesInfoAppIdProperty: "appId"
      dependentServiceInstancesInfoAppNameProperty: "appName"
      dependentServiceInstancesInfoProviderSubaccountIdProperty: "providerSubaccountId"
    server:
      fetchTenantWithParentEndpoint: "/v1/fetch/{parentTenantId}/{tenantId}"
      fetchTenantWithoutParentEndpoint: "/v1/fetch/{tenantId}"
      regionalHandlerEndpoint: "/v1/regional/{region}/callback/{tenantId}"
      dependenciesEndpoint: "/v1/regional/{region}/dependencies"
      tenantPathParam: "tenantId"
      regionPathParam: "region"
    dependenciesConfig:
      path: "/cfg/dependencies"
    local:
      templateMappings:
        xsappMapping: '{{ printf "\"%s\":\"xsappname1\"" .Values.global.tenantFetcher.xsappNamePath }}'
    containerName: "tenant-fetcher"
  externalCertConfiguration:
    issuerLocality: "local,local2" # In local setup we have manually created connector CA certificate with 'local' Locality property
    subjectPattern: "/C=DE/O=SAP SE/OU=SAP Cloud Platform Clients/OU=Region/OU=%s/L=%s/CN=%s"
    technicalClientSubjectPattern: "/C=DE/O=SAP SE/OU=SAP Cloud Platform Clients/OU=Region/OU=%s/L=%s/CN=%s"
    ouCertSubaccountID: "f8075207-1478-4a80-bd26-24a4785a2bfd"
    commonName: "compass"
    locality: "local"
    certSvcApiPath: "/cert"
    tokenPath: "/cert/token"
    secrets:
      externalCertSvcSecret:
        manage: false
        name: "cert-svc-secret"
        clientIdKey: client-id
        clientSecretKey: client-secret
        oauthUrlKey: url
        csrEndpointKey: csr-endpoint
        clientCert: client-cert
        clientKey: client-key
        skipSSLValidationFlag: "-k"
      externalClientCertSecret:
        name: "external-client-certificate"
        namespace: compass-system
        certKey: tls.crt
        keyKey: tls.key
      publicPrivateKeysSecret:
        name: "system-fetcher-external-keys"
        namespace: compass-system
        dataKey: data
        manage: false
    rotationCronjob:
      name: "external-certificate-rotation"
      schedule: "*/1 * * * *" # Executes every minute
      certValidity: "7"
      clientCertRetryAttempts: "8"
      containerName: "certificate-rotation"
    preInstallJob:
      enabled: false
      name: "external-certificate-pre-install"
      certValidity: "7"
      clientCertRetryAttempts: "8"
  instanceCreatorCertConfiguration:
    issuerLocality: "local,local2" # In local setup we have manually created connector CA certificate with 'local' Locality property
    subjectPattern: "/C=DE/O=SAP SE/OU=SAP Cloud Platform Clients/OU=Region/OU=%s/L=%s/CN=%s"
    ouCertSubaccountID: "f8075207-1478-4a80-bd26-24a4785a2bfd"
    commonName: "instance-creator"
    locality: "local"
    certSvcApiPath: "/cert"
    tokenPath: "/cert/token"
    secrets:
      instanceCreatorSvcSecret:
        manage: false
        name: "instance-creator-cert-svc-secret"
        clientIdKey: client-id
        clientSecretKey: client-secret
        oauthUrlKey: url
        csrEndpointKey: csr-endpoint
        clientCert: client-cert
        clientKey: client-key
        skipSSLValidationFlag: "-k"
      instanceCreatorClientCertSecret:
        name: "instance-creator-client-certificate"
        namespace: compass-system
        certKey: tls.crt
        keyKey: tls.key
    rotationCronjob:
      name: "instance-creator-certificate-rotation"
      schedule: "*/1 * * * *" # Executes every minute
      certValidity: "7"
      clientCertRetryAttempts: "8"
      containerName: "instance-creator-certificate-rotation"
    preInstallJob:
      enabled: false
      name: "instance-creator-certificate-pre-install"
      certValidity: "7"
      clientCertRetryAttempts: "8"
  ordService:
    host: compass-ord-service.compass-system.svc.cluster.local
    prefix: /open-resource-discovery-service/v0
    docsPrefix: /open-resource-discovery-docs
    staticPrefix: /open-resource-discovery-static/v0
    port: 3000
    defaultResponseType: "xml"
    userContextHeader: "user_context"
    authTokenPath: "/var/run/secrets/kubernetes.io/serviceaccount/token"
    skipSSLValidation: false
    specification:
      protocol: "https"
  ordAggregator:
    port: 3000
    prefix: /ord-aggregator
    aggregateEndpoint: /aggregate
    name: ord-aggregator
    client:
      timeout: "30s"
    lease:
      lockname: aggregatorlease
    authentication:
      jwksEndpoint: "http://ory-stack-oathkeeper-api.ory.svc.cluster.local:4456/.well-known/jwks.json"
    http:
      client:
        skipSSLValidation: false
      retry:
        attempts: 3
        delay: 100ms
    dbPool:
      maxOpenConnections: 2
      maxIdleConnections: 2
    globalRegistryUrl: http://compass-external-services-mock.compass-system.svc.cluster.local:8087/.well-known/open-resource-discovery
    maxParallelDocumentsPerApplication: 10
    maxParallelSpecificationProcessors: 100
    containerName: "ord-aggregator"
    metadataValidator:
      enabled: "false"
      setImagePullSecrets: false
      imagePullSecretName: api-validator-secret
      image: ""
      version: 3.5.5
      host: ""
      port: 8080
    tenantMappingConfiguration: '{}'
    parallelOperationProcessors: 10
    priorityQueueLimit: 10
    rescheduleJobInterval: 24h
    reschedulePeriod: 168h
    rescheduleHangedJobInterval: 1h
    rescheduleHangedPeriod: 1h
    maintainOperationsJobInterval: 60m
    operationProcessorsQuietPeriod: 5s
  systemFetcher:
    name: "system-fetcher"
    port: 3000
    prefix: /system-fetcher
    syncEndpoint: /sync
    job:
      schedulePeriod: 60m
      isSchedulable: true
    client:
      timeout: "30s"
    lease:
      lockname: systemfetcherlease
    authentication:
      jwksEndpoint: "http://ory-stack-oathkeeper-api.ory.svc.cluster.local:4456/.well-known/jwks.json"
    manageSecrets: true
    # enableSystemDeletion - whether systems in deleted state should be deleted from director database
    enableSystemDeletion: true
    # fetchRequestTimeout - shows the timeout to wait for oauth token and for fetching systems (in one request) separately
    fetchRequestTimeout: "30s"
    # directorRequestTimeout - graphql requests timeout to director
    directorRequestTimeout: "30s"
    dbPool:
      maxOpenConnections: 20
      maxIdleConnections: 2
    # systemsAPIEndpoint - endpoint of the service to fetch systems from
    systemsAPIEndpoint: ""
    # systemsAPIFilterCriteria - criteria for fetching systems
    systemsAPIFilterCriteria: ""
    appTemplatesProductLabel: "systemRole"
    systemSourceKey: "prop"
    appTemplates: []
    templatePlaceholderToSystemKeyMappings: '[ { "placeholder_name": "name", "system_key": "$.displayName" }, { "placeholder_name": "display-name", "system_key": "$.displayName" }, { "placeholder_name": "systemNumber", "system_key": "$.systemNumber" }, { "placeholder_name": "productId", "system_key": "$.productId" }, { "placeholder_name": "ppmsProductVersionId", "system_key": "$.ppmsProductVersionId", "optional": true }, { "placeholder_name": "region", "system_key": "$.additionalAttributes.systemSCPLandscapeID", "optional": true }, { "placeholder_name": "dataCenterId", "system_key": "$.regionId", "optional": true }, { "placeholder_name": "description", "system_key": "$.productDescription", "optional": true }, { "placeholder_name": "baseUrl", "system_key": "$.additionalUrls.mainUrl", "optional": true }, { "placeholder_name": "providerName", "system_key": "$.infrastructureProvider", "optional": true } ]'
    templateOverrideApplicationInput: '{ "name": "{{name}}", "description": "{{description}}", "providerName": "{{providerName}}", "statusCondition": "INITIAL", "systemNumber": "{{systemNumber}}", "labels": { "managed": "true", "productId": "{{productId}}", "ppmsProductVersionId": "{{ppmsProductVersionId}}", "region": "{{region}}", "dataCenter": "{{dataCenterId}}" }, "baseUrl": "{{baseUrl}}" }'
    http:
      client:
        skipSSLValidation: false
    oauth:
      client: "client_id"
      tokenEndpointProtocol: "https"
      tokenBaseHost: "compass-external-services-mock-sap-mtls"
      tokenPath: "/cert/token"
      scopesClaim: "scopes"
      tenantHeaderName: "x-zid"
      tokenRequestTimeout: 30s
      skipSSLValidation: true
    jwt:
      expireAfter: 60m
    secret:
      name: "compass-system-fetcher-secret"
      clientIdKey: client-id
      oauthUrlKey: url
    paging:
      pageSize: 200
      sizeParam: "$top"
      skipParam: "$skip"
    containerName: "system-fetcher"
    parallelOperationProcessors: 10
    priorityQueueLimit: 10
    rescheduleJobInterval: 24h
    reschedulePeriod: 168h
    rescheduleHangedJobInterval: 1h
    rescheduleHangedPeriod: 1h
    maintainOperationsJobInterval: 60m
    operationProcessorsQuietPeriod: 5s
    asyncRequestProcessors: 100
  tenantFetchers:
    job1:
      enabled: false
      job:
        interval: "5m"
      configMapNamespace: "compass-system"
      manageSecrets: true
      providerName: "compass"
      tenantType: "subaccount"
      schedule: "*/5 * * * *"
      tenantInsertChunkSize: "500"
      pageWorkers: "2"
      kubernetes:
        configMapNamespace: "compass-system"
        pollInterval: 2s
        pollTimeout: 1m
        timeout: 2m
      authConfig:
        skipSSLValidation: true
        oauthMode: "oauth-mtls"
        clientIDPath: "clientid"
        clientSecretPath: "secret"
        clientCertPath: "cert"
        clientKeyPath: "key"
        tokenEndpointPath: "url"
        tokenURLPath: "/cert/token"
      queryMapping:
        regionField: "region"
        pageNumField: "pageNum"
        pageSizeField: "pageSize"
        timestampField: "timestamp"
      query:
        startPage: "0"
        pageSize: "100"
      api:
        regionName: "central"
        authConfigSecretKey: "central"
        fieldMapping:
          totalPagesField: "totalPages"
          totalResultsField: "totalResults"
          tenantEventsField: "events"
          idField: "id"
          nameField: "name"
          customerIdField: "customerId"
          costObjectIDField: "costObject"
          subaccountCostObjectIDField: "costObjectId"
          subaccountCostObjectTypeField: "costObjectType"
          subdomainField: "subdomain"
          licenseTypeField: "licenseType"
          discriminatorField: ""
          discriminatorValue: ""
          detailsField: "details"
          labelsField: "labels"
          entityTypeField: "entityType"
          globalAccountID: "gaID"
          regionField: "region"
          movedSubaccountTargetField: "targetGlobalAccountGUID"
          movedSubaccountSourceField: "sourceGlobalAccountGUID"
        endpoints:
          accountCreated: "127.0.0.1/events?type=account-created"
          accountDeleted: "127.0.0.1/events?type=account-deleted"
          accountUpdated: "127.0.0.1/events?type=account-updated"
          subaccountCreated: "127.0.0.1/events?type=subaccount-created"
          subaccountDeleted: "127.0.0.1/events?type=subaccount-deleted"
          subaccountUpdated: "127.0.0.1/events?type=subaccount-updated"
          subaccountMoved: "127.0.0.1/events?type=subaccount-moved"
      regionalConfig:
        fieldMapping:
          totalPagesField: "totalPages"
          totalResultsField: "totalResults"
          tenantEventsField: "events"
          idField: "guid"
          nameField: "displayName"
          customerIdField: "customerId"
          costObjectIDField: "costObject"
          subaccountCostObjectIDField: "costObjectId"
          subaccountCostObjectTypeField: "costObjectType"
          subdomainField: "subdomain"
          licenseTypeField: "licenseType"
          discriminatorField: ""
          discriminatorValue: ""
          detailsField: "details"
          entityTypeField: "entityType"
          globalAccountID: "globalAccountGUID"
          regionField: "region"
          labelsField: "labels"
          movedSubaccountTargetField: "targetGlobalAccountGUID"
          movedSubaccountSourceField: "sourceGlobalAccountGUID"
        regions:
          eu-east:
            api:
              oauthMode: "oauth-mtls"
              authConfigSecretKey: "central"
              endpoints:
                accountCreated: "127.0.0.1/events?type=account-created"
                accountDeleted: "127.0.0.1/events?type=account-deleted"
                accountUpdated: "127.0.0.1/events?type=account-updated"
                subaccountCreated: "127.0.0.1/events?type=subaccount-created"
                subaccountDeleted: "127.0.0.1/events?type=subaccount-deleted"
                subaccountUpdated: "127.0.0.1/events?type=subaccount-updated"
                subaccountMoved: "127.0.0.1/events?type=subaccount-moved"
      dbPool:
        maxOpenConnections: 1
        maxIdleConnections: 1
  metrics:
    enabled: true
    pushEndpoint: http://monitoring-prometheus-pushgateway.kyma-system.svc.cluster.local:9091
  externalServicesMock:
    enabled: false
    certSecuredPort: 8081
    ordCertSecuredPort: 8082
    unsecuredPort: 8083
    basicSecuredPort: 8084
    oauthSecuredPort: 8085
    ordGlobalRegistryCertPort: 8086
    ordGlobalRegistryUnsecuredPort: 8087
    unsecuredPortWithAdditionalContent: 8088
    unsecuredMultiTenantPort: 8089
    certSecuredProxyPort: 8090
    certSecuredHost: compass-external-services-mock-sap-mtls
    ordCertSecuredHost: compass-external-services-mock-sap-mtls-ord
    ordGlobalCertSecuredHost: compass-external-services-mock-sap-mtls-global-ord-registry
    unSecuredHost: compass-external-services-mock
    host: compass-external-services-mock.compass-system.svc.cluster.local
    directDependencyXsappname: ""
    saasAppNamesSecret:
      manage: false
    regionInstancesCredentials:
      manage: false
    regionSMInstancesCredentials:
      manage: false
    oauthSecret:
      manage: false
      name: compass-external-services-mock-oauth-credentials
      clientIdKey: client-id
      clientSecretKey: client-secret
      oauthUrlKey: url
      oauthTokenPath: "/secured/oauth/token"
    auditlog:
      applyMockConfiguration: false
      managementApiPath: /audit-log/v2/configuration-changes/search
      mtlsTokenPath: "/cert/token"
      secret:
        name: "auditlog-instance-management"
        urlKey: url
        tokenUrlKey: token-url
        clientIdKey: client-id
        clientSecretKey: client-secret
        clientCertKey: client-cert
        clientKeyKey: client-key
    iasAdapter:
      consumerAppID: "consumer-app-id"
      consumerAppClientID: "consumer-client-id"
      consumerAppTenantID: "consumer-app-tenant-id"
      providerAppID: "provider-app-id"
      providerAppClientID: "provider-client-id"
      providerAppTenantID: "provider-app-tenant-id"
      apiName: "Test API Name"
  tests:
    http:
      client:
        skipSSLValidation: false
    externalCertConfiguration:
      ouCertSubaccountID: "bad76f69-e5c2-4d55-bca5-240944824b83"
      issuerLocalityRegion2: "local"
    hydrator:
      certSubjectMappingResyncInterval: "3s"
    director:
      skipPattern: ""
      externalCertIntSystemCN: "integration-system-test"
      supportedOrdApplicationType: "SAP temp1"
    tenantFetcher:
      tenantOnDemandID: "8d42d818-d4c4-4036-b82f-b199db7ffeb5"
      missingTenantOnDemandID: "subaccount-external-tnt"
      tenantRegion: "us-1"
      tenantRegionPrefix: "cf-"
      region: "eu-1"
      region2: "eu-2"
    ordAggregator:
      skipPattern: ""
      proxyApplicationTemplateName: "SAP Proxy Template"
    ordService:
      accountTenantID: "5577cf46-4f78-45fa-b55f-a42a3bdba868" # testDefaultTenant from our testing tenants
      skipPattern: ""
    externalServicesMock:
      skipPattern: ""
      tenantMappingStatusAPI:
        responseDelayInMilliseconds: 1
    selfRegistration:
      region: "eu-1"
      region2: "eu-2"
    instanceCreator:
      region: "eu-1"
    destination:
      consumerSubdomain: "compass-external-services-mock"
      instanceID: "37d7d783-d9ad-47de-b6c8-b05a4cb961ca" # randomly generated UUID
      claims:
        subaccountIDKey: "subaccountid"
        serviceInstanceIDKey: "serviceinstanceid"
    subscription:
      labelKey: "subscriptions"
      standardFlow: "standard"
      indirectDependencyFlow: "indirectDependency"
      directDependencyFlow: "directDependency"
      subscriptionsFlowHeaderKey: "subscriptionFlow"
      consumerSubdomain: "compass-external-services-mock-sap-mtls"
      tenants:
        providerAccountID: "5577cf46-4f78-45fa-b55f-a42a3bdba868" # testDefaultTenant from our testing tenants
        providerSubaccountID: "47b4575a-f102-414a-8398-2d973ad65f3a" # TestProviderSubaccount from our testing tenants
        consumerAccountID: "5984a414-1eed-4972-af2c-b2b6a415c7d7" # ApplicationsForRuntimeTenantName from our testing tenants
        consumerSubaccountID: "1f538f34-30bf-4d3d-aeaa-02e69eef84ae" # randomly chosen
        costObjectID: "de235c0e-9cb0-4f39-9fd5-d558ec6850bb" # randomly chosen
        consumerTenantID: "ba49f1aa-ddc1-43ff-943c-fe949857a34a" # randomly chosen
        providerSubaccountIDRegion2: "731b7bc4-5472-41d2-a447-e4c0f45de739" # TestProviderSubaccountRegion2 from our testing tenants
        consumerAccountIDTenantHierarchy: "5577cf46-4f78-45fa-b55f-a42a3bdba868" # testDefaultTenant from our testing tenants; more info in 'TestFormationNotificationsTenantHierarchy'
        consumerSubaccountIDTenantHierarchy: "3cfcdd62-320d-403b-b66a-4ee3cdd06947" # TestIntegrationSystemManagedSubaccount from our testing tenants; more info in 'TestFormationNotificationsTenantHierarchy'
      destinationOauthSecret:
        manage: false
        name: provider-destination-instance-tests
        clientIdKey: client-id
        clientSecretKey: client-secret
        oauthUrlKey: url
        oauthTokenPath: "/secured/oauth/token"
        serviceUrlKey: uri
        dependencyKey: dependency
      oauthSecret:
        manage: false
        name: compass-subscription-secret
        clientIdKey: client-id
        clientSecretKey: client-secret
        oauthUrlKey: url
      propagatedProviderSubaccountHeader: "X-Provider-Subaccount"
      externalClientCertTestSecretName: "external-client-certificate-test-secret"
      externalClientCertTestSecretNamespace: "compass-system"
      externalCertTestJobName: "external-certificate-rotation-test-job"
      certSvcInstanceTestSecretName: "cert-svc-secret"
      certSvcInstanceTestRegion2SecretName: "cert-svc-secret-eu2"
      consumerTokenURL: "http://compass-external-services-mock.compass-system.svc.cluster.local:8080"
      subscriptionURL: "http://compass-external-services-mock.compass-system.svc.cluster.local:8080"
      subscriptionProviderIdValue: "id-value!t12345"
      directDependencySubscriptionProviderIdValue: "direct-dep-id-value!t12345"
      subscriptionProviderAppNameValue: "subscriptionProviderAppNameValue"
      indirectDependencySubscriptionProviderAppNameValue: "indirectDependencySubscriptionProviderAppNameValue"
      directDependencySubscriptionProviderAppNameValue: "subscriptionProviderAppNameValue" # this is used for real env tests where there is a dedicated SAAS svc instance for the indirect dependency flow
    namespace: kyma-system
    connectivityAdapterFQDN: http://compass-connectivity-adapter.compass-system.svc.cluster.local
    externalServicesMockFQDN: http://compass-external-services-mock.compass-system.svc.cluster.local
    ordServiceFQDN: http://compass-ord-service.compass-system.svc.cluster.local
    systemBrokerFQDN: http://compass-system-broker.compass-system.svc.cluster.local
    tenantFetcherFQDN: http://compass-tenant-fetcher.compass-system.svc.cluster.local
    hydratorFQDN: http://compass-hydrator.compass-system.svc.cluster.local
    userNameAuthenticators:
      gatewayHost: "compass-gateway-user-name"
      account:
        manage: false
        secretName: "user-name-account-authenticator"
        clientIdKey: client-id
        clientSecretKey: client-secret
        oauthUrlKey: url
        oauthTokenPath: "/secured/oauth/token"
        subdomain: "compass-external-services-mock"
      subaccount:
        manage: false
        secretName: "user-name-subaccount-authenticator"
        clientIdKey: client-id
        clientSecretKey: client-secret
        oauthUrlKey: url
        oauthTokenPath: "/secured/oauth/token"
        subdomain: "compass-external-services-mock"
    basicCredentials:
      manage: false
      secretName: "test-basic-credentials-secret"
    db:
      maxOpenConnections: 3
      maxIdleConnections: 1
    securityContext: # Set on container level
      runAsUser: 2000
      allowPrivilegeEscalation: false
  expectedSchemaVersionUpdateJob:
    cm:
      name: "expected-schema-version"
    ias_adapter:
      cm:
        name: "ias-adapter-expected-schema-version"
  migratorJob:
    nodeSelectorEnabled: false
    pvc:
      name: "compass-director-migrations"
      namespace: "compass-system"
      migrationsPath: "/compass-migrations"
      storageClass: local-path
    ias_adapter:
      pvc:
        name: "compass-ias-adapter-migrations"
        namespace: "compass-system"
        migrationsPath: "/compass-ias-adapter-migrations"
        storageClass: local-path
  http:
    client:
      skipSSLValidation: false
  pairingAdapter:
    templateName: "pairing-adapter-app-template"
    watcherCorrelationID: "pairing-adapter-watcher-id"
    configMap:
      manage: false
      key: "config.json"
      name: "pairing-adapter-config-local"
      namespace: "compass-system"
      localAdapterFQDN: "http://compass-pairing-adapter.compass-system.svc.cluster.local/adapter-local-mtls"
      integrationSystemID: "d3e9b9f5-25dc-4adb-a0a0-ed69ef371fb6"
    e2e:
      appName: "test-app"
      appID: "123-test-456"
      clientUser: "test-user"
      tenant: "test-tenant"
  # Scopes assigned for every new Client Credentials by given object type (Runtime / Application / Integration System)
  # and scopes mapped to a consumer with the given type, then that consumer is using a client certificate
  scopes:
    scopesPerConsumerType:
      business_integration:
        - "application_template:read"
        - "application_template:write"
        - "formation:read"
        - "formation:write"
        - "formation.state:write"
        - "formation_template:read"
        - "formation_template:write"
        - "formation_template.webhooks:read"
        - "tenant_access:write"
      managed_application_provider_operator:
        - "application.local_tenant_id:write"
        - "application_template:write"
        - "application_template:read"
        - "application_template.webhooks:read"
        - "application_template.labels:write"
        - "internal_visibility:read"
        - "webhook:write"
        - "webhooks.auth:read"
        - "certificate_subject_mapping:write"
        - "certificate_subject_mapping:read"
      application_provider:
        - "application_template:read"
        - "application_template:write"
        - "application_template.webhooks:read"
      managed_application_consumer: []
      formation_viewer:
        - "formation:read"
      landscape_resource_operator:
        - "application:read"
        - "application:write"
        - "application.local_tenant_id:write"
        - "tenant_access:write"
        - "formation:read"
        - "formation:write"
        - "formation:global_write"
        - "formation:global_read"
      tenant_discovery_operator:
        - "application:read"
      instance_creator:
        - "application_template:read"
        - "formation:read"
        - "formation_template:read"
        - "formation_template.webhooks:read"
      technical_client:
        - "tenant:read"
        - "tenant:write"
      runtime:
        - "runtime:read"
        - "runtime:write"
        - "application:read"
        - "runtime.auths:read"
        - "bundle.instance_auths:read"
        - "runtime.webhooks:read"
        - "webhook:write"
      external_certificate:
        - "runtime:read"
        - "runtime:write"
        - "application:read"
        - "application:write"
        - "runtime.auths:read"
        - "bundle.instance_auths:read"
        - "runtime.webhooks:read"
        - "webhook:write"
        - "application_template:read"
        - "application_template:write"
        - "application_template.webhooks:read"
        - "formation_template:read"
        - "formation_template:write"
        - "formation_template.webhooks:read"
      application:
        - "application:read"
        - "application:write"
        - "application.auths:read"
        - "application.webhooks:read"
        - "application.application_template:read"
        - "bundle.instance_auths:read"
        - "document.fetch_request:read"
        - "event_spec.fetch_request:read"
        - "api_spec.fetch_request:read"
        - "fetch-request.auth:read"
        - "webhook:write"
      integration_system:
        - "application:read"
        - "application:write"
        - "application.local_tenant_id:write"
        - "application.application_template:read"
        - "application_template:read"
        - "application_template:write"
        - "runtime:read"
        - "runtime:write"
        - "integration_system:read"
        - "label_definition:read"
        - "label_definition:write"
        - "automatic_scenario_assignment:read"
        - "integration_system.auths:read"
        - "application_template.webhooks:read"
        - "formation.state:write"
        - "formation:write"
        - "formation:read"
        - "internal_visibility:read"
        - "application.auths:read"
        - "webhook:write"
        - "formation_template:read"
        - "formation_template.webhooks:read"
      super_admin:
        - "application:read"
        - "application:write"
        - "application_global:read"
        - "application.local_tenant_id:write"
        - "application_template:read"
        - "application_template:write"
        - "integration_system:read"
        - "integration_system:write"
        - "runtime:read"
        - "runtime:write"
        - "label_definition:read"
        - "label_definition:write"
        - "eventing:manage"
        - "tenant:read"
        - "tenant:write"
        - "automatic_scenario_assignment:read"
        - "application.auths:read"
        - "application.webhooks:read"
        - "application.application_template:read"
        - "application_template.webhooks:read"
        - "bundle.instance_auths:read"
        - "document.fetch_request:read"
        - "event_spec.fetch_request:read"
        - "api_spec.fetch_request:read"
        - "integration_system.auths:read"
        - "runtime.auths:read"
        - "fetch-request.auth:read"
        - "webhooks.auth:read"
        - "formation:write"
        - "formation:read"
        - "internal_visibility:read"
        - "runtime.webhooks:read"
        - "webhook:write"
        - "formation_template:read"
        - "formation_template:write"
        - "formation_template.webhooks:read"
        - "formation_constraint:read"
        - "formation_constraint:write"
        - "certificate_subject_mapping:read"
        - "certificate_subject_mapping:write"
        - "formation.state:write"
        - "tenant_access:write"
        - "bundle_instance_auth:write"
        - "formation:global_write"
        - "formation:global_read"
      default:
        - "runtime:read"
        - "runtime:write"
        - "tenant:read"<|MERGE_RESOLUTION|>--- conflicted
+++ resolved
@@ -228,11 +228,7 @@
       name: compass-external-services-mock
     e2e_tests:
       dir: dev/incubator/
-<<<<<<< HEAD
       version: "PR-3850"
-=======
-      version: "PR-3812"
->>>>>>> 11306c25
       name: compass-e2e-tests
   isLocalEnv: false
   isForTesting: false
