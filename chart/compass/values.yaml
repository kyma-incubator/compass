--- conflicted
+++ resolved
@@ -79,11 +79,7 @@
       version: "PR-2082"
     director:
       dir:
-<<<<<<< HEAD
       version: "PR-2102"
-=======
-      version: "PR-2107"
->>>>>>> 37345658
     gateway:
       dir:
       version: "PR-2077"
@@ -112,11 +108,7 @@
       version: "PR-46"
     e2e_tests:
       dir:
-<<<<<<< HEAD
       version: "PR-2102"
-=======
-      version: "PR-2109"
->>>>>>> 37345658
   isLocalEnv: false
   oauth2:
     host: oauth2
