--- conflicted
+++ resolved
@@ -10,11 +10,7 @@
       version: "PR-391"
     director:
       dir:
-<<<<<<< HEAD
       version: "PR-506"
-=======
-      version: "PR-468"
->>>>>>> 2e7e273d
     gateway:
       dir: pr/
       version: "PR-357"
