global:
  disableLegacyConnectivity: true
  defaultTenant: 3e64ebae-38b5-46a0-b1ed-9ccee153a0ae
  defaultTenantRegion: "eu-1"
  tenants: # tenant order matters, so new tenants should be added to the end of the list
    - name: default
      id: 3e64ebae-38b5-46a0-b1ed-9ccee153a0ae
      type: account
    - name: foo
      id: 1eba80dd-8ff6-54ee-be4d-77944d17b10b
      type: account
    - name: bar
      id: af9f84a9-1d3a-4d9f-ae0c-94f883b33b6e
      type: account
    - name: TestTenantSeparation
      id: f1c4b5be-b0e1-41f9-b0bc-b378200dcca0
      type: account
    - name: TestDeleteLastScenarioForApplication
      id: 0403be1e-f854-475e-9074-922120277af5
      type: account
    - name: Test_DeleteAutomaticScenarioAssignmentForSelector
      id: d9553135-6115-4c67-b4d9-962c00f3725f
      type: account
    - name: Test_AutomaticScenarioAssigmentForRuntime
      id: 8c733a45-d988-4472-af10-1256b82c70c0
      type: account
    - name: TestAutomaticScenarioAssignmentsWholeScenario
      id: 65a63692-c00a-4a7d-8376-8615ee37f45c
      type: account
    - name: TestTenantsQueryTenantNotInitialized
      id: 72329135-27fd-4284-9bcb-37ea8d6307d0
      type: account
    - name: Test Default
      id: 5577cf46-4f78-45fa-b55f-a42a3bdba868
      type: account
      parent: 2c4f4a25-ba9a-4dbc-be68-e0beb77a7eb0
    - name: Test_DefaultCustomer
      id: 2c4f4a25-ba9a-4dbc-be68-e0beb77a7eb0
      type: customer
    - name: TestListLabelDefinitions
      id: 3f641cf5-2d14-4e0f-a122-16e7569926f1
      type: account
    - name: Test_AutomaticScenarioAssignmentQueries
      id: 8263cc13-5698-4a2d-9257-e8e76b543e88
      type: account
    - name: TestGetScenariosLabelDefinitionCreatesOneIfNotExists
      id: 2263cc13-5698-4a2d-9257-e8e76b543e33
      type: account
    - name: TestApplicationsForRuntime
      id: 5984a414-1eed-4972-af2c-b2b6a415c7d7
      type: account
    - name: Test_DeleteAutomaticScenarioAssignmentForScenario
      id: d08e4cb6-a77f-4a07-b021-e3317a373597
      type: account
    - name: TestApplicationsForRuntimeWithHiddenApps
      id: 7e1f2df8-36dc-4e40-8be3-d1555d50c91c
      type: account
    - name: TestTenantsQueryTenantInitialized
      id: 8cf0c909-f816-4fe3-a507-a7917ccd8380
      type: account
    - name: TestDeleteApplicationIfInScenario
      id: 0d597250-6b2d-4d89-9c54-e23cb497cd01
      type: account
    - name: TestProviderSubaccount
      id: 47b4575a-f102-414a-8398-2d973ad65f3a
      type: subaccount
      parent: 5577cf46-4f78-45fa-b55f-a42a3bdba868
    - name: TestCompassProviderSubaccount
      id: f8075207-1478-4a80-bd26-24a4785a2bfd
      type: subaccount
      parent: 5577cf46-4f78-45fa-b55f-a42a3bdba868
    - name: TestProviderSubaccountRegion2
      id: 731b7bc4-5472-41d2-a447-e4c0f45de739
      type: subaccount
      region: "eu-2"
      parent: 5577cf46-4f78-45fa-b55f-a42a3bdba868
    - name: TestCertificateSubaccount
      id: 123e4567-e89b-12d3-a456-426614174001
      type: subaccount
      parent: 5577cf46-4f78-45fa-b55f-a42a3bdba868
    - name: TestNsAdapter
      id: 08b6da37-e911-48fb-a0cb-fa635a6c5678
      type: subaccount
      parent: 5577cf46-4f78-45fa-b55f-a42a3bdba868
    - name: TestNsAdapterSubaccountWithApplications
      id: 08b6da37-e911-48fb-a0cb-fa635a6c4321
      type: subaccount
      parent: 5577cf46-4f78-45fa-b55f-a42a3bdba868
    - name: TestIntegrationSystemManagedSubaccount
      id: 3cfcdd62-320d-403b-b66a-4ee3cdd06947
      type: subaccount
      parent: 5577cf46-4f78-45fa-b55f-a42a3bdba868
    - name: TestIntegrationSystemManagedAccount
      id: 7e8ab2e3-3bb4-42e3-92b2-4e0bf48559d3
      type: account
      parent: 2c4f4a25-ba9a-4dbc-be68-e0beb77a7eb0
    - name: TestSystemFetcherAccount
      id: c395681d-11dd-4cde-bbcf-570b4a153e79
      type: account
      parent: 2c4f4a25-ba9a-4dbc-be68-e0beb77a7eb0
    - name: TestConsumerSubaccount
      id: 1f538f34-30bf-4d3d-aeaa-02e69eef84ae
      type: subaccount
      parent: 5984a414-1eed-4972-af2c-b2b6a415c7d7
    - name: TestTenantsOnDemandAPI
      id: 8d42d818-d4c4-4036-b82f-b199db7ffeb5
      type: subaccount
      parent: 5984a414-1eed-4972-af2c-b2b6a415c7d7
    - name: TestExternalCertificateSubaccount
      id: bad76f69-e5c2-4d55-bca5-240944824b83
      type: subaccount
      parent: 5577cf46-4f78-45fa-b55f-a42a3bdba868
    - name: TestAtomOrganization
      id: f2724f8e-1a58-4f32-bfd0-8b831de34e71
      type: organization
      parent: 2c4f4a25-ba9a-4dbc-be68-e0beb77a7eb0
    - name: TestAtomFolder
      id: 4c31b7c7-2bea-4bd5-9ea5-e9a8d704f900
      type: folder
      parent: f2724f8e-1a58-4f32-bfd0-8b831de34e71
    - name: TestAtomResourceGroup
      id: ff30da87-7685-4462-869a-baae6441898b
      type: resource-group
      parent: 4c31b7c7-2bea-4bd5-9ea5-e9a8d704f900
  images:
    containerRegistry:
      path: eu.gcr.io/kyma-project/incubator
    connector:
      dir:
      version: "PR-2876"
      name: compass-connector
    connectivity_adapter:
      dir:
      version: "PR-2876"
      name: compass-connectivity-adapter
    pairing_adapter:
      dir:
      version: "PR-2876"
      name: compass-pairing-adapter
    director:
      dir:
      version: "PR-2870"
      name: compass-director
    hydrator:
      dir:
      version: "PR-2876"
      name: compass-hydrator
    gateway:
      dir:
      version: "PR-2876"
      name: compass-gateway
    operations_controller:
      dir:
      version: "PR-2876"
      name: compass-operations-controller
    ord_service:
      dir:
      version: "PR-86"
      name: compass-ord-service
    schema_migrator:
      dir:
      version: "PR-2876"
      name: compass-schema-migrator
    system_broker:
      dir:
      version: "PR-2876"
      name: compass-system-broker
    certs_setup_job:
      containerRegistry:
        path: eu.gcr.io/kyma-project
      dir:
      version: "0a651695"
    external_services_mock:
      dir:
      version: "PR-2876"
      name: compass-external-services-mock
    console:
      dir:
      version: "PR-80"
      name: compass-console
    e2e_tests:
      dir:
<<<<<<< HEAD
      version: "PR-2885"
=======
      version: "PR-2870"
>>>>>>> 563a0683
      name: compass-e2e-tests
  isLocalEnv: false
  isForTesting: false
  oauth2:
    host: oauth2
  livenessProbe:
    initialDelaySeconds: 30
    timeoutSeconds: 1
    periodSeconds: 10
  readinessProbe:
    initialDelaySeconds: 5
    timeoutSeconds: 1
    periodSeconds: 2
  agentPreconfiguration: false
  portieris:
    isEnabled: false
    imagePullSecretName: "portieris-dummy-image-pull-secret"
  nsAdapter:
    external:
      port: 3005
    e2eTests:
      gatewayHost: "compass-gateway-xsuaa"
    prefix: /nsadapter
    path: /nsadapter/api/v1/notifications
    systemToTemplateMappings: '[{  "Name": "SAP S/4HANA On-Premise",  "SourceKey": ["type"],  "SourceValue": ["abapSys"]},{  "Name": "SAP S/4HANA On-Premise",  "SourceKey": ["type"],  "SourceValue": ["nonSAPsys"]},{  "Name": "SAP S/4HANA On-Premise",  "SourceKey": ["type"],  "SourceValue": ["hana"]}]'
    secret:
      name: nsadapter-secret
      subaccountKey: subaccount
      local:
        subaccountValue: subaccount
    authSecret:
      name: "compass-external-services-mock-oauth-credentials"
      clientIdKey: client-id
      clientSecretKey: client-secret
      tokenUrlKey: url
      instanceUrlKey: url
      certKey: cert
      keyKey: key
    registerPath: "/register"
    tokenPath: "/secured/oauth/token"
    createClonePattern: '{"key": "%s"}'
    createBindingPattern: '{}'
    useClone: "false"
  director:
    host: compass-director.compass-system.svc.cluster.local
    formationAsyncApi:
      pathPrefix: "/v1/businessIntegrations"
      path: "/{ucl-formation-id}/assignments/{ucl-assignment-id}/status"
    prefix: /director
    graphql:
      external:
        port: 3000
    tls:
      secure:
        internal:
          host: compass-director-internal
    validator:
      port: 8080
    metrics:
      port: 3003
      enableGraphqlOperationInstrumentation: true
    operations:
      port: 3002
      path: "/operation"
      lastOperationPath: "/last_operation"
    info:
      path: "/v1/info"
    subscription:
      subscriptionProviderLabelKey: "subscriptionProviderId"
      consumerSubaccountLabelKey: "global_subaccount_id"
      subscriptionLabelKey: "subscription"
      tokenPrefix: "sb-"
    selfRegister:
      secrets:
        instancesCreds:
          name: "region-instances-credentials"
          key: "keyConfig"
          path: "/tmp"
        saasAppNameCfg:
          name: "saas-app-names"
          key: "appNameConfig"
          path: "/tmp/appNameConfig"
      clientIdPath: "clientId"
      clientSecretPath: "clientSecret"
      urlPath: "url"
      tokenUrlPath: "tokenUrl"
      clientCertPath: "clientCert"
      clientKeyPath: "clientKey"
      local:
        templateMappings:
          clientIDMapping: '{{ printf "\"%s\":\"client_id\"" .Values.global.director.selfRegister.clientIdPath }}'
          clientSecretMapping: '{{ printf "\"%s\":\"client_secret\"" .Values.global.director.selfRegister.clientSecretPath }}'
          urlMapping: '{{ printf "\"%s\":\"http://compass-external-services-mock.%s.svc.cluster.local:%s\"" .Values.global.director.selfRegister.urlPath .Release.Namespace (.Values.service.port | toString) }}'
          tokenURLMapping: '{{ printf "\"%s\":\"https://%s.%s:%s\"" .Values.global.director.selfRegister.tokenUrlPath .Values.global.externalServicesMock.certSecuredHost .Values.global.ingress.domainName (.Values.service.certPort | toString) }}'
          x509CertificateMapping: '{{ printf "\"%s\":\"%s\"" .Values.global.director.selfRegister.clientCertPath .Values.global.connector.caCertificate }}'
          x509KeyMapping: '{{ printf "\"%s\":\"%s\"" .Values.global.director.selfRegister.clientKeyPath .Values.global.connector.caKey }}'
      oauthTokenPath: "/cert/token"
      oauthMode: "oauth-mtls"
      label: "selfRegLabel"
      labelValuePrefix: "self-reg-prefix-"
      responseKey: "self-reg-key"
      path: "/external-api/self-reg"
      nameQueryParam: "name"
      tenantQueryParam: "tenant"
      requestBodyPattern: '{"key": "%s"}'
      saasAppNameLabelKey: "CMPSaaSAppName"
      saasAppNamePath: "localSaaSAppNamePath"
    clientIDHeaderKey: client_user
    suggestTokenHeaderKey: suggest_token
    runtimeTypeLabelKey: "runtimeType"
    applicationTypeLabelKey: "applicationType"
    kymaRuntimeTypeLabelValue: "kyma"
    fetchTenantEndpoint: '{{ printf "https://%s.%s%s/v1/fetch" .Values.global.gateway.tls.secure.internal.host .Values.global.ingress.domainName .Values.global.tenantFetcher.prefix }}'
    ordWebhookMappings: '[]'
    tenantMappingsPath: "/tmp/tenantMappingsConfig"
    tenantMappingsKey: "tenant-mapping-config.json"
    tenantMappings:
      SYNC:
        v1.0:
          - type: CONFIGURATION_CHANGED
            mode: SYNC
            urlTemplate: '{"path":"%s/v1/tenant-mappings/{{.RuntimeContext.Value}}","method":"PATCH"}'
            inputTemplate: '{"context":{ {{ if .CustomerTenantContext.AccountID }}"btp": {"uclFormationId":"{{.FormationID}}","globalAccountId":"{{.CustomerTenantContext.AccountID}}","crmId":"{{.CustomerTenantContext.CustomerID}}"} {{ else }}"atom": {"uclFormationId":"{{.FormationID}}","path":"{{.CustomerTenantContext.Path}}","crmId":"{{.CustomerTenantContext.CustomerID}}"} {{ end }} },"items": [ {"uclAssignmentId":"{{ .Assignment.ID }}","operation":"{{.Operation}}","deploymentRegion":"{{if .Application.Labels.region }}{{.Application.Labels.region}}{{ else }}{{.ApplicationTemplate.Labels.region}}{{end }}","applicationNamespace":"{{ if .Application.ApplicationNamespace }}{{.Application.ApplicationNamespace}}{{else }}{{.ApplicationTemplate.ApplicationNamespace}}{{ end }}","applicationTenantId":"{{.Application.LocalTenantID}}","uclSystemTenantId":"{{.Application.ID}}",{{ if .ApplicationTemplate.Labels.parameters }}"parameters": {{.ApplicationTemplate.Labels.parameters}},{{ end }}"configuration": {{.ReverseAssignment.Value}} } ] }'
            headerTemplate: '{"Content-Type": ["application/json"]}'
            outputTemplate: '{"error":"{{.Body.error}}","success_status_code": 200}'
          - type: APPLICATION_TENANT_MAPPING
            mode: SYNC
            urlTemplate: '{"path":"%s/v1/tenant-mappings/{{.TargetApplication.LocalTenantID}}","method":"PATCH"}'
            inputTemplate: '{"context": { {{ if .CustomerTenantContext.AccountID }}"btp":{"uclFormationId":"{{.FormationID}}","globalAccountId":"{{.CustomerTenantContext.AccountID}}","crmId":"{{.CustomerTenantContext.CustomerID}}"} {{ else }}"atom": {"uclFormationId":"{{.FormationID}}","path":"{{.CustomerTenantContext.Path}}","crmId":"{{.CustomerTenantContext.CustomerID}}"} {{ end }} },"items": [ {"uclAssignmentId":"{{ .Assignment.ID }}","operation":"{{.Operation}}","deploymentRegion":"{{if .SourceApplication.Labels.region }}{{.SourceApplication.Labels.region}}{{else }}{{.SourceApplicationTemplate.Labels.region}}{{ end }}","applicationNamespace":"{{if .SourceApplication.ApplicationNamespace }}{{.SourceApplication.ApplicationNamespace}}{{else }}{{.SourceApplicationTemplate.ApplicationNamespace}}{{ end }}","applicationTenantId":"{{.SourceApplication.LocalTenantID}}","uclSystemTenantId":"{{.SourceApplication.ID}}",{{ if .SourceApplicationTemplate.Labels.parameters }}"parameters": {{.SourceApplicationTemplate.Labels.parameters}},{{ end }}"configuration": {{.ReverseAssignment.Value}} } ]}'
            headerTemplate: '{"Content-Type": ["application/json"]}'
            outputTemplate: '{"error":"{{.Body.error}}","success_status_code": 200}'
        configuration_changed:v1.0:
          - type: CONFIGURATION_CHANGED
            mode: SYNC
            urlTemplate: '{"path":"%s/v1/tenant-mappings/{{.RuntimeContext.Value}}","method":"PATCH"}'
            inputTemplate: '{"context":{ {{ if .CustomerTenantContext.AccountID }}"btp": {"uclFormationId":"{{.FormationID}}","globalAccountId":"{{.CustomerTenantContext.AccountID}}","crmId":"{{.CustomerTenantContext.CustomerID}}"} {{ else }}"atom": {"uclFormationId":"{{.FormationID}}","path":"{{.CustomerTenantContext.Path}}","crmId":"{{.CustomerTenantContext.CustomerID}}"} {{ end }} },"items": [ {"uclAssignmentId":"{{ .Assignment.ID }}","operation":"{{.Operation}}","deploymentRegion":"{{if .Application.Labels.region }}{{.Application.Labels.region}}{{ else }}{{.ApplicationTemplate.Labels.region}}{{end }}","applicationNamespace":"{{ if .Application.ApplicationNamespace }}{{.Application.ApplicationNamespace}}{{else }}{{.ApplicationTemplate.ApplicationNamespace}}{{ end }}","applicationTenantId":"{{.Application.LocalTenantID}}","uclSystemTenantId":"{{.Application.ID}}",{{ if .ApplicationTemplate.Labels.parameters }}"parameters": {{.ApplicationTemplate.Labels.parameters}},{{ end }}"configuration": {{.ReverseAssignment.Value}} } ] }'
            headerTemplate: '{"Content-Type": ["application/json"]}'
            outputTemplate: '{"error":"{{.Body.error}}","success_status_code": 200}'
        application_tenant_mapping:v1.0:
          - type: APPLICATION_TENANT_MAPPING
            mode: SYNC
            urlTemplate: '{"path":"%s/v1/tenant-mappings/{{.TargetApplication.LocalTenantID}}","method":"PATCH"}'
            inputTemplate: '{"context": { {{ if .CustomerTenantContext.AccountID }}"btp":{"uclFormationId":"{{.FormationID}}","globalAccountId":"{{.CustomerTenantContext.AccountID}}","crmId":"{{.CustomerTenantContext.CustomerID}}"} {{ else }}"atom": {"uclFormationId":"{{.FormationID}}","path":"{{.CustomerTenantContext.Path}}","crmId":"{{.CustomerTenantContext.CustomerID}}"} {{ end }} },"items": [ {"uclAssignmentId":"{{ .Assignment.ID }}","operation":"{{.Operation}}","deploymentRegion":"{{if .SourceApplication.Labels.region }}{{.SourceApplication.Labels.region}}{{else }}{{.SourceApplicationTemplate.Labels.region}}{{ end }}","applicationNamespace":"{{if .SourceApplication.ApplicationNamespace }}{{.SourceApplication.ApplicationNamespace}}{{else }}{{.SourceApplicationTemplate.ApplicationNamespace}}{{ end }}","applicationTenantId":"{{.SourceApplication.LocalTenantID}}","uclSystemTenantId":"{{.SourceApplication.ID}}",{{ if .SourceApplicationTemplate.Labels.parameters }}"parameters": {{.SourceApplicationTemplate.Labels.parameters}},{{ end }}"configuration": {{.ReverseAssignment.Value}} } ]}'
            headerTemplate: '{"Content-Type": ["application/json"]}'
            outputTemplate: '{"error":"{{.Body.error}}","success_status_code": 200}'
        application_tenant_mapping:v1.1:
          - type: APPLICATION_TENANT_MAPPING
            mode: SYNC
            urlTemplate: '{"path":"%s/v1/tenant-mappings/{{.TargetApplication.LocalTenantID}}","method":"PATCH"}'
            inputTemplate: '{"context": { {{ if .CustomerTenantContext.AccountID }}"btp":{"uclFormationId":"{{.FormationID}}","globalAccountId":"{{.CustomerTenantContext.AccountID}}","crmId":"{{.CustomerTenantContext.CustomerID}}"} {{ else }}"atom": {"uclFormationId":"{{.FormationID}}","path":"{{.CustomerTenantContext.Path}}","crmId":"{{.CustomerTenantContext.CustomerID}}"} {{ end }} },"receiverTenant": {"deploymentRegion":"{{ if .TargetApplication.Labels.region}}{{.TargetApplication.Labels.region}}{{ else }}{{.TargetApplicationTemplate.Labels.region}}{{end }}","applicationNamespace":"{{ if .TargetApplication.ApplicationNamespace}}{{.TargetApplication.ApplicationNamespace}}{{ else }}{{.TargetApplicationTemplate.ApplicationNamespace}}{{end }}","applicationUrl":"{{ .TargetApplication.BaseURL }}","applicationTenantId":"{{.TargetApplication.LocalTenantID }}","uclSystemTenantId":"{{ .TargetApplication.ID}}", {{ if .TargetApplicationTemplate.Labels.parameters }}"parameters": {{.TargetApplicationTemplate.Labels.parameters}}{{ end }} },"assignedTenants": [ {"uclAssignmentId":"{{ .Assignment.ID }}","operation":"{{.Operation}}","deploymentRegion":"{{if .SourceApplication.Labels.region }}{{.SourceApplication.Labels.region}}{{else }}{{.SourceApplicationTemplate.Labels.region}}{{ end }}","applicationNamespace":"{{if .SourceApplication.ApplicationNamespace }}{{.SourceApplication.ApplicationNamespace}}{{else }}{{.SourceApplicationTemplate.ApplicationNamespace}}{{ end }}","applicationUrl":"{{.SourceApplication.BaseURL }}","applicationTenantId":"{{.SourceApplication.LocalTenantID}}","uclSystemTenantId":"{{.SourceApplication.ID}}",{{ if .SourceApplicationTemplate.Labels.parameters }}"parameters": {{.SourceApplicationTemplate.Labels.parameters}},{{ end }}"configuration": {{.ReverseAssignment.Value}} } ]}'
            headerTemplate: '{"Content-Type": ["application/json"]}'
            outputTemplate: '{"error":"{{.Body.error}}","success_status_code": 200}'
      ASYNC_CALLBACK:
        v1.0:
          - type: CONFIGURATION_CHANGED
            mode: ASYNC_CALLBACK
            urlTemplate: '{"path":"%s/v1/tenant-mappings/{{.RuntimeContext.Value}}","method":"PATCH"}'
            inputTemplate: '{"context":{ {{ if .CustomerTenantContext.AccountID }}"btp": {"uclFormationId":"{{.FormationID}}","globalAccountId":"{{.CustomerTenantContext.AccountID}}","crmId":"{{.CustomerTenantContext.CustomerID}}"} {{ else }}"atom": {"uclFormationId":"{{.FormationID}}","path":"{{.CustomerTenantContext.Path}}","crmId":"{{.CustomerTenantContext.CustomerID}}"} {{ end }} },"items": [ {"uclAssignmentId":"{{ .Assignment.ID }}","operation":"{{.Operation}}","deploymentRegion":"{{if .Application.Labels.region }}{{.Application.Labels.region}}{{ else }}{{.ApplicationTemplate.Labels.region}}{{end }}","applicationNamespace":"{{ if .Application.ApplicationNamespace }}{{.Application.ApplicationNamespace}}{{else }}{{.ApplicationTemplate.ApplicationNamespace}}{{ end }}","applicationTenantId":"{{.Application.LocalTenantID}}","uclSystemTenantId":"{{.Application.ID}}",{{ if .ApplicationTemplate.Labels.parameters }}"parameters": {{.ApplicationTemplate.Labels.parameters}},{{ end }}"configuration": {{.ReverseAssignment.Value}} } ] }'
            headerTemplate: '{"Content-Type": ["application/json"],"Location": ["%s/v1/businessIntegrations/{{.FormationID}}/assignments/{{.Assignment.ID}}/status"]}'
            outputTemplate: '{"error":"{{.Body.error}}","success_status_code": 202}'
          - type: APPLICATION_TENANT_MAPPING
            mode: ASYNC_CALLBACK
            urlTemplate: '{"path":"%s/v1/tenant-mappings/{{.TargetApplication.LocalTenantID}}","method":"PATCH"}'
            inputTemplate: '{"context": { {{ if .CustomerTenantContext.AccountID }}"btp":{"uclFormationId":"{{.FormationID}}","globalAccountId":"{{.CustomerTenantContext.AccountID}}","crmId":"{{.CustomerTenantContext.CustomerID}}"} {{ else }}"atom": {"uclFormationId":"{{.FormationID}}","path":"{{.CustomerTenantContext.Path}}","crmId":"{{.CustomerTenantContext.CustomerID}}"} {{ end }} },"items": [ {"uclAssignmentId":"{{ .Assignment.ID }}","operation":"{{.Operation}}","deploymentRegion":"{{if .SourceApplication.Labels.region }}{{.SourceApplication.Labels.region}}{{else }}{{.SourceApplicationTemplate.Labels.region}}{{ end }}","applicationNamespace":"{{if .SourceApplication.ApplicationNamespace }}{{.SourceApplication.ApplicationNamespace}}{{else }}{{.SourceApplicationTemplate.ApplicationNamespace}}{{ end }}","applicationTenantId":"{{.SourceApplication.LocalTenantID}}","uclSystemTenantId":"{{.SourceApplication.ID}}",{{ if .SourceApplicationTemplate.Labels.parameters }}"parameters": {{.SourceApplicationTemplate.Labels.parameters}},{{ end }}"configuration": {{.ReverseAssignment.Value}} } ]}'
            headerTemplate: '{"Content-Type": ["application/json"],"Location": ["%s/v1/businessIntegrations/{{.FormationID}}/assignments/{{.Assignment.ID}}/status"]}'
            outputTemplate: '{"error":"{{.Body.error}}","success_status_code": 202}'
        configuration_changed:v1.0:
          - type: CONFIGURATION_CHANGED
            mode: ASYNC_CALLBACK
            urlTemplate: '{"path":"%s/v1/tenant-mappings/{{.RuntimeContext.Value}}","method":"PATCH"}'
            inputTemplate: '{"context":{ {{ if .CustomerTenantContext.AccountID }}"btp": {"uclFormationId":"{{.FormationID}}","globalAccountId":"{{.CustomerTenantContext.AccountID}}","crmId":"{{.CustomerTenantContext.CustomerID}}"} {{ else }}"atom": {"uclFormationId":"{{.FormationID}}","path":"{{.CustomerTenantContext.Path}}","crmId":"{{.CustomerTenantContext.CustomerID}}"} {{ end }} },"items": [ {"uclAssignmentId":"{{ .Assignment.ID }}","operation":"{{.Operation}}","deploymentRegion":"{{if .Application.Labels.region }}{{.Application.Labels.region}}{{ else }}{{.ApplicationTemplate.Labels.region}}{{end }}","applicationNamespace":"{{ if .Application.ApplicationNamespace }}{{.Application.ApplicationNamespace}}{{else }}{{.ApplicationTemplate.ApplicationNamespace}}{{ end }}","applicationTenantId":"{{.Application.LocalTenantID}}","uclSystemTenantId":"{{.Application.ID}}",{{ if .ApplicationTemplate.Labels.parameters }}"parameters": {{.ApplicationTemplate.Labels.parameters}},{{ end }}"configuration": {{.ReverseAssignment.Value}} } ] }'
            headerTemplate: '{"Content-Type": ["application/json"],"Location": ["%s/v1/businessIntegrations/{{.FormationID}}/assignments/{{.Assignment.ID}}/status"]}'
            outputTemplate: '{"error":"{{.Body.error}}","success_status_code": 202}'
        application_tenant_mapping:v1.0:
          - type: APPLICATION_TENANT_MAPPING
            mode: ASYNC_CALLBACK
            urlTemplate: '{"path":"%s/v1/tenant-mappings/{{.TargetApplication.LocalTenantID}}","method":"PATCH"}'
            inputTemplate: '{"context": { {{ if .CustomerTenantContext.AccountID }}"btp":{"uclFormationId":"{{.FormationID}}","globalAccountId":"{{.CustomerTenantContext.AccountID}}","crmId":"{{.CustomerTenantContext.CustomerID}}"} {{ else }}"atom": {"uclFormationId":"{{.FormationID}}","path":"{{.CustomerTenantContext.Path}}","crmId":"{{.CustomerTenantContext.CustomerID}}"} {{ end }} },"items": [ {"uclAssignmentId":"{{ .Assignment.ID }}","operation":"{{.Operation}}","deploymentRegion":"{{if .SourceApplication.Labels.region }}{{.SourceApplication.Labels.region}}{{else }}{{.SourceApplicationTemplate.Labels.region}}{{ end }}","applicationNamespace":"{{if .SourceApplication.ApplicationNamespace }}{{.SourceApplication.ApplicationNamespace}}{{else }}{{.SourceApplicationTemplate.ApplicationNamespace}}{{ end }}","applicationTenantId":"{{.SourceApplication.LocalTenantID}}","uclSystemTenantId":"{{.SourceApplication.ID}}",{{ if .SourceApplicationTemplate.Labels.parameters }}"parameters": {{.SourceApplicationTemplate.Labels.parameters}},{{ end }}"configuration": {{.ReverseAssignment.Value}} } ]}'
            headerTemplate: '{"Content-Type": ["application/json"],"Location": ["%s/v1/businessIntegrations/{{.FormationID}}/assignments/{{.Assignment.ID}}/status"]}'
            outputTemplate: '{"error":"{{.Body.error}}","success_status_code": 202}'
        application_tenant_mapping:v1.1:
          - type: APPLICATION_TENANT_MAPPING
            mode: ASYNC_CALLBACK
            urlTemplate: '{"path":"%s/v1/tenant-mappings/{{.TargetApplication.LocalTenantID}}","method":"PATCH"}'
            inputTemplate: '{"context": { {{ if .CustomerTenantContext.AccountID }}"btp":{"uclFormationId":"{{.FormationID}}","globalAccountId":"{{.CustomerTenantContext.AccountID}}","crmId":"{{.CustomerTenantContext.CustomerID}}"} {{ else }}"atom": {"uclFormationId":"{{.FormationID}}","path":"{{.CustomerTenantContext.Path}}","crmId":"{{.CustomerTenantContext.CustomerID}}"} {{ end }} },"receiverTenant": {"deploymentRegion":"{{ if .TargetApplication.Labels.region}}{{.TargetApplication.Labels.region}}{{ else }}{{.TargetApplicationTemplate.Labels.region}}{{end }}","applicationNamespace":"{{ if .TargetApplication.ApplicationNamespace}}{{.TargetApplication.ApplicationNamespace}}{{ else }}{{.TargetApplicationTemplate.ApplicationNamespace}}{{end }}","applicationUrl":"{{ .TargetApplication.BaseURL }}","applicationTenantId":"{{.TargetApplication.LocalTenantID }}","uclSystemTenantId":"{{ .TargetApplication.ID}}", {{ if .TargetApplicationTemplate.Labels.parameters }}"parameters": {{.TargetApplicationTemplate.Labels.parameters}}{{ end }} },"assignedTenants": [ {"uclAssignmentId":"{{ .Assignment.ID }}","operation":"{{.Operation}}","deploymentRegion":"{{if .SourceApplication.Labels.region }}{{.SourceApplication.Labels.region}}{{else }}{{.SourceApplicationTemplate.Labels.region}}{{ end }}","applicationNamespace":"{{if .SourceApplication.ApplicationNamespace }}{{.SourceApplication.ApplicationNamespace}}{{else }}{{.SourceApplicationTemplate.ApplicationNamespace}}{{ end }}","applicationUrl":"{{.SourceApplication.BaseURL }}","applicationTenantId":"{{.SourceApplication.LocalTenantID}}","uclSystemTenantId":"{{.SourceApplication.ID}}",{{ if .SourceApplicationTemplate.Labels.parameters }}"parameters": {{.SourceApplicationTemplate.Labels.parameters}},{{ end }}"configuration": {{.ReverseAssignment.Value}} } ]}'
            headerTemplate: '{"Content-Type": ["application/json"],"Location": ["%s/v1/businessIntegrations/{{.FormationID}}/assignments/{{.Assignment.ID}}/status"]}'
            outputTemplate: '{"error":"{{.Body.error}}","success_status_code": 202}'
  auditlog:
    configMapName: "compass-gateway-auditlog-config"
    mtlsTokenPath: "/cert/token"
    standardTokenPath: "/secured/oauth/token"
    skipSSLValidation: false
    secret:
      name: "compass-gateway-auditlog-secret"
      urlKey: url
      clientIdKey: client-id
      clientSecretKey: client-secret
      clientCertKey: client-cert
      clientKeyKey: client-key
  log:
    format: "kibana"
  tenantConfig:
    useDefaultTenants: true
    dbPool:
      maxOpenConnections: 1
      maxIdleConnections: 1
  connector:
    prefix: /connector
    graphql:
      external:
        port: 3000
    validator:
      port: 8080
    # If secrets do not exist they will be created
    secrets:
      ca:
        name: compass-connector-app-ca
        namespace: compass-system
        certificateKey: ca.crt
        keyKey: ca.key
      rootCA:
        namespace: istio-system # For Ingress Gateway to work properly the namespace needs to be istio-system
        # In order for istio mTLS to work we should have two different secrets one containing the server certificate (let’s say X) and one used for validation of the client’s certificates.
        # The second one should be our root certificate and istio wants it to be named X-cacert. (-cacert suffix).
        # This is the reason for the confusing name of our root certificate. https://preliminary.istio.io/v1.6/docs/tasks/traffic-management/ingress/secure-ingress/#configure-a-mutual-tls-ingress-gateway
        cacert: compass-gateway-mtls-certs-cacert # For cert-rotation the cacert should be in different secret
        certificateKey: cacert
    revocation:
      configmap:
        name: revocations-config
        namespace: "{{ .Release.Namespace }}"
    # If key and certificate are not provided they will be generated
    caKey: ""
    caCertificate: ""
  system_broker:
    enabled: false
    port: 5001
    prefix: /broker
    tokenProviderFromHeader:
      forwardHeaders: Authorization
    tokenProviderFromSecret:
      enabled: false
      secrets:
        integrationSystemCredentials:
          name: compass-system-broker-credentials
          namespace: compass-system
    testNamespace: kyma-system
  gateway:
    port: 3000
    tls:
      host: compass-gateway
      adapterHost: compass-ns-adapter
      secure:
        internal:
          host: compass-gateway-internal
        oauth:
          host: compass-gateway-auth-oauth
    mtls:
      manageCerts: false
      host: compass-gateway-mtls
      certSecret: compass-gateway-mtls-certs
      external:
        host: compass-gateway-sap-mtls
        certSecret: compass-gateway-mtls-certs # Use connector's root CA as root CA by default. This should be overridden for productive deployments.
    headers:
      rateLimit: X-Flow-Identity
      request:
        remove:
          - "Client-Id-From-Token"
          - "Client-Id-From-Certificate"
          - "Client-Certificate-Hash"
          - "Certificate-Data"
  hydrator:
    host: compass-hydrator.compass-system.svc.cluster.local
    port: 3000
    prefix: /hydrators
    certSubjectMappingResyncInterval: "10s"
    subjectConsumerMappingConfig: '[{"consumer_type": "Super Admin", "tenant_access_levels": ["customer", "account","subaccount", "global", "organization", "folder", "resource-group"], "subject": "C=DE, L=local, O=SAP SE, OU=Region, OU=SAP Cloud Platform Clients, OU=f8075207-1478-4a80-bd26-24a4785a2bfd, CN=compass"}, {"consumer_type": "Integration System", "tenant_access_levels": ["account","subaccount"], "subject": "C=DE, L=local, O=SAP SE, OU=Region, OU=SAP Cloud Platform Clients, OU=f8075207-1478-4a80-bd26-24a4785a2bfd, CN=integration-system-test"}, {"consumer_type": "Technical Client", "tenant_access_levels": ["global"], "subject": "C=DE, L=local, O=SAP SE, OU=SAP Cloud Platform Clients, OU=1f538f34-30bf-4d3d-aeaa-02e69eef84ae, CN=technical-client-test"}]'
    certificateDataHeader: "Certificate-Data"
    consumerClaimsKeys:
      clientIDKey: "client_id"
      tenantIDKey: "tenantid"
      userNameKey: "user_name"
      subdomainKey: "subdomain"
    http:
      client:
        skipSSLValidation: false
    metrics:
      port: 3003
      enableClientInstrumentation: true
      censoredFlows: "JWT"
  operations_controller:
    enabled: true
  connectivity_adapter:
    port: 8080
    tls:
      host: adapter-gateway
    mtls:
      host: adapter-gateway-mtls
  oathkeeperFilters:
    workloadLabel: oathkeeper
    namespace: kyma-system
    tokenDataHeader: "Connector-Token"
    certificateDataHeader: "Certificate-Data"
  istio:
    discoveryMtlsGateway:
      name: "discovery-gateway"
      namespace: "compass-system"
      certSecretName: discovery-gateway-certs
      localCA: # the CA property and its nested fields are used only in local setup
        secretName: discovery-gateway-certs-cacert
        namespace: istio-system # For Ingress Gateway to work properly the namespace needs to be istio-system
        certificate: ""
        key: ""
    externalMtlsGateway:
      name: "compass-gateway-external-mtls"
      namespace: "compass-system"
    mtlsGateway:
      name: "compass-gateway-mtls"
      namespace: "compass-system"
    gateway:
      name: "kyma-gateway"
      namespace: "kyma-system"
    proxy:
      port: 15020
    namespace: istio-system
    ingressgateway:
      workloadLabel: istio-ingressgateway
      requestPayloadSizeLimit2MB: 2097152
      requestPayloadSizeLimit2MBLabel: "2MB"
      requestPayloadSizeLimit5MB: 5097152
      requestPayloadSizeLimit5MBLabel: "5MB"
      correlationHeaderRewriteFilter:
        expectedHeaders:
          - "x-request-id"
          - "x-correlation-id"
          - "x-correlationid"
          - "x-forrequest-id"
          - "x-vcap-request-id"
          - "x-broker-api-request-identity"
  kubernetes:
    serviceAccountTokenIssuer: https://kubernetes.default.svc.cluster.local
    serviceAccountTokenJWKS: https://kubernetes.default.svc.cluster.local/openid/v1/jwks
  ingress:
    domainName: "local.kyma.dev"
    discoveryDomain:
      name: "discovery.api.local"
      tlsCert: ""
      tlsKey: ""
  database:
    sqlProxyServiceAccount: "proxy-user@gcp-cmp.iam.gserviceaccount.com"
    manageSecrets: true
    embedded:
      enabled: true
      director:
        name: "postgres"
      directorDBName: "postgres"
    managedGCP:
      serviceAccountKey: ""
      instanceConnectionName: ""
      director:
        name: ""
        user: ""
        password: ""
      host: "localhost"
      hostPort: "5432"
      sslMode: ""
      #TODO remove below after migration to separate user will be done
      dbUser: ""
      dbPassword: ""
      directorDBName: ""
  oathkeeper:
    host: ory-oathkeeper-proxy.kyma-system.svc.cluster.local
    port: 4455
    timeout_ms: 120000
    ns_adapter_timeout_ms: 3600000
    idTokenConfig:
      claims: '{"scopes": "{{ print .Extra.scope }}","tenant": "{{ .Extra.tenant }}", "consumerID": "{{ print .Extra.consumerID}}", "consumerType": "{{ print .Extra.consumerType }}", "flow": "{{ print .Extra.flow }}", "onBehalfOf": "{{ print .Extra.onBehalfOf }}", "region": "{{ print .Extra.region }}", "tokenClientID": "{{ print .Extra.tokenClientID }}"}'
      internalClaims: '{"scopes": "application:read application:write application.webhooks:read application_template.webhooks:read webhooks.auth:read runtime:write runtime:read tenant:read tenant:write tenant_subscription:write ory_internal fetch_tenant application_template:read destinations_sensitive_data:read destinations:sync certificate_subject_mapping:read certificate_subject_mapping:write","tenant":"{ {{ if .Header.Tenant }} \"consumerTenant\":\"{{ print (index .Header.Tenant 0) }}\", {{ end }} \"externalTenant\":\"\"}", "consumerType": "Internal Component", "flow": "Internal"}'
    mutators:
      runtimeMappingService:
        config:
          api:
            url: http://compass-hydrator.compass-system.svc.cluster.local:3000/hydrators/runtime-mapping
            retry:
              give_up_after: 6s
              max_delay: 2000ms
      authenticationMappingServices:
        nsadapter:
          cfg:
            config:
              api:
                url: http://compass-hydrator.compass-system.svc.cluster.local:3000/hydrators/authn-mapping/nsadapter
                retry:
                  give_up_after: 6s
                  max_delay: 2000ms
          authenticator:
            enabled: false
            createRule: true
            gatewayHost: "compass-gateway-xsuaa"
            trusted_issuers: '[{"domain_url": "compass-system.svc.cluster.local:8080", "scope_prefix": "prefix.", "protocol": "http"}]'
            attributes: '{"uniqueAttribute": { "key": "ns-adapter-test", "value": "ns-adapter-flow" }, "tenant": { "key": "tenant" }, "identity": { "key": "identity" }, "clientid": { "key": "client_id" } }'
            path: /nsadapter/api/v1/notifications
            upstreamComponent: "compass-gateway"
            checkSuffix: true
        tenant-fetcher:
          cfg:
            config:
              api:
                url: http://compass-hydrator.compass-system.svc.cluster.local:3000/hydrators/authn-mapping/tenant-fetcher
                retry:
                  give_up_after: 6s
                  max_delay: 2000ms
          authenticator:
            enabled: false
            createRule: true
            gatewayHost: "compass-gateway"
            trusted_issuers: '[{"domain_url": "compass-system.svc.cluster.local:8080", "scope_prefix": "prefix.", "protocol": "http"}]'
            attributes: '{"uniqueAttribute": { "key": "test", "value": "tenant-fetcher" }, "tenant": { "key": "tenant" }, "identity": { "key": "identity" } }'
            path: /tenants/<.*>
            upstreamComponent: "compass-tenant-fetcher"
            checkSuffix: false
        subscriber:
          cfg:
            config:
              api:
                url: http://compass-hydrator.compass-system.svc.cluster.local:3000/hydrators/authn-mapping/subscriber
                retry:
                  give_up_after: 6s
                  max_delay: 2000ms
          authenticator:
            enabled: false
            createRule: false
            gatewayHost: "compass-gateway-sap-mtls"
            trusted_issuers: '[{"domain_url": "compass-system.svc.cluster.local:8080", "scope_prefix": "prefix.", "protocol": "http", "region": "eu-1"}]'
            attributes: '{"uniqueAttribute": { "key": "subsc-key-test", "value": "subscription-flow" }, "tenant": { "key": "tenant" }, "identity": { "key": "user_name" }, "clientid": { "key": "client_id" } }'
            path: /<.*>
            checkSuffix: false
      tenantMappingService:
        config:
          api:
            url: http://compass-hydrator.compass-system.svc.cluster.local:3000/hydrators/tenant-mapping
            retry:
              give_up_after: 6s
              max_delay: 2000ms
      certificateResolverService:
        config:
          api:
            url: http://compass-hydrator.compass-system.svc.cluster.local:3000/hydrators/v1/certificate/data/resolve
            retry:
              give_up_after: 6s
              max_delay: 2000ms
      tokenResolverService:
        config:
          api:
            url: http://compass-hydrator.compass-system.svc.cluster.local:3000/hydrators/v1/tokens/resolve
            retry:
              give_up_after: 6s
              max_delay: 2000ms
  cockpit:
    auth:
      allowedConnectSrc: "https://*.ondemand.com"
      secretName: "cockpit-auth-secret"
      idpHost: ""
      clientID: ""
      scopes: "openid profile email"
      path: "/oauth2/certs"
  destinationFetcher:
    manageSecrets: true
    host: compass-destination-fetcher.compass-system.svc.cluster.local
    prefix: /destination-configuration
    port: 3000
    jobSchedule: 10m
    lease:
      lockname: destinationlease
    parallelTenants: 10
    tenantSyncTimeout: "5m"
    authentication:
      jwksEndpoint: "http://ory-oathkeeper-api.kyma-system.svc.cluster.local:4456/.well-known/jwks.json"
      appDestinationsSyncScope: "destinations:sync"
      appDetinationsSensitiveDataScope: "destinations_sensitive_data:read"
    server:
      tenantDestinationsEndpoint: "/v1/subaccountDestinations"
      sensitiveDataEndpoint: "/v1/destinations"
      sensitiveDataQueryParam: "name"
    request:
      skipSSLValidation: false
      retry_interval: "100ms"
      retry_attempts: 3
      goroutineLimit: 10
      requestTimeout: "5s"
      pageSize: 100
      oauthTokenPath: "/oauth/token"
    instance:
      clientIdPath: "clientid"
      clientSecretPath: "clientsecret"
      urlPath: "uri"
      tokenUrlPath: "certurl"
      clientCertPath: "certificate"
      clientKeyPath: "key"
    secretName: destination-region-instances
    dependenciesConfig:
      path: "/cfg/dependencies"
    oauthMode: "oauth-mtls"
  destinationRegionSecret:
    secretName: "destination-region-instances"
    fileName: "keyConfig"
    local:
      templateMappings:
        xsappMapping: '{{ printf "\"%s\":\"xsappname1\"" .Values.global.tenantFetcher.xsappNamePath }}'
        clientIDMapping: '{{ printf "\"%s\":\"client_id\"" .Values.global.destinationFetcher.instance.clientIdPath }}'
        clientSecretMapping: '{{ printf "\"%s\":\"client_secret\"" .Values.global.destinationFetcher.instance.clientSecretPath }}'
        urlMapping: '{{ printf "\"%s\":\"http://compass-external-services-mock.%s.svc.cluster.local:%s\"" .Values.global.destinationFetcher.instance.urlPath .Release.Namespace (.Values.service.port | toString) }}'
        tokenURLMapping: '{{ printf "\"%s\":\"https://%s.%s:%s\"" .Values.global.destinationFetcher.instance.tokenUrlPath .Values.global.externalServicesMock.certSecuredHost .Values.global.ingress.domainName (.Values.service.certPort | toString) }}'
        x509CertificateMapping: '{{ printf "\"%s\":\"%s\"" .Values.global.destinationFetcher.instance.clientCertPath .Values.global.connector.caCertificate }}'
        x509KeyMapping: '{{ printf "\"%s\":\"%s\"" .Values.global.destinationFetcher.instance.clientKeyPath .Values.global.connector.caKey }}'
  tenantFetcher:
    k8sSecret:
      manageSecrets: true
      name: "tenant-fetcher-secret"
      namespace: "compass-system"
      key: "keyConfig"
      path: "/tmp"
    host: compass-tenant-fetcher.compass-system.svc.cluster.local
    prefix: /tenants
    port: 3000
    xsappNamePath: "xsappname"
    omitDependenciesParamName: ""
    omitDependenciesParamValue: ""
    requiredAuthScope: Callback
    fetchTenantAuthScope: fetch_tenant
    authentication:
      jwksEndpoint: "http://ory-oathkeeper-api.kyma-system.svc.cluster.local:4456/.well-known/jwks.json"
    tenantProvider:
      tenantIdProperty: "tenantId"
      customerIdProperty: "customerId"
      subaccountTenantIdProperty: "subaccountTenantId"
      subdomainProperty: "subdomain"
      name: "provider"
      subscriptionProviderIdProperty: "subscriptionProviderIdProperty"
      providerSubaccountIdProperty: "providerSubaccountIdProperty"
      consumerTenantIdProperty: "consumerTenantIdProperty"
      subscriptionProviderAppNameProperty: "subscriptionProviderAppNameProperty"
    server:
      fetchTenantEndpoint: "/v1/fetch/{parentTenantId}/{tenantId}"
      regionalHandlerEndpoint: "/v1/regional/{region}/callback/{tenantId}"
      dependenciesEndpoint: "/v1/regional/{region}/dependencies"
      tenantPathParam: "tenantId"
      regionPathParam: "region"
    dependenciesConfig:
      path: "/cfg/dependencies"
    local:
      templateMappings:
        xsappMapping: '{{ printf "\"%s\":\"xsappname1\"" .Values.global.tenantFetcher.xsappNamePath }}'
    containerName: "tenant-fetcher"
  externalCertConfiguration:
    issuerLocality: "local,local2" # In local setup we have manually created connector CA certificate with 'local' Locality property
    subjectPattern: "/C=DE/O=SAP SE/OU=SAP Cloud Platform Clients/OU=Region/OU=%s/L=%s/CN=%s"
    technicalClientSubjectPattern: "/C=DE/O=SAP SE/OU=SAP Cloud Platform Clients/OU=%s/L=%s/CN=%s"
    ouCertSubaccountID: "f8075207-1478-4a80-bd26-24a4785a2bfd"
    commonName: "compass"
    locality: "local"
    certSvcApiPath: "/cert"
    tokenPath: "/cert/token"
    secrets:
      externalCertSvcSecret:
        manage: false
        name: "cert-svc-secret"
        clientIdKey: client-id
        clientSecretKey: client-secret
        oauthUrlKey: url
        csrEndpointKey: csr-endpoint
        clientCert: client-cert
        clientKey: client-key
        skipSSLValidationFlag: "-k"
      externalClientCertSecret:
        name: "external-client-certificate"
        namespace: compass-system
        certKey: tls.crt
        keyKey: tls.key
    rotationCronjob:
      name: "external-certificate-rotation"
      schedule: "*/1 * * * *" # Executes every minute
      certValidity: "7"
      clientCertRetryAttempts: "8"
      containerName: "certificate-rotation"
  extSvcCertConfiguration:
    issuerLocality: "local,local2" # In local setup we have manually created connector CA certificate with 'local' Locality property
    subjectPattern: "/C=DE/O=SAP SE/OU=SAP Cloud Platform Clients/OU=Region/OU=%s/L=%s/CN=%s"
    ouCertSubaccountID: "f8075207-1478-4a80-bd26-24a4785a2bfd"
    commonName: "compass"
    locality: "local"
    certSvcApiPath: "/cert"
    tokenPath: "/cert/token"
    secrets:
      extSvcCertSvcSecret:
        manage: false
        name: "ext-svc-cert-svc-secret"
        clientIdKey: client-id
        clientSecretKey: client-secret
        oauthUrlKey: url
        csrEndpointKey: csr-endpoint
        clientCert: client-cert
        clientKey: client-key
        skipSSLValidationFlag: "-k"
      extSvcClientCertSecret:
        name: "ext-svc-client-certificate"
        namespace: compass-system
        certKey: tls.crt
        keyKey: tls.key
    rotationCronjob:
      name: "ext-svc-certificate-rotation"
      schedule: "*/1 * * * *" # Executes every minute
      certValidity: "7"
      clientCertRetryAttempts: "8"
      containerName: "ext-svc-certificate-rotation"
  ordService:
    host: compass-ord-service.compass-system.svc.cluster.local
    prefix: /open-resource-discovery-service/v0
    docsPrefix: /open-resource-discovery-docs
    staticPrefix: /open-resource-discovery-static/v0
    port: 3000
    defaultResponseType: "xml"
    userContextHeader: "user_context"
    authTokenPath: "/var/run/secrets/kubernetes.io/serviceaccount/token"
    skipSSLValidation: false
  ordAggregator:
    name: ord-aggregator
    enabled: true
    suspend: true
    schedule: "*/1 * * * *"
    http:
      client:
        skipSSLValidation: false
      retry:
        attempts: 3
        delay: 100ms
    dbPool:
      maxOpenConnections: 2
      maxIdleConnections: 2
    globalRegistryUrl: http://compass-external-services-mock.compass-system.svc.cluster.local:8087/.well-known/open-resource-discovery
    maxParallelWebhookProcessors: 4
    maxParallelDocumentsPerApplication: 10
    maxParallelSpecificationProcessors: 100
    ordWebhookPartialProcessURL: ""
    ordWebhookPartialProcessMaxDays: 0
    ordWebhookPartialProcessing: false
    containerName: "ord-aggregator"
  systemFetcher:
    enabled: false
    name: "system-fetcher"
    schedule: "0 0 * * *"
    manageSecrets: true
    # enableSystemDeletion - whether systems in deleted state should be deleted from director database
    enableSystemDeletion: true
    # fetchParallelism - shows how many http calls will be made in parallel to fetch systems
    fetchParallellism: 30
    # queueSize - shows how many system fetches (individual requests may fetch more than 1 system)
    # can be put in the queue for processing before blocking. It is best for the queue to be about 2 times bigger than the parallellism
    queueSize: 100
    # fetchRequestTimeout - shows the timeout to wait for oauth token and for fetching systems (in one request) separately
    fetchRequestTimeout: "30s"
    # directorRequestTimeout - graphql requests timeout to director
    directorRequestTimeout: "30s"
    dbPool:
      maxOpenConnections: 20
      maxIdleConnections: 2
    # systemsAPIEndpoint - endpoint of the service to fetch systems from
    systemsAPIEndpoint: ""
    # systemsAPIFilterCriteria - criteria for fetching systems
    systemsAPIFilterCriteria: ""
    appTemplatesProductLabel: "systemRole"
    systemSourceKey: "prop"
    appTemplates: []
    templatePlaceholderToSystemKeyMappings: '[ { "placeholder_name": "name", "system_key": "displayName" }, { "placeholder_name": "display-name", "system_key": "displayName" }, { "placeholder_name": "systemNumber", "system_key": "systemNumber" }, { "placeholder_name": "productId", "system_key": "productId" }, { "placeholder_name": "ppmsProductVersionId", "system_key": "ppmsProductVersionId", "optional": true }, { "placeholder_name": "description", "system_key": "productDescription", "optional": true }, { "placeholder_name": "baseUrl", "system_key": "additionalUrls.mainUrl", "optional": true }, { "placeholder_name": "providerName", "system_key": "infrastructureProvider", "optional": true } ]'
    templateOverrideApplicationInput: '{"name": "{{name}}","description": "{{description}}","providerName": "{{providerName}}","statusCondition": "INITIAL","systemNumber": "{{systemNumber}}","labels": {"managed": "true","productId": "{{productId}}","ppmsProductVersionId": "{{ppmsProductVersionId}}"},"baseUrl": "{{baseUrl}}"}'
    http:
      client:
        skipSSLValidation: false
    oauth:
      client: "client_id"
      tokenEndpointProtocol: "https"
      tokenBaseHost: "compass-external-services-mock-sap-mtls"
      tokenPath: "/cert/token"
      scopesClaim: "scopes"
      tenantHeaderName: "x-zid"
      tokenRequestTimeout: 30s
      skipSSLValidation: true
    secret:
      name: "compass-system-fetcher-secret"
      clientIdKey: client-id
      oauthUrlKey: url
    paging:
      pageSize: 200
      sizeParam: "$top"
      skipParam: "$skip"
    containerName: "system-fetcher"
  tenantFetchers:
    job1:
      enabled: false
      job:
        interval: "5m"
      configMapNamespace: "compass-system"
      manageSecrets: true
      providerName: "compass"
      tenantType: "subaccount"
      schedule: "*/5 * * * *"
      tenantInsertChunkSize: "500"
      kubernetes:
        configMapNamespace: "compass-system"
        pollInterval: 2s
        pollTimeout: 1m
        timeout: 2m
      authConfig:
        skipSSLValidation: true
        oauthMode: "oauth-mtls"
        clientIDPath: "clientid"
        clientSecretPath: "secret"
        clientCertPath: "cert"
        clientKeyPath: "key"
        tokenEndpointPath: "url"
        tokenURLPath: "/cert/token"
      queryMapping:
        regionField: "region"
        pageNumField: "pageNum"
        pageSizeField: "pageSize"
        timestampField: "timestamp"
      query:
        startPage: "0"
        pageSize: "100"
      api:
        regionName: "central"
        authConfigSecretKey: "central"
        fieldMapping:
          totalPagesField: "totalPages"
          totalResultsField: "totalResults"
          tenantEventsField: "events"
          idField: "id"
          nameField: "name"
          customerIdField: "customerId"
          subdomainField: "subdomain"
          discriminatorField: ""
          discriminatorValue: ""
          detailsField: "details"
          entityTypeField: "entityType"
          globalAccountID: "gaID"
          regionField: "region"
          movedSubaccountTargetField: "targetGlobalAccountGUID"
          movedSubaccountSourceField: "sourceGlobalAccountGUID"
        endpoints:
          accountCreated: "127.0.0.1/events?type=account-created"
          accountDeleted: "127.0.0.1/events?type=account-deleted"
          accountUpdated: "127.0.0.1/events?type=account-updated"
          subaccountCreated: "127.0.0.1/events?type=subaccount-created"
          subaccountDeleted: "127.0.0.1/events?type=subaccount-deleted"
          subaccountUpdated: "127.0.0.1/events?type=subaccount-updated"
          subaccountMoved: "127.0.0.1/events?type=subaccount-moved"
      regionalConfig:
        fieldMapping:
          totalPagesField: "totalPages"
          totalResultsField: "totalResults"
          tenantEventsField: "events"
          idField: "guid"
          nameField: "displayName"
          customerIdField: "customerId"
          subdomainField: "subdomain"
          discriminatorField: ""
          discriminatorValue: ""
          detailsField: "details"
          entityTypeField: "entityType"
          globalAccountID: "globalAccountGUID"
          regionField: "region"
          movedSubaccountTargetField: "targetGlobalAccountGUID"
          movedSubaccountSourceField: "sourceGlobalAccountGUID"
        regions:
          eu-east:
            api:
              oauthMode: "oauth-mtls"
              authConfigSecretKey: "central"
              endpoints:
                accountCreated: "127.0.0.1/events?type=account-created"
                accountDeleted: "127.0.0.1/events?type=account-deleted"
                accountUpdated: "127.0.0.1/events?type=account-updated"
                subaccountCreated: "127.0.0.1/events?type=subaccount-created"
                subaccountDeleted: "127.0.0.1/events?type=subaccount-deleted"
                subaccountUpdated: "127.0.0.1/events?type=subaccount-updated"
                subaccountMoved: "127.0.0.1/events?type=subaccount-moved"
      dbPool:
        maxOpenConnections: 1
        maxIdleConnections: 1
  metrics:
    enabled: true
    pushEndpoint: http://monitoring-prometheus-pushgateway.kyma-system.svc.cluster.local:9091
  externalServicesMock:
    enabled: false
    certSecuredPort: 8081
    ordCertSecuredPort: 8082
    unsecuredPort: 8083
    basicSecuredPort: 8084
    oauthSecuredPort: 8085
    ordGlobalRegistryCertPort: 8086
    ordGlobalRegistryUnsecuredPort: 8087
    unsecuredPortWithAdditionalContent: 8088
    unsecuredMultiTenantPort: 8089
    certSecuredHost: compass-external-services-mock-sap-mtls
    ordCertSecuredHost: compass-external-services-mock-sap-mtls-ord
    ordGlobalCertSecuredHost: compass-external-services-mock-sap-mtls-global-ord-registry
    unSecuredHost: compass-external-services-mock
    host: compass-external-services-mock.compass-system.svc.cluster.local
    saasAppNamesSecret:
      manage: false
    regionInstancesCredentials:
      manage: false
    oauthSecret:
      manage: false
      name: compass-external-services-mock-oauth-credentials
      clientIdKey: client-id
      clientSecretKey: client-secret
      oauthUrlKey: url
      oauthTokenPath: "/secured/oauth/token"
    auditlog:
      applyMockConfiguration: false
      managementApiPath: /audit-log/v2/configuration-changes/search
      mtlsTokenPath: "/cert/token"
      secret:
        name: "auditlog-instance-management"
        urlKey: url
        tokenUrlKey: token-url
        clientIdKey: client-id
        clientSecretKey: client-secret
        clientCertKey: client-cert
        clientKeyKey: client-key
  tests:
    http:
      client:
        skipSSLValidation: false
    externalCertConfiguration:
      ouCertSubaccountID: "bad76f69-e5c2-4d55-bca5-240944824b83"
      issuerLocalityRegion2: "local"
    director:
      skipPattern: ""
      externalCertIntSystemCN: "integration-system-test"
      supportedOrdApplicationType: "SAP temp1"
    tenantFetcher:
      tenantOnDemandID: "8d42d818-d4c4-4036-b82f-b199db7ffeb5"
      region: "eu-1"
      region2: "eu-2"
    ordAggregator:
      skipPattern: ""
    ordService:
      accountTenantID: "5577cf46-4f78-45fa-b55f-a42a3bdba868" # testDefaultTenant from our testing tenants
      skipPattern: "(.*Requesting_filtering_of_Bundles_that_have_only_ODATA_APIs|.*Requesting_filtering_of_Bundles_that_do_not_have_only_ODATA_APIs)"
    externalServicesMock:
      skipPattern: ""
      formationAsyncApi:
        responseDelayInSeconds: 2
    selfRegistration:
      region: "eu-1"
      region2: "eu-2"
    destination:
      consumerSubdomain: "compass-external-services-mock-sap-mtls"
    subscription:
      consumerSubdomain: "compass-external-services-mock-sap-mtls"
      tenants:
        providerAccountID: "5577cf46-4f78-45fa-b55f-a42a3bdba868" # testDefaultTenant from our testing tenants
        providerSubaccountID: "47b4575a-f102-414a-8398-2d973ad65f3a" # TestProviderSubaccount from our testing tenants
        consumerAccountID: "5984a414-1eed-4972-af2c-b2b6a415c7d7" # ApplicationsForRuntimeTenantName from our testing tenants
        consumerSubaccountID: "1f538f34-30bf-4d3d-aeaa-02e69eef84ae" # randomly chosen
        consumerTenantID: "ba49f1aa-ddc1-43ff-943c-fe949857a34a" # randomly chosen
        providerSubaccountIDRegion2: "731b7bc4-5472-41d2-a447-e4c0f45de739" # TestProviderSubaccountRegion2 from our testing tenants
        consumerAccountIDTenantHierarchy: "5577cf46-4f78-45fa-b55f-a42a3bdba868" # testDefaultTenant from our testing tenants; more info in 'TestFormationNotificationsTenantHierarchy'
        consumerSubaccountIDTenantHierarchy: "3cfcdd62-320d-403b-b66a-4ee3cdd06947" # TestIntegrationSystemManagedSubaccount from our testing tenants; more info in 'TestFormationNotificationsTenantHierarchy'
      oauthSecret:
        manage: false
        name: compass-subscription-secret
        clientIdKey: client-id
        clientSecretKey: client-secret
        oauthUrlKey: url
      propagatedProviderSubaccountHeader: "X-Provider-Subaccount"
      externalClientCertTestSecretName: "external-client-certificate-test-secret"
      externalClientCertTestSecretNamespace: "compass-system"
      externalCertTestJobName: "external-certificate-rotation-test-job"
      certSvcInstanceTestSecretName: "cert-svc-secret"
      certSvcInstanceTestRegion2SecretName: "cert-svc-secret-eu2"
      consumerTokenURL: "http://compass-external-services-mock.compass-system.svc.cluster.local:8080"
      subscriptionURL: "http://compass-external-services-mock.compass-system.svc.cluster.local:8080"
      subscriptionProviderIdValue: "id-value!t12345"
      subscriptionProviderAppNameValue: "subscriptionProviderAppNameValue"
    namespace: kyma-system
    connectivityAdapterFQDN: http://compass-connectivity-adapter.compass-system.svc.cluster.local
    externalServicesMockFQDN: http://compass-external-services-mock.compass-system.svc.cluster.local
    ordServiceFQDN: http://compass-ord-service.compass-system.svc.cluster.local
    systemBrokerFQDN: http://compass-system-broker.compass-system.svc.cluster.local
    tenantFetcherFQDN: http://compass-tenant-fetcher.compass-system.svc.cluster.local
    hydratorFQDN: http://compass-hydrator.compass-system.svc.cluster.local
    basicCredentials:
      manage: false
      secretName: "test-basic-credentials-secret"
    db:
      maxOpenConnections: 3
      maxIdleConnections: 1
    securityContext: # Set on container level
      runAsUser: 2000
      allowPrivilegeEscalation: false
  expectedSchemaVersionUpdateJob:
    cm:
      name: "expected-schema-version"
  migratorJob:
    nodeSelectorEnabled: false
    pvc:
      name: "compass-director-migrations"
      namespace: "compass-system"
      migrationsPath: "/compass-migrations"
      storageClass: local-path
  http:
    client:
      skipSSLValidation: false
  pairingAdapter:
    templateName: "pairing-adapter-app-template"
    watcherCorrelationID: "pairing-adapter-watcher-id"
    configMap:
      manage: false
      key: "config.json"
      name: "pairing-adapter-config-local"
      namespace: "compass-system"
      localAdapterFQDN: "http://compass-pairing-adapter.compass-system.svc.cluster.local/adapter-local-mtls"
      integrationSystemID: "d3e9b9f5-25dc-4adb-a0a0-ed69ef371fb6"
    e2e:
      appName: "test-app"
      appID: "123-test-456"
      clientUser: "test-user"
      tenant: "test-tenant"
  # Scopes assigned for every new Client Credentials by given object type (Runtime / Application / Integration System)
  # and scopes mapped to a consumer with the given type, then that consumer is using a client certificate
  scopes:
    scopesPerConsumerType:
      business_integration:
        - "application_template:read"
        - "application_template:write"
        - "formation:read"
        - "formation:write"
        - "formation_template:read"
        - "formation_template:write"
        - "formation_template.webhooks:read"
      managed_application_provider_operator:
        - "application.local_tenant_id:write"
        - "application_template:write"
        - "application_template.webhooks:read"
        - "internal_visibility:read"
        - "webhook:write"
        - "certificate_subject_mapping:write"
      managed_application_consumer: []
      technical_client:
        - "tenant:read"
        - "tenant:write"
      runtime:
        - "runtime:read"
        - "runtime:write"
        - "application:read"
        - "runtime.auths:read"
        - "bundle.instance_auths:read"
        - "runtime.webhooks:read"
        - "webhook:write"
      external_certificate:
        - "runtime:read"
        - "runtime:write"
        - "application:read"
        - "application:write"
        - "runtime.auths:read"
        - "bundle.instance_auths:read"
        - "runtime.webhooks:read"
        - "webhook:write"
        - "application_template:read"
        - "application_template:write"
        - "formation_template:read"
        - "formation_template:write"
        - "formation_template.webhooks:read"
      application:
        - "application:read"
        - "application:write"
        - "application.auths:read"
        - "application.webhooks:read"
        - "bundle.instance_auths:read"
        - "document.fetch_request:read"
        - "event_spec.fetch_request:read"
        - "api_spec.fetch_request:read"
        - "fetch-request.auth:read"
        - "webhook:write"
      integration_system:
        - "application:read"
        - "application:write"
        - "application.local_tenant_id:write"
        - "application_template:read"
        - "application_template:write"
        - "runtime:read"
        - "runtime:write"
        - "integration_system:read"
        - "label_definition:read"
        - "label_definition:write"
        - "automatic_scenario_assignment:read"
        - "automatic_scenario_assignment:write"
        - "integration_system.auths:read"
        - "application_template.webhooks:read"
        - "formation:write"
        - "formation:read"
        - "internal_visibility:read"
        - "application.auths:read"
        - "webhook:write"
        - "formation_template:read"
        - "formation_template.webhooks:read"
      super_admin:
        - "application:read"
        - "application:write"
        - "application.local_tenant_id:write"
        - "application_template:read"
        - "application_template:write"
        - "integration_system:read"
        - "integration_system:write"
        - "runtime:read"
        - "runtime:write"
        - "label_definition:read"
        - "label_definition:write"
        - "eventing:manage"
        - "tenant:read"
        - "tenant:write"
        - "automatic_scenario_assignment:read"
        - "automatic_scenario_assignment:write"
        - "application.auths:read"
        - "application.webhooks:read"
        - "application_template.webhooks:read"
        - "bundle.instance_auths:read"
        - "document.fetch_request:read"
        - "event_spec.fetch_request:read"
        - "api_spec.fetch_request:read"
        - "integration_system.auths:read"
        - "runtime.auths:read"
        - "fetch-request.auth:read"
        - "webhooks.auth:read"
        - "formation:write"
        - "formation:read"
        - "internal_visibility:read"
        - "runtime.webhooks:read"
        - "webhook:write"
        - "formation_template:read"
        - "formation_template:write"
        - "formation_template.webhooks:read"
        - "formation_constraint:read"
        - "formation_constraint:write"
        - "certificate_subject_mapping:read"
        - "certificate_subject_mapping:write"
      default:
        - "runtime:read"
        - "runtime:write"
        - "tenant:read"<|MERGE_RESOLUTION|>--- conflicted
+++ resolved
@@ -180,11 +180,7 @@
       name: compass-console
     e2e_tests:
       dir:
-<<<<<<< HEAD
       version: "PR-2885"
-=======
-      version: "PR-2870"
->>>>>>> 563a0683
       name: compass-e2e-tests
   isLocalEnv: false
   isForTesting: false
