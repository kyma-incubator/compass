global:
  disableLegacyConnectivity: true
  defaultTenant: 3e64ebae-38b5-46a0-b1ed-9ccee153a0ae
  tenants:
    - name: default
      id: 3e64ebae-38b5-46a0-b1ed-9ccee153a0ae
    - name: foo
      id: 1eba80dd-8ff6-54ee-be4d-77944d17b10b
    - name: bar
      id: af9f84a9-1d3a-4d9f-ae0c-94f883b33b6e

  images:
    containerRegistry:
      path: eu.gcr.io/kyma-project/incubator
    connector:
      dir:
      version: "PR-1612"
    connectivity_adapter:
      dir:
      version: "PR-1612"
    pairing_adapter:
      dir:
      version: "PR-1618"
    director:
      dir:
      version: "PR-1638"
    gateway:
      dir:
      version: "PR-1637"
    healthchecker:
      dir:
      version: "PR-1460"
    schema_migrator:
      dir:
      version: "PR-1603"
    certs_setup_job:
      containerRegistry:
        path: eu.gcr.io/kyma-project
      dir:
      version: "0a651695"
    external_services_mock:
      dir:
      version: "PR-1591"
    console:
      dir:
      version: "PR-11"
    tests:
      director:
        dir:
<<<<<<< HEAD
        version: "PR-1637"
=======
        version: "PR-1638"
>>>>>>> 39a612a5
      connector:
        dir:
        version: "PR-1582"
      connectivity_adapter:
        dir:
        version: "PR-1588"
  isLocalEnv: false
  oauth2:
    host: oauth2
  livenessProbe:
    initialDelaySeconds: 30
    timeoutSeconds: 1
    periodSeconds: 10
  readinessProbe:
    initialDelaySeconds: 5
    timeoutSeconds: 1
    periodSeconds: 2

  agentPreconfiguration: false

  director:
    port: 3000

    tests:
      scopes: "runtime:write application:write label_definition:write integration_system:write application:read runtime:read label_definition:read integration_system:read health_checks:read application_template:read application_template:write eventing:manage tenant:read automatic_scenario_assignment:read automatic_scenario_assignment:write"

  auditlog:
    configMapName: "compass-gateway-auditlog-config"
    secretName: "compass-gateway-auditlog-secret"
    script:
      configMapName: "auditlog-script"

  enableCompassDefaultScenarioAssignment: true

  tenantConfig:
    useDefaultTenants: true
    dbPool:
      maxOpenConnections: 1
      maxIdleConnections: 1

  connector:
    graphql:
      external:
        port: 3000
      internal:
        port: 3001
    validator:
      port: 8080
    # If secrets do not exist they will be created
    secrets:
      ca:
        name: compass-connector-app-ca
        namespace: compass-system
        certificateKey: ca.crt
        keyKey: ca.key
      rootCA:
        namespace: istio-system # For Ingress Gateway to work properly the namespace needs to be istio-system
        # In order for istio mTLS to work we should have two different secrets one containing the server certificate (let’s say X) and one used for validation of the client’s certificates.
        # The second one should be our root certificate and istio wants it to be named X-cacert. (-cacert suffix).
        # This is the reason for the confusing name of our root certificate. https://preliminary.istio.io/v1.6/docs/tasks/traffic-management/ingress/secure-ingress/#configure-a-mutual-tls-ingress-gateway
        cacert: compass-gateway-mtls-certs-cacert # For cert-rotation the cacert should be in different secret
        certificateKey: cacert
    certificateDataHeader: "Certificate-Data"
    revocation:
      configmap:
        name: revocations-config
        namespace: "{{ .Release.Namespace }}"
    # If key and certificate are not provided they will be generated
    caKey: ""
    caCertificate: ""

  gateway:
    port: 3000
    tls:
      host: compass-gateway
      secure:
        oauth:
          host: compass-gateway-auth-oauth
    mtls:
      host: compass-gateway-mtls
      certSecret: compass-gateway-mtls-certs
    headers:
      request:
        remove:
          - "Client-Id-From-Token"
          - "Client-Id-From-Certificate"
          - "Client-Certificate-Hash"
          - "Certificate-Data"

  connectivity_adapter:
    port: 8080
    tls:
      host: adapter-gateway
    mtls:
      host: adapter-gateway-mtls

  rewriteFilters:
    workloadLabel: oathkeeper
    namespace: kyma-system
    tokenDataHeader: "Connector-Token"
    certificateDataHeader: "Certificate-Data"

  istio:
    mtlsGateway:
      name: "compass-gateway-mtls"
      namespace: "compass-system"
    gateway:
      name: "kyma-gateway"
      namespace: "kyma-system"
    proxy:
      port: 15020
    namespace: istio-system
    ingressgateway:
      workloadLabel: istio-ingressgateway
      correlationHeaderRewriteFilter:
        expectedHeaders:
        - "x-request-id"
        - "x-correlation-id"
        - "x-correlationid"
        - "x-forrequest-id"
        - "x-vcap-request-id"
        - "x-broker-api-request-identity"

  database:
    manageSecrets: true
    embedded:
      enabled: true
      director:
        name: "postgres"
      directorDBName: "postgres"
    managedGCP:
      serviceAccountKey: ""
      instanceConnectionName: ""
      director:
        name: ""
        user: ""
        password: ""
      host: "localhost"
      hostPort: "5432"
      sslMode: ""

      #TODO remove below after migration to separate user will be done
      dbUser: ""
      dbPassword: ""
      directorDBName: ""

  oathkeeper:
    host: ory-oathkeeper-proxy.kyma-system.svc.cluster.local
    port: 4455
    idTokenConfig:
      claims: '{"scopes": "{{ print .Extra.scope }}", "tenant": "{{ print .Extra.tenant }}", "externalTenant": "{{ print .Extra.externalTenant }}", "consumerID": "{{ print .Extra.consumerID}}", "consumerType": "{{ print .Extra.consumerType }}"}'
    mutators:
      runtimeMappingService:
        config:
          api:
            url: http://compass-director.compass-system.svc.cluster.local:3000/runtime-mapping
            retry:
              give_up_after: 3s
              max_delay: 2000ms
      tenantMappingService:
        config:
          api:
            url: http://compass-director.compass-system.svc.cluster.local:3000/tenant-mapping
            retry:
              give_up_after: 3s
              max_delay: 2000ms
      certificateResolverService:
        config:
          api:
            url: http://compass-connector.compass-system.svc.cluster.local:8080/v1/certificate/data/resolve
            retry:
              give_up_after: 3s
              max_delay: 2000ms
      tokenResolverService:
        config:
          api:
            url: http://compass-connector.compass-system.svc.cluster.local:8080/v1/tokens/resolve
            retry:
              give_up_after: 3s
              max_delay: 2000ms

  tenantFetchers:
    job1:
      enabled: false
      manageSecrets: true
      providerName: "compass"
      schedule: "*/5 * * * *"
      oauth:
        client: ""
        secret: ""
        tokenURL: ""
      endpoints:
        tenantCreated: "127.0.0.1/events?type=created"
        tenantDeleted: "127.0.0.1/events?type=deleted"
        tenantUpdated: "127.0.0.1/events?type=updated"
      fieldMapping:
        totalPagesField: "totalPages"
        totalResultsField: "totalResults"
        tenantEventsField: "events"
        idField: "id"
        nameField: "name"
        discriminatorField: ""
        discriminatorValue: ""
        detailsField: "details"
      queryMapping:
        pageNumField: "pageNum"
        pageSizeField: "pageSize"
        timestampField: "timestamp"
      query:
        startPage: "0"
        pageSize: "100"
      dbPool:
        maxOpenConnections: 1
        maxIdleConnections: 1

  metrics:
    enabled: true
    pushEndpoint: http://monitoring-prometheus-pushgateway.kyma-system.svc.cluster.local:9091

  externalServicesMock:
    enabled: false

pairing-adapter:
  enabled: false<|MERGE_RESOLUTION|>--- conflicted
+++ resolved
@@ -47,11 +47,7 @@
     tests:
       director:
         dir:
-<<<<<<< HEAD
         version: "PR-1637"
-=======
-        version: "PR-1638"
->>>>>>> 39a612a5
       connector:
         dir:
         version: "PR-1582"
