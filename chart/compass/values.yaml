--- conflicted
+++ resolved
@@ -225,11 +225,7 @@
       name: compass-console
     e2e_tests:
       dir: dev/incubator/
-<<<<<<< HEAD
       version: "PR-3539"
-=======
-      version: "PR-3536"
->>>>>>> 3a8269a8
       name: compass-e2e-tests
   isLocalEnv: false
   isForTesting: false
