global:
  disableLegacyConnectivity: true
  defaultTenant: 3e64ebae-38b5-46a0-b1ed-9ccee153a0ae
  tenants:
    - name: default
      id: 3e64ebae-38b5-46a0-b1ed-9ccee153a0ae
      type: account
    - name: foo
      id: 1eba80dd-8ff6-54ee-be4d-77944d17b10b
      type: account
    - name: bar
      id: af9f84a9-1d3a-4d9f-ae0c-94f883b33b6e
      type: account
    - name: TestTenantSeparation
      id: f1c4b5be-b0e1-41f9-b0bc-b378200dcca0
      type: account
    - name: TestDeleteLastScenarioForApplication
      id: 0403be1e-f854-475e-9074-922120277af5
      type: account
    - name: Test_DeleteAutomaticScenarioAssignmentForSelector
      id: d9553135-6115-4c67-b4d9-962c00f3725f
      type: account
    - name: Test_AutomaticScenarioAssigmentForRuntime
      id: 8c733a45-d988-4472-af10-1256b82c70c0
      type: account
    - name: TestAutomaticScenarioAssignmentsWholeScenario
      id: 65a63692-c00a-4a7d-8376-8615ee37f45c
      type: account
    - name: TestTenantsQueryTenantNotInitialized
      id: 72329135-27fd-4284-9bcb-37ea8d6307d0
      type: account
    - name: Test Default
      id: 5577cf46-4f78-45fa-b55f-a42a3bdba868
      type: account
      parent: 2c4f4a25-ba9a-4dbc-be68-e0beb77a7eb0
    - name: Test_DefaultCustomer
      id: 2c4f4a25-ba9a-4dbc-be68-e0beb77a7eb0
      type: customer
    - name: TestListLabelDefinitions
      id: 3f641cf5-2d14-4e0f-a122-16e7569926f1
      type: account
    - name: Test_AutomaticScenarioAssignmentQueries
      id: 8263cc13-5698-4a2d-9257-e8e76b543e88
      type: account
    - name: TestGetScenariosLabelDefinitionCreatesOneIfNotExists
      id: 2263cc13-5698-4a2d-9257-e8e76b543e33
      type: account
    - name: TestApplicationsForRuntime
      id: 5984a414-1eed-4972-af2c-b2b6a415c7d7
      type: account
    - name: Test_DeleteAutomaticScenarioAssignmentForScenario
      id: d08e4cb6-a77f-4a07-b021-e3317a373597
      type: account
    - name: TestApplicationsForRuntimeWithHiddenApps
      id: 7e1f2df8-36dc-4e40-8be3-d1555d50c91c
      type: account
    - name: TestTenantsQueryTenantInitialized
      id: 8cf0c909-f816-4fe3-a507-a7917ccd8380
      type: account
    - name: TestDeleteApplicationIfInScenario
      id: 0d597250-6b2d-4d89-9c54-e23cb497cd01
      type: account
    - name: TestProviderSubaccount
      id: f8075207-1478-4a80-bd26-24a4785a2bfd
      type: subaccount
      parent: 5577cf46-4f78-45fa-b55f-a42a3bdba868
    - name: TestCertificateSubaccount
      id: 123e4567-e89b-12d3-a456-426614174001
      type: subaccount
      parent: 5577cf46-4f78-45fa-b55f-a42a3bdba868
    - name: TestIntegrationSystemManagedSubaccount
      id: 3cfcdd62-320d-403b-b66a-4ee3cdd06947
      type: subaccount
      parent: 5577cf46-4f78-45fa-b55f-a42a3bdba868
    - name: TestIntegrationSystemManagedAccount
      id: 7e8ab2e3-3bb4-42e3-92b2-4e0bf48559d3
      type: account
      parent: 2c4f4a25-ba9a-4dbc-be68-e0beb77a7eb0

  images:
    containerRegistry:
      path: eu.gcr.io/kyma-project/incubator
    connector:
      dir:
      version: "PR-2212"
    connectivity_adapter:
      dir:
      version: "PR-2212"
    pairing_adapter:
      dir:
      version: "PR-2212"
    director:
      dir:
<<<<<<< HEAD
      version: "PR-2231"
=======
      version: "PR-2228"
>>>>>>> 8a8ecb2f
    gateway:
      dir:
      version: "PR-2212"
    operations_controller:
      dir:
      version: "PR-2212"
    ord_service:
      dir:
      version: "PR-63"
    schema_migrator:
      dir:
      version: "PR-2231"
    system_broker:
      dir:
      version: "PR-2212"
    certs_setup_job:
      containerRegistry:
        path: eu.gcr.io/kyma-project
      dir:
      version: "0a651695"
    external_services_mock:
      dir:
      version: "PR-2212"
    console:
      dir:
      version: "PR-59"
    e2e_tests:
      dir:
      version: "PR-2232"
  isLocalEnv: false
  oauth2:
    host: oauth2
  livenessProbe:
    initialDelaySeconds: 30
    timeoutSeconds: 1
    periodSeconds: 10
  readinessProbe:
    initialDelaySeconds: 5
    timeoutSeconds: 1
    periodSeconds: 2

  agentPreconfiguration: false

  director:
    host: compass-director.compass-system.svc.cluster.local
    prefix: /director
    graphql:
      external:
        port: 3000
    tls:
      secure:
        internal:
          host: compass-director-internal
    validator:
      port: 8080
    metrics:
      port: 3003
      enableClientInstrumentation: true
      censoredFlows: "JWT"
    operations:
      port: 3002
      path: "/operation"
      lastOperationPath: "/last_operation"
    info:
      path: "/v1/info"
    selfRegister:
      secret:
        name: "compass-self-registration-credentials"
        clientIdKey: client-id
        clientSecretKey: client-secret
        urlKey: url
        tokenUrlKey: token-url
        clientCertKey: client-cert
        clientKeyKey: client-key
      oauthTokenPath: "/cert/token"
      oauthMode: "oauth-mtls"
      label: "selfRegLabel"
      labelValuePrefix: "self-reg-prefix-"
      responseKey: "self-reg-key"
      path: "/external-api/self-reg"
      nameQueryParam: "name"
      tenantQueryParam: "tenant"
      requestBodyPattern: '{"key": "%s"}'

    clientIDHeaderKey: client_user
    suggestTokenHeaderKey: suggest_token

  auditlog:
    configMapName: "compass-gateway-auditlog-config"
    tokenPath: "/oauth/token"
    secret:
      name: "compass-gateway-auditlog-secret"
      urlKey: url
      clientIdKey: client-id
      clientSecretKey: client-secret

  log:
    format: "kibana"

  enableCompassDefaultScenarioAssignment: true

  tenantConfig:
    useDefaultTenants: true
    dbPool:
      maxOpenConnections: 1
      maxIdleConnections: 1

  connector:
    prefix: /connector
    graphql:
      external:
        port: 3000
    validator:
      port: 8080
    # If secrets do not exist they will be created
    secrets:
      ca:
        name: compass-connector-app-ca
        namespace: compass-system
        certificateKey: ca.crt
        keyKey: ca.key
      rootCA:
        namespace: istio-system # For Ingress Gateway to work properly the namespace needs to be istio-system
        # In order for istio mTLS to work we should have two different secrets one containing the server certificate (let’s say X) and one used for validation of the client’s certificates.
        # The second one should be our root certificate and istio wants it to be named X-cacert. (-cacert suffix).
        # This is the reason for the confusing name of our root certificate. https://preliminary.istio.io/v1.6/docs/tasks/traffic-management/ingress/secure-ingress/#configure-a-mutual-tls-ingress-gateway
        cacert: compass-gateway-mtls-certs-cacert # For cert-rotation the cacert should be in different secret
        certificateKey: cacert
    certificateDataHeader: "Certificate-Data"
    revocation:
      configmap:
        name: revocations-config
        namespace: "{{ .Release.Namespace }}"
    # If key and certificate are not provided they will be generated
    caKey: ""
    caCertificate: ""
    subjectConsumerMappingConfig: '[{"consumer_type": "Integration System", "tenant_access_levels": ["account","subaccount"], "subject": "C=DE, L=local, O=SAP SE, OU=Region, OU=SAP Cloud Platform Clients, OU=f8075207-1478-4a80-bd26-24a4785a2bfd, CN=compass"}]'

  system_broker:
    enabled: true
    port: 5001
    prefix: /broker
    tokenProviderFromHeader:
      forwardHeaders: Authorization
    tokenProviderFromSecret:
      enabled: false
      secrets:
        integrationSystemCredentials:
          name: compass-system-broker-credentials
          namespace: compass-system
    testNamespace: kyma-system

  gateway:
    port: 3000
    tls:
      host: compass-gateway
      secure:
        internal:
          host: compass-gateway-internal
        oauth:
          host: compass-gateway-auth-oauth
    mtls:
      manageCerts: true
      host: compass-gateway-mtls
      certSecret: compass-gateway-mtls-certs
      external:
        host: compass-gateway-sap-mtls
        certSecret: compass-gateway-mtls-certs # Use connector's root CA as root CA by default. This should be overridden for productive deployments.
    headers:
      rateLimit: X-Flow-Identity
      request:
        remove:
          - "Client-Id-From-Token"
          - "Client-Id-From-Certificate"
          - "Client-Certificate-Hash"
          - "Certificate-Data"

  operations_controller:
    enabled: true

  connectivity_adapter:
    port: 8080
    tls:
      host: adapter-gateway
    mtls:
      host: adapter-gateway-mtls

  oathkeeperFilters:
    workloadLabel: oathkeeper
    namespace: kyma-system
    tokenDataHeader: "Connector-Token"
    certificateDataHeader: "Certificate-Data"

  istio:
    externalMtlsGateway:
      name: "compass-gateway-external-mtls"
      namespace: "compass-system"
    mtlsGateway:
      name: "compass-gateway-mtls"
      namespace: "compass-system"
    gateway:
      name: "kyma-gateway"
      namespace: "kyma-system"
    proxy:
      port: 15020
    namespace: istio-system
    ingressgateway:
      workloadLabel: istio-ingressgateway
      requestPayloadSizeLimit: 2097152 # 2 MB
      correlationHeaderRewriteFilter:
        expectedHeaders:
        - "x-request-id"
        - "x-correlation-id"
        - "x-correlationid"
        - "x-forrequest-id"
        - "x-vcap-request-id"
        - "x-broker-api-request-identity"

  kubernetes:
    serviceAccountTokenIssuer: kubernetes/serviceaccount
    serviceAccountTokenJWKS: https://kubernetes.default.svc.cluster.local/openid/v1/jwks

  ingress:
    domainName: "kyma.local"

  database:
    sqlProxyServiceAccount: "proxy-user@gcp-cmp.iam.gserviceaccount.com"
    manageSecrets: true
    embedded:
      enabled: true
      director:
        name: "postgres"
      directorDBName: "postgres"
    managedGCP:
      serviceAccountKey: ""
      instanceConnectionName: ""
      director:
        name: ""
        user: ""
        password: ""
      host: "localhost"
      hostPort: "5432"
      sslMode: ""

      #TODO remove below after migration to separate user will be done
      dbUser: ""
      dbPassword: ""
      directorDBName: ""

  oathkeeper:
    host: ory-oathkeeper-proxy.kyma-system.svc.cluster.local
    port: 4455
    timeout_ms: 120000
    idTokenConfig:
      claims: '{"scopes": "{{ print .Extra.scope }}","tenant": "{{ .Extra.tenant }}", "consumerID": "{{ print .Extra.consumerID}}", "consumerType": "{{ print .Extra.consumerType }}", "flow": "{{ print .Extra.flow }}", "onBehalfOf": "{{ print .Extra.onBehalfOf }}", "region": "{{ print .Extra.region }}", "tokenClientID": "{{ print .Extra.tokenClientID }}"}'
      internalClaims: '{"scopes": "application:read application:write application.webhooks:read application_template.webhooks:read webhooks.auth:read runtime:write runtime:read tenant:write","tenant":"{ {{ if .Header.Tenant }} \"consumerTenant\":\"{{ print (index .Header.Tenant 0) }}\", {{ end }} \"externalTenant\":\"\"}", "consumerType": "Internal Component", "flow": "Internal"}'
    mutators:
      runtimeMappingService:
        config:
          api:
            url: http://compass-director.compass-system.svc.cluster.local:3000/runtime-mapping
            retry:
              give_up_after: 6s
              max_delay: 2000ms
      authenticationMappingServices:
        tenant-fetcher:
          cfg:
            config:
              api:
                url: http://compass-director.compass-system.svc.cluster.local:3000/authn-mapping/tenant-fetcher
                retry:
                  give_up_after: 6s
                  max_delay: 2000ms
          authenticator:
            enabled: false
            createRule: true
            gatewayHost: "compass-gateway"
            trusted_issuers: '[{"domain_url": "compass-system.svc.cluster.local:8080", "scope_prefix": "prefix.", "protocol": "http"}]'
            attributes: '{"uniqueAttribute": { "key": "test", "value": "tenant-fetcher" }, "tenant": { "key": "tenant" }, "identity": { "key": "identity" } }'
            path: /tenants/<.*>
            upstreamComponent: "compass-tenant-fetcher"
        subscriber:
          cfg:
            config:
              api:
                url: http://compass-director.compass-system.svc.cluster.local:3000/authn-mapping/subscriber
                retry:
                  give_up_after: 6s
                  max_delay: 2000ms
          authenticator:
            enabled: false
            createRule: false
            gatewayHost: "compass-gateway-sap-mtls"
            trusted_issuers: '[{"domain_url": "compass-system.svc.cluster.local:8080", "scope_prefix": "prefix.", "protocol": "http"}]'
            attributes: '{"uniqueAttribute": { "key": "subsc-key-test", "value": "subscription-flow" }, "tenant": { "key": "tenant" }, "identity": { "key": "identity" } }'
            path: /<.*>
      tenantMappingService:
        config:
          api:
            url: http://compass-director.compass-system.svc.cluster.local:3000/tenant-mapping
            retry:
              give_up_after: 6s
              max_delay: 2000ms
      certificateResolverService:
        config:
          api:
            url: http://compass-connector.compass-system.svc.cluster.local:8080/v1/certificate/data/resolve
            retry:
              give_up_after: 6s
              max_delay: 2000ms
      tokenResolverService:
        config:
          api:
            url: http://compass-director.compass-system.svc.cluster.local:8080/v1/tokens/resolve
            retry:
              give_up_after: 6s
              max_delay: 2000ms

  tenantFetcher:
    host: compass-tenant-fetcher.compass-system.svc.cluster.local
    prefix: /tenants
    port: 3000
    requiredAuthScope: Callback
    authentication:
      jwksEndpoint: "http://ory-oathkeeper-api.kyma-system.svc.cluster.local:4456/.well-known/jwks.json"
    tenantProvider:
      tenantIdProperty: "tenantId"
      customerIdProperty: "customerId"
      subaccountTenantIdProperty: "subaccountTenantId"
      subdomainProperty: "subdomain"
      name: "provider"
      subscriptionProviderIdProperty: "subscriptionProviderIdProperty"
    server:
      handlerEndpoint: "/v1/callback/{tenantId}"
      regionalHandlerEndpoint: "/v1/regional/{region}/callback/{tenantId}"
      dependenciesEndpoint: "/v1/dependencies"
      tenantPathParam: "tenantId"
      regionPathParam: "region"
      subscriptionProviderLabelKey: "subscriptionProviderId"
      consumerSubaccountIdsLabelKey: "consumer_subaccount_ids"

  externalCertConfiguration:
    issuer: "C=DE, L=local, O=SAP SE, OU=SAP Cloud Platform Clients, CN=compass-ca"
    issuerLocality: "" # It's empty because in local setup we use connector CA which didn't have Locality property
    subjectPattern: "/C=DE/O=SAP SE/OU=SAP Cloud Platform Clients/OU=Region/OU=%s/L=%s/CN=%s"
    ouCertSubaccountID: "f8075207-1478-4a80-bd26-24a4785a2bfd"
    commonName: "compass"
    locality: "local"
    certSvcApiPath: "/cert"
    tokenPath: "/cert/token"
    secrets:
      externalCertSvcSecret:
        manage: false
        name: "cert-svc-secret"
        clientIdKey: client-id
        clientSecretKey: client-secret
        oauthUrlKey: url
        csrEndpointKey: csr-endpoint
        clientCert: client-cert
        clientKey: client-key
        skipSSLValidationFlag: "-k"
      externalClientCertSecret:
        name: "external-client-certificate"
        namespace: compass-system
        certKey: tls.crt
        keyKey: tls.key
    rotationCronjob:
      name: "external-certificate-rotation"
      schedule: "*/1 * * * *" # Executes every minute
      certValidity: "7"
      clientCertRetryAttempts: "8"
      containerName: "certificate-rotation"

  ordService:
    host: compass-ord-service.compass-system.svc.cluster.local
    prefix: /open-resource-discovery-service/v0
    docsPrefix: /open-resource-discovery-docs
    staticPrefix: /open-resource-discovery-static/v0
    port: 3000
    defaultResponseType: "xml"

  ordAggregator:
    name: ord-aggregator
    enabled: true
    schedule: "*/1 * * * *"
    http:
      client:
        skipSSLValidation: false
    dbPool:
      maxOpenConnections: 2
      maxIdleConnections: 2
    globalRegistryUrl: http://compass-external-services-mock.compass-system.svc.cluster.local:8086/.well-known/open-resource-discovery

  systemFetcher:
    enabled: false
    name: "system-fetcher"
    schedule: "0 0 * * *"
    manageSecrets: true
    # enableSystemDeletion - whether systems in deleted state should be deleted from director database
    enableSystemDeletion: true
    # fetchParallelism - shows how many http calls will be made in parallel to fetch systems
    fetchParallellism: 30
    # queueSize - shows how many system fetches (individual requests may fetch more than 1 system)
    # can be put in the queue for processing before blocking. It is best for the queue to be about 2 times bigger than the parallellism
    queueSize: 100
    # fetchRequestTimeout - shows the timeout to wait for oauth token and for fetching systems (in one request) separately
    fetchRequestTimeout: "5s"
    # directorRequestTimeout - graphql requests timeout to director
    directorRequestTimeout: "30s"
    dbPool:
      maxOpenConnections: 2
      maxIdleConnections: 2
    # systemsAPIEndpoint - endpoint of the service to fetch systems from
    systemsAPIEndpoint: ""
    # systemsAPIFilterCriteria - criteria for fetching systems
    systemsAPIFilterCriteria: ""
    # systemsAPIFilterTenantCriteriaPattern - criateria for fetching systems with tenant filter
    systemsAPIFilterTenantCriteriaPattern: ""
    # systemToTemplateMappings - how to map system properties to an existing application template
    systemToTemplateMappings: '{}'
    templatePlaceholderToSystemKeyMappings: '[{"placeholder_name": "name","system_key": "displayName"},{"placeholder_name": "display-name","system_key": "displayName"},{"placeholder_name": "systemNumber","system_key": "systemNumber"},{"placeholder_name": "description","system_key": "productDescription", "optional": true},{"placeholder_name": "baseUrl","system_key": "baseUrl", "optional":true},{"placeholder_name": "providerName","system_key": "infrastructureProvider", "optional": true}]'
    templateOverrideApplicationInput: '{"name": "{{name}}","description": "{{description}}","providerName": "{{providerName}}","statusCondition": "INITIAL","systemNumber": "{{systemNumber}}","labels": {"managed": "true"},"baseUrl": "{{baseUrl}}"}'
    http:
      client:
        skipSSLValidation: false
    oauth:
      client: "client_id"
      tokenEndpointProtocol: "https"
      tokenBaseHost: "compass-external-services-mock-sap-mtls"
      tokenPath: "/cert/token"
      scopesClaim: "scopes"
      tenantHeaderName: "x-zid"
      tokenRequestTimeout: 10s
      skipSSLValidation: true
    secret:
      name: "compass-system-fetcher-secret"
      clientIdKey: client-id
      oauthUrlKey: url
    paging:
      pageSize: 200
      sizeParam: "$top"
      skipParam: "$skip"

  tenantFetchers:
    job1:
      enabled: false
      configMapNamespace: "compass-system"
      manageSecrets: true
      providerName: "compass"
      schedule: "*/5 * * * *"
      tenantInsertChunkSize: "500"
      kubernetes:
        configMapNamespace: "compass-system"
        pollInterval: 2s
        pollTimeout: 1m
        timeout: 2m
      oauth:
        client: ""
        secret: ""
        tokenURL: ""
        tokenPath: ""
      secret:
        name: "compass-tenant-fetcher-secret-job1"
        clientIdKey: client-id
        clientSecretKey: client-secret
        oauthUrlKey: url
        oauthMode: "oauth-mtls"
        clientCertKey: client-cert
        clientKeyKey: client-key
        skipSSLValidation: true

      endpoints:
        accountCreated: "127.0.0.1/events?type=account-created"
        accountDeleted: "127.0.0.1/events?type=account-deleted"
        accountUpdated: "127.0.0.1/events?type=account-updated"
        subaccountCreated: "127.0.0.1/events?type=subaccount-created"
        subaccountDeleted: "127.0.0.1/events?type=subaccount-deleted"
        subaccountUpdated: "127.0.0.1/events?type=subaccount-updated"
        subaccountMoved: "127.0.0.1/events?type=subaccount-moved"
      fieldMapping:
        totalPagesField: "totalPages"
        totalResultsField: "totalResults"
        tenantEventsField: "events"
        idField: "id"
        nameField: "name"
        customerIdField: "customerId"
        subdomainField: "subdomain"
        discriminatorField: ""
        discriminatorValue: ""
        detailsField: "details"
        entityTypeField: "entityType"
        globalAccountID: "gaID"
        regionField: "region"
        movedSubaccountTargetField: "targetGlobalAccountGUID"
        movedSubaccountSourceField: "sourceGlobalAccountGUID"
      queryMapping:
        pageNumField: "pageNum"
        pageSizeField: "pageSize"
        timestampField: "timestamp"
      query:
        startPage: "0"
        pageSize: "100"
      shouldSyncSubaccounts: "false"
      dbPool:
        maxOpenConnections: 1
        maxIdleConnections: 1

  metrics:
    enabled: true
    pushEndpoint: http://monitoring-prometheus-pushgateway.kyma-system.svc.cluster.local:9091

  externalServicesMock:
    enabled: false
    certSecuredPort: 8081
    ordCertSecuredPort: 8082
    unsecuredPort: 8083
    basicSecuredPort: 8084
    oauthSecuredPort: 8085
    ordGlobalRegistryPort: 8086
    certSecuredHost: compass-external-services-mock-sap-mtls
    ordCertSecuredHost: compass-external-services-mock-sap-mtls-ord
    unSecuredHost: compass-external-services-mock
    host: compass-external-services-mock.compass-system.svc.cluster.local
    oauthSecret:
      manage: false
      name: compass-external-services-mock-oauth-credentials
      clientIdKey: client-id
      clientSecretKey: client-secret
      oauthUrlKey: url
      oauthTokenPath: "/secured/oauth/token"
    auditlog:
      applyMockConfiguration: false
      managementApiPath: /audit-log/v2/configuration-changes/search
      secret:
        name: "auditlog-instance-management"
        urlKey: url
        tokenUrlKey: token-url
        clientIdKey: client-id
        clientSecretKey: client-secret

  tests:
    http:
      client:
        skipSSLValidation:
          director: false
          ordService: false
          connectivityAdapter: true
    ordService:
      accountTenantID: "5577cf46-4f78-45fa-b55f-a42a3bdba868" # testDefaultTenant from our testing tenants
      consumerAccountID: "5984a414-1eed-4972-af2c-b2b6a415c7d7" # ApplicationsForRuntimeTenantName from our testing tenants
      providerSubaccountID: "f8075207-1478-4a80-bd26-24a4785a2bfd" # TestProviderSubaccount from our testing tenants
      consumerSubaccountID: "1f538f34-30bf-4d3d-aeaa-02e69eef84ae" # randomly chosen
      consumerTenantID: "ba49f1aa-ddc1-43ff-943c-fe949857a34a" # randomly chosen
      externalClientCertTestSecretName: "external-client-certificate-test-secret"
      externalClientCertTestSecretNamespace: "compass-system"
      certSvcInstanceTestSecretName: "cert-svc-secret"
      consumerTokenURL: "http://compass-external-services-mock.compass-system.svc.cluster.local:8080"
      region: "eu-1"
      subscriptionOauthSecret:
        manage: false
        name: compass-subscription-secret
        clientIdKey: client-id
        clientSecretKey: client-secret
        oauthUrlKey: url
    externalServicesMock:
      skipPattern: ""
    namespace: kyma-system
    connectivityAdapterFQDN: http://compass-connectivity-adapter.compass-system.svc.cluster.local
    directorFQDN: http://compass-director.compass-system.svc.cluster.local
    connectorFQDN: http://compass-connector.compass-system.svc.cluster.local
    externalServicesMockFQDN: http://compass-external-services-mock.compass-system.svc.cluster.local
    ordServiceFQDN: http://compass-ord-service.compass-system.svc.cluster.local
    systemBrokerFQDN: http://compass-system-broker.compass-system.svc.cluster.local
    tenantFetcherFQDN: http://compass-tenant-fetcher.compass-system.svc.cluster.local
    basicCredentials:
      manage: false
      secretName: "test-basic-credentials-secret"
    subscriptionURL: "http://compass-external-services-mock.compass-system.svc.cluster.local:8080"
    subscriptionProviderIdValue: "id-value!t12345"
    db:
      maxOpenConnections: 3
      maxIdleConnections: 1
    token:
      server:
        enabled: false
        port: 5000
    securityContext: # Set on container level
      runAsUser: 2000
      allowPrivilegeEscalation: false

  expectedSchemaVersionUpdateJob:
    cm:
      name: "expected-schema-version"

  migratorJob:
    nodeSelectorEnabled: false
    pvc:
      name: "compass-director-migrations"
      namespace: "compass-system"
      migrationsPath: "/compass-migrations"

  http:
    client:
      skipSSLValidation: false

  pairingAdapter:
    e2e:
      appName: "test-app"
      appID: "123-test-456"
      clientUser: "test-user"
      tenant: "test-tenant"<|MERGE_RESOLUTION|>--- conflicted
+++ resolved
@@ -91,11 +91,7 @@
       version: "PR-2212"
     director:
       dir:
-<<<<<<< HEAD
       version: "PR-2231"
-=======
-      version: "PR-2228"
->>>>>>> 8a8ecb2f
     gateway:
       dir:
       version: "PR-2212"
