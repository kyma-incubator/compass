--- conflicted
+++ resolved
@@ -53,11 +53,7 @@
       version: "PR-1828"
     director:
       dir:
-<<<<<<< HEAD
       version: "PR-1843"
-=======
-      version: "PR-1849"
->>>>>>> a765d8ed
     gateway:
       dir:
       version: "PR-1850"
