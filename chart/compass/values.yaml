global:
  disableLegacyConnectivity: true
  defaultTenant: 3e64ebae-38b5-46a0-b1ed-9ccee153a0ae
  defaultTenantRegion: "eu-1"
  tenantLabelsFilePath: "/labelsData/default-tenant-labels.json"
  tenants: # tenant order matters, so new tenants should be added to the end of the list
    - name: default
      id: 3e64ebae-38b5-46a0-b1ed-9ccee153a0ae
      type: account
    - name: foo
      id: 1eba80dd-8ff6-54ee-be4d-77944d17b10b
      type: account
    - name: bar
      id: af9f84a9-1d3a-4d9f-ae0c-94f883b33b6e
      type: account
    - name: TestTenantSeparation
      id: f1c4b5be-b0e1-41f9-b0bc-b378200dcca0
      type: account
    - name: TestDeleteLastScenarioForApplication
      id: 0403be1e-f854-475e-9074-922120277af5
      type: account
    - name: Test_DeleteAutomaticScenarioAssignmentForSelector
      id: d9553135-6115-4c67-b4d9-962c00f3725f
      type: account
    - name: Test_AutomaticScenarioAssigmentForRuntime
      id: 8c733a45-d988-4472-af10-1256b82c70c0
      type: account
    - name: TestAutomaticScenarioAssignmentsWholeScenario
      id: 65a63692-c00a-4a7d-8376-8615ee37f45c
      type: account
    - name: TestTenantsQueryTenantNotInitialized
      id: 72329135-27fd-4284-9bcb-37ea8d6307d0
      type: account
    - name: Test Default
      id: 5577cf46-4f78-45fa-b55f-a42a3bdba868
      type: account
      parents: [2c4f4a25-ba9a-4dbc-be68-e0beb77a7eb0]
    - name: Test_DefaultCustomer
      id: 2c4f4a25-ba9a-4dbc-be68-e0beb77a7eb0
      type: customer
    - name: TestListLabelDefinitions
      id: 3f641cf5-2d14-4e0f-a122-16e7569926f1
      type: account
    - name: Test_AutomaticScenarioAssignmentQueries
      id: 8263cc13-5698-4a2d-9257-e8e76b543e88
      type: account
    - name: TestGetScenariosLabelDefinitionCreatesOneIfNotExists
      id: 2263cc13-5698-4a2d-9257-e8e76b543e33
      type: account
    - name: TestApplicationsForRuntime
      id: 5984a414-1eed-4972-af2c-b2b6a415c7d7
      type: account
    - name: Test_DeleteAutomaticScenarioAssignmentForScenario
      id: d08e4cb6-a77f-4a07-b021-e3317a373597
      type: account
    - name: TestApplicationsForRuntimeWithHiddenApps
      id: 7e1f2df8-36dc-4e40-8be3-d1555d50c91c
      type: account
    - name: TestTenantsQueryTenantInitialized
      id: 8cf0c909-f816-4fe3-a507-a7917ccd8380
      type: account
    - name: TestDeleteApplicationIfInScenario
      id: 0d597250-6b2d-4d89-9c54-e23cb497cd01
      type: account
    - name: TestProviderSubaccount
      id: 47b4575a-f102-414a-8398-2d973ad65f3a
      type: subaccount
      parents: [5577cf46-4f78-45fa-b55f-a42a3bdba868]
    - name: TestCompassProviderSubaccount
      id: f8075207-1478-4a80-bd26-24a4785a2bfd
      type: subaccount
      parents: [5577cf46-4f78-45fa-b55f-a42a3bdba868]
    - name: TestProviderSubaccountRegion2
      id: 731b7bc4-5472-41d2-a447-e4c0f45de739
      type: subaccount
      region: "eu-2"
      parents: [5577cf46-4f78-45fa-b55f-a42a3bdba868]
    - name: TestCertificateSubaccount
      id: 123e4567-e89b-12d3-a456-426614174001
      type: subaccount
      parents: [5577cf46-4f78-45fa-b55f-a42a3bdba868]
    - name: TestNsAdapter
      id: 08b6da37-e911-48fb-a0cb-fa635a6c5678
      type: subaccount
      parents: [5577cf46-4f78-45fa-b55f-a42a3bdba868]
    - name: TestNsAdapterSubaccountWithApplications
      id: 08b6da37-e911-48fb-a0cb-fa635a6c4321
      type: subaccount
      parents: [5577cf46-4f78-45fa-b55f-a42a3bdba868]
    - name: TestIntegrationSystemManagedSubaccount
      id: 3cfcdd62-320d-403b-b66a-4ee3cdd06947
      type: subaccount
      parents: [5577cf46-4f78-45fa-b55f-a42a3bdba868]
    - name: TestIntegrationSystemManagedAccount
      id: 7e8ab2e3-3bb4-42e3-92b2-4e0bf48559d3
      type: account
      parents: [2c4f4a25-ba9a-4dbc-be68-e0beb77a7eb0]
    - name: TestSystemFetcherAccount
      id: c395681d-11dd-4cde-bbcf-570b4a153e79
      type: account
      parents: [2c4f4a25-ba9a-4dbc-be68-e0beb77a7eb0]
    - name: TestConsumerSubaccount
      id: 1f538f34-30bf-4d3d-aeaa-02e69eef84ae
      type: subaccount
      parents: [5984a414-1eed-4972-af2c-b2b6a415c7d7]
    - name: TestTenantsOnDemandAPI
      id: 8d42d818-d4c4-4036-b82f-b199db7ffeb5
      type: subaccount
      parents: [5984a414-1eed-4972-af2c-b2b6a415c7d7]
    - name: TestExternalCertificateSubaccount
      id: bad76f69-e5c2-4d55-bca5-240944824b83
      type: subaccount
      parents: [5577cf46-4f78-45fa-b55f-a42a3bdba868]
    - name: TestAtomOrganization
      id: f2724f8e-1a58-4f32-bfd0-8b831de34e71
      type: organization
      parents: [2c4f4a25-ba9a-4dbc-be68-e0beb77a7eb0]
    - name: TestAtomFolder
      id: 4c31b7c7-2bea-4bd5-9ea5-e9a8d704f900
      type: folder
      parents: [f2724f8e-1a58-4f32-bfd0-8b831de34e71]
    - name: TestAtomResourceGroup
      id: ff30da87-7685-4462-869a-baae6441898b
      type: resource-group
      parents: [4c31b7c7-2bea-4bd5-9ea5-e9a8d704f900]
    - name: Test Default Subaccount
      id: 777ce47b-d901-4647-9223-14e94819830b
      type: subaccount
      parents: [5577cf46-4f78-45fa-b55f-a42a3bdba868]
      # The "substitution" tenants should be used only in specific use cases and not as "regular" test tenants
      # because when using them, the operation is actually executed on behalf of another tenant,
      # the one defined in a label of the substituted tenant
    - name: Test Tenant Substitution Account
      id: baf425d1-8630-46da-bf80-f4ed5f405a27
      type: account
    - name: Test Tenant Substitution Subaccount
      id: 818005d6-9264-4abb-af4c-29c754630a7d
      type: subaccount
      parents: [baf425d1-8630-46da-bf80-f4ed5f405a27]
    - name: Test Tenant Substitution Account 2
      id: 46c189a1-9e04-4cbf-9c59-ba7b120492ad
      type: account
    - name: Test Tenant Substitution Subaccount 2
      id: e1e2f861-2b2e-42a9-ba9f-404d292e5471
      type: subaccount
      parents: [46c189a1-9e04-4cbf-9c59-ba7b120492ad]
    - name: TestIsolatedAccount
      id: ded8eca9-12b9-4076-9458-9deabff87bd8
      type: account
    - name: TestSystemFetcherOnNewGA
      id: 44dfe415-4847-4feb-8580-ecb07958347d
      type: account
  tenantsLabels:
    - tenantID: 818005d6-9264-4abb-af4c-29c754630a7d # TestTenantSubstitutionSubaccount
      key: customerId
      value: 2c4f4a25-ba9a-4dbc-be68-e0beb77a7eb0
    - tenantID: e1e2f861-2b2e-42a9-ba9f-404d292e5471 # TestTenantSubstitutionSubaccount2
      key: customerId
      value: 5984a414-1eed-4972-af2c-b2b6a415c7d7 # ApplicationsForRuntimeTenantName, randomly chosen Account tenant
  images:
    containerRegistry:
      path: europe-docker.pkg.dev/kyma-project
    connector:
      dir: dev/incubator/
      version: "PR-3665"
      name: compass-connector
    connectivity_adapter:
      dir: dev/incubator/
      version: "PR-3665"
      name: compass-connectivity-adapter
    pairing_adapter:
      dir: dev/incubator/
      version: "PR-3665"
      name: compass-pairing-adapter
    director:
      dir: dev/incubator/
<<<<<<< HEAD
      version: "PR-3690"
=======
      version: "PR-3688"
>>>>>>> 6c85aaf2
      name: compass-director
    hydrator:
      dir: dev/incubator/
      version: "PR-3665"
      name: compass-hydrator
    ias_adapter:
      dir: dev/incubator/
      version: "PR-3661"
      name: compass-ias-adapter
    kyma_adapter:
      dir: dev/incubator/
      version: "PR-3665"
      name: compass-kyma-adapter
    instance_creator:
      dir: dev/incubator/
      version: "PR-3665"
      name: compass-instance-creator
    default_tenant_mapping_handler:
      dir: dev/incubator/
      version: "PR-3609"
      name: compass-default-tenant-mapping-handler
    gateway:
      dir: dev/incubator/
      version: "PR-3665"
      name: compass-gateway
    operations_controller:
      dir: dev/incubator/
      version: "PR-3665"
      name: compass-operations-controller
    ord_service:
      dir: dev/incubator/
      version: "PR-123"
      name: compass-ord-service
    schema_migrator:
      dir: dev/incubator/
      version: "PR-3665"
      name: compass-schema-migrator
    system_broker:
      dir: dev/incubator/
      version: "PR-3665"
      name: compass-system-broker
    certs_setup_job:
      containerRegistry:
        path: eu.gcr.io/kyma-project
      dir:
      version: "0a651695"
    external_services_mock:
      dir: dev/incubator/
      version: "PR-3665"
      name: compass-external-services-mock
    console:
      dir: prod/incubator/
      version: "v20230421-e8840c18"
      name: compass-console
    e2e_tests:
      dir: dev/incubator/
      version: "PR-3665"
      name: compass-e2e-tests
  isLocalEnv: false
  isForTesting: false
  oauth2:
    host: oauth2
  livenessProbe:
    initialDelaySeconds: 30
    timeoutSeconds: 1
    periodSeconds: 10
  readinessProbe:
    initialDelaySeconds: 5
    timeoutSeconds: 1
    periodSeconds: 2
  agentPreconfiguration: false
  portieris:
    isEnabled: false
    imagePullSecretName: "portieris-dummy-image-pull-secret"
  nsAdapter:
    external:
      port: 3005
    e2eTests:
      gatewayHost: "compass-gateway-xsuaa"
    prefix: /nsadapter
    path: /nsadapter/api/v1/notifications
    systemToTemplateMappings: '[{  "Name": "SAP S/4HANA On-Premise",  "SourceKey": ["type"],  "SourceValue": ["abapSys"]},{  "Name": "SAP S/4HANA On-Premise",  "SourceKey": ["type"],  "SourceValue": ["nonSAPsys"]},{  "Name": "SAP S/4HANA On-Premise",  "SourceKey": ["type"],  "SourceValue": ["hana"]}]'
    secret:
      name: nsadapter-secret
      subaccountKey: subaccount
      local:
        subaccountValue: subaccount
    authSecret:
      name: "compass-external-services-mock-oauth-credentials"
      clientIdKey: client-id
      clientSecretKey: client-secret
      tokenUrlKey: url
      instanceUrlKey: url
      certKey: cert
      keyKey: key
    registerPath: "/register"
    tokenPath: "/secured/oauth/token"
    createClonePattern: '{"key": "%s"}'
    createBindingPattern: '{}'
    useClone: "false"
    authentication:
      jwksEndpoint: http://ory-stack-oathkeeper-api.ory.svc.cluster.local:4456/.well-known/jwks.json
  director:
    host: compass-director.compass-system.svc.cluster.local
    formationMappingAsyncStatusApi:
      pathPrefix: "/v1/businessIntegrations"
      formationAssignmentPath: "/{ucl-formation-id}/assignments/{ucl-assignment-id}/status"
      formationAssignmentResetPath: "/{ucl-formation-id}/assignments/{ucl-assignment-id}/status/reset"
      formationPath: "/{ucl-formation-id}/status"
    prefix: /director
    graphql:
      external:
        port: 3000
    tls:
      secure:
        internal:
          host: compass-director-internal
    validator:
      port: 8080
    metrics:
      port: 3003
      enableGraphqlOperationInstrumentation: true
    operations:
      port: 3002
      path: "/operation"
      lastOperationPath: "/last_operation"
    info:
      path: "/v1/info"
    subscription:
      subscriptionProviderLabelKey: "subscriptionProviderId"
      subscriptionLabelKey: "subscription"
      tokenPrefix: "sb-"
    selfRegister:
      secrets:
        instancesCreds:
          name: "region-instances-credentials"
          key: "keyConfig"
          path: "/tmp"
        saasAppNameCfg:
          name: "saas-app-names"
          key: "appNameConfig"
          path: "/tmp/appNameConfig"
      clientIdPath: "clientId"
      clientSecretPath: "clientSecret"
      urlPath: "url"
      tokenUrlPath: "tokenUrl"
      clientCertPath: "clientCert"
      clientKeyPath: "clientKey"
      local:
        templateMappings:
          clientIDMapping: '{{ printf "\"%s\":\"client_id\"" .Values.global.director.selfRegister.clientIdPath }}'
          clientSecretMapping: '{{ printf "\"%s\":\"client_secret\"" .Values.global.director.selfRegister.clientSecretPath }}'
          urlMapping: '{{ printf "\"%s\":\"http://compass-external-services-mock.%s.svc.cluster.local:%s\"" .Values.global.director.selfRegister.urlPath .Release.Namespace (.Values.service.port | toString) }}'
          tokenURLMapping: '{{ printf "\"%s\":\"https://%s.%s:%s\"" .Values.global.director.selfRegister.tokenUrlPath .Values.global.externalServicesMock.certSecuredHost .Values.global.ingress.domainName (.Values.service.certPort | toString) }}'
          saasRegistryURLMapping: '{{ printf "\"%s\":\"https://saas-registry-url\"" .Values.global.director.selfRegister.saasRegistryURLPath }}'
          x509CertificateMapping: '{{ printf "\"%s\":\"%s\"" .Values.global.director.selfRegister.clientCertPath .Values.global.connector.caCertificate }}'
          x509KeyMapping: '{{ printf "\"%s\":\"%s\"" .Values.global.director.selfRegister.clientKeyPath .Values.global.connector.caKey }}'
      oauthTokenPath: "/cert/token"
      oauthMode: "oauth-mtls"
      label: "selfRegLabel"
      labelValuePrefix: "self-reg-prefix-"
      responseKey: "self-reg-key"
      path: "/external-api/self-reg"
      nameQueryParam: "name"
      tenantQueryParam: "tenant"
      requestBodyPattern: '{"key": "%s"}'
      saasAppNameLabelKey: "CMPSaaSAppName"
      saasAppNamePath: "localSaaSAppNamePath"
      saasRegistryURLPath: "localSaaSRegistryPath"
    clientIDHeaderKey: client_user
    suggestTokenHeaderKey: suggest_token
    runtimeTypeLabelKey: "runtimeType"
    applicationTypeLabelKey: "applicationType"
    globalSubaccountIDLabelKey: "global_subaccount_id"
    kymaRuntimeTypeLabelValue: "kyma"
    kymaApplicationNamespaceValue: "sap.kyma"
    destinationCreator:
      correlationIDsKey: "correlationIds"
      destinationAPI:
        baseURL: "http://compass-external-services-mock.compass-system.svc.cluster.local:8081"
        path: "/regions/{region}/subaccounts/{subaccountId}/destinations"
        instanceLevelPath: "/regions/{region}/subaccounts/{subaccountId}/instances/{instanceId}/destinations"
        regionParam: "region"
        instanceIDParam: "instanceId"
        subaccountIDParam: "subaccountId"
        nameParam: "destinationName"
      certificateAPI:
        baseURL: "http://compass-external-services-mock.compass-system.svc.cluster.local:8081"
        path: "/regions/{region}/subaccounts/{subaccountId}/certificates"
        instanceLevelPath: "/regions/{region}/subaccounts/{subaccountId}/instances/{instanceId}/certificates"
        regionParam: "region"
        instanceIDParam: "instanceId"
        subaccountIDParam: "subaccountId"
        nameParam: "certificateName"
        fileNameKey: "fileName"
        commonNameKey: "commonName"
        certChainKey: "certificateChain"
    fetchTenantEndpoint: '{{ printf "https://%s.%s%s/v1/fetch" .Values.global.gateway.tls.secure.internal.host .Values.global.ingress.domainName .Values.global.tenantFetcher.prefix }}'
    ordWebhookMappings: '[{ "ProxyURL": "http://compass-external-services-mock.compass-system.svc.cluster.local:8090/proxy", "ProxyHeaderTemplate": "{\"target_host\": \"{{.Application.BaseURL}}\" }", "OrdUrlPath": "/sap/bc/http/sap/ord_configuration", "SubdomainSuffix": "-api", "Type": "SAP Proxy Template" }]'
    tenantMappingsPath: "/tmp/tenantMappingsConfig"
    tenantMappingsKey: "tenant-mapping-config.json"
    tenantMappings:
      SYNC:
        v1.0:
          - type: CONFIGURATION_CHANGED
            mode: SYNC
            urlTemplate: '{"path":"%s/v1/tenant-mappings/{{.RuntimeContext.Value}}","method":"PATCH"}'
            inputTemplate: '{"context":{ {{ if .CustomerTenantContext.AccountID }}"btp": {"uclFormationId":"{{.FormationID}}","globalAccountId":"{{.CustomerTenantContext.AccountID}}","crmId":"{{.CustomerTenantContext.CustomerID}}"} {{ else }}"atom": {"uclFormationId":"{{.FormationID}}","path":"{{.CustomerTenantContext.Path}}","crmId":"{{.CustomerTenantContext.CustomerID}}"} {{ end }} },"items": [ {"uclAssignmentId":"{{ .Assignment.ID }}","operation":"{{.Operation}}","deploymentRegion":"{{if .Application.Labels.region }}{{.Application.Labels.region}}{{ else }}{{.ApplicationTemplate.Labels.region}}{{end }}","applicationNamespace":"{{ if .Application.ApplicationNamespace }}{{.Application.ApplicationNamespace}}{{else }}{{.ApplicationTemplate.ApplicationNamespace}}{{ end }}","applicationTenantId":"{{.Application.LocalTenantID}}","uclSystemTenantId":"{{.Application.ID}}",{{ if .ApplicationTemplate.Labels.parameters }}"parameters": {{.ApplicationTemplate.Labels.parameters}},{{ end }}"configuration": {{.ReverseAssignment.Value}} } ] }'
            headerTemplate: '{"Content-Type": ["application/json"]}'
            outputTemplate: '{"error":"{{.Body.error}}","success_status_code": 200}'
          - type: APPLICATION_TENANT_MAPPING
            mode: SYNC
            urlTemplate: '{"path":"%s/v1/tenant-mappings/{{.TargetApplication.LocalTenantID}}","method":"PATCH"}'
            inputTemplate: '{"context": { {{ if .CustomerTenantContext.AccountID }}"btp":{"uclFormationId":"{{.FormationID}}","globalAccountId":"{{.CustomerTenantContext.AccountID}}","crmId":"{{.CustomerTenantContext.CustomerID}}"} {{ else }}"atom": {"uclFormationId":"{{.FormationID}}","path":"{{.CustomerTenantContext.Path}}","crmId":"{{.CustomerTenantContext.CustomerID}}"} {{ end }} },"items": [ {"uclAssignmentId":"{{ .Assignment.ID }}","operation":"{{.Operation}}","deploymentRegion":"{{if .SourceApplication.Labels.region }}{{.SourceApplication.Labels.region}}{{else }}{{.SourceApplicationTemplate.Labels.region}}{{ end }}","applicationNamespace":"{{if .SourceApplication.ApplicationNamespace }}{{.SourceApplication.ApplicationNamespace}}{{else }}{{.SourceApplicationTemplate.ApplicationNamespace}}{{ end }}","applicationTenantId":"{{.SourceApplication.LocalTenantID}}","uclSystemTenantId":"{{.SourceApplication.ID}}",{{ if .SourceApplicationTemplate.Labels.parameters }}"parameters": {{.SourceApplicationTemplate.Labels.parameters}},{{ end }}"configuration": {{.ReverseAssignment.Value}} } ]}'
            headerTemplate: '{"Content-Type": ["application/json"]}'
            outputTemplate: '{"error":"{{.Body.error}}","success_status_code": 200}'
        configuration_changed:v1.0:
          - type: CONFIGURATION_CHANGED
            mode: SYNC
            urlTemplate: '{"path":"%s/v1/tenant-mappings/{{.RuntimeContext.Value}}","method":"PATCH"}'
            inputTemplate: '{"context":{ {{ if .CustomerTenantContext.AccountID }}"btp": {"uclFormationId":"{{.FormationID}}","globalAccountId":"{{.CustomerTenantContext.AccountID}}","crmId":"{{.CustomerTenantContext.CustomerID}}"} {{ else }}"atom": {"uclFormationId":"{{.FormationID}}","path":"{{.CustomerTenantContext.Path}}","crmId":"{{.CustomerTenantContext.CustomerID}}"} {{ end }} },"items": [ {"uclAssignmentId":"{{ .Assignment.ID }}","operation":"{{.Operation}}","deploymentRegion":"{{if .Application.Labels.region }}{{.Application.Labels.region}}{{ else }}{{.ApplicationTemplate.Labels.region}}{{end }}","applicationNamespace":"{{ if .Application.ApplicationNamespace }}{{.Application.ApplicationNamespace}}{{else }}{{.ApplicationTemplate.ApplicationNamespace}}{{ end }}","applicationTenantId":"{{.Application.LocalTenantID}}","uclSystemTenantId":"{{.Application.ID}}",{{ if .ApplicationTemplate.Labels.parameters }}"parameters": {{.ApplicationTemplate.Labels.parameters}},{{ end }}"configuration": {{.ReverseAssignment.Value}} } ] }'
            headerTemplate: '{"Content-Type": ["application/json"]}'
            outputTemplate: '{"error":"{{.Body.error}}","success_status_code": 200}'
        application_tenant_mapping:v1.0:
          - type: APPLICATION_TENANT_MAPPING
            mode: SYNC
            urlTemplate: '{"path":"%s/v1/tenant-mappings/{{.TargetApplication.LocalTenantID}}","method":"PATCH"}'
            inputTemplate: '{"context": { {{ if .CustomerTenantContext.AccountID }}"btp":{"uclFormationId":"{{.FormationID}}","globalAccountId":"{{.CustomerTenantContext.AccountID}}","crmId":"{{.CustomerTenantContext.CustomerID}}"} {{ else }}"atom": {"uclFormationId":"{{.FormationID}}","path":"{{.CustomerTenantContext.Path}}","crmId":"{{.CustomerTenantContext.CustomerID}}"} {{ end }} },"items": [ {"uclAssignmentId":"{{ .Assignment.ID }}","operation":"{{.Operation}}","deploymentRegion":"{{if .SourceApplication.Labels.region }}{{.SourceApplication.Labels.region}}{{else }}{{.SourceApplicationTemplate.Labels.region}}{{ end }}","applicationNamespace":"{{if .SourceApplication.ApplicationNamespace }}{{.SourceApplication.ApplicationNamespace}}{{else }}{{.SourceApplicationTemplate.ApplicationNamespace}}{{ end }}","applicationTenantId":"{{.SourceApplication.LocalTenantID}}","uclSystemTenantId":"{{.SourceApplication.ID}}",{{ if .SourceApplicationTemplate.Labels.parameters }}"parameters": {{.SourceApplicationTemplate.Labels.parameters}},{{ end }}"configuration": {{.ReverseAssignment.Value}} } ]}'
            headerTemplate: '{"Content-Type": ["application/json"]}'
            outputTemplate: '{"error":"{{.Body.error}}","success_status_code": 200}'
        application_tenant_mapping:v1.1:
          - type: APPLICATION_TENANT_MAPPING
            mode: SYNC
            urlTemplate: '{"path":"%s/v1/tenant-mappings/{{.TargetApplication.LocalTenantID}}","method":"PATCH"}'
            inputTemplate: '{"context": { {{ if .CustomerTenantContext.AccountID }}"btp":{"uclFormationId":"{{.FormationID}}","globalAccountId":"{{.CustomerTenantContext.AccountID}}","crmId":"{{.CustomerTenantContext.CustomerID}}"} {{ else }}"atom": {"uclFormationId":"{{.FormationID}}","path":"{{.CustomerTenantContext.Path}}","crmId":"{{.CustomerTenantContext.CustomerID}}"} {{ end }} },"receiverTenant": {"deploymentRegion":"{{ if .TargetApplication.Labels.region}}{{.TargetApplication.Labels.region}}{{ else }}{{.TargetApplicationTemplate.Labels.region}}{{end }}","applicationNamespace":"{{ if .TargetApplication.ApplicationNamespace}}{{.TargetApplication.ApplicationNamespace}}{{ else }}{{.TargetApplicationTemplate.ApplicationNamespace}}{{end }}","applicationUrl":"{{ .TargetApplication.BaseURL }}","applicationTenantId":"{{.TargetApplication.LocalTenantID }}","uclSystemTenantId":"{{ .TargetApplication.ID}}", {{ if .TargetApplicationTemplate.Labels.parameters }}"parameters": {{.TargetApplicationTemplate.Labels.parameters}}{{ end }} },"assignedTenants": [ {"uclAssignmentId":"{{ .Assignment.ID }}","operation":"{{.Operation}}","deploymentRegion":"{{if .SourceApplication.Labels.region }}{{.SourceApplication.Labels.region}}{{else }}{{.SourceApplicationTemplate.Labels.region}}{{ end }}","applicationNamespace":"{{if .SourceApplication.ApplicationNamespace }}{{.SourceApplication.ApplicationNamespace}}{{else }}{{.SourceApplicationTemplate.ApplicationNamespace}}{{ end }}","applicationUrl":"{{.SourceApplication.BaseURL }}","applicationTenantId":"{{.SourceApplication.LocalTenantID}}","uclSystemTenantId":"{{.SourceApplication.ID}}",{{ if .SourceApplicationTemplate.Labels.parameters }}"parameters": {{.SourceApplicationTemplate.Labels.parameters}},{{ end }}"configuration": {{.ReverseAssignment.Value}} } ]}'
            headerTemplate: '{"Content-Type": ["application/json"]}'
            outputTemplate: '{"error":"{{.Body.error}}","success_status_code": 200}'
      ASYNC_CALLBACK:
        v1.0:
          - type: CONFIGURATION_CHANGED
            mode: ASYNC_CALLBACK
            urlTemplate: '{"path":"%s/v1/tenant-mappings/{{.RuntimeContext.Value}}","method":"PATCH"}'
            inputTemplate: '{"context":{ {{ if .CustomerTenantContext.AccountID }}"btp": {"uclFormationId":"{{.FormationID}}","globalAccountId":"{{.CustomerTenantContext.AccountID}}","crmId":"{{.CustomerTenantContext.CustomerID}}"} {{ else }}"atom": {"uclFormationId":"{{.FormationID}}","path":"{{.CustomerTenantContext.Path}}","crmId":"{{.CustomerTenantContext.CustomerID}}"} {{ end }} },"items": [ {"uclAssignmentId":"{{ .Assignment.ID }}","operation":"{{.Operation}}","deploymentRegion":"{{if .Application.Labels.region }}{{.Application.Labels.region}}{{ else }}{{.ApplicationTemplate.Labels.region}}{{end }}","applicationNamespace":"{{ if .Application.ApplicationNamespace }}{{.Application.ApplicationNamespace}}{{else }}{{.ApplicationTemplate.ApplicationNamespace}}{{ end }}","applicationTenantId":"{{.Application.LocalTenantID}}","uclSystemTenantId":"{{.Application.ID}}",{{ if .ApplicationTemplate.Labels.parameters }}"parameters": {{.ApplicationTemplate.Labels.parameters}},{{ end }}"configuration": {{.ReverseAssignment.Value}} } ] }'
            headerTemplate: '{"Content-Type": ["application/json"],"Location": ["%s/v1/businessIntegrations/{{.FormationID}}/assignments/{{.Assignment.ID}}/status"]}'
            outputTemplate: '{"error":"{{.Body.error}}","success_status_code": 202}'
          - type: APPLICATION_TENANT_MAPPING
            mode: ASYNC_CALLBACK
            urlTemplate: '{"path":"%s/v1/tenant-mappings/{{.TargetApplication.LocalTenantID}}","method":"PATCH"}'
            inputTemplate: '{"context": { {{ if .CustomerTenantContext.AccountID }}"btp":{"uclFormationId":"{{.FormationID}}","globalAccountId":"{{.CustomerTenantContext.AccountID}}","crmId":"{{.CustomerTenantContext.CustomerID}}"} {{ else }}"atom": {"uclFormationId":"{{.FormationID}}","path":"{{.CustomerTenantContext.Path}}","crmId":"{{.CustomerTenantContext.CustomerID}}"} {{ end }} },"items": [ {"uclAssignmentId":"{{ .Assignment.ID }}","operation":"{{.Operation}}","deploymentRegion":"{{if .SourceApplication.Labels.region }}{{.SourceApplication.Labels.region}}{{else }}{{.SourceApplicationTemplate.Labels.region}}{{ end }}","applicationNamespace":"{{if .SourceApplication.ApplicationNamespace }}{{.SourceApplication.ApplicationNamespace}}{{else }}{{.SourceApplicationTemplate.ApplicationNamespace}}{{ end }}","applicationTenantId":"{{.SourceApplication.LocalTenantID}}","uclSystemTenantId":"{{.SourceApplication.ID}}",{{ if .SourceApplicationTemplate.Labels.parameters }}"parameters": {{.SourceApplicationTemplate.Labels.parameters}},{{ end }}"configuration": {{.ReverseAssignment.Value}} } ]}'
            headerTemplate: '{"Content-Type": ["application/json"],"Location": ["%s/v1/businessIntegrations/{{.FormationID}}/assignments/{{.Assignment.ID}}/status"]}'
            outputTemplate: '{"error":"{{.Body.error}}","success_status_code": 202}'
        configuration_changed:v1.0:
          - type: CONFIGURATION_CHANGED
            mode: ASYNC_CALLBACK
            urlTemplate: '{"path":"%s/v1/tenant-mappings/{{.RuntimeContext.Value}}","method":"PATCH"}'
            inputTemplate: '{"context":{ {{ if .CustomerTenantContext.AccountID }}"btp": {"uclFormationId":"{{.FormationID}}","globalAccountId":"{{.CustomerTenantContext.AccountID}}","crmId":"{{.CustomerTenantContext.CustomerID}}"} {{ else }}"atom": {"uclFormationId":"{{.FormationID}}","path":"{{.CustomerTenantContext.Path}}","crmId":"{{.CustomerTenantContext.CustomerID}}"} {{ end }} },"items": [ {"uclAssignmentId":"{{ .Assignment.ID }}","operation":"{{.Operation}}","deploymentRegion":"{{if .Application.Labels.region }}{{.Application.Labels.region}}{{ else }}{{.ApplicationTemplate.Labels.region}}{{end }}","applicationNamespace":"{{ if .Application.ApplicationNamespace }}{{.Application.ApplicationNamespace}}{{else }}{{.ApplicationTemplate.ApplicationNamespace}}{{ end }}","applicationTenantId":"{{.Application.LocalTenantID}}","uclSystemTenantId":"{{.Application.ID}}",{{ if .ApplicationTemplate.Labels.parameters }}"parameters": {{.ApplicationTemplate.Labels.parameters}},{{ end }}"configuration": {{.ReverseAssignment.Value}} } ] }'
            headerTemplate: '{"Content-Type": ["application/json"],"Location": ["%s/v1/businessIntegrations/{{.FormationID}}/assignments/{{.Assignment.ID}}/status"]}'
            outputTemplate: '{"error":"{{.Body.error}}","success_status_code": 202}'
        application_tenant_mapping:v1.0:
          - type: APPLICATION_TENANT_MAPPING
            mode: ASYNC_CALLBACK
            urlTemplate: '{"path":"%s/v1/tenant-mappings/{{.TargetApplication.LocalTenantID}}","method":"PATCH"}'
            inputTemplate: '{"context": { {{ if .CustomerTenantContext.AccountID }}"btp":{"uclFormationId":"{{.FormationID}}","globalAccountId":"{{.CustomerTenantContext.AccountID}}","crmId":"{{.CustomerTenantContext.CustomerID}}"} {{ else }}"atom": {"uclFormationId":"{{.FormationID}}","path":"{{.CustomerTenantContext.Path}}","crmId":"{{.CustomerTenantContext.CustomerID}}"} {{ end }} },"items": [ {"uclAssignmentId":"{{ .Assignment.ID }}","operation":"{{.Operation}}","deploymentRegion":"{{if .SourceApplication.Labels.region }}{{.SourceApplication.Labels.region}}{{else }}{{.SourceApplicationTemplate.Labels.region}}{{ end }}","applicationNamespace":"{{if .SourceApplication.ApplicationNamespace }}{{.SourceApplication.ApplicationNamespace}}{{else }}{{.SourceApplicationTemplate.ApplicationNamespace}}{{ end }}","applicationTenantId":"{{.SourceApplication.LocalTenantID}}","uclSystemTenantId":"{{.SourceApplication.ID}}",{{ if .SourceApplicationTemplate.Labels.parameters }}"parameters": {{.SourceApplicationTemplate.Labels.parameters}},{{ end }}"configuration": {{.ReverseAssignment.Value}} } ]}'
            headerTemplate: '{"Content-Type": ["application/json"],"Location": ["%s/v1/businessIntegrations/{{.FormationID}}/assignments/{{.Assignment.ID}}/status"]}'
            outputTemplate: '{"error":"{{.Body.error}}","success_status_code": 202}'
        application_tenant_mapping:v1.1:
          - type: APPLICATION_TENANT_MAPPING
            mode: ASYNC_CALLBACK
            urlTemplate: '{"path":"%s/v1/tenant-mappings/{{.TargetApplication.LocalTenantID}}","method":"PATCH"}'
            inputTemplate: '{"context": { {{ if .CustomerTenantContext.AccountID }}"btp":{"uclFormationId":"{{.FormationID}}","globalAccountId":"{{.CustomerTenantContext.AccountID}}","crmId":"{{.CustomerTenantContext.CustomerID}}"} {{ else }}"atom": {"uclFormationId":"{{.FormationID}}","path":"{{.CustomerTenantContext.Path}}","crmId":"{{.CustomerTenantContext.CustomerID}}"} {{ end }} },"receiverTenant": {"deploymentRegion":"{{ if .TargetApplication.Labels.region}}{{.TargetApplication.Labels.region}}{{ else }}{{.TargetApplicationTemplate.Labels.region}}{{end }}","applicationNamespace":"{{ if .TargetApplication.ApplicationNamespace}}{{.TargetApplication.ApplicationNamespace}}{{ else }}{{.TargetApplicationTemplate.ApplicationNamespace}}{{end }}","applicationUrl":"{{ .TargetApplication.BaseURL }}","applicationTenantId":"{{.TargetApplication.LocalTenantID }}","uclSystemTenantId":"{{ .TargetApplication.ID}}", {{ if .TargetApplicationTemplate.Labels.parameters }}"parameters": {{.TargetApplicationTemplate.Labels.parameters}}{{ end }} },"assignedTenants": [ {"uclAssignmentId":"{{ .Assignment.ID }}","operation":"{{.Operation}}","deploymentRegion":"{{if .SourceApplication.Labels.region }}{{.SourceApplication.Labels.region}}{{else }}{{.SourceApplicationTemplate.Labels.region}}{{ end }}","applicationNamespace":"{{if .SourceApplication.ApplicationNamespace }}{{.SourceApplication.ApplicationNamespace}}{{else }}{{.SourceApplicationTemplate.ApplicationNamespace}}{{ end }}","applicationUrl":"{{.SourceApplication.BaseURL }}","applicationTenantId":"{{.SourceApplication.LocalTenantID}}","uclSystemTenantId":"{{.SourceApplication.ID}}",{{ if .SourceApplicationTemplate.Labels.parameters }}"parameters": {{.SourceApplicationTemplate.Labels.parameters}},{{ end }}"configuration": {{.ReverseAssignment.Value}} } ]}'
            headerTemplate: '{"Content-Type": ["application/json"],"Location": ["%s/v1/businessIntegrations/{{.FormationID}}/assignments/{{.Assignment.ID}}/status"]}'
            outputTemplate: '{"error":"{{.Body.error}}","success_status_code": 202}'
    authentication:
      jwksEndpoint: http://ory-stack-oathkeeper-api.ory.svc.cluster.local:4456/.well-known/jwks.json
      oauth2:
        url: http://ory-stack-hydra-admin.ory.svc.cluster.local:4445
  auditlog:
    configMapName: "compass-gateway-auditlog-config"
    protocol: HTTP
    tlsOrigination: false
    host: compass-external-services-mock.compass-system.svc.cluster.local
    port: 8080
    mtlsTokenPath: "/cert/token"
    standardTokenPath: "/secured/oauth/token"
    skipSSLValidation: false
    secret:
      name: "compass-gateway-auditlog-secret"
      urlKey: url
      clientIdKey: client-id
      clientSecretKey: client-secret
      clientCertKey: client-cert
      clientKeyKey: client-key
  log:
    format: "text"
    formatJson: "json"
  tenantConfig:
    useDefaultTenants: true
    dbPool:
      maxOpenConnections: 1
      maxIdleConnections: 1
  connector:
    prefix: /connector
    graphql:
      external:
        port: 3000
    validator:
      port: 8080
    # If secrets do not exist they will be created
    secrets:
      ca:
        name: compass-connector-app-ca
        namespace: compass-system
        certificateKey: ca.crt
        keyKey: ca.key
      rootCA:
        namespace: istio-system # For Ingress Gateway to work properly the namespace needs to be istio-system
        # In order for istio mTLS to work we should have two different secrets one containing the server certificate (let’s say X) and one used for validation of the client’s certificates.
        # The second one should be our root certificate and istio wants it to be named X-cacert. (-cacert suffix).
        # This is the reason for the confusing name of our root certificate. https://preliminary.istio.io/v1.6/docs/tasks/traffic-management/ingress/secure-ingress/#configure-a-mutual-tls-ingress-gateway
        cacert: compass-gateway-mtls-certs-cacert # For cert-rotation the cacert should be in different secret
        certificateKey: cacert
    revocation:
      configmap:
        name: revocations-config
        namespace: "{{ .Release.Namespace }}"
    # If key and certificate are not provided they will be generated
    caKey: ""
    caCertificate: ""
  system_broker:
    enabled: false
    port: 5001
    prefix: /broker
    tokenProviderFromHeader:
      forwardHeaders: Authorization
    tokenProviderFromSecret:
      enabled: false
      secrets:
        integrationSystemCredentials:
          name: compass-system-broker-credentials
          namespace: compass-system
    testNamespace: kyma-system
  gateway:
    port: 3000
    tls:
      host: compass-gateway
      adapterHost: compass-ns-adapter
      secure:
        internal:
          host: compass-gateway-internal
        oauth:
          host: compass-gateway-auth-oauth
    mtls:
      manageCerts: false
      host: compass-gateway-mtls
      certSecret: compass-gateway-mtls-certs
      external:
        host: compass-gateway-sap-mtls
        certSecret: compass-gateway-mtls-certs # Use connector's root CA as root CA by default. This should be overridden for productive deployments.
    headers:
      rateLimit: X-Flow-Identity
      request:
        remove:
          - "Client-Id-From-Token"
          - "Client-Id-From-Certificate"
          - "Client-Certificate-Hash"
          - "Certificate-Data"
  hydrator:
    host: compass-hydrator.compass-system.svc.cluster.local
    port: 3000
    prefix: /hydrators
    certSubjectMappingResyncInterval: "3s"
    subjectConsumerMappingConfig: '[{"consumer_type": "Super Admin", "tenant_access_levels": ["customer", "account","subaccount", "global", "organization", "folder", "resource-group", "cost-object"], "subject": "C=DE, L=local, O=SAP SE, OU=Region, OU=SAP Cloud Platform Clients, OU=f8075207-1478-4a80-bd26-24a4785a2bfd, CN=compass"}, {"consumer_type": "Integration System", "tenant_access_levels": ["account","subaccount"], "subject": "C=DE, L=local, O=SAP SE, OU=Region, OU=SAP Cloud Platform Clients, OU=f8075207-1478-4a80-bd26-24a4785a2bfd, CN=integration-system-test"}, {"consumer_type": "Technical Client", "tenant_access_levels": ["global"], "subject": "C=DE, L=local, O=SAP SE, OU=SAP Cloud Platform Clients, OU=Region, OU=1f538f34-30bf-4d3d-aeaa-02e69eef84ae, CN=technical-client-test"}, {"consumer_type": "Instance Creator", "tenant_access_levels": ["global"], "subject": "C=DE, L=local, O=SAP SE, OU=SAP Cloud Platform Clients, OU=Region, OU=47b4575a-f102-414a-8398-2d973ad65f3a, CN=instance-creator"}, {"consumer_type": "Instance Creator", "tenant_access_levels": ["global"], "subject": "C=DE, L=local, O=SAP SE, OU=SAP Cloud Platform Clients, OU=Region, OU=f8075207-1478-4a80-bd26-24a4785a2bfd, CN=instance-creator"}, {"consumer_type":  "Landscape Resource Operator", "tenant_access_levels": ["global"], "subject": "C=DE, L=local, O=SAP SE, OU=SAP Cloud Platform Clients, OU=Region, OU=47b4575a-f102-414a-8398-2d973ad65f3a, CN=landscape_resource_operator"}]'
    certificateDataHeader: "Certificate-Data"
    initialSubdomainsForAuthenticators: ""
    consumerClaimsKeys:
      clientIDKey: "client_id"
      tenantIDKey: "tenantid"
      userNameKey: "user_name"
      subdomainKey: "subdomain" # used only in local setup
    http:
      client:
        skipSSLValidation: false
    metrics:
      port: 3003
      enableClientInstrumentation: true
      censoredFlows: "JWT"
  iasAdapter:
    port: 8080
    apiRootPath: "/ias-adapter"
    readTimeout: 30s
    readHeaderTimeout: 30s
    writeTimeout: 30s
    idleTimeout: 30s
    tenantInfo:
      requestTimeout: 30s
      insecureSkipVerify: false
    ias:
      requestTimeout: 30s
      secret:
        name: "ias-adapter-cockpit"
        path: "/tmp"
        fileName: "ias-adapter-cockpit.yaml"
        clientCert: cert
        clientKey: key
        ca: ca
        manage: false
    postgres:
      connectTimeout: 30s
      requestTimeout: 30s
    authentication:
      jwksEndpoint: "http://ory-stack-oathkeeper-api.ory.svc.cluster.local:4456/.well-known/jwks.json"
  kymaAdapter:
    port: 8080
    apiRootPath: "/kyma-adapter"
    apiTenantMappingsEndpoint: "/v1/tenantMappings/{tenant-id}"
    tenantInfo:
      requestTimeout: 30s
    tenantMapping:
      type: CONFIGURATION_CHANGED
      mode: SYNC
      urlTemplate: '{"path":"%s/kyma-adapter/v1/tenantMappings/{{.Runtime.Labels.global_subaccount_id}}","method":"PATCH"}'
      inputTemplate: '{"context":{"platform":"{{if .CustomerTenantContext.AccountID}}btp{{else}}unified-services{{end}}","uclFormationId":"{{.FormationID}}","accountId":"{{if .CustomerTenantContext.AccountID}}{{.CustomerTenantContext.AccountID}}{{else}}{{.CustomerTenantContext.Path}}{{end}}","crmId":"{{.CustomerTenantContext.CustomerID}}","operation":"{{.Operation}}"},"assignedTenant":{"state":"{{.Assignment.State}}","uclAssignmentId":"{{.Assignment.ID}}","deploymentRegion":"{{if .Application.Labels.region}}{{.Application.Labels.region}}{{else}}{{.ApplicationTemplate.Labels.region}}{{end}}","applicationNamespace":"{{if .Application.ApplicationNamespace}}{{.Application.ApplicationNamespace}}{{else}}{{.ApplicationTemplate.ApplicationNamespace}}{{end}}","applicationUrl":"{{.Application.BaseURL}}","applicationTenantId":"{{.Application.LocalTenantID}}","uclSystemName":"{{.Application.Name}}","uclSystemTenantId":"{{.Application.ID}}",{{if .ApplicationTemplate.Labels.parameters}}"parameters":{{.ApplicationTemplate.Labels.parameters}},{{end}}"configuration":{{.ReverseAssignment.Value}}},"receiverTenant":{"ownerTenants": [{{ Join .Runtime.Tenant.Parents }}],"state":"{{.ReverseAssignment.State}}","uclAssignmentId":"{{.ReverseAssignment.ID}}","deploymentRegion":"{{if and .RuntimeContext .RuntimeContext.Labels.region}}{{.RuntimeContext.Labels.region}}{{else}}{{.Runtime.Labels.region}}{{end}}","applicationNamespace":"{{.Runtime.ApplicationNamespace}}","applicationTenantId":"{{if .RuntimeContext}}{{.RuntimeContext.Value}}{{else}}{{.Runtime.Labels.global_subaccount_id}}{{end}}","uclSystemTenantId":"{{if .RuntimeContext}}{{.RuntimeContext.ID}}{{else}}{{.Runtime.ID}}{{end}}",{{if .Runtime.Labels.parameters}}"parameters":{{.Runtime.Labels.parameters}},{{end}}"configuration":{{.Assignment.Value}}}}'
      headerTemplate: '{"Content-Type": ["application/json"]}'
      outputTemplate: '{"error":"{{.Body.error}}","state":"{{.Body.state}}","success_status_code": 200,"incomplete_status_code": 422}'
    authentication:
      jwksEndpoint: http://ory-stack-oathkeeper-api.ory.svc.cluster.local:4456/.well-known/jwks.json
  instanceCreator:
    port: 8080
    apiRootPath: "/instance-creator"
    apiTenantMappingsEndpoint: "/v1/tenantMappings/{tenant-id}"
    subaccountQueryParam: "subaccount_id"
    labelsQueryParam: "labelQuery"
    tenantInfo:
      requestTimeout: 30s
    authentication:
      jwksEndpoint: http://ory-stack-oathkeeper-api.ory.svc.cluster.local:4456/.well-known/jwks.json
    client:
      timeout: 30s
    secrets:
      name: "regional-sm-instances-credentials"
      key: "keyConfig"
      path: "/tmp"
    clientIdPath: "clientid"
    smUrlPath: "sm_url"
    tokenURLPath: "certurl"
    appNamePath: "appName"
    certificatePath: "certificate"
    certificateKeyPath: "key"
    oauthTokenPath: "/oauth/token"
    ticker: 3s
    timeout: 300s
    local:
      templateMappings:
        clientIDMapping: '{{ printf "\"%s\":\"client_id\"" .Values.global.instanceCreator.clientIdPath }}'
        smUrlMapping: '{{ printf "\"%s\":\"http://compass-external-services-mock.%s.svc.cluster.local:%s\"" .Values.global.instanceCreator.smUrlPath .Release.Namespace (.Values.service.port | toString) }}'
        tokenURLMapping: '{{ printf "\"%s\":\"http://compass-external-services-mock.%s.svc.cluster.local:%s\"" .Values.global.instanceCreator.tokenURLPath .Release.Namespace (.Values.service.port | toString) }}'
        appNameMapping: '{{ printf "\"%s\":\"app_name\"" .Values.global.instanceCreator.appNamePath }}'
        certificateMapping: '{{ printf "\"%s\":\"%s\"" .Values.global.instanceCreator.certificatePath .Values.global.connector.caCertificate }}'
        certificateKeyMapping: '{{ printf "\"%s\":\"%s\"" .Values.global.instanceCreator.certificateKeyPath .Values.global.connector.caKey }}'
  defaultTenantMappingHandler:
    port: 8080
    apiRootPath: "/default-tenant-mapping-handler"
    apiTenantMappingsEndpoint: "/v1/tenantMappings/{tenant-id}"
    tenantInfo:
      requestTimeout: 30s
    authentication:
      jwksEndpoint: http://ory-stack-oathkeeper-api.ory.svc.cluster.local:4456/.well-known/jwks.json
  operations_controller:
    enabled: true
  connectivity_adapter:
    port: 8080
    tls:
      host: adapter-gateway
    mtls:
      host: adapter-gateway-mtls
  oathkeeperFilters:
    workloadLabel: oathkeeper
    namespace: ory
    tokenDataHeader: "Connector-Token"
    certificateDataHeader: "Certificate-Data"
  istio:
    discoveryMtlsGateway:
      name: "discovery-gateway"
      namespace: "compass-system"
      certSecretName: discovery-gateway-certs
      localCA: # the CA property and its nested fields are used only in local setup
        secretName: discovery-gateway-certs-cacert
        namespace: istio-system # For Ingress Gateway to work properly the namespace needs to be istio-system
        certificate: ""
        key: ""
    externalMtlsGateway:
      name: "compass-gateway-external-mtls"
      namespace: "compass-system"
    mtlsGateway:
      name: "compass-gateway-mtls"
      namespace: "compass-system"
    gateway:
      name: "kyma-gateway"
      namespace: "kyma-system"
    proxy:
      port: 15020
    namespace: istio-system
    ingressgateway:
      workloadLabel: istio-ingressgateway
      requestPayloadSizeLimit2MB: 2097152
      requestPayloadSizeLimit2MBLabel: "2MB"
      requestPayloadSizeLimit5MB: 5097152
      requestPayloadSizeLimit5MBLabel: "5MB"
      correlationHeaderRewriteFilter:
        expectedHeaders:
          - "x-request-id"
          - "x-correlation-id"
          - "x-correlationid"
          - "x-forrequest-id"
          - "x-vcap-request-id"
          - "x-broker-api-request-identity"
  kubernetes:
    # Enable ClusterRoleBinding needed for local installation but unsafe on GKE
    # It allows anonymous users to retrieve the JWKS of the K8S server used to create SA tokens
    # Whenever this is running on GKE, there is a JWKS URL given by Google and is unneeded and unsafe
    # Overriden to true in local compass overrides
    local: false
    serviceAccountTokenIssuer: https://kubernetes.default.svc.cluster.local
    serviceAccountTokenJWKS: https://kubernetes.default.svc.cluster.local/openid/v1/jwks
  ingress:
    domainName: "local.kyma.dev"
    discoveryDomain:
      name: "discovery.api.local"
      tlsCert: ""
      tlsKey: ""
  database:
    sqlProxyServiceAccount: "proxy-user@gcp-cmp.iam.gserviceaccount.com"
    manageSecrets: true
    embedded:
      enabled: true
      director:
        name: "postgres"
      ias_adapter:
        name: "postgres2"
      directorDBName: "postgres"
    managedGCP:
      serviceAccountKey: ""
      instanceConnectionName: ""
      director:
        name: ""
        user: ""
        password: ""
      iasAdapter:
        name: ""
        user: ""
        password: ""
      instanceCreator:
        name: ""
        user: ""
        password: ""
      host: "localhost"
      hostPort: "5432"
      sslMode: ""
      #TODO remove below after migration to separate user will be done
      dbUser: ""
      dbPassword: ""
      directorDBName: ""
  oathkeeper:
    host: ory-stack-oathkeeper-proxy.ory.svc.cluster.local
    port: 4455
    timeout_ms: 120000
    ns_adapter_timeout_ms: 3600000
    idTokenConfig:
      claims: '{"scopes": "{{ print .Extra.scope }}","tenant": "{{ .Extra.tenant }}", "consumerID": "{{ print .Extra.consumerID}}", "consumerType": "{{ print .Extra.consumerType }}", "flow": "{{ print .Extra.flow }}", "onBehalfOf": "{{ print .Extra.onBehalfOf }}", "region": "{{ print .Extra.region }}", "tokenClientID": "{{ print .Extra.tokenClientID }}"}'
      internalClaims: '{"scopes": "application:read application:write application.webhooks:read application.application_template:read application_template.webhooks:read webhooks.auth:read runtime:write runtime:read tenant:read tenant:write tenant_subscription:write ory_internal fetch_tenant application_template:read destinations_sensitive_data:read destinations:sync ord_aggregator:sync system_fetcher:sync certificate_subject_mapping:read certificate_subject_mapping:write bundle_instance_auth:write bundle.instance_auths:read","tenant":"{ {{ if .Header.Tenant }} \"consumerTenant\":\"{{ print (index .Header.Tenant 0) }}\", {{ end }} \"externalTenant\":\"\"}", "consumerType": "Internal Component", "flow": "Internal"}'
    mutators:
      runtimeMappingService:
        config:
          api:
            url: http://compass-hydrator.compass-system.svc.cluster.local:3000/hydrators/runtime-mapping
            retry:
              give_up_after: 6s
              max_delay: 2000ms
      authenticationMappingServices:
        nsadapter:
          cfg:
            config:
              api:
                url: http://compass-hydrator.compass-system.svc.cluster.local:3000/hydrators/authn-mapping/nsadapter
                retry:
                  give_up_after: 6s
                  max_delay: 2000ms
          authenticator:
            enabled: false
            createRule: true
            gatewayHost: "compass-gateway-xsuaa"
            trusted_issuers: '[{"domain_url": "compass-system.svc.cluster.local:8080", "scope_prefixes": ["prefix."], "protocol": "http"}]'
            attributes: '{"uniqueAttribute": { "key": "ns-adapter-test", "value": "ns-adapter-flow" }, "tenants": [{ "key": "tenant" }], "identity": { "key": "identity" }, "clientid": { "key": "client_id" } }'
            path: /nsadapter/api/v1/notifications
            upstreamComponent: "compass-gateway"
            checkSuffix: true
        tenant-fetcher:
          cfg:
            config:
              api:
                url: http://compass-hydrator.compass-system.svc.cluster.local:3000/hydrators/authn-mapping/tenant-fetcher
                retry:
                  give_up_after: 6s
                  max_delay: 2000ms
          authenticator:
            enabled: false
            createRule: true
            gatewayHost: "compass-gateway"
            trusted_issuers: '[{"domain_url": "compass-system.svc.cluster.local:8080", "scope_prefixes": ["prefix."], "protocol": "http"}]'
            attributes: '{"uniqueAttribute": { "key": "test", "value": "tenant-fetcher" }, "tenants": [{ "key": "tenant" }], "identity": { "key": "identity" } }'
            path: /tenants/<.*>
            upstreamComponent: "compass-tenant-fetcher"
            checkSuffix: false
        subscriber:
          cfg:
            config:
              api:
                url: http://compass-hydrator.compass-system.svc.cluster.local:3000/hydrators/authn-mapping/subscriber
                retry:
                  give_up_after: 6s
                  max_delay: 2000ms
          authenticator:
            enabled: false
            createRule: false
            gatewayHost: "compass-gateway-sap-mtls"
            trusted_issuers: '[{"domain_url": "compass-system.svc.cluster.local:8080", "scope_prefixes": ["prefix."], "protocol": "http", "region": "eu-1"}]'
            attributes: '{"uniqueAttribute": { "key": "subsc-key-test", "value": "subscription-flow" }, "tenants": [{ "key": "tenant" }], "identity": { "key": "user_name" }, "clientid": { "key": "client_id" } }'
            path: /<.*>
            checkSuffix: false
        user-name-authenticator:
          cfg:
            config:
              api:
                url: http://compass-hydrator.compass-system.svc.cluster.local:3000/hydrators/authn-mapping/user-name-authenticator
                retry:
                  give_up_after: 6s
                  max_delay: 2000ms
          authenticator:
            enabled: false
            createRule: true
            gatewayHost: "compass-gateway-user-name"
            trusted_issuers: '[{"domain_url": "compass-system.svc.cluster.local:8080", "scope_prefixes": ["prefix.", "prefix2."], "protocol": "http", "region": "eu-1"}]'
            attributes: '{"uniqueAttribute": { "key": "unique-attr-authenticator-key", "value": "unique-attr-authenticator-value" }, "tenants": [{ "key": "ext_attr.subaccountid", "priority": 1 },{ "key": "ext_attr.globalaccountid", "priority": 2 }], "identity": { "key": "user_name" }, "clientid": { "key": "client_id" } }'
            path: "/director/graphql"
            upstreamComponent: "compass-gateway"
            checkSuffix: false
      tenantMappingService:
        config:
          api:
            url: http://compass-hydrator.compass-system.svc.cluster.local:3000/hydrators/tenant-mapping
            retry:
              give_up_after: 6s
              max_delay: 2000ms
      certificateResolverService:
        config:
          api:
            url: http://compass-hydrator.compass-system.svc.cluster.local:3000/hydrators/v1/certificate/data/resolve
            retry:
              give_up_after: 6s
              max_delay: 2000ms
      tokenResolverService:
        config:
          api:
            url: http://compass-hydrator.compass-system.svc.cluster.local:3000/hydrators/v1/tokens/resolve
            retry:
              give_up_after: 6s
              max_delay: 2000ms
  cockpit:
    auth:
      allowedConnectSrc: "https://*.ondemand.com"
      secretName: "cockpit-auth-secret"
      idpHost: ""
      clientID: ""
      scopes: "openid profile email"
      path: "/oauth2/certs"
  destinationFetcher:
    manageSecrets: true
    host: compass-destination-fetcher.compass-system.svc.cluster.local
    prefix: /destination-configuration
    port: 3000
    jobSchedule: 10s
    lease:
      lockname: destinationlease
    parallelTenants: 10
    tenantSyncTimeout: "5m"
    authentication:
      jwksEndpoint: "http://ory-stack-oathkeeper-api.ory.svc.cluster.local:4456/.well-known/jwks.json"
      appDestinationsSyncScope: "destinations:sync"
      appDetinationsSensitiveDataScope: "destinations_sensitive_data:read"
    server:
      tenantDestinationsEndpoint: "/v1/subaccountDestinations"
      tenantDestinationCertificatesEndpoint: "/v1/subaccountCertificates"
      tenantInstanceLevelDestinationCertificatesEndpoint: "/v1/instanceCertificates"
      sensitiveDataEndpoint: "/v1/destinations"
      findAPIEndpoint: "/local/v1/destinations" # used by external-services-mock in the destination creator flows; due to the fact that in ESM there are separate handlers for the two flows (dest-creator & dest-fetcher), we need different endpoints where each one of them can call the destination service find API
      sensitiveDataQueryParam: "name"
    request:
      skipSSLValidation: false
      retry_interval: "100ms"
      retry_attempts: 3
      goroutineLimit: 10
      requestTimeout: "5s"
      pageSize: 100
      oauthTokenPath: "/oauth/token"
    instance:
      clientIdPath: "clientid"
      clientSecretPath: "clientsecret"
      urlPath: "uri"
      tokenUrlPath: "certurl"
      clientCertPath: "certificate"
      clientKeyPath: "key"
    secretName: destination-region-instances
    dependenciesConfig:
      path: "/cfg/dependencies"
    oauthMode: "oauth-mtls"
  destinationRegionSecret:
    secretName: "destination-region-instances"
    fileName: "keyConfig"
    local:
      templateMappings:
        xsappMapping: '{{ printf "\"%s\":\"xsappname1\"" .Values.global.tenantFetcher.xsappNamePath }}'
        clientIDMapping: '{{ printf "\"%s\":\"client_id\"" .Values.global.destinationFetcher.instance.clientIdPath }}'
        clientSecretMapping: '{{ printf "\"%s\":\"client_secret\"" .Values.global.destinationFetcher.instance.clientSecretPath }}'
        urlMapping: '{{ printf "\"%s\":\"http://compass-external-services-mock.%s.svc.cluster.local:%s\"" .Values.global.destinationFetcher.instance.urlPath .Release.Namespace (.Values.service.port | toString) }}'
        tokenURLMapping: '{{ printf "\"%s\":\"https://%s.%s:%s\"" .Values.global.destinationFetcher.instance.tokenUrlPath .Values.global.externalServicesMock.certSecuredHost .Values.global.ingress.domainName (.Values.service.certPort | toString) }}'
        x509CertificateMapping: '{{ printf "\"%s\":\"%s\"" .Values.global.destinationFetcher.instance.clientCertPath .Values.global.connector.caCertificate }}'
        x509KeyMapping: '{{ printf "\"%s\":\"%s\"" .Values.global.destinationFetcher.instance.clientKeyPath .Values.global.connector.caKey }}'
  tenantFetcher:
    k8sSecret:
      manageSecrets: true
      name: "tenant-fetcher-secret"
      namespace: "compass-system"
      key: "keyConfig"
      path: "/tmp"
    host: compass-tenant-fetcher.compass-system.svc.cluster.local
    prefix: /tenants
    port: 3000
    systemFieldDiscoveryWebhookPartialProcessing: true
    systemFieldDiscoveryWebhookPartialProcessMaxDays: 7
    webhookProcessorJobInterval: 3m
    lease:
      lockname: tenantfetcherlease
    xsappNamePath: "xsappname"
    omitDependenciesParamName: ""
    omitDependenciesParamValue: ""
    requiredAuthScope: Callback
    fetchTenantAuthScope: fetch_tenant
    authentication:
      jwksEndpoint: "http://ory-stack-oathkeeper-api.ory.svc.cluster.local:4456/.well-known/jwks.json"
    tenantProvider:
      tenantIdProperty: "tenantId"
      customerIdProperty: "customerId"
      costObjectIdProperty: "costObjectId"
      subaccountTenantIdProperty: "subaccountTenantId"
      subdomainProperty: "subdomain"
      licenseTypeProperty: "licenseType"
      name: "provider"
      subscriptionProviderIdProperty: "subscriptionProviderIdProperty"
      providerSubaccountIdProperty: "providerSubaccountIdProperty"
      consumerTenantIdProperty: "consumerTenantIdProperty"
      subscriptionProviderAppNameProperty: "subscriptionProviderAppNameProperty"
      subscriptionIDProperty: "subscriptionGUID"
      dependentServiceInstancesInfoProperty: "dependentServiceInstancesInfo"
      dependentServiceInstancesInfoAppIdProperty: "appId"
      dependentServiceInstancesInfoAppNameProperty: "appName"
      dependentServiceInstancesInfoProviderSubaccountIdProperty: "providerSubaccountId"
    server:
      fetchTenantWithParentEndpoint: "/v1/fetch/{parentTenantId}/{tenantId}"
      fetchTenantWithoutParentEndpoint: "/v1/fetch/{tenantId}"
      regionalHandlerEndpoint: "/v1/regional/{region}/callback/{tenantId}"
      dependenciesEndpoint: "/v1/regional/{region}/dependencies"
      tenantPathParam: "tenantId"
      regionPathParam: "region"
    dependenciesConfig:
      path: "/cfg/dependencies"
    local:
      templateMappings:
        xsappMapping: '{{ printf "\"%s\":\"xsappname1\"" .Values.global.tenantFetcher.xsappNamePath }}'
    containerName: "tenant-fetcher"
  externalCertConfiguration:
    issuerLocality: "local,local2" # In local setup we have manually created connector CA certificate with 'local' Locality property
    subjectPattern: "/C=DE/O=SAP SE/OU=SAP Cloud Platform Clients/OU=Region/OU=%s/L=%s/CN=%s"
    technicalClientSubjectPattern: "/C=DE/O=SAP SE/OU=SAP Cloud Platform Clients/OU=Region/OU=%s/L=%s/CN=%s"
    ouCertSubaccountID: "f8075207-1478-4a80-bd26-24a4785a2bfd"
    commonName: "compass"
    locality: "local"
    certSvcApiPath: "/cert"
    tokenPath: "/cert/token"
    secrets:
      externalCertSvcSecret:
        manage: false
        name: "cert-svc-secret"
        clientIdKey: client-id
        clientSecretKey: client-secret
        oauthUrlKey: url
        csrEndpointKey: csr-endpoint
        clientCert: client-cert
        clientKey: client-key
        skipSSLValidationFlag: "-k"
      externalClientCertSecret:
        name: "external-client-certificate"
        namespace: compass-system
        certKey: tls.crt
        keyKey: tls.key
      publicPrivateKeysSecret:
        name: "system-fetcher-external-keys"
        namespace: compass-system
        dataKey: data
        manage: false
    rotationCronjob:
      name: "external-certificate-rotation"
      schedule: "*/1 * * * *" # Executes every minute
      certValidity: "7"
      clientCertRetryAttempts: "8"
      containerName: "certificate-rotation"
    preInstallJob:
      enabled: false
      name: "external-certificate-pre-install"
      certValidity: "7"
      clientCertRetryAttempts: "8"
  extSvcCertConfiguration:
    issuerLocality: "local,local2" # In local setup we have manually created connector CA certificate with 'local' Locality property
    subjectPattern: "/C=DE/O=SAP SE/OU=SAP Cloud Platform Clients/OU=Region/OU=%s/L=%s/CN=%s"
    ouCertSubaccountID: "f8075207-1478-4a80-bd26-24a4785a2bfd"
    commonName: "compass"
    locality: "local"
    certSvcApiPath: "/cert"
    tokenPath: "/cert/token"
    secrets:
      extSvcCertSvcSecret:
        manage: false
        name: "ext-svc-cert-svc-secret"
        clientIdKey: client-id
        clientSecretKey: client-secret
        oauthUrlKey: url
        csrEndpointKey: csr-endpoint
        clientCert: client-cert
        clientKey: client-key
        skipSSLValidationFlag: "-k"
      extSvcClientCertSecret:
        name: "ext-svc-client-certificate"
        namespace: compass-system
        certKey: tls.crt
        keyKey: tls.key
    rotationCronjob:
      name: "ext-svc-certificate-rotation"
      schedule: "*/1 * * * *" # Executes every minute
      certValidity: "7"
      clientCertRetryAttempts: "8"
      containerName: "ext-svc-certificate-rotation"
    preInstallJob:
      enabled: false
      name: "ext-svc-certificate-pre-install"
      certValidity: "7"
      clientCertRetryAttempts: "8"
  instanceCreatorCertConfiguration:
    issuerLocality: "local,local2" # In local setup we have manually created connector CA certificate with 'local' Locality property
    subjectPattern: "/C=DE/O=SAP SE/OU=SAP Cloud Platform Clients/OU=Region/OU=%s/L=%s/CN=%s"
    ouCertSubaccountID: "f8075207-1478-4a80-bd26-24a4785a2bfd"
    commonName: "instance-creator"
    locality: "local"
    certSvcApiPath: "/cert"
    tokenPath: "/cert/token"
    secrets:
      instanceCreatorSvcSecret:
        manage: false
        name: "instance-creator-cert-svc-secret"
        clientIdKey: client-id
        clientSecretKey: client-secret
        oauthUrlKey: url
        csrEndpointKey: csr-endpoint
        clientCert: client-cert
        clientKey: client-key
        skipSSLValidationFlag: "-k"
      instanceCreatorClientCertSecret:
        name: "instance-creator-client-certificate"
        namespace: compass-system
        certKey: tls.crt
        keyKey: tls.key
    rotationCronjob:
      name: "instance-creator-certificate-rotation"
      schedule: "*/1 * * * *" # Executes every minute
      certValidity: "7"
      clientCertRetryAttempts: "8"
      containerName: "instance-creator-certificate-rotation"
    preInstallJob:
      enabled: false
      name: "instance-creator-certificate-pre-install"
      certValidity: "7"
      clientCertRetryAttempts: "8"
  ordService:
    host: compass-ord-service.compass-system.svc.cluster.local
    prefix: /open-resource-discovery-service/v0
    docsPrefix: /open-resource-discovery-docs
    staticPrefix: /open-resource-discovery-static/v0
    port: 3000
    defaultResponseType: "xml"
    userContextHeader: "user_context"
    authTokenPath: "/var/run/secrets/kubernetes.io/serviceaccount/token"
    skipSSLValidation: false
  ordAggregator:
    port: 3000
    prefix: /ord-aggregator
    aggregateEndpoint: /aggregate
    name: ord-aggregator
    client:
      timeout: "30s"
    lease:
      lockname: aggregatorlease
    authentication:
      jwksEndpoint: "http://ory-stack-oathkeeper-api.ory.svc.cluster.local:4456/.well-known/jwks.json"
    http:
      client:
        skipSSLValidation: false
      retry:
        attempts: 3
        delay: 100ms
    dbPool:
      maxOpenConnections: 2
      maxIdleConnections: 2
    globalRegistryUrl: http://compass-external-services-mock.compass-system.svc.cluster.local:8087/.well-known/open-resource-discovery
    maxParallelDocumentsPerApplication: 10
    maxParallelSpecificationProcessors: 100
    containerName: "ord-aggregator"
    tenantMappingConfiguration: '{}'
    parallelOperationProcessors: 10
    priorityQueueLimit: 10
    rescheduleJobInterval: 24h
    reschedulePeriod: 168h
    rescheduleHangedJobInterval: 1h
    rescheduleHangedPeriod: 1h
    maintainOperationsJobInterval: 60m
    operationProcessorsQuietPeriod: 5s
  systemFetcher:
    name: "system-fetcher"
    port: 3000
    prefix: /system-fetcher
    syncEndpoint: /sync
    job:
      schedulePeriod: 60m
      isSchedulable: true
    client:
      timeout: "30s"
    lease:
      lockname: systemfetcherlease
    authentication:
      jwksEndpoint: "http://ory-stack-oathkeeper-api.ory.svc.cluster.local:4456/.well-known/jwks.json"
    manageSecrets: true
    # enableSystemDeletion - whether systems in deleted state should be deleted from director database
    enableSystemDeletion: true
    # fetchRequestTimeout - shows the timeout to wait for oauth token and for fetching systems (in one request) separately
    fetchRequestTimeout: "30s"
    # directorRequestTimeout - graphql requests timeout to director
    directorRequestTimeout: "30s"
    dbPool:
      maxOpenConnections: 20
      maxIdleConnections: 2
    # systemsAPIEndpoint - endpoint of the service to fetch systems from
    systemsAPIEndpoint: ""
    # systemsAPIFilterCriteria - criteria for fetching systems
    systemsAPIFilterCriteria: ""
    appTemplatesProductLabel: "systemRole"
    systemSourceKey: "prop"
    appTemplates: []
    templatePlaceholderToSystemKeyMappings: '[ { "placeholder_name": "name", "system_key": "$.displayName" }, { "placeholder_name": "display-name", "system_key": "$.displayName" }, { "placeholder_name": "systemNumber", "system_key": "$.systemNumber" }, { "placeholder_name": "productId", "system_key": "$.productId" }, { "placeholder_name": "ppmsProductVersionId", "system_key": "$.ppmsProductVersionId", "optional": true }, { "placeholder_name": "region", "system_key": "$.additionalAttributes.systemSCPLandscapeID", "optional": true }, { "placeholder_name": "description", "system_key": "$.productDescription", "optional": true }, { "placeholder_name": "baseUrl", "system_key": "$.additionalUrls.mainUrl", "optional": true }, { "placeholder_name": "providerName", "system_key": "$.infrastructureProvider", "optional": true } ]'
    templateOverrideApplicationInput: '{"name": "{{name}}","description": "{{description}}","providerName": "{{providerName}}","statusCondition": "INITIAL","systemNumber": "{{systemNumber}}","labels": {"managed": "true","productId": "{{productId}}","ppmsProductVersionId": "{{ppmsProductVersionId}}","region": "{{region}}"},"baseUrl": "{{baseUrl}}"}'
    http:
      client:
        skipSSLValidation: false
    oauth:
      client: "client_id"
      tokenEndpointProtocol: "https"
      tokenBaseHost: "compass-external-services-mock-sap-mtls"
      tokenPath: "/cert/token"
      scopesClaim: "scopes"
      tenantHeaderName: "x-zid"
      tokenRequestTimeout: 30s
      skipSSLValidation: true
    jwt:
      expireAfter: 60m
    secret:
      name: "compass-system-fetcher-secret"
      clientIdKey: client-id
      oauthUrlKey: url
    paging:
      pageSize: 200
      sizeParam: "$top"
      skipParam: "$skip"
    containerName: "system-fetcher"
    parallelOperationProcessors: 10
    priorityQueueLimit: 10
    rescheduleJobInterval: 24h
    reschedulePeriod: 168h
    rescheduleHangedJobInterval: 1h
    rescheduleHangedPeriod: 1h
    maintainOperationsJobInterval: 60m
    operationProcessorsQuietPeriod: 5s
  tenantFetchers:
    job1:
      enabled: false
      job:
        interval: "5m"
      configMapNamespace: "compass-system"
      manageSecrets: true
      providerName: "compass"
      tenantType: "subaccount"
      schedule: "*/5 * * * *"
      tenantInsertChunkSize: "500"
      pageWorkers: "2"
      kubernetes:
        configMapNamespace: "compass-system"
        pollInterval: 2s
        pollTimeout: 1m
        timeout: 2m
      authConfig:
        skipSSLValidation: true
        oauthMode: "oauth-mtls"
        clientIDPath: "clientid"
        clientSecretPath: "secret"
        clientCertPath: "cert"
        clientKeyPath: "key"
        tokenEndpointPath: "url"
        tokenURLPath: "/cert/token"
      queryMapping:
        regionField: "region"
        pageNumField: "pageNum"
        pageSizeField: "pageSize"
        timestampField: "timestamp"
      query:
        startPage: "0"
        pageSize: "100"
      api:
        regionName: "central"
        authConfigSecretKey: "central"
        fieldMapping:
          totalPagesField: "totalPages"
          totalResultsField: "totalResults"
          tenantEventsField: "events"
          idField: "id"
          nameField: "name"
          customerIdField: "customerId"
          costObjectIDField: "costObject"
          subaccountCostObjectIDField: "costObjectId"
          subaccountCostObjectTypeField: "costObjectType"
          subdomainField: "subdomain"
          licenseTypeField: "licenseType"
          discriminatorField: ""
          discriminatorValue: ""
          detailsField: "details"
          labelsField: "labels"
          entityTypeField: "entityType"
          globalAccountID: "gaID"
          regionField: "region"
          movedSubaccountTargetField: "targetGlobalAccountGUID"
          movedSubaccountSourceField: "sourceGlobalAccountGUID"
        endpoints:
          accountCreated: "127.0.0.1/events?type=account-created"
          accountDeleted: "127.0.0.1/events?type=account-deleted"
          accountUpdated: "127.0.0.1/events?type=account-updated"
          subaccountCreated: "127.0.0.1/events?type=subaccount-created"
          subaccountDeleted: "127.0.0.1/events?type=subaccount-deleted"
          subaccountUpdated: "127.0.0.1/events?type=subaccount-updated"
          subaccountMoved: "127.0.0.1/events?type=subaccount-moved"
      regionalConfig:
        fieldMapping:
          totalPagesField: "totalPages"
          totalResultsField: "totalResults"
          tenantEventsField: "events"
          idField: "guid"
          nameField: "displayName"
          customerIdField: "customerId"
          costObjectIDField: "costObject"
          subaccountCostObjectIDField: "costObjectId"
          subaccountCostObjectTypeField: "costObjectType"
          subdomainField: "subdomain"
          licenseTypeField: "licenseType"
          discriminatorField: ""
          discriminatorValue: ""
          detailsField: "details"
          entityTypeField: "entityType"
          globalAccountID: "globalAccountGUID"
          regionField: "region"
          labelsField: "labels"
          movedSubaccountTargetField: "targetGlobalAccountGUID"
          movedSubaccountSourceField: "sourceGlobalAccountGUID"
        regions:
          eu-east:
            api:
              oauthMode: "oauth-mtls"
              authConfigSecretKey: "central"
              endpoints:
                accountCreated: "127.0.0.1/events?type=account-created"
                accountDeleted: "127.0.0.1/events?type=account-deleted"
                accountUpdated: "127.0.0.1/events?type=account-updated"
                subaccountCreated: "127.0.0.1/events?type=subaccount-created"
                subaccountDeleted: "127.0.0.1/events?type=subaccount-deleted"
                subaccountUpdated: "127.0.0.1/events?type=subaccount-updated"
                subaccountMoved: "127.0.0.1/events?type=subaccount-moved"
      dbPool:
        maxOpenConnections: 1
        maxIdleConnections: 1
  metrics:
    enabled: true
    pushEndpoint: http://monitoring-prometheus-pushgateway.kyma-system.svc.cluster.local:9091
  externalServicesMock:
    enabled: false
    certSecuredPort: 8081
    ordCertSecuredPort: 8082
    unsecuredPort: 8083
    basicSecuredPort: 8084
    oauthSecuredPort: 8085
    ordGlobalRegistryCertPort: 8086
    ordGlobalRegistryUnsecuredPort: 8087
    unsecuredPortWithAdditionalContent: 8088
    unsecuredMultiTenantPort: 8089
    certSecuredProxyPort: 8090
    certSecuredHost: compass-external-services-mock-sap-mtls
    ordCertSecuredHost: compass-external-services-mock-sap-mtls-ord
    ordGlobalCertSecuredHost: compass-external-services-mock-sap-mtls-global-ord-registry
    unSecuredHost: compass-external-services-mock
    host: compass-external-services-mock.compass-system.svc.cluster.local
    directDependencyXsappname: ""
    saasAppNamesSecret:
      manage: false
    regionInstancesCredentials:
      manage: false
    regionSMInstancesCredentials:
      manage: false
    oauthSecret:
      manage: false
      name: compass-external-services-mock-oauth-credentials
      clientIdKey: client-id
      clientSecretKey: client-secret
      oauthUrlKey: url
      oauthTokenPath: "/secured/oauth/token"
    auditlog:
      applyMockConfiguration: false
      managementApiPath: /audit-log/v2/configuration-changes/search
      mtlsTokenPath: "/cert/token"
      secret:
        name: "auditlog-instance-management"
        urlKey: url
        tokenUrlKey: token-url
        clientIdKey: client-id
        clientSecretKey: client-secret
        clientCertKey: client-cert
        clientKeyKey: client-key
    iasAdapter:
      consumerAppID: "consumer-app-id"
      consumerAppClientID: "consumer-client-id"
      consumerAppTenantID: "consumer-app-tenant-id"
      providerAppID: "provider-app-id"
      providerAppClientID: "provider-client-id"
      providerAppTenantID: "provider-app-tenant-id"
      apiName: "Test API Name"
  tests:
    http:
      client:
        skipSSLValidation: false
    externalCertConfiguration:
      ouCertSubaccountID: "bad76f69-e5c2-4d55-bca5-240944824b83"
      issuerLocalityRegion2: "local"
    hydrator:
      certSubjectMappingResyncInterval: "3s"
    director:
      skipPattern: ""
      externalCertIntSystemCN: "integration-system-test"
      supportedOrdApplicationType: "SAP temp1"
    tenantFetcher:
      tenantOnDemandID: "8d42d818-d4c4-4036-b82f-b199db7ffeb5"
      missingTenantOnDemandID: "subaccount-external-tnt"
      region: "eu-1"
      region2: "eu-2"
    ordAggregator:
      skipPattern: ""
      proxyApplicationTemplateName: "SAP Proxy Template"
    ordService:
      accountTenantID: "5577cf46-4f78-45fa-b55f-a42a3bdba868" # testDefaultTenant from our testing tenants
      skipPattern: ""
    externalServicesMock:
      skipPattern: ""
      tenantMappingStatusAPI:
        responseDelayInMilliseconds: 1
    selfRegistration:
      region: "eu-1"
      region2: "eu-2"
    destination:
      consumerSubdomain: "compass-external-services-mock"
      consumerSubdomainMtls: "compass-external-services-mock-sap-mtls"
      instanceID: "37d7d783-d9ad-47de-b6c8-b05a4cb961ca" # randomly generated UUID
      claims:
        subaccountIDKey: "subaccountid"
        serviceInstanceIDKey: "serviceinstanceid"
    subscription:
      labelKey: "subscriptions"
      standardFlow: "standard"
      indirectDependencyFlow: "indirectDependency"
      directDependencyFlow: "directDependency"
      subscriptionsFlowHeaderKey: "subscriptionFlow"
      consumerSubdomain: "compass-external-services-mock-sap-mtls"
      tenants:
        providerAccountID: "5577cf46-4f78-45fa-b55f-a42a3bdba868" # testDefaultTenant from our testing tenants
        providerSubaccountID: "47b4575a-f102-414a-8398-2d973ad65f3a" # TestProviderSubaccount from our testing tenants
        consumerAccountID: "5984a414-1eed-4972-af2c-b2b6a415c7d7" # ApplicationsForRuntimeTenantName from our testing tenants
        consumerSubaccountID: "1f538f34-30bf-4d3d-aeaa-02e69eef84ae" # randomly chosen
        costObjectID: "de235c0e-9cb0-4f39-9fd5-d558ec6850bb" # randomly chosen
        consumerTenantID: "ba49f1aa-ddc1-43ff-943c-fe949857a34a" # randomly chosen
        providerSubaccountIDRegion2: "731b7bc4-5472-41d2-a447-e4c0f45de739" # TestProviderSubaccountRegion2 from our testing tenants
        consumerAccountIDTenantHierarchy: "5577cf46-4f78-45fa-b55f-a42a3bdba868" # testDefaultTenant from our testing tenants; more info in 'TestFormationNotificationsTenantHierarchy'
        consumerSubaccountIDTenantHierarchy: "3cfcdd62-320d-403b-b66a-4ee3cdd06947" # TestIntegrationSystemManagedSubaccount from our testing tenants; more info in 'TestFormationNotificationsTenantHierarchy'
      destinationOauthSecret:
        manage: false
        name: provider-destination-instance-tests
        clientIdKey: client-id
        clientSecretKey: client-secret
        oauthUrlKey: url
        oauthTokenPath: "/secured/oauth/token"
        serviceUrlKey: uri
        dependencyKey: dependency
      oauthSecret:
        manage: false
        name: compass-subscription-secret
        clientIdKey: client-id
        clientSecretKey: client-secret
        oauthUrlKey: url
      propagatedProviderSubaccountHeader: "X-Provider-Subaccount"
      externalClientCertTestSecretName: "external-client-certificate-test-secret"
      externalClientCertTestSecretNamespace: "compass-system"
      externalCertTestJobName: "external-certificate-rotation-test-job"
      certSvcInstanceTestSecretName: "cert-svc-secret"
      certSvcInstanceTestRegion2SecretName: "cert-svc-secret-eu2"
      consumerTokenURL: "http://compass-external-services-mock.compass-system.svc.cluster.local:8080"
      subscriptionURL: "http://compass-external-services-mock.compass-system.svc.cluster.local:8080"
      subscriptionProviderIdValue: "id-value!t12345"
      directDependencySubscriptionProviderIdValue: "direct-dep-id-value!t12345"
      subscriptionProviderAppNameValue: "subscriptionProviderAppNameValue"
      indirectDependencySubscriptionProviderAppNameValue: "indirectDependencySubscriptionProviderAppNameValue"
      directDependencySubscriptionProviderAppNameValue: "subscriptionProviderAppNameValue" # this is used for real env tests where there is a dedicated SAAS svc instance for the indirect dependency flow
    namespace: kyma-system
    connectivityAdapterFQDN: http://compass-connectivity-adapter.compass-system.svc.cluster.local
    externalServicesMockFQDN: http://compass-external-services-mock.compass-system.svc.cluster.local
    ordServiceFQDN: http://compass-ord-service.compass-system.svc.cluster.local
    systemBrokerFQDN: http://compass-system-broker.compass-system.svc.cluster.local
    tenantFetcherFQDN: http://compass-tenant-fetcher.compass-system.svc.cluster.local
    hydratorFQDN: http://compass-hydrator.compass-system.svc.cluster.local
    userNameAuthenticators:
      gatewayHost: "compass-gateway-user-name"
      account:
        manage: false
        secretName: "user-name-account-authenticator"
        clientIdKey: client-id
        clientSecretKey: client-secret
        oauthUrlKey: url
        oauthTokenPath: "/secured/oauth/token"
        subdomain: "compass-external-services-mock"
      subaccount:
        manage: false
        secretName: "user-name-subaccount-authenticator"
        clientIdKey: client-id
        clientSecretKey: client-secret
        oauthUrlKey: url
        oauthTokenPath: "/secured/oauth/token"
        subdomain: "compass-external-services-mock"
    basicCredentials:
      manage: false
      secretName: "test-basic-credentials-secret"
    db:
      maxOpenConnections: 3
      maxIdleConnections: 1
    securityContext: # Set on container level
      runAsUser: 2000
      allowPrivilegeEscalation: false
  expectedSchemaVersionUpdateJob:
    cm:
      name: "expected-schema-version"
    ias_adapter:
      cm:
        name: "ias-adapter-expected-schema-version"
  migratorJob:
    nodeSelectorEnabled: false
    pvc:
      name: "compass-director-migrations"
      namespace: "compass-system"
      migrationsPath: "/compass-migrations"
      storageClass: local-path
    ias_adapter:
      pvc:
        name: "compass-ias-adapter-migrations"
        namespace: "compass-system"
        migrationsPath: "/compass-ias-adapter-migrations"
        storageClass: local-path
  http:
    client:
      skipSSLValidation: false
  pairingAdapter:
    templateName: "pairing-adapter-app-template"
    watcherCorrelationID: "pairing-adapter-watcher-id"
    configMap:
      manage: false
      key: "config.json"
      name: "pairing-adapter-config-local"
      namespace: "compass-system"
      localAdapterFQDN: "http://compass-pairing-adapter.compass-system.svc.cluster.local/adapter-local-mtls"
      integrationSystemID: "d3e9b9f5-25dc-4adb-a0a0-ed69ef371fb6"
    e2e:
      appName: "test-app"
      appID: "123-test-456"
      clientUser: "test-user"
      tenant: "test-tenant"
  # Scopes assigned for every new Client Credentials by given object type (Runtime / Application / Integration System)
  # and scopes mapped to a consumer with the given type, then that consumer is using a client certificate
  scopes:
    scopesPerConsumerType:
      business_integration:
        - "application_template:read"
        - "application_template:write"
        - "formation:read"
        - "formation:write"
        - "formation.state:write"
        - "formation_template:read"
        - "formation_template:write"
        - "formation_template.webhooks:read"
        - "tenant_access:write"
      managed_application_provider_operator:
        - "application.local_tenant_id:write"
        - "application_template:write"
        - "application_template:read"
        - "application_template.webhooks:read"
        - "application_template.labels:write"
        - "internal_visibility:read"
        - "webhook:write"
        - "webhooks.auth:read"
        - "certificate_subject_mapping:write"
        - "certificate_subject_mapping:read"
      managed_application_consumer: []
      landscape_resource_operator:
        - "application:read"
        - "application:write"
        - "application.local_tenant_id:write"
        - "tenant_access:write"
        - "formation:read"
        - "formation:write"
        - "formation:global_write"
        - "formation:global_read"
      tenant_discovery_operator:
        - "application:read"
      instance_creator:
        - "application_template:read"
        - "formation:read"
        - "formation_template:read"
        - "formation_template.webhooks:read"
      technical_client:
        - "tenant:read"
        - "tenant:write"
      runtime:
        - "runtime:read"
        - "runtime:write"
        - "application:read"
        - "runtime.auths:read"
        - "bundle.instance_auths:read"
        - "runtime.webhooks:read"
        - "webhook:write"
      external_certificate:
        - "runtime:read"
        - "runtime:write"
        - "application:read"
        - "application:write"
        - "runtime.auths:read"
        - "bundle.instance_auths:read"
        - "runtime.webhooks:read"
        - "webhook:write"
        - "application_template:read"
        - "application_template:write"
        - "application_template.webhooks:read"
        - "formation_template:read"
        - "formation_template:write"
        - "formation_template.webhooks:read"
      application:
        - "application:read"
        - "application:write"
        - "application.auths:read"
        - "application.webhooks:read"
        - "application.application_template:read"
        - "bundle.instance_auths:read"
        - "document.fetch_request:read"
        - "event_spec.fetch_request:read"
        - "api_spec.fetch_request:read"
        - "fetch-request.auth:read"
        - "webhook:write"
      integration_system:
        - "application:read"
        - "application:write"
        - "application.local_tenant_id:write"
        - "application.application_template:read"
        - "application_template:read"
        - "application_template:write"
        - "runtime:read"
        - "runtime:write"
        - "integration_system:read"
        - "label_definition:read"
        - "label_definition:write"
        - "automatic_scenario_assignment:read"
        - "integration_system.auths:read"
        - "application_template.webhooks:read"
        - "formation:write"
        - "formation:read"
        - "internal_visibility:read"
        - "application.auths:read"
        - "webhook:write"
        - "formation_template:read"
        - "formation_template.webhooks:read"
      super_admin:
        - "application:read"
        - "application:write"
        - "application.local_tenant_id:write"
        - "application_template:read"
        - "application_template:write"
        - "integration_system:read"
        - "integration_system:write"
        - "runtime:read"
        - "runtime:write"
        - "label_definition:read"
        - "label_definition:write"
        - "eventing:manage"
        - "tenant:read"
        - "tenant:write"
        - "automatic_scenario_assignment:read"
        - "application.auths:read"
        - "application.webhooks:read"
        - "application.application_template:read"
        - "application_template.webhooks:read"
        - "bundle.instance_auths:read"
        - "document.fetch_request:read"
        - "event_spec.fetch_request:read"
        - "api_spec.fetch_request:read"
        - "integration_system.auths:read"
        - "runtime.auths:read"
        - "fetch-request.auth:read"
        - "webhooks.auth:read"
        - "formation:write"
        - "formation:read"
        - "internal_visibility:read"
        - "runtime.webhooks:read"
        - "webhook:write"
        - "formation_template:read"
        - "formation_template:write"
        - "formation_template.webhooks:read"
        - "formation_constraint:read"
        - "formation_constraint:write"
        - "certificate_subject_mapping:read"
        - "certificate_subject_mapping:write"
        - "formation.state:write"
        - "tenant_access:write"
        - "bundle_instance_auth:write"
        - "formation:global_write"
        - "formation:global_read"
      default:
        - "runtime:read"
        - "runtime:write"
        - "tenant:read"<|MERGE_RESOLUTION|>--- conflicted
+++ resolved
@@ -174,11 +174,7 @@
       name: compass-pairing-adapter
     director:
       dir: dev/incubator/
-<<<<<<< HEAD
       version: "PR-3690"
-=======
-      version: "PR-3688"
->>>>>>> 6c85aaf2
       name: compass-director
     hydrator:
       dir: dev/incubator/
