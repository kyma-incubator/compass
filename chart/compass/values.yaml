--- conflicted
+++ resolved
@@ -138,11 +138,7 @@
       version: "PR-65"
     e2e_tests:
       dir:
-<<<<<<< HEAD
       version: "PR-2336"
-=======
-      version: "PR-2330"
->>>>>>> 45e43559
   isLocalEnv: false
   isForTesting: false
   oauth2:
