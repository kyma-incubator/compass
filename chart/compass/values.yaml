global:
  disableLegacyConnectivity: true
  defaultTenant: 3e64ebae-38b5-46a0-b1ed-9ccee153a0ae
  defaultTenantRegion: "eu-1"
  tenants: # tenant order matters, so new tenants should be added to the end of the list
    - name: default
      id: 3e64ebae-38b5-46a0-b1ed-9ccee153a0ae
      type: account
    - name: foo
      id: 1eba80dd-8ff6-54ee-be4d-77944d17b10b
      type: account
    - name: bar
      id: af9f84a9-1d3a-4d9f-ae0c-94f883b33b6e
      type: account
    - name: TestTenantSeparation
      id: f1c4b5be-b0e1-41f9-b0bc-b378200dcca0
      type: account
    - name: TestDeleteLastScenarioForApplication
      id: 0403be1e-f854-475e-9074-922120277af5
      type: account
    - name: Test_DeleteAutomaticScenarioAssignmentForSelector
      id: d9553135-6115-4c67-b4d9-962c00f3725f
      type: account
    - name: Test_AutomaticScenarioAssigmentForRuntime
      id: 8c733a45-d988-4472-af10-1256b82c70c0
      type: account
    - name: TestAutomaticScenarioAssignmentsWholeScenario
      id: 65a63692-c00a-4a7d-8376-8615ee37f45c
      type: account
    - name: TestTenantsQueryTenantNotInitialized
      id: 72329135-27fd-4284-9bcb-37ea8d6307d0
      type: account
    - name: Test Default
      id: 5577cf46-4f78-45fa-b55f-a42a3bdba868
      type: account
      parent: 2c4f4a25-ba9a-4dbc-be68-e0beb77a7eb0
    - name: Test_DefaultCustomer
      id: 2c4f4a25-ba9a-4dbc-be68-e0beb77a7eb0
      type: customer
    - name: TestListLabelDefinitions
      id: 3f641cf5-2d14-4e0f-a122-16e7569926f1
      type: account
    - name: Test_AutomaticScenarioAssignmentQueries
      id: 8263cc13-5698-4a2d-9257-e8e76b543e88
      type: account
    - name: TestGetScenariosLabelDefinitionCreatesOneIfNotExists
      id: 2263cc13-5698-4a2d-9257-e8e76b543e33
      type: account
    - name: TestApplicationsForRuntime
      id: 5984a414-1eed-4972-af2c-b2b6a415c7d7
      type: account
    - name: Test_DeleteAutomaticScenarioAssignmentForScenario
      id: d08e4cb6-a77f-4a07-b021-e3317a373597
      type: account
    - name: TestApplicationsForRuntimeWithHiddenApps
      id: 7e1f2df8-36dc-4e40-8be3-d1555d50c91c
      type: account
    - name: TestTenantsQueryTenantInitialized
      id: 8cf0c909-f816-4fe3-a507-a7917ccd8380
      type: account
    - name: TestDeleteApplicationIfInScenario
      id: 0d597250-6b2d-4d89-9c54-e23cb497cd01
      type: account
    - name: TestProviderSubaccount
      id: f8075207-1478-4a80-bd26-24a4785a2bfd
      type: subaccount
      parent: 5577cf46-4f78-45fa-b55f-a42a3bdba868
    - name: TestProviderSubaccountRegion2
      id: 731b7bc4-5472-41d2-a447-e4c0f45de739
      type: subaccount
      region: "eu-2"
      parent: 5577cf46-4f78-45fa-b55f-a42a3bdba868
    - name: TestCertificateSubaccount
      id: 123e4567-e89b-12d3-a456-426614174001
      type: subaccount
      parent: 5577cf46-4f78-45fa-b55f-a42a3bdba868
    - name: TestNsAdapter
      id: 08b6da37-e911-48fb-a0cb-fa635a6c5678
      type: subaccount
      parent: 5577cf46-4f78-45fa-b55f-a42a3bdba868
    - name: TestNsAdapterSubaccountWithApplications
      id: 08b6da37-e911-48fb-a0cb-fa635a6c4321
      type: subaccount
      parent: 5577cf46-4f78-45fa-b55f-a42a3bdba868
    - name: TestIntegrationSystemManagedSubaccount
      id: 3cfcdd62-320d-403b-b66a-4ee3cdd06947
      type: subaccount
      parent: 5577cf46-4f78-45fa-b55f-a42a3bdba868
    - name: TestIntegrationSystemManagedAccount
      id: 7e8ab2e3-3bb4-42e3-92b2-4e0bf48559d3
      type: account
      parent: 2c4f4a25-ba9a-4dbc-be68-e0beb77a7eb0
    - name: TestSystemFetcherAccount
      id: c395681d-11dd-4cde-bbcf-570b4a153e79
      type: account
      parent: 2c4f4a25-ba9a-4dbc-be68-e0beb77a7eb0
    - name: TestConsumerSubaccount
      id: 1f538f34-30bf-4d3d-aeaa-02e69eef84ae
      type: subaccount
      parent: 5984a414-1eed-4972-af2c-b2b6a415c7d7
    - name: TestTenantsOnDemandAPI
      id: 8d42d818-d4c4-4036-b82f-b199db7ffeb5
      type: subaccount
      parent: 5984a414-1eed-4972-af2c-b2b6a415c7d7
    - name: TestExternalCertificateSubaccount
      id: bad76f69-e5c2-4d55-bca5-240944824b83
      type: subaccount
      parent: 5577cf46-4f78-45fa-b55f-a42a3bdba868
  images:
    containerRegistry:
      path: eu.gcr.io/kyma-project/incubator
    connector:
      dir:
      version: "PR-2575"
      name: compass-connector
    connectivity_adapter:
      dir:
      version: "PR-2575"
      name: compass-connectivity-adapter
    pairing_adapter:
      dir:
      version: "PR-2572"
      name: compass-pairing-adapter
    director:
      dir:
<<<<<<< HEAD
      version: "PR-2611"
=======
      version: "PR-2598"
>>>>>>> 4af77d56
      name: compass-director
    hydrator:
      dir:
      version: "PR-2596"
      name: compass-hydrator
    gateway:
      dir:
      version: "PR-2575"
      name: compass-gateway
    operations_controller:
      dir:
      version: "PR-2575"
      name: compass-operations-controller
    ord_service:
      dir:
      version: "PR-76"
      name: compass-ord-service
    schema_migrator:
      dir:
      version: "PR-2594"
      name: compass-schema-migrator
    system_broker:
      dir:
      version: "PR-2575"
      name: compass-system-broker
    certs_setup_job:
      containerRegistry:
        path: eu.gcr.io/kyma-project
      dir:
      version: "0a651695"
    external_services_mock:
      dir:
      version: "PR-2594"
      name: compass-external-services-mock
    console:
      dir:
      version: "PR-71"
      name: compass-console
    e2e_tests:
      dir:
      version: "PR-2598"
      name: compass-e2e-tests
  isLocalEnv: false
  isForTesting: false
  oauth2:
    host: oauth2
  livenessProbe:
    initialDelaySeconds: 30
    timeoutSeconds: 1
    periodSeconds: 10
  readinessProbe:
    initialDelaySeconds: 5
    timeoutSeconds: 1
    periodSeconds: 2
  agentPreconfiguration: false
  portieris:
    isEnabled: false
    imagePullSecretName: "portieris-dummy-image-pull-secret"
  nsAdapter:
    external:
      port: 3005
    e2eTests:
      gatewayHost: "compass-gateway-xsuaa"
    prefix: /nsadapter
    path: /nsadapter/api/v1/notifications
    systemToTemplateMappings: '[{  "Name": "SAP S/4HANA On-Premise",  "SourceKey": ["type"],  "SourceValue": ["abapSys"]},{  "Name": "SAP S/4HANA On-Premise",  "SourceKey": ["type"],  "SourceValue": ["nonSAPsys"]},{  "Name": "SAP S/4HANA On-Premise",  "SourceKey": ["type"],  "SourceValue": ["hana"]}]'
    secret:
      name: nsadapter-secret
      subaccountKey: subaccount
      local:
        subaccountValue: subaccount
    authSecret:
      name: "compass-external-services-mock-oauth-credentials"
      clientIdKey: client-id
      clientSecretKey: client-secret
      tokenUrlKey: url
      instanceUrlKey: url
      certKey: cert
      keyKey: key
    registerPath: "/register"
    tokenPath: "/secured/oauth/token"
    createClonePattern: '{"key": "%s"}'
    createBindingPattern: '{}'
    useClone: "false"
  director:
    host: compass-director.compass-system.svc.cluster.local
    prefix: /director
    graphql:
      external:
        port: 3000
    tls:
      secure:
        internal:
          host: compass-director-internal
    validator:
      port: 8080
    metrics:
      port: 3003
      enableGraphqlOperationInstrumentation: true
    operations:
      port: 3002
      path: "/operation"
      lastOperationPath: "/last_operation"
    info:
      path: "/v1/info"
    subscription:
      subscriptionProviderLabelKey: "subscriptionProviderId"
      consumerSubaccountLabelKey: "global_subaccount_id"
      subscriptionLabelKey: "subscription"
      tokenPrefix: "sb-"
    selfRegister:
      secret:
        name: "region-instances-credentials"
        key: "keyConfig"
        path: "/tmp"
      clientIdPath: "clientId"
      clientSecretPath: "clientSecret"
      urlPath: "url"
      tokenUrlPath: "tokenUrl"
      clientCertPath: "clientCert"
      clientKeyPath: "clientKey"
      local:
        templateMappings:
          clientIDMapping: '{{ printf "\"%s\":\"client_id\"" .Values.global.director.selfRegister.clientIdPath }}'
          clientSecretMapping: '{{ printf "\"%s\":\"client_secret\"" .Values.global.director.selfRegister.clientSecretPath }}'
          urlMapping: '{{ printf "\"%s\":\"http://compass-external-services-mock.%s.svc.cluster.local:%s\"" .Values.global.director.selfRegister.urlPath .Release.Namespace (.Values.service.port | toString) }}'
          tokenURLMapping: '{{ printf "\"%s\":\"https://%s.%s:%s\"" .Values.global.director.selfRegister.tokenUrlPath .Values.global.externalServicesMock.certSecuredHost .Values.global.ingress.domainName (.Values.service.certPort | toString) }}'
          x509CertificateMapping: '{{ printf "\"%s\":\"%s\"" .Values.global.director.selfRegister.clientCertPath .Values.global.connector.caCertificate }}'
          x509KeyMapping: '{{ printf "\"%s\":\"%s\"" .Values.global.director.selfRegister.clientKeyPath .Values.global.connector.caKey }}'
      oauthTokenPath: "/cert/token"
      oauthMode: "oauth-mtls"
      label: "selfRegLabel"
      labelValuePrefix: "self-reg-prefix-"
      responseKey: "self-reg-key"
      path: "/external-api/self-reg"
      nameQueryParam: "name"
      tenantQueryParam: "tenant"
      requestBodyPattern: '{"key": "%s"}'
    clientIDHeaderKey: client_user
    suggestTokenHeaderKey: suggest_token
    runtimeTypeLabelKey: "runtimeType"
    applicationTypeLabelKey: "applicationType"
    kymaRuntimeTypeLabelValue: "kyma"
    fetchTenantEndpoint: '{{ printf "https://%s.%s%s/v1/fetch" .Values.global.gateway.tls.secure.internal.host .Values.global.ingress.domainName .Values.global.tenantFetcher.prefix }}'
  auditlog:
    configMapName: "compass-gateway-auditlog-config"
    mtlsTokenPath: "/cert/token"
    standardTokenPath: "/secured/oauth/token"
    skipSSLValidation: false
    secret:
      name: "compass-gateway-auditlog-secret"
      urlKey: url
      clientIdKey: client-id
      clientSecretKey: client-secret
      clientCertKey: client-cert
      clientKeyKey: client-key
  log:
    format: "kibana"
  enableCompassDefaultScenarioAssignment: true
  tenantConfig:
    useDefaultTenants: true
    dbPool:
      maxOpenConnections: 1
      maxIdleConnections: 1
  connector:
    prefix: /connector
    graphql:
      external:
        port: 3000
    validator:
      port: 8080
    # If secrets do not exist they will be created
    secrets:
      ca:
        name: compass-connector-app-ca
        namespace: compass-system
        certificateKey: ca.crt
        keyKey: ca.key
      rootCA:
        namespace: istio-system # For Ingress Gateway to work properly the namespace needs to be istio-system
        # In order for istio mTLS to work we should have two different secrets one containing the server certificate (let’s say X) and one used for validation of the client’s certificates.
        # The second one should be our root certificate and istio wants it to be named X-cacert. (-cacert suffix).
        # This is the reason for the confusing name of our root certificate. https://preliminary.istio.io/v1.6/docs/tasks/traffic-management/ingress/secure-ingress/#configure-a-mutual-tls-ingress-gateway
        cacert: compass-gateway-mtls-certs-cacert # For cert-rotation the cacert should be in different secret
        certificateKey: cacert
    revocation:
      configmap:
        name: revocations-config
        namespace: "{{ .Release.Namespace }}"
    # If key and certificate are not provided they will be generated
    caKey: ""
    caCertificate: ""
  system_broker:
    enabled: true
    port: 5001
    prefix: /broker
    tokenProviderFromHeader:
      forwardHeaders: Authorization
    tokenProviderFromSecret:
      enabled: false
      secrets:
        integrationSystemCredentials:
          name: compass-system-broker-credentials
          namespace: compass-system
    testNamespace: kyma-system
  gateway:
    port: 3000
    tls:
      host: compass-gateway
      adapterHost: compass-ns-adapter
      secure:
        internal:
          host: compass-gateway-internal
        oauth:
          host: compass-gateway-auth-oauth
    mtls:
      manageCerts: true
      host: compass-gateway-mtls
      certSecret: compass-gateway-mtls-certs
      external:
        host: compass-gateway-sap-mtls
        certSecret: compass-gateway-mtls-certs # Use connector's root CA as root CA by default. This should be overridden for productive deployments.
    headers:
      rateLimit: X-Flow-Identity
      request:
        remove:
          - "Client-Id-From-Token"
          - "Client-Id-From-Certificate"
          - "Client-Certificate-Hash"
          - "Certificate-Data"
  hydrator:
    host: compass-hydrator.compass-system.svc.cluster.local
    port: 3000
    prefix: /hydrators
    subjectConsumerMappingConfig: '[{"consumer_type": "Super Admin", "tenant_access_levels": ["customer", "account","subaccount"], "subject": "C=DE, L=local, O=SAP SE, OU=Region, OU=SAP Cloud Platform Clients, OU=f8075207-1478-4a80-bd26-24a4785a2bfd, CN=compass"},{"consumer_type": "Integration System", "tenant_access_levels": ["account","subaccount"], "subject": "C=DE, L=local, O=SAP SE, OU=Region, OU=SAP Cloud Platform Clients, OU=f8075207-1478-4a80-bd26-24a4785a2bfd, CN=integration-system-test"}]'
    certificateDataHeader: "Certificate-Data"
    consumerClaimsKeys:
      clientIDKey: "client_id"
      tenantIDKey: "tenantid"
      userNameKey: "user_name"
      subdomainKey: "subdomain"
    http:
      client:
        skipSSLValidation: false
    metrics:
      port: 3003
      enableClientInstrumentation: true
      censoredFlows: "JWT"
  operations_controller:
    enabled: true
  connectivity_adapter:
    port: 8080
    tls:
      host: adapter-gateway
    mtls:
      host: adapter-gateway-mtls
  oathkeeperFilters:
    workloadLabel: oathkeeper
    namespace: kyma-system
    tokenDataHeader: "Connector-Token"
    certificateDataHeader: "Certificate-Data"
  istio:
    externalMtlsGateway:
      name: "compass-gateway-external-mtls"
      namespace: "compass-system"
    mtlsGateway:
      name: "compass-gateway-mtls"
      namespace: "compass-system"
    gateway:
      name: "kyma-gateway"
      namespace: "kyma-system"
    proxy:
      port: 15020
    namespace: istio-system
    ingressgateway:
      workloadLabel: istio-ingressgateway
      requestPayloadSizeLimit2MB: 2097152
      requestPayloadSizeLimit2MBLabel: "2MB"
      requestPayloadSizeLimit5MB: 5097152
      requestPayloadSizeLimit5MBLabel: "5MB"
      correlationHeaderRewriteFilter:
        expectedHeaders:
          - "x-request-id"
          - "x-correlation-id"
          - "x-correlationid"
          - "x-forrequest-id"
          - "x-vcap-request-id"
          - "x-broker-api-request-identity"
  kubernetes:
    serviceAccountTokenIssuer: https://kubernetes.default.svc.cluster.local
    serviceAccountTokenJWKS: https://kubernetes.default.svc.cluster.local/openid/v1/jwks
  ingress:
    domainName: "local.kyma.dev"
  database:
    sqlProxyServiceAccount: "proxy-user@gcp-cmp.iam.gserviceaccount.com"
    manageSecrets: true
    embedded:
      enabled: true
      director:
        name: "postgres"
      directorDBName: "postgres"
    managedGCP:
      serviceAccountKey: ""
      instanceConnectionName: ""
      director:
        name: ""
        user: ""
        password: ""
      host: "localhost"
      hostPort: "5432"
      sslMode: ""
      #TODO remove below after migration to separate user will be done
      dbUser: ""
      dbPassword: ""
      directorDBName: ""
  oathkeeper:
    host: ory-oathkeeper-proxy.kyma-system.svc.cluster.local
    port: 4455
    timeout_ms: 120000
    ns_adapter_timeout_ms: 3600000
    idTokenConfig:
      claims: '{"scopes": "{{ print .Extra.scope }}","tenant": "{{ .Extra.tenant }}", "consumerID": "{{ print .Extra.consumerID}}", "consumerType": "{{ print .Extra.consumerType }}", "flow": "{{ print .Extra.flow }}", "onBehalfOf": "{{ print .Extra.onBehalfOf }}", "region": "{{ print .Extra.region }}", "tokenClientID": "{{ print .Extra.tokenClientID }}"}'
      internalClaims: '{"scopes": "application:read application:write application.webhooks:read application_template.webhooks:read webhooks.auth:read runtime:write runtime:read tenant:read tenant:write tenant_subscription:write ory_internal fetch_tenant application_template:read destinations_sensitive_data:read destinations:sync","tenant":"{ {{ if .Header.Tenant }} \"consumerTenant\":\"{{ print (index .Header.Tenant 0) }}\", {{ end }} \"externalTenant\":\"\"}", "consumerType": "Internal Component", "flow": "Internal"}'
    mutators:
      runtimeMappingService:
        config:
          api:
            url: http://compass-hydrator.compass-system.svc.cluster.local:3000/hydrators/runtime-mapping
            retry:
              give_up_after: 6s
              max_delay: 2000ms
      authenticationMappingServices:
        nsadapter:
          cfg:
            config:
              api:
                url: http://compass-hydrator.compass-system.svc.cluster.local:3000/hydrators/authn-mapping/nsadapter
                retry:
                  give_up_after: 6s
                  max_delay: 2000ms
          authenticator:
            enabled: false
            createRule: true
            gatewayHost: "compass-gateway-xsuaa"
            trusted_issuers: '[{"domain_url": "compass-system.svc.cluster.local:8080", "scope_prefix": "prefix.", "protocol": "http"}]'
            attributes: '{"uniqueAttribute": { "key": "ns-adapter-test", "value": "ns-adapter-flow" }, "tenant": { "key": "tenant" }, "identity": { "key": "identity" }, "clientid": { "key": "client_id" } }'
            path: /nsadapter/api/v1/notifications
            upstreamComponent: "compass-gateway"
            checkSuffix: true
        tenant-fetcher:
          cfg:
            config:
              api:
                url: http://compass-hydrator.compass-system.svc.cluster.local:3000/hydrators/authn-mapping/tenant-fetcher
                retry:
                  give_up_after: 6s
                  max_delay: 2000ms
          authenticator:
            enabled: false
            createRule: true
            gatewayHost: "compass-gateway"
            trusted_issuers: '[{"domain_url": "compass-system.svc.cluster.local:8080", "scope_prefix": "prefix.", "protocol": "http"}]'
            attributes: '{"uniqueAttribute": { "key": "test", "value": "tenant-fetcher" }, "tenant": { "key": "tenant" }, "identity": { "key": "identity" } }'
            path: /tenants/<.*>
            upstreamComponent: "compass-tenant-fetcher"
            checkSuffix: false
        subscriber:
          cfg:
            config:
              api:
                url: http://compass-hydrator.compass-system.svc.cluster.local:3000/hydrators/authn-mapping/subscriber
                retry:
                  give_up_after: 6s
                  max_delay: 2000ms
          authenticator:
            enabled: false
            createRule: false
            gatewayHost: "compass-gateway-sap-mtls"
            trusted_issuers: '[{"domain_url": "compass-system.svc.cluster.local:8080", "scope_prefix": "prefix.", "protocol": "http", "region": "eu-1"}]'
            attributes: '{"uniqueAttribute": { "key": "subsc-key-test", "value": "subscription-flow" }, "tenant": { "key": "tenant" }, "identity": { "key": "user_name" }, "clientid": { "key": "client_id" } }'
            path: /<.*>
            checkSuffix: false
      tenantMappingService:
        config:
          api:
            url: http://compass-hydrator.compass-system.svc.cluster.local:3000/hydrators/tenant-mapping
            retry:
              give_up_after: 6s
              max_delay: 2000ms
      certificateResolverService:
        config:
          api:
            url: http://compass-hydrator.compass-system.svc.cluster.local:3000/hydrators/v1/certificate/data/resolve
            retry:
              give_up_after: 6s
              max_delay: 2000ms
      tokenResolverService:
        config:
          api:
            url: http://compass-hydrator.compass-system.svc.cluster.local:3000/hydrators/v1/tokens/resolve
            retry:
              give_up_after: 6s
              max_delay: 2000ms
  cockpit:
    auth:
      allowedConnectSrc: "https://*.ondemand.com"
      secretName: "cockpit-auth-secret"
      idpHost: ""
      clientID: ""
      scopes: "openid profile email"
      path: "/oauth2/certs"
  destinationFetcher:
    manageSecrets: true
    host: compass-destination-fetcher.compass-system.svc.cluster.local
    prefix: /destination-configuration
    port: 3000
    jobSchedule: 10m
    lease:
      lockname: destinationlease
    parallelTenants: 10
    authentication:
      jwksEndpoint: "http://ory-oathkeeper-api.kyma-system.svc.cluster.local:4456/.well-known/jwks.json"
      appDestinationsSyncScope: "destinations:sync"
      appDetinationsSensitiveDataScope: "destinations_sensitive_data:read"
    server:
      tenantDestinationsEndpoint: "/v1/subaccountDestinations"
      sensitiveDataEndpoint: "/v1/destinations"
      sensitiveDataQueryParam: "name"
    request:
      skipSSLValidation: false
      retry_interval: "100ms"
      retry_attempts: 3
      goroutineLimit: 100
      requestTimeout: "30s"
      pageSize: 10
      oauthTokenPath: "/oauth/token"
    instance:
      clientIdPath: "clientid"
      clientSecretPath: "clientsecret"
      urlPath: "uri"
      tokenUrlPath: "certurl"
      clientCertPath: "certificate"
      clientKeyPath: "key"
    secretName: destination-region-instances
    dependenciesConfig:
      path: "/cfg/dependencies"
    oauthMode: "oauth-mtls"
  destinationRegionSecret:
    secretName: "destination-region-instances"
    fileName: "keyConfig"
    local:
      templateMappings:
        xsappMapping: '{{ printf "\"%s\":\"xsappname1\"" .Values.global.tenantFetcher.xsappNamePath }}'
        clientIDMapping: '{{ printf "\"%s\":\"client_id\"" .Values.global.destinationFetcher.instance.clientIdPath }}'
        clientSecretMapping: '{{ printf "\"%s\":\"client_secret\"" .Values.global.destinationFetcher.instance.clientSecretPath }}'
        urlMapping: '{{ printf "\"%s\":\"http://compass-external-services-mock.%s.svc.cluster.local:%s\"" .Values.global.destinationFetcher.instance.urlPath .Release.Namespace (.Values.service.port | toString) }}'
        tokenURLMapping: '{{ printf "\"%s\":\"https://%s.%s:%s\"" .Values.global.destinationFetcher.instance.tokenUrlPath .Values.global.externalServicesMock.certSecuredHost .Values.global.ingress.domainName (.Values.service.certPort | toString) }}'
        x509CertificateMapping: '{{ printf "\"%s\":\"%s\"" .Values.global.destinationFetcher.instance.clientCertPath .Values.global.connector.caCertificate }}'
        x509KeyMapping: '{{ printf "\"%s\":\"%s\"" .Values.global.destinationFetcher.instance.clientKeyPath .Values.global.connector.caKey }}'
  tenantFetcher:
    manageSecrets: true
    host: compass-tenant-fetcher.compass-system.svc.cluster.local
    prefix: /tenants
    port: 3000
    xsappNamePath: "xsappname"
    omitDependenciesParamName: ""
    omitDependenciesParamValue: ""
    requiredAuthScope: Callback
    fetchTenantAuthScope: fetch_tenant
    authentication:
      jwksEndpoint: "http://ory-oathkeeper-api.kyma-system.svc.cluster.local:4456/.well-known/jwks.json"
    tenantProvider:
      tenantIdProperty: "tenantId"
      customerIdProperty: "customerId"
      subaccountTenantIdProperty: "subaccountTenantId"
      subdomainProperty: "subdomain"
      name: "provider"
      subscriptionProviderIdProperty: "subscriptionProviderIdProperty"
      providerSubaccountIdProperty: "providerSubaccountIdProperty"
      consumerTenantIdProperty: "consumerTenantIdProperty"
      subscriptionProviderAppNameProperty: "subscriptionProviderAppNameProperty"
    server:
      fetchTenantEndpoint: "/v1/fetch/{parentTenantId}/{tenantId}"
      regionalHandlerEndpoint: "/v1/regional/{region}/callback/{tenantId}"
      dependenciesEndpoint: "/v1/regional/{region}/dependencies"
      tenantPathParam: "tenantId"
      regionPathParam: "region"
    dependenciesConfig:
      path: "/cfg/dependencies"
    containerName: "tenant-fetcher"
    oauth:
      client: "client_id"
      secret: ""
      tokenURL: '{{ printf "https://%s.%s" .Values.global.externalServicesMock.certSecuredHost .Values.global.ingress.domainName }}'
      tokenPath: "/cert/token"
    secret:
      name: "compass-tenant-fetcher-secret"
      clientIdKey: "client-id"
      oauthMode: "oauth-mtls"
      clientCertKey: "client-cert"
      clientKeyKey: "client-key"
      oauthUrlKey: "url"
      skipSSLValidation: true
    endpoints:
      subaccountCreated: "127.0.0.1/events?type=subaccount-created"
    fieldMapping:
      totalPagesField: "totalPages"
      totalResultsField: "totalResults"
      tenantEventsField: "events"
      idField: "id"
      nameField: "name"
      customerIdField: "customerId"
      subdomainField: "subdomain"
      discriminatorField: ""
      discriminatorValue: ""
      detailsField: "details"
      entityTypeField: "entityType"
      globalAccountID: "gaID"
      regionField: "region"
    regionDetails: '[{"central", ""}]'
  externalCertConfiguration:
    issuerLocality: "local,local2" # In local setup we have manually created connector CA certificate with 'local' Locality property
    subjectPattern: "/C=DE/O=SAP SE/OU=SAP Cloud Platform Clients/OU=Region/OU=%s/L=%s/CN=%s"
    ouCertSubaccountID: "f8075207-1478-4a80-bd26-24a4785a2bfd"
    commonName: "compass"
    locality: "local"
    certSvcApiPath: "/cert"
    tokenPath: "/cert/token"
    secrets:
      externalCertSvcSecret:
        manage: false
        name: "cert-svc-secret"
        clientIdKey: client-id
        clientSecretKey: client-secret
        oauthUrlKey: url
        csrEndpointKey: csr-endpoint
        clientCert: client-cert
        clientKey: client-key
        skipSSLValidationFlag: "-k"
      externalClientCertSecret:
        name: "external-client-certificate"
        namespace: compass-system
        certKey: tls.crt
        keyKey: tls.key
    rotationCronjob:
      name: "external-certificate-rotation"
      schedule: "*/1 * * * *" # Executes every minute
      certValidity: "7"
      clientCertRetryAttempts: "8"
      containerName: "certificate-rotation"
  ordService:
    host: compass-ord-service.compass-system.svc.cluster.local
    prefix: /open-resource-discovery-service/v0
    docsPrefix: /open-resource-discovery-docs
    staticPrefix: /open-resource-discovery-static/v0
    port: 3000
    defaultResponseType: "xml"
    userContextHeader: "user_context"
    authTokenPath: "/var/run/secrets/kubernetes.io/serviceaccount/token"
    skipSSLValidation: false
  ordAggregator:
    name: ord-aggregator
    enabled: true
    suspend: true
    schedule: "*/1 * * * *"
    http:
      client:
        skipSSLValidation: false
      retry:
        attempts: 3
        delay: 100ms
    dbPool:
      maxOpenConnections: 2
      maxIdleConnections: 2
    globalRegistryUrl: http://compass-external-services-mock.compass-system.svc.cluster.local:8087/.well-known/open-resource-discovery
    maxParallelWebhookProcessors: 4
    maxParallelDocumentsPerApplication: 10
    containerName: "ord-aggregator"
  systemFetcher:
    enabled: false
    name: "system-fetcher"
    schedule: "0 0 * * *"
    manageSecrets: true
    # enableSystemDeletion - whether systems in deleted state should be deleted from director database
    enableSystemDeletion: true
    # fetchParallelism - shows how many http calls will be made in parallel to fetch systems
    fetchParallellism: 30
    # queueSize - shows how many system fetches (individual requests may fetch more than 1 system)
    # can be put in the queue for processing before blocking. It is best for the queue to be about 2 times bigger than the parallellism
    queueSize: 100
    # fetchRequestTimeout - shows the timeout to wait for oauth token and for fetching systems (in one request) separately
    fetchRequestTimeout: "30s"
    # directorRequestTimeout - graphql requests timeout to director
    directorRequestTimeout: "30s"
    dbPool:
      maxOpenConnections: 20
      maxIdleConnections: 2
    # systemsAPIEndpoint - endpoint of the service to fetch systems from
    systemsAPIEndpoint: ""
    # systemsAPIFilterCriteria - criteria for fetching systems
    systemsAPIFilterCriteria: ""
    # systemToTemplateMappings - how to map system properties to an existing application template
    systemToTemplateMappings: '{}'
    appTemplates: []
    templatePlaceholderToSystemKeyMappings: '[{"placeholder_name": "name","system_key": "displayName"},{"placeholder_name": "display-name","system_key": "displayName"},{"placeholder_name": "systemNumber","system_key": "systemNumber"},{"placeholder_name": "productId","system_key": "productId"},{"placeholder_name": "ppmsProductVersionId","system_key": "ppmsProductVersionId"},{"placeholder_name": "description","system_key": "productDescription", "optional": true},{"placeholder_name": "baseUrl","system_key": "additionalUrls.mainUrl", "optional":true},{"placeholder_name": "providerName","system_key": "infrastructureProvider", "optional": true}]'
    templateOverrideApplicationInput: '{"name": "{{name}}","description": "{{description}}","providerName": "{{providerName}}","statusCondition": "INITIAL","systemNumber": "{{systemNumber}}","labels": {"managed": "true","productId": "{{productId}}","ppmsProductVersionId": "{{ppmsProductVersionId}}"},"baseUrl": "{{baseUrl}}"}'
    http:
      client:
        skipSSLValidation: false
    oauth:
      client: "client_id"
      tokenEndpointProtocol: "https"
      tokenBaseHost: "compass-external-services-mock-sap-mtls"
      tokenPath: "/cert/token"
      scopesClaim: "scopes"
      tenantHeaderName: "x-zid"
      tokenRequestTimeout: 30s
      skipSSLValidation: true
    secret:
      name: "compass-system-fetcher-secret"
      clientIdKey: client-id
      oauthUrlKey: url
    paging:
      pageSize: 200
      sizeParam: "$top"
      skipParam: "$skip"
    containerName: "system-fetcher"
  tenantFetchers:
    job1:
      cron:
        enabled: false
      enabled: false
      job:
        interval: "5m"
      configMapNamespace: "compass-system"
      manageSecrets: true
      providerName: "compass"
      schedule: "*/5 * * * *"
      tenantInsertChunkSize: "500"
      kubernetes:
        configMapNamespace: "compass-system"
        pollInterval: 2s
        pollTimeout: 1m
        timeout: 2m
      oauth:
        client: ""
        secret: ""
        tokenURL: ""
        tokenPath: ""
      secret:
        name: "compass-tenant-fetcher-secret-job1"
        clientIdKey: client-id
        clientSecretKey: client-secret
        oauthUrlKey: url
        oauthMode: "oauth-mtls"
        clientCertKey: client-cert
        clientKeyKey: client-key
        skipSSLValidation: true
      endpoints:
        accountCreated: "127.0.0.1/events?type=account-created"
        accountDeleted: "127.0.0.1/events?type=account-deleted"
        accountUpdated: "127.0.0.1/events?type=account-updated"
        subaccountCreated: "127.0.0.1/events?type=subaccount-created"
        subaccountDeleted: "127.0.0.1/events?type=subaccount-deleted"
        subaccountUpdated: "127.0.0.1/events?type=subaccount-updated"
        subaccountMoved: "127.0.0.1/events?type=subaccount-moved"
      fieldMapping:
        totalPagesField: "totalPages"
        totalResultsField: "totalResults"
        tenantEventsField: "events"
        idField: "id"
        nameField: "name"
        customerIdField: "customerId"
        subdomainField: "subdomain"
        discriminatorField: ""
        discriminatorValue: ""
        detailsField: "details"
        entityTypeField: "entityType"
        globalAccountID: "gaID"
        regionField: "region"
        movedSubaccountTargetField: "targetGlobalAccountGUID"
        movedSubaccountSourceField: "sourceGlobalAccountGUID"
      queryMapping:
        pageNumField: "pageNum"
        pageSizeField: "pageSize"
        timestampField: "timestamp"
      query:
        startPage: "0"
        pageSize: "100"
      shouldSyncSubaccounts: "false"
      dbPool:
        maxOpenConnections: 1
        maxIdleConnections: 1
  metrics:
    enabled: true
    pushEndpoint: http://monitoring-prometheus-pushgateway.kyma-system.svc.cluster.local:9091
  externalServicesMock:
    enabled: false
    certSecuredPort: 8081
    ordCertSecuredPort: 8082
    unsecuredPort: 8083
    basicSecuredPort: 8084
    oauthSecuredPort: 8085
    ordGlobalRegistryCertPort: 8086
    ordGlobalRegistryUnsecuredPort: 8087
    unsecuredPortWithAdditionalContent: 8088
    unsecuredMultiTenantPort: 8089
    certSecuredHost: compass-external-services-mock-sap-mtls
    ordCertSecuredHost: compass-external-services-mock-sap-mtls-ord
    ordGlobalCertSecuredHost: compass-external-services-mock-sap-mtls-global-ord-registry
    unSecuredHost: compass-external-services-mock
    host: compass-external-services-mock.compass-system.svc.cluster.local
    regionInstancesCredentials:
      manage: false
    oauthSecret:
      manage: false
      name: compass-external-services-mock-oauth-credentials
      clientIdKey: client-id
      clientSecretKey: client-secret
      oauthUrlKey: url
      oauthTokenPath: "/secured/oauth/token"
    auditlog:
      applyMockConfiguration: false
      managementApiPath: /audit-log/v2/configuration-changes/search
      mtlsTokenPath: "/cert/token"
      secret:
        name: "auditlog-instance-management"
        urlKey: url
        tokenUrlKey: token-url
        clientIdKey: client-id
        clientSecretKey: client-secret
        clientCertKey: client-cert
        clientKeyKey: client-key
  tests:
    http:
      client:
        skipSSLValidation: false
    externalCertConfiguration:
      ouCertSubaccountID: "bad76f69-e5c2-4d55-bca5-240944824b83"
      issuerLocalityRegion2: "local"
    director:
      skipPattern: ""
      externalCertIntSystemCN: "integration-system-test"
    tenantFetcher:
      tenantOnDemandID: "8d42d818-d4c4-4036-b82f-b199db7ffeb5"
      region: "eu-1"
      region2: "eu-2"
    ordAggregator:
      skipPattern: ""
    ordService:
      accountTenantID: "5577cf46-4f78-45fa-b55f-a42a3bdba868" # testDefaultTenant from our testing tenants
      skipPattern: ""
    externalServicesMock:
      skipPattern: ""
    selfRegistration:
      region: "eu-1"
      region2: "eu-2"
    subscription:
      tenants:
        providerAccountID: "5577cf46-4f78-45fa-b55f-a42a3bdba868" # testDefaultTenant from our testing tenants
        providerSubaccountID: "f8075207-1478-4a80-bd26-24a4785a2bfd" # TestProviderSubaccount from our testing tenants
        consumerAccountID: "5984a414-1eed-4972-af2c-b2b6a415c7d7" # ApplicationsForRuntimeTenantName from our testing tenants
        consumerSubaccountID: "1f538f34-30bf-4d3d-aeaa-02e69eef84ae" # randomly chosen
        consumerTenantID: "ba49f1aa-ddc1-43ff-943c-fe949857a34a" # randomly chosen
        providerSubaccountIDRegion2: "731b7bc4-5472-41d2-a447-e4c0f45de739" # TestProviderSubaccountRegion2 from our testing tenants
      oauthSecret:
        manage: false
        name: compass-subscription-secret
        clientIdKey: client-id
        clientSecretKey: client-secret
        oauthUrlKey: url
      propagatedProviderSubaccountHeader: "X-Provider-Subaccount"
      externalClientCertTestSecretName: "external-client-certificate-test-secret"
      externalClientCertTestSecretNamespace: "compass-system"
      externalCertTestJobName: "external-certificate-rotation-test-job"
      certSvcInstanceTestSecretName: "cert-svc-secret"
      certSvcInstanceTestRegion2SecretName: "cert-svc-secret-eu2"
      consumerTokenURL: "http://compass-external-services-mock.compass-system.svc.cluster.local:8080"
      subscriptionURL: "http://compass-external-services-mock.compass-system.svc.cluster.local:8080"
      subscriptionProviderIdValue: "id-value!t12345"
      subscriptionProviderAppNameValue: "subscriptionProviderAppNameValue"
    namespace: kyma-system
    connectivityAdapterFQDN: http://compass-connectivity-adapter.compass-system.svc.cluster.local
    externalServicesMockFQDN: http://compass-external-services-mock.compass-system.svc.cluster.local
    ordServiceFQDN: http://compass-ord-service.compass-system.svc.cluster.local
    systemBrokerFQDN: http://compass-system-broker.compass-system.svc.cluster.local
    tenantFetcherFQDN: http://compass-tenant-fetcher.compass-system.svc.cluster.local
    hydratorFQDN: http://compass-hydrator.compass-system.svc.cluster.local
    basicCredentials:
      manage: false
      secretName: "test-basic-credentials-secret"
    db:
      maxOpenConnections: 3
      maxIdleConnections: 1
    securityContext: # Set on container level
      runAsUser: 2000
      allowPrivilegeEscalation: false
  expectedSchemaVersionUpdateJob:
    cm:
      name: "expected-schema-version"
  migratorJob:
    nodeSelectorEnabled: false
    pvc:
      name: "compass-director-migrations"
      namespace: "compass-system"
      migrationsPath: "/compass-migrations"
      storageClass: local-path
  http:
    client:
      skipSSLValidation: false
  pairingAdapter:
    templateName: "pairing-adapter-app-template"
    watcherCorrelationID: "pairing-adapter-watcher-id"
    configMap:
      manage: false
      key: "config.json"
      name: "pairing-adapter-config-local"
      namespace: "compass-system"
      localAdapterFQDN: "http://compass-pairing-adapter.compass-system.svc.cluster.local/adapter-local-mtls"
      integrationSystemID: "d3e9b9f5-25dc-4adb-a0a0-ed69ef371fb6"
    e2e:
      appName: "test-app"
      appID: "123-test-456"
      clientUser: "test-user"
      tenant: "test-tenant"
  # Scopes assigned for every new Client Credentials by given object type (Runtime / Application / Integration System)
  # and scopes mapped to a consumer with the given type, then that consumer is using a client certificate
  scopes:
    scopesPerConsumerType:
      runtime:
        - "runtime:read"
        - "runtime:write"
        - "application:read"
        - "runtime.auths:read"
        - "bundle.instance_auths:read"
        - "runtime.webhooks:read"
        - "webhook:write"
      external_certificate:
        - "runtime:read"
        - "runtime:write"
        - "application:read"
        - "application:write"
        - "runtime.auths:read"
        - "bundle.instance_auths:read"
        - "runtime.webhooks:read"
        - "webhook:write"
        - "application_template:read"
        - "application_template:write"
      application:
        - "application:read"
        - "application:write"
        - "application.auths:read"
        - "application.webhooks:read"
        - "bundle.instance_auths:read"
        - "document.fetch_request:read"
        - "event_spec.fetch_request:read"
        - "api_spec.fetch_request:read"
        - "fetch-request.auth:read"
        - "webhook:write"
      integration_system:
        - "application:read"
        - "application:write"
        - "application.local_tenant_id:write"
        - "application_template:read"
        - "application_template:write"
        - "runtime:read"
        - "runtime:write"
        - "integration_system:read"
        - "label_definition:read"
        - "label_definition:write"
        - "automatic_scenario_assignment:read"
        - "automatic_scenario_assignment:write"
        - "integration_system.auths:read"
        - "application_template.webhooks:read"
        - "formation:write"
        - "formation:read"
        - "internal_visibility:read"
        - "application.auths:read"
        - "webhook:write"
        - "formation_template:read"
      super_admin:
        - "application:read"
        - "application:write"
        - "application_template:read"
        - "application_template:write"
        - "integration_system:read"
        - "integration_system:write"
        - "runtime:read"
        - "runtime:write"
        - "label_definition:read"
        - "label_definition:write"
        - "eventing:manage"
        - "tenant:read"
        - "automatic_scenario_assignment:read"
        - "automatic_scenario_assignment:write"
        - "application.auths:read"
        - "application.webhooks:read"
        - "application_template.webhooks:read"
        - "bundle.instance_auths:read"
        - "document.fetch_request:read"
        - "event_spec.fetch_request:read"
        - "api_spec.fetch_request:read"
        - "integration_system.auths:read"
        - "runtime.auths:read"
        - "fetch-request.auth:read"
        - "webhooks.auth:read"
        - "formation:write"
        - "formation:read"
        - "internal_visibility:read"
        - "runtime.webhooks:read"
        - "webhook:write"
        - "formation_template:read"
        - "formation_template:write"
      default:
        - "runtime:read"
        - "runtime:write"
        - "tenant:read"<|MERGE_RESOLUTION|>--- conflicted
+++ resolved
@@ -123,11 +123,7 @@
       name: compass-pairing-adapter
     director:
       dir:
-<<<<<<< HEAD
       version: "PR-2611"
-=======
-      version: "PR-2598"
->>>>>>> 4af77d56
       name: compass-director
     hydrator:
       dir:
