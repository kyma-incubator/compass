--- conflicted
+++ resolved
@@ -138,13 +138,8 @@
       version: "PR-3052"
       name: compass-pairing-adapter
     director:
-<<<<<<< HEAD
-      dir:
+      dir: dev/incubator/
       version: "PR-2962"
-=======
-      dir: dev/incubator/
-      version: "PR-3052"
->>>>>>> 62380ef4
       name: compass-director
     hydrator:
       dir: dev/incubator/
@@ -163,21 +158,12 @@
       version: "PR-3052"
       name: compass-operations-controller
     ord_service:
-<<<<<<< HEAD
-      dir:
+      dir: dev/incubator/
       version: "PR-90"
       name: compass-ord-service
     schema_migrator:
-      dir:
+      dir: dev/incubator/
       version: "PR-2962"
-=======
-      dir: dev/incubator/
-      version: "PR-92"
-      name: compass-ord-service
-    schema_migrator:
-      dir: dev/incubator/
-      version: "PR-3052"
->>>>>>> 62380ef4
       name: compass-schema-migrator
     system_broker:
       dir: dev/incubator/
