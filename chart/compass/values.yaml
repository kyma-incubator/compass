global:
  disableLegacyConnectivity: true
  defaultTenant: 3e64ebae-38b5-46a0-b1ed-9ccee153a0ae
  tenants: # tenant order matters, so new tenants should be added to the end of the list
    - name: default
      id: 3e64ebae-38b5-46a0-b1ed-9ccee153a0ae
      type: account
    - name: foo
      id: 1eba80dd-8ff6-54ee-be4d-77944d17b10b
      type: account
    - name: bar
      id: af9f84a9-1d3a-4d9f-ae0c-94f883b33b6e
      type: account
    - name: TestTenantSeparation
      id: f1c4b5be-b0e1-41f9-b0bc-b378200dcca0
      type: account
    - name: TestDeleteLastScenarioForApplication
      id: 0403be1e-f854-475e-9074-922120277af5
      type: account
    - name: Test_DeleteAutomaticScenarioAssignmentForSelector
      id: d9553135-6115-4c67-b4d9-962c00f3725f
      type: account
    - name: Test_AutomaticScenarioAssigmentForRuntime
      id: 8c733a45-d988-4472-af10-1256b82c70c0
      type: account
    - name: TestAutomaticScenarioAssignmentsWholeScenario
      id: 65a63692-c00a-4a7d-8376-8615ee37f45c
      type: account
    - name: TestTenantsQueryTenantNotInitialized
      id: 72329135-27fd-4284-9bcb-37ea8d6307d0
      type: account
    - name: Test Default
      id: 5577cf46-4f78-45fa-b55f-a42a3bdba868
      type: account
      parent: 2c4f4a25-ba9a-4dbc-be68-e0beb77a7eb0
    - name: Test_DefaultCustomer
      id: 2c4f4a25-ba9a-4dbc-be68-e0beb77a7eb0
      type: customer
    - name: TestListLabelDefinitions
      id: 3f641cf5-2d14-4e0f-a122-16e7569926f1
      type: account
    - name: Test_AutomaticScenarioAssignmentQueries
      id: 8263cc13-5698-4a2d-9257-e8e76b543e88
      type: account
    - name: TestGetScenariosLabelDefinitionCreatesOneIfNotExists
      id: 2263cc13-5698-4a2d-9257-e8e76b543e33
      type: account
    - name: TestApplicationsForRuntime
      id: 5984a414-1eed-4972-af2c-b2b6a415c7d7
      type: account
    - name: Test_DeleteAutomaticScenarioAssignmentForScenario
      id: d08e4cb6-a77f-4a07-b021-e3317a373597
      type: account
    - name: TestApplicationsForRuntimeWithHiddenApps
      id: 7e1f2df8-36dc-4e40-8be3-d1555d50c91c
      type: account
    - name: TestTenantsQueryTenantInitialized
      id: 8cf0c909-f816-4fe3-a507-a7917ccd8380
      type: account
    - name: TestDeleteApplicationIfInScenario
      id: 0d597250-6b2d-4d89-9c54-e23cb497cd01
      type: account
    - name: TestProviderSubaccount
      id: f8075207-1478-4a80-bd26-24a4785a2bfd
      type: subaccount
      parent: 5577cf46-4f78-45fa-b55f-a42a3bdba868
    - name: TestCertificateSubaccount
      id: 123e4567-e89b-12d3-a456-426614174001
      type: subaccount
      parent: 5577cf46-4f78-45fa-b55f-a42a3bdba868
    - name: TestNsAdapter
      id: 08b6da37-e911-48fb-a0cb-fa635a6c5678
      type: subaccount
      parent: 5577cf46-4f78-45fa-b55f-a42a3bdba868
    - name: TestNsAdapterSubaccountWithApplications
      id: 08b6da37-e911-48fb-a0cb-fa635a6c4321
      type: subaccount
      parent: 5577cf46-4f78-45fa-b55f-a42a3bdba868
    - name: TestIntegrationSystemManagedSubaccount
      id: 3cfcdd62-320d-403b-b66a-4ee3cdd06947
      type: subaccount
      parent: 5577cf46-4f78-45fa-b55f-a42a3bdba868
    - name: TestIntegrationSystemManagedAccount
      id: 7e8ab2e3-3bb4-42e3-92b2-4e0bf48559d3
      type: account
      parent: 2c4f4a25-ba9a-4dbc-be68-e0beb77a7eb0
    - name: TestSystemFetcherAccount
      id: c395681d-11dd-4cde-bbcf-570b4a153e79
      type: account
      parent: 2c4f4a25-ba9a-4dbc-be68-e0beb77a7eb0
    - name: TestConsumerSubaccount
      id: 1f538f34-30bf-4d3d-aeaa-02e69eef84ae
      type: subaccount
      parent: 5984a414-1eed-4972-af2c-b2b6a415c7d7
  images:
    containerRegistry:
      path: eu.gcr.io/kyma-project/incubator
    connector:
      dir:
      version: "PR-2268"
    connectivity_adapter:
      dir:
      version: "PR-2297"
    pairing_adapter:
      dir:
      version: "PR-2297"
    director:
      dir:
      version: "PR-2348"
    hydrator:
      dir:
      version: "PR-2268"
    gateway:
      dir:
      version: "PR-2297"
    operations_controller:
      dir:
      version: "PR-2297"
    ord_service:
      dir:
      version: "PR-65"
    schema_migrator:
      dir:
      version: "PR-2314"
    system_broker:
      dir:
      version: "PR-2297"
    certs_setup_job:
      containerRegistry:
        path: eu.gcr.io/kyma-project
      dir:
      version: "0a651695"
    external_services_mock:
      dir:
      version: "PR-2307"
    console:
      dir:
      version: "PR-66"
    e2e_tests:
      dir:
<<<<<<< HEAD
      version: "PR-2345"
=======
      version: "PR-2348"
>>>>>>> c4b228c2
  isLocalEnv: false
  isForTesting: false
  oauth2:
    host: oauth2
  livenessProbe:
    initialDelaySeconds: 30
    timeoutSeconds: 1
    periodSeconds: 10
  readinessProbe:
    initialDelaySeconds: 5
    timeoutSeconds: 1
    periodSeconds: 2
  agentPreconfiguration: false
  nsAdapter:
    external:
      port: 3005
    e2eTests:
      gatewayHost: "compass-gateway-xsuaa"
    prefix: /nsadapter
    path: /nsadapter/api/v1/notifications
    systemToTemplateMappings: '[{  "Name": "S4HANA",  "SourceKey": ["type"],  "SourceValue": ["abapSys"]},{  "Name": "S4HANA",  "SourceKey": ["type"],  "SourceValue": ["nonSAPsys"]},{  "Name": "S4HANA",  "SourceKey": ["type"],  "SourceValue": ["hana"]}]'
    secret:
      name: nsadapter-secret
      subaccountKey: subaccount
      local:
        subaccountValue: subaccount
    authSecret:
      name: "compass-external-services-mock-oauth-credentials"
      clientIdKey: client-id
      clientSecretKey: client-secret
      tokenUrlKey: url
      instanceUrlKey: url
      certKey: cert
      keyKey: key
    registerPath: "/register"
    tokenPath: "/secured/oauth/token"
    createClonePattern: '{"key": "%s"}'
    createBindingPattern: '{}'
    useClone: "false"
  director:
    host: compass-director.compass-system.svc.cluster.local
    prefix: /director
    graphql:
      external:
        port: 3000
    tls:
      secure:
        internal:
          host: compass-director-internal
    validator:
      port: 8080
    metrics:
      port: 3003
      enableGraphqlOperationInstrumentation: true
    operations:
      port: 3002
      path: "/operation"
      lastOperationPath: "/last_operation"
    info:
      path: "/v1/info"
    selfRegister:
      secret:
        name: "region-instances-credentials"
        key: "keyConfig"
        path: "/tmp"
      clientIdPath: "clientId"
      clientSecretPath: "clientSecret"
      urlPath: "url"
      tokenUrlPath: "tokenUrl"
      clientCertPath: "clientCert"
      clientKeyPath: "clientKey"
      local:
        templateMappings:
          clientIDMapping: '{{ printf "\"%s\":\"client_id\"" .Values.global.director.selfRegister.clientIdPath }}'
          clientSecretMapping: '{{ printf "\"%s\":\"client_secret\"" .Values.global.director.selfRegister.clientSecretPath }}'
          urlMapping: '{{ printf "\"%s\":\"http://compass-external-services-mock.%s.svc.cluster.local:%s\"" .Values.global.director.selfRegister.urlPath .Release.Namespace (.Values.service.port | toString) }}'
          tokenURLMapping: '{{ printf "\"%s\":\"https://%s.%s:%s\"" .Values.global.director.selfRegister.tokenUrlPath .Values.global.externalServicesMock.certSecuredHost .Values.global.ingress.domainName (.Values.service.certPort | toString) }}'
          x509CertificateMapping: '{{ printf "\"%s\":\"%s\"" .Values.global.director.selfRegister.clientCertPath .Values.global.connector.caCertificate }}'
          x509KeyMapping: '{{ printf "\"%s\":\"%s\"" .Values.global.director.selfRegister.clientKeyPath .Values.global.connector.caKey }}'
      oauthTokenPath: "/cert/token"
      oauthMode: "oauth-mtls"
      label: "selfRegLabel"
      labelValuePrefix: "self-reg-prefix-"
      responseKey: "self-reg-key"
      path: "/external-api/self-reg"
      nameQueryParam: "name"
      tenantQueryParam: "tenant"
      requestBodyPattern: '{"key": "%s"}'
    clientIDHeaderKey: client_user
    suggestTokenHeaderKey: suggest_token
    fetchTenantEndpoint: '{{ printf "https://%s.%s%s/v1/fetch" .Values.global.gateway.tls.secure.internal.host .Values.global.ingress.domainName .Values.global.tenantFetcher.prefix }}'
  auditlog:
    configMapName: "compass-gateway-auditlog-config"
    mtlsTokenPath: "/cert/token"
    standardTokenPath: "/secured/oauth/token"
    skipSSLValidation: false
    secret:
      name: "compass-gateway-auditlog-secret"
      urlKey: url
      clientIdKey: client-id
      clientSecretKey: client-secret
      clientCertKey: client-cert
      clientKeyKey: client-key
  log:
    format: "kibana"
  enableCompassDefaultScenarioAssignment: true
  tenantConfig:
    useDefaultTenants: true
    dbPool:
      maxOpenConnections: 1
      maxIdleConnections: 1
  connector:
    prefix: /connector
    graphql:
      external:
        port: 3000
    validator:
      port: 8080
    # If secrets do not exist they will be created
    secrets:
      ca:
        name: compass-connector-app-ca
        namespace: compass-system
        certificateKey: ca.crt
        keyKey: ca.key
      rootCA:
        namespace: istio-system # For Ingress Gateway to work properly the namespace needs to be istio-system
        # In order for istio mTLS to work we should have two different secrets one containing the server certificate (let’s say X) and one used for validation of the client’s certificates.
        # The second one should be our root certificate and istio wants it to be named X-cacert. (-cacert suffix).
        # This is the reason for the confusing name of our root certificate. https://preliminary.istio.io/v1.6/docs/tasks/traffic-management/ingress/secure-ingress/#configure-a-mutual-tls-ingress-gateway
        cacert: compass-gateway-mtls-certs-cacert # For cert-rotation the cacert should be in different secret
        certificateKey: cacert
    revocation:
      configmap:
        name: revocations-config
        namespace: "{{ .Release.Namespace }}"
    # If key and certificate are not provided they will be generated
    caKey: ""
    caCertificate: ""
  system_broker:
    enabled: true
    port: 5001
    prefix: /broker
    tokenProviderFromHeader:
      forwardHeaders: Authorization
    tokenProviderFromSecret:
      enabled: false
      secrets:
        integrationSystemCredentials:
          name: compass-system-broker-credentials
          namespace: compass-system
    testNamespace: kyma-system
  gateway:
    port: 3000
    tls:
      host: compass-gateway
      adapterHost: compass-ns-adapter
      secure:
        internal:
          host: compass-gateway-internal
        oauth:
          host: compass-gateway-auth-oauth
    mtls:
      manageCerts: true
      host: compass-gateway-mtls
      certSecret: compass-gateway-mtls-certs
      external:
        host: compass-gateway-sap-mtls
        certSecret: compass-gateway-mtls-certs # Use connector's root CA as root CA by default. This should be overridden for productive deployments.
    headers:
      rateLimit: X-Flow-Identity
      request:
        remove:
          - "Client-Id-From-Token"
          - "Client-Id-From-Certificate"
          - "Client-Certificate-Hash"
          - "Certificate-Data"
  hydrator:
    host: compass-hydrator.compass-system.svc.cluster.local
    port: 3000
    prefix: /hydrators
    subjectConsumerMappingConfig: '[{"consumer_type": "Super Admin", "tenant_access_levels": ["customer", "account","subaccount"], "subject": "C=DE, L=local, O=SAP SE, OU=Region, OU=SAP Cloud Platform Clients, OU=f8075207-1478-4a80-bd26-24a4785a2bfd, CN=compass"},{"consumer_type": "Integration System", "tenant_access_levels": ["account","subaccount"], "subject": "C=DE, L=local, O=SAP SE, OU=Region, OU=SAP Cloud Platform Clients, OU=f8075207-1478-4a80-bd26-24a4785a2bfd, CN=integration-system-test"}]'
    certificateDataHeader: "Certificate-Data"
    http:
      client:
        skipSSLValidation: false
    metrics:
      port: 3003
      enableClientInstrumentation: true
      censoredFlows: "JWT"
  operations_controller:
    enabled: true
  connectivity_adapter:
    port: 8080
    tls:
      host: adapter-gateway
    mtls:
      host: adapter-gateway-mtls
  oathkeeperFilters:
    workloadLabel: oathkeeper
    namespace: kyma-system
    tokenDataHeader: "Connector-Token"
    certificateDataHeader: "Certificate-Data"
  istio:
    externalMtlsGateway:
      name: "compass-gateway-external-mtls"
      namespace: "compass-system"
    mtlsGateway:
      name: "compass-gateway-mtls"
      namespace: "compass-system"
    gateway:
      name: "kyma-gateway"
      namespace: "kyma-system"
    proxy:
      port: 15020
    namespace: istio-system
    ingressgateway:
      workloadLabel: istio-ingressgateway
      requestPayloadSizeLimit2MB: 2097152
      requestPayloadSizeLimit2MBLabel: "2MB"
      requestPayloadSizeLimit5MB: 5097152
      requestPayloadSizeLimit5MBLabel: "5MB"
      correlationHeaderRewriteFilter:
        expectedHeaders:
          - "x-request-id"
          - "x-correlation-id"
          - "x-correlationid"
          - "x-forrequest-id"
          - "x-vcap-request-id"
          - "x-broker-api-request-identity"
  kubernetes:
    serviceAccountTokenIssuer: kubernetes/serviceaccount
    serviceAccountTokenJWKS: https://kubernetes.default.svc.cluster.local/openid/v1/jwks
  ingress:
    domainName: "kyma.local"
  database:
    sqlProxyServiceAccount: "proxy-user@gcp-cmp.iam.gserviceaccount.com"
    manageSecrets: true
    embedded:
      enabled: true
      director:
        name: "postgres"
      directorDBName: "postgres"
    managedGCP:
      serviceAccountKey: ""
      instanceConnectionName: ""
      director:
        name: ""
        user: ""
        password: ""
      host: "localhost"
      hostPort: "5432"
      sslMode: ""
      #TODO remove below after migration to separate user will be done
      dbUser: ""
      dbPassword: ""
      directorDBName: ""
  oathkeeper:
    host: ory-oathkeeper-proxy.kyma-system.svc.cluster.local
    port: 4455
    timeout_ms: 120000
    idTokenConfig:
      claims: '{"scopes": "{{ print .Extra.scope }}","tenant": "{{ .Extra.tenant }}", "consumerID": "{{ print .Extra.consumerID}}", "consumerType": "{{ print .Extra.consumerType }}", "flow": "{{ print .Extra.flow }}", "onBehalfOf": "{{ print .Extra.onBehalfOf }}", "region": "{{ print .Extra.region }}", "tokenClientID": "{{ print .Extra.tokenClientID }}"}'
      internalClaims: '{"scopes": "application:read application:write application.webhooks:read application_template.webhooks:read webhooks.auth:read runtime:write runtime:read tenant:read tenant:write tenant_subscription:write ory_internal fetch_tenant","tenant":"{ {{ if .Header.Tenant }} \"consumerTenant\":\"{{ print (index .Header.Tenant 0) }}\", {{ end }} \"externalTenant\":\"\"}", "consumerType": "Internal Component", "flow": "Internal"}'
    mutators:
      runtimeMappingService:
        config:
          api:
            url: http://compass-hydrator.compass-system.svc.cluster.local:3000/hydrators/runtime-mapping
            retry:
              give_up_after: 6s
              max_delay: 2000ms
      authenticationMappingServices:
        nsadapter:
          cfg:
            config:
              api:
                url: http://compass-hydrator.compass-system.svc.cluster.local:3000/hydrators/authn-mapping/nsadapter
                retry:
                  give_up_after: 6s
                  max_delay: 2000ms
          authenticator:
            enabled: false
            createRule: true
            gatewayHost: "compass-gateway-xsuaa"
            trusted_issuers: '[{"domain_url": "compass-system.svc.cluster.local:8080", "scope_prefix": "prefix.", "protocol": "http"}]'
            attributes: '{"uniqueAttribute": { "key": "ns-adapter-test", "value": "ns-adapter-flow" }, "tenant": { "key": "tenant" }, "identity": { "key": "identity" }, "clientid": { "key": "client_id" } }'
            path: /nsadapter/api/v1/notifications
            upstreamComponent: "compass-gateway"
            checkSuffix: true
        tenant-fetcher:
          cfg:
            config:
              api:
                url: http://compass-hydrator.compass-system.svc.cluster.local:3000/hydrators/authn-mapping/tenant-fetcher
                retry:
                  give_up_after: 6s
                  max_delay: 2000ms
          authenticator:
            enabled: false
            createRule: true
            gatewayHost: "compass-gateway"
            trusted_issuers: '[{"domain_url": "compass-system.svc.cluster.local:8080", "scope_prefix": "prefix.", "protocol": "http"}]'
            attributes: '{"uniqueAttribute": { "key": "test", "value": "tenant-fetcher" }, "tenant": { "key": "tenant" }, "identity": { "key": "identity" } }'
            path: /tenants/<.*>
            upstreamComponent: "compass-tenant-fetcher"
            checkSuffix: false
        subscriber:
          cfg:
            config:
              api:
                url: http://compass-hydrator.compass-system.svc.cluster.local:3000/hydrators/authn-mapping/subscriber
                retry:
                  give_up_after: 6s
                  max_delay: 2000ms
          authenticator:
            enabled: false
            createRule: false
            gatewayHost: "compass-gateway-sap-mtls"
            trusted_issuers: '[{"domain_url": "compass-system.svc.cluster.local:8080", "scope_prefix": "prefix.", "protocol": "http"}]'
            attributes: '{"uniqueAttribute": { "key": "subsc-key-test", "value": "subscription-flow" }, "tenant": { "key": "tenant" }, "identity": { "key": "identity" } }'
            path: /<.*>
            checkSuffix: false
      tenantMappingService:
        config:
          api:
            url: http://compass-hydrator.compass-system.svc.cluster.local:3000/hydrators/tenant-mapping
            retry:
              give_up_after: 6s
              max_delay: 2000ms
      certificateResolverService:
        config:
          api:
            url: http://compass-hydrator.compass-system.svc.cluster.local:3000/hydrators/v1/certificate/data/resolve
            retry:
              give_up_after: 6s
              max_delay: 2000ms
      tokenResolverService:
        config:
          api:
            url: http://compass-hydrator.compass-system.svc.cluster.local:3000/hydrators/v1/tokens/resolve
            retry:
              give_up_after: 6s
              max_delay: 2000ms
  cockpit:
    auth:
      allowedConnectSrc: "https://*.ondemand.com"
      secretName: "cockpit-auth-secret"
      idpHost: ""
      clientID: ""
      scopes: "openid profile email"
      path: "/oauth2/certs"
  tenantFetcher:
    manageSecrets: true
    host: compass-tenant-fetcher.compass-system.svc.cluster.local
    prefix: /tenants
    port: 3000
    requiredAuthScope: Callback
    fetchTenantAuthScope: fetch_tenant
    authentication:
      jwksEndpoint: "http://ory-oathkeeper-api.kyma-system.svc.cluster.local:4456/.well-known/jwks.json"
    tenantProvider:
      tenantIdProperty: "tenantId"
      customerIdProperty: "customerId"
      subaccountTenantIdProperty: "subaccountTenantId"
      subdomainProperty: "subdomain"
      name: "provider"
      subscriptionProviderIdProperty: "subscriptionProviderIdProperty"
    server:
      fetchTenantEndpoint: "/v1/fetch/{tenantId}"
      regionalHandlerEndpoint: "/v1/regional/{region}/callback/{tenantId}"
      dependenciesEndpoint: "/v1/dependencies"
      tenantPathParam: "tenantId"
      regionPathParam: "region"
      subscriptionProviderLabelKey: "subscriptionProviderId"
      consumerSubaccountIdsLabelKey: "consumer_subaccount_ids"
    containerName: "tenant-fetcher"
    oauth:
      client: "client_id"
      secret: ""
      tokenURL: '{{ printf "https://%s.%s" .Values.global.externalServicesMock.certSecuredHost .Values.global.ingress.domainName }}'
      tokenPath: "/cert/token"
    secret:
      name: "compass-tenant-fetcher-secret"
      clientIdKey: "client-id"
      oauthMode: "oauth-mtls"
      clientCertKey: "client-cert"
      clientKeyKey: "client-key"
      oauthUrlKey: "url"
      skipSSLValidation: true
    endpoints:
      subaccountCreated: "127.0.0.1/events?type=subaccount-created"
    fieldMapping:
      totalPagesField: "totalPages"
      totalResultsField: "totalResults"
      tenantEventsField: "events"
      idField: "id"
      nameField: "name"
      customerIdField: "customerId"
      subdomainField: "subdomain"
      discriminatorField: ""
      discriminatorValue: ""
      detailsField: "details"
      entityTypeField: "entityType"
      globalAccountID: "gaID"
      regionField: "region"
  externalCertConfiguration:
    issuer: "C=DE, L=local, O=SAP SE, OU=SAP Cloud Platform Clients, CN=compass-ca"
    issuerLocality: "local" # In local setup we have manually created connector CA certificate with 'local' Locality property
    subjectPattern: "/C=DE/O=SAP SE/OU=SAP Cloud Platform Clients/OU=Region/OU=%s/L=%s/CN=%s"
    ouCertSubaccountID: "f8075207-1478-4a80-bd26-24a4785a2bfd"
    commonName: "compass"
    locality: "local"
    certSvcApiPath: "/cert"
    tokenPath: "/cert/token"
    secrets:
      externalCertSvcSecret:
        manage: false
        name: "cert-svc-secret"
        clientIdKey: client-id
        clientSecretKey: client-secret
        oauthUrlKey: url
        csrEndpointKey: csr-endpoint
        clientCert: client-cert
        clientKey: client-key
        skipSSLValidationFlag: "-k"
      externalClientCertSecret:
        name: "external-client-certificate"
        namespace: compass-system
        certKey: tls.crt
        keyKey: tls.key
    rotationCronjob:
      name: "external-certificate-rotation"
      schedule: "*/1 * * * *" # Executes every minute
      certValidity: "7"
      clientCertRetryAttempts: "8"
      containerName: "certificate-rotation"
  ordService:
    host: compass-ord-service.compass-system.svc.cluster.local
    prefix: /open-resource-discovery-service/v0
    docsPrefix: /open-resource-discovery-docs
    staticPrefix: /open-resource-discovery-static/v0
    port: 3000
    defaultResponseType: "xml"
  ordAggregator:
    name: ord-aggregator
    enabled: true
    schedule: "*/1 * * * *"
    http:
      client:
        skipSSLValidation: false
    dbPool:
      maxOpenConnections: 2
      maxIdleConnections: 2
    globalRegistryUrl: http://compass-external-services-mock.compass-system.svc.cluster.local:8087/.well-known/open-resource-discovery
    maxOrdParallelDownloads: 4
  systemFetcher:
    enabled: false
    name: "system-fetcher"
    schedule: "0 0 * * *"
    manageSecrets: true
    # enableSystemDeletion - whether systems in deleted state should be deleted from director database
    enableSystemDeletion: true
    # fetchParallelism - shows how many http calls will be made in parallel to fetch systems
    fetchParallellism: 30
    # queueSize - shows how many system fetches (individual requests may fetch more than 1 system)
    # can be put in the queue for processing before blocking. It is best for the queue to be about 2 times bigger than the parallellism
    queueSize: 100
    # fetchRequestTimeout - shows the timeout to wait for oauth token and for fetching systems (in one request) separately
    fetchRequestTimeout: "15s"
    # directorRequestTimeout - graphql requests timeout to director
    directorRequestTimeout: "30s"
    dbPool:
      maxOpenConnections: 20
      maxIdleConnections: 2
    # systemsAPIEndpoint - endpoint of the service to fetch systems from
    systemsAPIEndpoint: ""
    # systemsAPIFilterCriteria - criteria for fetching systems
    systemsAPIFilterCriteria: ""
    # systemToTemplateMappings - how to map system properties to an existing application template
    systemToTemplateMappings: '{}'
    templatePlaceholderToSystemKeyMappings: '[{"placeholder_name": "name","system_key": "displayName"},{"placeholder_name": "display-name","system_key": "displayName"},{"placeholder_name": "systemNumber","system_key": "systemNumber"},{"placeholder_name": "productId","system_key": "productId"},{"placeholder_name": "ppmsProductVersionId","system_key": "ppmsProductVersionId"},{"placeholder_name": "description","system_key": "productDescription", "optional": true},{"placeholder_name": "baseUrl","system_key": "additionalUrls.mainUrl", "optional":true},{"placeholder_name": "providerName","system_key": "infrastructureProvider", "optional": true}]'
    templateOverrideApplicationInput: '{"name": "{{name}}","description": "{{description}}","providerName": "{{providerName}}","statusCondition": "INITIAL","systemNumber": "{{systemNumber}}","labels": {"managed": "true","productId": "{{productId}}","ppmsProductVersionId": "{{ppmsProductVersionId}}"},"baseUrl": "{{baseUrl}}"}'
    http:
      client:
        skipSSLValidation: false
    oauth:
      client: "client_id"
      tokenEndpointProtocol: "https"
      tokenBaseHost: "compass-external-services-mock-sap-mtls"
      tokenPath: "/cert/token"
      scopesClaim: "scopes"
      tenantHeaderName: "x-zid"
      tokenRequestTimeout: 15s
      skipSSLValidation: true
    secret:
      name: "compass-system-fetcher-secret"
      clientIdKey: client-id
      oauthUrlKey: url
    paging:
      pageSize: 200
      sizeParam: "$top"
      skipParam: "$skip"
    containerName: "system-fetcher"
  tenantFetchers:
    job1:
      enabled: false
      configMapNamespace: "compass-system"
      manageSecrets: true
      providerName: "compass"
      schedule: "*/5 * * * *"
      tenantInsertChunkSize: "500"
      kubernetes:
        configMapNamespace: "compass-system"
        pollInterval: 2s
        pollTimeout: 1m
        timeout: 2m
      oauth:
        client: ""
        secret: ""
        tokenURL: ""
        tokenPath: ""
      secret:
        name: "compass-tenant-fetcher-secret-job1"
        clientIdKey: client-id
        clientSecretKey: client-secret
        oauthUrlKey: url
        oauthMode: "oauth-mtls"
        clientCertKey: client-cert
        clientKeyKey: client-key
        skipSSLValidation: true
      endpoints:
        accountCreated: "127.0.0.1/events?type=account-created"
        accountDeleted: "127.0.0.1/events?type=account-deleted"
        accountUpdated: "127.0.0.1/events?type=account-updated"
        subaccountCreated: "127.0.0.1/events?type=subaccount-created"
        subaccountDeleted: "127.0.0.1/events?type=subaccount-deleted"
        subaccountUpdated: "127.0.0.1/events?type=subaccount-updated"
        subaccountMoved: "127.0.0.1/events?type=subaccount-moved"
      fieldMapping:
        totalPagesField: "totalPages"
        totalResultsField: "totalResults"
        tenantEventsField: "events"
        idField: "id"
        nameField: "name"
        customerIdField: "customerId"
        subdomainField: "subdomain"
        discriminatorField: ""
        discriminatorValue: ""
        detailsField: "details"
        entityTypeField: "entityType"
        globalAccountID: "gaID"
        regionField: "region"
        movedSubaccountTargetField: "targetGlobalAccountGUID"
        movedSubaccountSourceField: "sourceGlobalAccountGUID"
      queryMapping:
        pageNumField: "pageNum"
        pageSizeField: "pageSize"
        timestampField: "timestamp"
      query:
        startPage: "0"
        pageSize: "100"
      shouldSyncSubaccounts: "false"
      dbPool:
        maxOpenConnections: 1
        maxIdleConnections: 1
  metrics:
    enabled: true
    pushEndpoint: http://monitoring-prometheus-pushgateway.kyma-system.svc.cluster.local:9091
  externalServicesMock:
    enabled: false
    certSecuredPort: 8081
    ordCertSecuredPort: 8082
    unsecuredPort: 8083
    basicSecuredPort: 8084
    oauthSecuredPort: 8085
    ordGlobalRegistryCertPort: 8086
    ordGlobalRegistryUnsecuredPort: 8087
    certSecuredHost: compass-external-services-mock-sap-mtls
    ordCertSecuredHost: compass-external-services-mock-sap-mtls-ord
    ordGlobalCertSecuredHost: compass-external-services-mock-sap-mtls-global-ord-registry
    unSecuredHost: compass-external-services-mock
    host: compass-external-services-mock.compass-system.svc.cluster.local
    regionInstancesCredentials:
      manage: false
    oauthSecret:
      manage: false
      name: compass-external-services-mock-oauth-credentials
      clientIdKey: client-id
      clientSecretKey: client-secret
      oauthUrlKey: url
      oauthTokenPath: "/secured/oauth/token"
    auditlog:
      applyMockConfiguration: false
      managementApiPath: /audit-log/v2/configuration-changes/search
      mtlsTokenPath: "/cert/token"
      secret:
        name: "auditlog-instance-management"
        urlKey: url
        tokenUrlKey: token-url
        clientIdKey: client-id
        clientSecretKey: client-secret
        clientCertKey: client-cert
        clientKeyKey: client-key
  tests:
    http:
      client:
        skipSSLValidation: false
    director:
      externalClientCertTestSecretName: "external-client-certificate-integration-system-test-secret"
      externalClientCertTestSecretNamespace: "compass-system"
      externalCertIntSystemCN: "integration-system-test"
      externalCertTestJobName: "external-client-certificate-integration-system-test-job"
    ordService:
      accountTenantID: "5577cf46-4f78-45fa-b55f-a42a3bdba868" # testDefaultTenant from our testing tenants
      consumerAccountID: "5984a414-1eed-4972-af2c-b2b6a415c7d7" # ApplicationsForRuntimeTenantName from our testing tenants
      providerSubaccountID: "f8075207-1478-4a80-bd26-24a4785a2bfd" # TestProviderSubaccount from our testing tenants
      consumerSubaccountID: "1f538f34-30bf-4d3d-aeaa-02e69eef84ae" # randomly chosen
      consumerTenantID: "ba49f1aa-ddc1-43ff-943c-fe949857a34a" # randomly chosen
      externalClientCertTestSecretName: "external-client-certificate-test-secret"
      externalClientCertTestSecretNamespace: "compass-system"
      externalCertTestJobName: "external-certificate-rotation-test-job"
      certSvcInstanceTestSecretName: "cert-svc-secret"
      consumerTokenURL: "http://compass-external-services-mock.compass-system.svc.cluster.local:8080"
      skipPattern: ""
      subscriptionOauthSecret:
        manage: false
        name: compass-subscription-secret
        clientIdKey: client-id
        clientSecretKey: client-secret
        oauthUrlKey: url
    selfRegistration:
      region: "eu-1"
    externalServicesMock:
      skipPattern: ""
    namespace: kyma-system
    connectivityAdapterFQDN: http://compass-connectivity-adapter.compass-system.svc.cluster.local
    externalServicesMockFQDN: http://compass-external-services-mock.compass-system.svc.cluster.local
    ordServiceFQDN: http://compass-ord-service.compass-system.svc.cluster.local
    systemBrokerFQDN: http://compass-system-broker.compass-system.svc.cluster.local
    tenantFetcherFQDN: http://compass-tenant-fetcher.compass-system.svc.cluster.local
    hydratorFQDN: http://compass-hydrator.compass-system.svc.cluster.local
    basicCredentials:
      manage: false
      secretName: "test-basic-credentials-secret"
    subscriptionURL: "http://compass-external-services-mock.compass-system.svc.cluster.local:8080"
    subscriptionProviderIdValue: "id-value!t12345"
    db:
      maxOpenConnections: 3
      maxIdleConnections: 1
    securityContext: # Set on container level
      runAsUser: 2000
      allowPrivilegeEscalation: false
  expectedSchemaVersionUpdateJob:
    cm:
      name: "expected-schema-version"
  migratorJob:
    nodeSelectorEnabled: false
    pvc:
      name: "compass-director-migrations"
      namespace: "compass-system"
      migrationsPath: "/compass-migrations"
  http:
    client:
      skipSSLValidation: false
  pairingAdapter:
    templateName: "pairing-adapter-app-template"
    watcherCorrelationID: "pairing-adapter-watcher-id"
    configMap:
      manage: false
      key: "config.json"
      name: "pairing-adapter-config-local"
      namespace: "compass-system"
      localAdapterFQDN: "http://compass-pairing-adapter.compass-system.svc.cluster.local/adapter-local-mtls"
      integrationSystemID: "d3e9b9f5-25dc-4adb-a0a0-ed69ef371fb6"
    e2e:
      appName: "test-app"
      appID: "123-test-456"
      clientUser: "test-user"
      tenant: "test-tenant"
  # Scopes assigned for every new Client Credentials by given object type (Runtime / Application / Integration System)
  # and scopes mapped to a consumer with the given type, then that consumer is using a client certificate
  scopes:
    scopesPerConsumerType:
      runtime:
        - "runtime:read"
        - "runtime:write"
        - "application:read"
        - "runtime.auths:read"
        - "bundle.instance_auths:read"
      application:
        - "application:read"
        - "application:write"
        - "application.auths:read"
        - "application.webhooks:read"
        - "bundle.instance_auths:read"
        - "document.fetch_request:read"
        - "event_spec.fetch_request:read"
        - "api_spec.fetch_request:read"
        - "fetch-request.auth:read"
      integration_system:
        - "application:read"
        - "application:write"
        - "application_template:read"
        - "application_template:write"
        - "runtime:read"
        - "runtime:write"
        - "integration_system:read"
        - "label_definition:read"
        - "label_definition:write"
        - "automatic_scenario_assignment:read"
        - "automatic_scenario_assignment:write"
        - "integration_system.auths:read"
        - "application_template.webhooks:read"
        - "formation:write"
        - "internal_visibility:read"
        - "application.auths:read"
      super_admin:
        - "application:read"
        - "application:write"
        - "application_template:read"
        - "application_template:write"
        - "integration_system:read"
        - "integration_system:write"
        - "runtime:read"
        - "runtime:write"
        - "label_definition:read"
        - "label_definition:write"
        - "eventing:manage"
        - "tenant:read"
        - "automatic_scenario_assignment:read"
        - "automatic_scenario_assignment:write"
        - "application.auths:read"
        - "application.webhooks:read"
        - "application_template.webhooks:read"
        - "bundle.instance_auths:read"
        - "document.fetch_request:read"
        - "event_spec.fetch_request:read"
        - "api_spec.fetch_request:read"
        - "integration_system.auths:read"
        - "runtime.auths:read"
        - "fetch-request.auth:read"
        - "webhooks.auth:read"
        - "formation:write"
        - "internal_visibility:read"
      default:
        - "runtime:read"
        - "runtime:write"
        - "tenant:read"<|MERGE_RESOLUTION|>--- conflicted
+++ resolved
@@ -138,11 +138,7 @@
       version: "PR-66"
     e2e_tests:
       dir:
-<<<<<<< HEAD
       version: "PR-2345"
-=======
-      version: "PR-2348"
->>>>>>> c4b228c2
   isLocalEnv: false
   isForTesting: false
   oauth2:
