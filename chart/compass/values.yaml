global:
  disableLegacyConnectivity: true
  defaultTenant: 3e64ebae-38b5-46a0-b1ed-9ccee153a0ae
  tenants:
    - name: default
      id: 3e64ebae-38b5-46a0-b1ed-9ccee153a0ae
      type: account
    - name: foo
      id: 1eba80dd-8ff6-54ee-be4d-77944d17b10b
      type: account
    - name: bar
      id: af9f84a9-1d3a-4d9f-ae0c-94f883b33b6e
      type: account
    - name: TestTenantSeparation
      id: f1c4b5be-b0e1-41f9-b0bc-b378200dcca0
      type: account
    - name: TestDeleteLastScenarioForApplication
      id: 0403be1e-f854-475e-9074-922120277af5
      type: account
    - name: Test_DeleteAutomaticScenarioAssignmentForSelector
      id: d9553135-6115-4c67-b4d9-962c00f3725f
      type: account
    - name: Test_AutomaticScenarioAssigmentForRuntime
      id: 8c733a45-d988-4472-af10-1256b82c70c0
      type: account
    - name: TestAutomaticScenarioAssignmentsWholeScenario
      id: 65a63692-c00a-4a7d-8376-8615ee37f45c
      type: account
    - name: TestTenantsQueryTenantNotInitialized
      id: 72329135-27fd-4284-9bcb-37ea8d6307d0
      type: account
    - name: Test Default
      id: 5577cf46-4f78-45fa-b55f-a42a3bdba868
      type: account
      parent: 2c4f4a25-ba9a-4dbc-be68-e0beb77a7eb0
    - name: Test_DefaultCustomer
      id: 2c4f4a25-ba9a-4dbc-be68-e0beb77a7eb0
      type: customer
    - name: TestListLabelDefinitions
      id: 3f641cf5-2d14-4e0f-a122-16e7569926f1
      type: account
    - name: Test_AutomaticScenarioAssignmentQueries
      id: 8263cc13-5698-4a2d-9257-e8e76b543e88
      type: account
    - name: TestGetScenariosLabelDefinitionCreatesOneIfNotExists
      id: 2263cc13-5698-4a2d-9257-e8e76b543e33
      type: account
    - name: TestApplicationsForRuntime
      id: 5984a414-1eed-4972-af2c-b2b6a415c7d7
      type: account
    - name: Test_DeleteAutomaticScenarioAssignmentForScenario
      id: d08e4cb6-a77f-4a07-b021-e3317a373597
      type: account
    - name: TestApplicationsForRuntimeWithHiddenApps
      id: 7e1f2df8-36dc-4e40-8be3-d1555d50c91c
      type: account
    - name: TestTenantsQueryTenantInitialized
      id: 8cf0c909-f816-4fe3-a507-a7917ccd8380
      type: account
    - name: TestDeleteApplicationIfInScenario
      id: 0d597250-6b2d-4d89-9c54-e23cb497cd01
      type: account
    - name: TestProviderSubaccount
      id: f8075207-1478-4a80-bd26-24a4785a2bfd
      type: subaccount
      parent: 5577cf46-4f78-45fa-b55f-a42a3bdba868
    - name: TestCertificateSubaccount
      id: 123e4567-e89b-12d3-a456-426614174001
      type: subaccount
      parent: 5577cf46-4f78-45fa-b55f-a42a3bdba868
    - name: TestNsAdapter
      id: 08b6da37-e911-48fb-a0cb-fa635a6c5678
      type: subaccount
      parent: 5577cf46-4f78-45fa-b55f-a42a3bdba868
    - name: TestNsAdapterSubaccountWithApplications
      id: 08b6da37-e911-48fb-a0cb-fa635a6c4321
      type: subaccount
      parent: 5577cf46-4f78-45fa-b55f-a42a3bdba868
    - name: TestIntegrationSystemManagedSubaccount
      id: 3cfcdd62-320d-403b-b66a-4ee3cdd06947
      type: subaccount
      parent: 5577cf46-4f78-45fa-b55f-a42a3bdba868
    - name: TestIntegrationSystemManagedAccount
      id: 7e8ab2e3-3bb4-42e3-92b2-4e0bf48559d3
      type: account
      parent: 2c4f4a25-ba9a-4dbc-be68-e0beb77a7eb0
  images:
    containerRegistry:
      path: eu.gcr.io/kyma-project/incubator
    connector:
      dir:
      version: "PR-2297"
    connectivity_adapter:
      dir:
      version: "PR-2297"
    pairing_adapter:
      dir:
      version: "PR-2297"
    director:
      dir:
<<<<<<< HEAD
      version: "PR-2294"
=======
      version: "PR-2303"
>>>>>>> 7b05b0aa
    gateway:
      dir:
      version: "PR-2297"
    operations_controller:
      dir:
      version: "PR-2297"
    ord_service:
      dir:
      version: "PR-65"
    schema_migrator:
      dir:
      version: "PR-2297"
    system_broker:
      dir:
      version: "PR-2297"
    certs_setup_job:
      containerRegistry:
        path: eu.gcr.io/kyma-project
      dir:
      version: "0a651695"
    external_services_mock:
      dir:
      version: "PR-2297"
    console:
      dir:
      version: "PR-64"
    e2e_tests:
      dir:
      version: "PR-2297"
  isLocalEnv: false
  isForTesting: false
  oauth2:
    host: oauth2
  livenessProbe:
    initialDelaySeconds: 30
    timeoutSeconds: 1
    periodSeconds: 10
  readinessProbe:
    initialDelaySeconds: 5
    timeoutSeconds: 1
    periodSeconds: 2
  agentPreconfiguration: false
  nsAdapter:
    external:
      port: 3005
    e2eTests:
      gatewayHost: "compass-gateway-xsuaa"
    prefix: /nsadapter
    path: /nsadapter/api/v1/notifications
    systemToTemplateMappings: '[{  "Name": "S4HANA",  "SourceKey": ["type"],  "SourceValue": ["abapSys"]},{  "Name": "S4HANA",  "SourceKey": ["type"],  "SourceValue": ["nonSAPsys"]},{  "Name": "S4HANA",  "SourceKey": ["type"],  "SourceValue": ["hana"]}]'
    secret:
      name: nsadapter-secret
      subaccountKey: subaccount
      local:
        subaccountValue: subaccount
    authSecret:
      name: "compass-external-services-mock-oauth-credentials"
      clientIdKey: client-id
      clientSecretKey: client-secret
      tokenUrlKey: url
      instanceUrlKey: url
      certKey: cert
      keyKey: key
    registerPath: "/register"
    tokenPath: "/secured/oauth/token"
    createClonePattern: '{"key": "%s"}'
    createBindingPattern: '{}'
    useClone: "false"
  director:
    host: compass-director.compass-system.svc.cluster.local
    prefix: /director
    graphql:
      external:
        port: 3000
    tls:
      secure:
        internal:
          host: compass-director-internal
    validator:
      port: 8080
    metrics:
      port: 3003
      enableClientInstrumentation: true
      censoredFlows: "JWT"
    operations:
      port: 3002
      path: "/operation"
      lastOperationPath: "/last_operation"
    info:
      path: "/v1/info"
    selfRegister:
      secret:
        name: "region-instances-credentials"
        key: "keyConfig"
        path: "/tmp"
      clientIdPath: "clientId"
      clientSecretPath: "clientSecret"
      urlPath: "url"
      tokenUrlPath: "tokenUrl"
      clientCertPath: "clientCert"
      clientKeyPath: "clientKey"
      local:
        templateMappings:
          clientIDMapping: '{{ printf "\"%s\":\"client_id\"" .Values.global.director.selfRegister.clientIdPath }}'
          clientSecretMapping: '{{ printf "\"%s\":\"client_secret\"" .Values.global.director.selfRegister.clientSecretPath }}'
          urlMapping: '{{ printf "\"%s\":\"http://compass-external-services-mock.%s.svc.cluster.local:%s\"" .Values.global.director.selfRegister.urlPath .Release.Namespace (.Values.service.port | toString) }}'
          tokenURLMapping: '{{ printf "\"%s\":\"https://%s.%s:%s\"" .Values.global.director.selfRegister.tokenUrlPath .Values.global.externalServicesMock.certSecuredHost .Values.global.ingress.domainName (.Values.service.certPort | toString) }}'
          x509CertificateMapping: '{{ printf "\"%s\":\"%s\"" .Values.global.director.selfRegister.clientCertPath .Values.global.connector.caCertificate }}'
          x509KeyMapping: '{{ printf "\"%s\":\"%s\"" .Values.global.director.selfRegister.clientKeyPath .Values.global.connector.caKey }}'
      oauthTokenPath: "/cert/token"
      oauthMode: "oauth-mtls"
      label: "selfRegLabel"
      labelValuePrefix: "self-reg-prefix-"
      responseKey: "self-reg-key"
      path: "/external-api/self-reg"
      nameQueryParam: "name"
      tenantQueryParam: "tenant"
      requestBodyPattern: '{"key": "%s"}'
    clientIDHeaderKey: client_user
    suggestTokenHeaderKey: suggest_token
  auditlog:
    configMapName: "compass-gateway-auditlog-config"
    mtlsTokenPath: "/cert/token"
    standardTokenPath: "/secured/oauth/token"
    skipSSLValidation: false
    secret:
      name: "compass-gateway-auditlog-secret"
      urlKey: url
      clientIdKey: client-id
      clientSecretKey: client-secret
      clientCertKey: client-cert
      clientKeyKey: client-key
  log:
    format: "kibana"
  enableCompassDefaultScenarioAssignment: true
  tenantConfig:
    useDefaultTenants: true
    dbPool:
      maxOpenConnections: 1
      maxIdleConnections: 1
  connector:
    prefix: /connector
    graphql:
      external:
        port: 3000
    validator:
      port: 8080
    # If secrets do not exist they will be created
    secrets:
      ca:
        name: compass-connector-app-ca
        namespace: compass-system
        certificateKey: ca.crt
        keyKey: ca.key
      rootCA:
        namespace: istio-system # For Ingress Gateway to work properly the namespace needs to be istio-system
        # In order for istio mTLS to work we should have two different secrets one containing the server certificate (let’s say X) and one used for validation of the client’s certificates.
        # The second one should be our root certificate and istio wants it to be named X-cacert. (-cacert suffix).
        # This is the reason for the confusing name of our root certificate. https://preliminary.istio.io/v1.6/docs/tasks/traffic-management/ingress/secure-ingress/#configure-a-mutual-tls-ingress-gateway
        cacert: compass-gateway-mtls-certs-cacert # For cert-rotation the cacert should be in different secret
        certificateKey: cacert
    certificateDataHeader: "Certificate-Data"
    revocation:
      configmap:
        name: revocations-config
        namespace: "{{ .Release.Namespace }}"
    # If key and certificate are not provided they will be generated
    caKey: ""
    caCertificate: ""
    subjectConsumerMappingConfig: '[{"consumer_type": "Super Admin", "tenant_access_levels": ["customer", "account","subaccount"], "subject": "C=DE, L=local, O=SAP SE, OU=Region, OU=SAP Cloud Platform Clients, OU=f8075207-1478-4a80-bd26-24a4785a2bfd, CN=compass"},{"consumer_type": "Integration System", "tenant_access_levels": ["account","subaccount"], "subject": "C=DE, L=local, O=SAP SE, OU=Region, OU=SAP Cloud Platform Clients, OU=f8075207-1478-4a80-bd26-24a4785a2bfd, CN=integration-system-test"}]'
  system_broker:
    enabled: true
    port: 5001
    prefix: /broker
    tokenProviderFromHeader:
      forwardHeaders: Authorization
    tokenProviderFromSecret:
      enabled: false
      secrets:
        integrationSystemCredentials:
          name: compass-system-broker-credentials
          namespace: compass-system
    testNamespace: kyma-system
  gateway:
    port: 3000
    tls:
      host: compass-gateway
      adapterHost: compass-ns-adapter
      secure:
        internal:
          host: compass-gateway-internal
        oauth:
          host: compass-gateway-auth-oauth
    mtls:
      manageCerts: true
      host: compass-gateway-mtls
      certSecret: compass-gateway-mtls-certs
      external:
        host: compass-gateway-sap-mtls
        certSecret: compass-gateway-mtls-certs # Use connector's root CA as root CA by default. This should be overridden for productive deployments.
    headers:
      rateLimit: X-Flow-Identity
      request:
        remove:
          - "Client-Id-From-Token"
          - "Client-Id-From-Certificate"
          - "Client-Certificate-Hash"
          - "Certificate-Data"
  operations_controller:
    enabled: true
  connectivity_adapter:
    port: 8080
    tls:
      host: adapter-gateway
    mtls:
      host: adapter-gateway-mtls
  oathkeeperFilters:
    workloadLabel: oathkeeper
    namespace: kyma-system
    tokenDataHeader: "Connector-Token"
    certificateDataHeader: "Certificate-Data"
  istio:
    externalMtlsGateway:
      name: "compass-gateway-external-mtls"
      namespace: "compass-system"
    mtlsGateway:
      name: "compass-gateway-mtls"
      namespace: "compass-system"
    gateway:
      name: "kyma-gateway"
      namespace: "kyma-system"
    proxy:
      port: 15020
    namespace: istio-system
    ingressgateway:
      workloadLabel: istio-ingressgateway
      requestPayloadSizeLimit2MB: 2097152
      requestPayloadSizeLimit2MBLabel: "2MB"
      requestPayloadSizeLimit5MB: 5097152
      requestPayloadSizeLimit5MBLabel: "5MB"
      correlationHeaderRewriteFilter:
        expectedHeaders:
          - "x-request-id"
          - "x-correlation-id"
          - "x-correlationid"
          - "x-forrequest-id"
          - "x-vcap-request-id"
          - "x-broker-api-request-identity"
  kubernetes:
    serviceAccountTokenIssuer: kubernetes/serviceaccount
    serviceAccountTokenJWKS: https://kubernetes.default.svc.cluster.local/openid/v1/jwks
  ingress:
    domainName: "kyma.local"
  database:
    sqlProxyServiceAccount: "proxy-user@gcp-cmp.iam.gserviceaccount.com"
    manageSecrets: true
    embedded:
      enabled: true
      director:
        name: "postgres"
      directorDBName: "postgres"
    managedGCP:
      serviceAccountKey: ""
      instanceConnectionName: ""
      director:
        name: ""
        user: ""
        password: ""
      host: "localhost"
      hostPort: "5432"
      sslMode: ""
      #TODO remove below after migration to separate user will be done
      dbUser: ""
      dbPassword: ""
      directorDBName: ""
  oathkeeper:
    host: ory-oathkeeper-proxy.kyma-system.svc.cluster.local
    port: 4455
    timeout_ms: 120000
    idTokenConfig:
      claims: '{"scopes": "{{ print .Extra.scope }}","tenant": "{{ .Extra.tenant }}", "consumerID": "{{ print .Extra.consumerID}}", "consumerType": "{{ print .Extra.consumerType }}", "flow": "{{ print .Extra.flow }}", "onBehalfOf": "{{ print .Extra.onBehalfOf }}", "region": "{{ print .Extra.region }}", "tokenClientID": "{{ print .Extra.tokenClientID }}"}'
      internalClaims: '{"scopes": "application:read application:write application.webhooks:read application_template.webhooks:read webhooks.auth:read runtime:write runtime:read tenant:write tenant_subscription:write","tenant":"{ {{ if .Header.Tenant }} \"consumerTenant\":\"{{ print (index .Header.Tenant 0) }}\", {{ end }} \"externalTenant\":\"\"}", "consumerType": "Internal Component", "flow": "Internal"}'
    mutators:
      runtimeMappingService:
        config:
          api:
            url: http://compass-director.compass-system.svc.cluster.local:3000/runtime-mapping
            retry:
              give_up_after: 6s
              max_delay: 2000ms
      authenticationMappingServices:
        nsadapter:
          cfg:
            config:
              api:
                url: http://compass-director.compass-system.svc.cluster.local:3000/authn-mapping/nsadapter
                retry:
                  give_up_after: 6s
                  max_delay: 2000ms
          authenticator:
            enabled: false
            createRule: true
            gatewayHost: "compass-gateway-xsuaa"
            trusted_issuers: '[{"domain_url": "compass-system.svc.cluster.local:8080", "scope_prefix": "prefix.", "protocol": "http"}]'
            attributes: '{"uniqueAttribute": { "key": "ns-adapter-test", "value": "ns-adapter-flow" }, "tenant": { "key": "tenant" }, "identity": { "key": "identity" }, "clientid": { "key": "client_id" } }'
            path: /nsadapter/api/v1/notifications
            upstreamComponent: "compass-gateway"
            checkSuffix: true
        tenant-fetcher:
          cfg:
            config:
              api:
                url: http://compass-director.compass-system.svc.cluster.local:3000/authn-mapping/tenant-fetcher
                retry:
                  give_up_after: 6s
                  max_delay: 2000ms
          authenticator:
            enabled: false
            createRule: true
            gatewayHost: "compass-gateway"
            trusted_issuers: '[{"domain_url": "compass-system.svc.cluster.local:8080", "scope_prefix": "prefix.", "protocol": "http"}]'
            attributes: '{"uniqueAttribute": { "key": "test", "value": "tenant-fetcher" }, "tenant": { "key": "tenant" }, "identity": { "key": "identity" } }'
            path: /tenants/<.*>
            upstreamComponent: "compass-tenant-fetcher"
            checkSuffix: false
        subscriber:
          cfg:
            config:
              api:
                url: http://compass-director.compass-system.svc.cluster.local:3000/authn-mapping/subscriber
                retry:
                  give_up_after: 6s
                  max_delay: 2000ms
          authenticator:
            enabled: false
            createRule: false
            gatewayHost: "compass-gateway-sap-mtls"
            trusted_issuers: '[{"domain_url": "compass-system.svc.cluster.local:8080", "scope_prefix": "prefix.", "protocol": "http"}]'
            attributes: '{"uniqueAttribute": { "key": "subsc-key-test", "value": "subscription-flow" }, "tenant": { "key": "tenant" }, "identity": { "key": "identity" } }'
            path: /<.*>
            checkSuffix: false
      tenantMappingService:
        config:
          api:
            url: http://compass-director.compass-system.svc.cluster.local:3000/tenant-mapping
            retry:
              give_up_after: 6s
              max_delay: 2000ms
      certificateResolverService:
        config:
          api:
            url: http://compass-connector.compass-system.svc.cluster.local:8080/v1/certificate/data/resolve
            retry:
              give_up_after: 6s
              max_delay: 2000ms
      tokenResolverService:
        config:
          api:
            url: http://compass-director.compass-system.svc.cluster.local:8080/v1/tokens/resolve
            retry:
              give_up_after: 6s
              max_delay: 2000ms
  cockpit:
    auth:
      allowedConnectSrc: "https://*.ondemand.com"
      secretName: "cockpit-auth-secret"
      idpHost: ""
      clientID: ""
      scopes: "openid profile email"
      path: "/oauth2/certs"
  tenantFetcher:
    host: compass-tenant-fetcher.compass-system.svc.cluster.local
    prefix: /tenants
    port: 3000
    requiredAuthScope: Callback
    fetchTenantAuthScope: fetch_tenant
    authentication:
      jwksEndpoint: "http://ory-oathkeeper-api.kyma-system.svc.cluster.local:4456/.well-known/jwks.json"
    tenantProvider:
      tenantIdProperty: "tenantId"
      customerIdProperty: "customerId"
      subaccountTenantIdProperty: "subaccountTenantId"
      subdomainProperty: "subdomain"
      name: "provider"
      subscriptionProviderIdProperty: "subscriptionProviderIdProperty"
    server:
      regionalHandlerEndpoint: "/v1/regional/{region}/callback/{tenantId}"
      dependenciesEndpoint: "/v1/dependencies"
      tenantPathParam: "tenantId"
      regionPathParam: "region"
      subscriptionProviderLabelKey: "subscriptionProviderId"
      consumerSubaccountIdsLabelKey: "consumer_subaccount_ids"
    containerName: "tenant-fetcher"
  externalCertConfiguration:
    issuer: "C=DE, L=local, O=SAP SE, OU=SAP Cloud Platform Clients, CN=compass-ca"
    issuerLocality: "local" # In local setup we have manually created connector CA certificate with 'local' Locality property
    subjectPattern: "/C=DE/O=SAP SE/OU=SAP Cloud Platform Clients/OU=Region/OU=%s/L=%s/CN=%s"
    ouCertSubaccountID: "f8075207-1478-4a80-bd26-24a4785a2bfd"
    commonName: "compass"
    locality: "local"
    certSvcApiPath: "/cert"
    tokenPath: "/cert/token"
    secrets:
      externalCertSvcSecret:
        manage: false
        name: "cert-svc-secret"
        clientIdKey: client-id
        clientSecretKey: client-secret
        oauthUrlKey: url
        csrEndpointKey: csr-endpoint
        clientCert: client-cert
        clientKey: client-key
        skipSSLValidationFlag: "-k"
      externalClientCertSecret:
        name: "external-client-certificate"
        namespace: compass-system
        certKey: tls.crt
        keyKey: tls.key
    rotationCronjob:
      name: "external-certificate-rotation"
      schedule: "*/1 * * * *" # Executes every minute
      certValidity: "7"
      clientCertRetryAttempts: "8"
      containerName: "certificate-rotation"
  ordService:
    host: compass-ord-service.compass-system.svc.cluster.local
    prefix: /open-resource-discovery-service/v0
    docsPrefix: /open-resource-discovery-docs
    staticPrefix: /open-resource-discovery-static/v0
    port: 3000
    defaultResponseType: "xml"
  ordAggregator:
    name: ord-aggregator
    enabled: true
    schedule: "*/1 * * * *"
    http:
      client:
        skipSSLValidation: false
    dbPool:
      maxOpenConnections: 2
      maxIdleConnections: 2
    globalRegistryUrl: http://compass-external-services-mock.compass-system.svc.cluster.local:8087/.well-known/open-resource-discovery
    maxOrdParallelDownloads: 4
  systemFetcher:
    enabled: false
    name: "system-fetcher"
    schedule: "0 0 * * *"
    manageSecrets: true
    # enableSystemDeletion - whether systems in deleted state should be deleted from director database
    enableSystemDeletion: true
    # fetchParallelism - shows how many http calls will be made in parallel to fetch systems
    fetchParallellism: 30
    # queueSize - shows how many system fetches (individual requests may fetch more than 1 system)
    # can be put in the queue for processing before blocking. It is best for the queue to be about 2 times bigger than the parallellism
    queueSize: 100
    # fetchRequestTimeout - shows the timeout to wait for oauth token and for fetching systems (in one request) separately
    fetchRequestTimeout: "5s"
    # directorRequestTimeout - graphql requests timeout to director
    directorRequestTimeout: "30s"
    dbPool:
      maxOpenConnections: 2
      maxIdleConnections: 2
    # systemsAPIEndpoint - endpoint of the service to fetch systems from
    systemsAPIEndpoint: ""
    # systemsAPIFilterCriteria - criteria for fetching systems
    systemsAPIFilterCriteria: ""
    # systemsAPIFilterTenantCriteriaPattern - criateria for fetching systems with tenant filter
    systemsAPIFilterTenantCriteriaPattern: ""
    # systemToTemplateMappings - how to map system properties to an existing application template
    systemToTemplateMappings: '{}'
    templatePlaceholderToSystemKeyMappings: '[{"placeholder_name": "name","system_key": "displayName"},{"placeholder_name": "display-name","system_key": "displayName"},{"placeholder_name": "systemNumber","system_key": "systemNumber"},{"placeholder_name": "description","system_key": "productDescription", "optional": true},{"placeholder_name": "baseUrl","system_key": "baseUrl", "optional":true},{"placeholder_name": "providerName","system_key": "infrastructureProvider", "optional": true}]'
    templateOverrideApplicationInput: '{"name": "{{name}}","description": "{{description}}","providerName": "{{providerName}}","statusCondition": "INITIAL","systemNumber": "{{systemNumber}}","labels": {"managed": "true"},"baseUrl": "{{baseUrl}}"}'
    http:
      client:
        skipSSLValidation: false
    oauth:
      client: "client_id"
      tokenEndpointProtocol: "https"
      tokenBaseHost: "compass-external-services-mock-sap-mtls"
      tokenPath: "/cert/token"
      scopesClaim: "scopes"
      tenantHeaderName: "x-zid"
      tokenRequestTimeout: 10s
      skipSSLValidation: true
    secret:
      name: "compass-system-fetcher-secret"
      clientIdKey: client-id
      oauthUrlKey: url
    paging:
      pageSize: 200
      sizeParam: "$top"
      skipParam: "$skip"
    containerName: "system-fetcher"
  tenantFetchers:
    job1:
      enabled: false
      configMapNamespace: "compass-system"
      manageSecrets: true
      providerName: "compass"
      schedule: "*/5 * * * *"
      tenantInsertChunkSize: "500"
      kubernetes:
        configMapNamespace: "compass-system"
        pollInterval: 2s
        pollTimeout: 1m
        timeout: 2m
      oauth:
        client: ""
        secret: ""
        tokenURL: ""
        tokenPath: ""
      secret:
        name: "compass-tenant-fetcher-secret-job1"
        clientIdKey: client-id
        clientSecretKey: client-secret
        oauthUrlKey: url
        oauthMode: "oauth-mtls"
        clientCertKey: client-cert
        clientKeyKey: client-key
        skipSSLValidation: true
      endpoints:
        accountCreated: "127.0.0.1/events?type=account-created"
        accountDeleted: "127.0.0.1/events?type=account-deleted"
        accountUpdated: "127.0.0.1/events?type=account-updated"
        subaccountCreated: "127.0.0.1/events?type=subaccount-created"
        subaccountDeleted: "127.0.0.1/events?type=subaccount-deleted"
        subaccountUpdated: "127.0.0.1/events?type=subaccount-updated"
        subaccountMoved: "127.0.0.1/events?type=subaccount-moved"
      fieldMapping:
        totalPagesField: "totalPages"
        totalResultsField: "totalResults"
        tenantEventsField: "events"
        idField: "id"
        nameField: "name"
        customerIdField: "customerId"
        subdomainField: "subdomain"
        discriminatorField: ""
        discriminatorValue: ""
        detailsField: "details"
        entityTypeField: "entityType"
        globalAccountID: "gaID"
        regionField: "region"
        movedSubaccountTargetField: "targetGlobalAccountGUID"
        movedSubaccountSourceField: "sourceGlobalAccountGUID"
      queryMapping:
        pageNumField: "pageNum"
        pageSizeField: "pageSize"
        timestampField: "timestamp"
      query:
        startPage: "0"
        pageSize: "100"
      shouldSyncSubaccounts: "false"
      dbPool:
        maxOpenConnections: 1
        maxIdleConnections: 1
  metrics:
    enabled: true
    pushEndpoint: http://monitoring-prometheus-pushgateway.kyma-system.svc.cluster.local:9091
  externalServicesMock:
    enabled: false
    certSecuredPort: 8081
    ordCertSecuredPort: 8082
    unsecuredPort: 8083
    basicSecuredPort: 8084
    oauthSecuredPort: 8085
    ordGlobalRegistryCertPort: 8086
    ordGlobalRegistryUnsecuredPort: 8087
    certSecuredHost: compass-external-services-mock-sap-mtls
    ordCertSecuredHost: compass-external-services-mock-sap-mtls-ord
    ordGlobalCertSecuredHost: compass-external-services-mock-sap-mtls-global-ord-registry
    unSecuredHost: compass-external-services-mock
    host: compass-external-services-mock.compass-system.svc.cluster.local
    regionInstancesCredentials:
      manage: false
    oauthSecret:
      manage: false
      name: compass-external-services-mock-oauth-credentials
      clientIdKey: client-id
      clientSecretKey: client-secret
      oauthUrlKey: url
      oauthTokenPath: "/secured/oauth/token"
    auditlog:
      applyMockConfiguration: false
      managementApiPath: /audit-log/v2/configuration-changes/search
      mtlsTokenPath: "/cert/token"
      secret:
        name: "auditlog-instance-management"
        urlKey: url
        tokenUrlKey: token-url
        clientIdKey: client-id
        clientSecretKey: client-secret
        clientCertKey: client-cert
        clientKeyKey: client-key
  tests:
    http:
      client:
        skipSSLValidation: false
    director:
      externalClientCertTestSecretName: "external-client-certificate-integration-system-test-secret"
      externalClientCertTestSecretNamespace: "compass-system"
      externalCertIntSystemCN: "integration-system-test"
      externalCertTestJobName: "external-client-certificate-integration-system-test-job"
    ordService:
      accountTenantID: "5577cf46-4f78-45fa-b55f-a42a3bdba868" # testDefaultTenant from our testing tenants
      consumerAccountID: "5984a414-1eed-4972-af2c-b2b6a415c7d7" # ApplicationsForRuntimeTenantName from our testing tenants
      providerSubaccountID: "f8075207-1478-4a80-bd26-24a4785a2bfd" # TestProviderSubaccount from our testing tenants
      consumerSubaccountID: "1f538f34-30bf-4d3d-aeaa-02e69eef84ae" # randomly chosen
      consumerTenantID: "ba49f1aa-ddc1-43ff-943c-fe949857a34a" # randomly chosen
      externalClientCertTestSecretName: "external-client-certificate-test-secret"
      externalClientCertTestSecretNamespace: "compass-system"
      externalCertTestJobName: "external-certificate-rotation-test-job"
      certSvcInstanceTestSecretName: "cert-svc-secret"
      consumerTokenURL: "http://compass-external-services-mock.compass-system.svc.cluster.local:8080"
      subscriptionOauthSecret:
        manage: false
        name: compass-subscription-secret
        clientIdKey: client-id
        clientSecretKey: client-secret
        oauthUrlKey: url
    selfRegistration:
      region: "eu-1"
    externalServicesMock:
      skipPattern: ""
    namespace: kyma-system
    connectivityAdapterFQDN: http://compass-connectivity-adapter.compass-system.svc.cluster.local
    directorFQDN: http://compass-director.compass-system.svc.cluster.local
    connectorFQDN: http://compass-connector.compass-system.svc.cluster.local
    externalServicesMockFQDN: http://compass-external-services-mock.compass-system.svc.cluster.local
    ordServiceFQDN: http://compass-ord-service.compass-system.svc.cluster.local
    systemBrokerFQDN: http://compass-system-broker.compass-system.svc.cluster.local
    tenantFetcherFQDN: http://compass-tenant-fetcher.compass-system.svc.cluster.local
    basicCredentials:
      manage: false
      secretName: "test-basic-credentials-secret"
    subscriptionURL: "http://compass-external-services-mock.compass-system.svc.cluster.local:8080"
    subscriptionProviderIdValue: "id-value!t12345"
    db:
      maxOpenConnections: 3
      maxIdleConnections: 1
    securityContext: # Set on container level
      runAsUser: 2000
      allowPrivilegeEscalation: false
  expectedSchemaVersionUpdateJob:
    cm:
      name: "expected-schema-version"
  migratorJob:
    nodeSelectorEnabled: false
    pvc:
      name: "compass-director-migrations"
      namespace: "compass-system"
      migrationsPath: "/compass-migrations"
  http:
    client:
      skipSSLValidation: false
  pairingAdapter:
    e2e:
      appName: "test-app"
      appID: "123-test-456"
      clientUser: "test-user"
      tenant: "test-tenant"<|MERGE_RESOLUTION|>--- conflicted
+++ resolved
@@ -98,11 +98,7 @@
       version: "PR-2297"
     director:
       dir:
-<<<<<<< HEAD
       version: "PR-2294"
-=======
-      version: "PR-2303"
->>>>>>> 7b05b0aa
     gateway:
       dir:
       version: "PR-2297"
