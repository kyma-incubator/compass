global:
  disableLegacyConnectivity: true
  defaultTenant: 3e64ebae-38b5-46a0-b1ed-9ccee153a0ae
  tenants:
    - name: default
      id: 3e64ebae-38b5-46a0-b1ed-9ccee153a0ae
      type: account
    - name: foo
      id: 1eba80dd-8ff6-54ee-be4d-77944d17b10b
      type: account
    - name: bar
      id: af9f84a9-1d3a-4d9f-ae0c-94f883b33b6e
      type: account
    - name: TestTenantSeparation
      id: f1c4b5be-b0e1-41f9-b0bc-b378200dcca0
      type: account
    - name: TestDeleteLastScenarioForApplication
      id: 0403be1e-f854-475e-9074-922120277af5
      type: account
    - name: Test_DeleteAutomaticScenarioAssignmentForSelector
      id: d9553135-6115-4c67-b4d9-962c00f3725f
      type: account
    - name: Test_AutomaticScenarioAssigmentForRuntime
      id: 8c733a45-d988-4472-af10-1256b82c70c0
      type: account
    - name: TestAutomaticScenarioAssignmentsWholeScenario
      id: 65a63692-c00a-4a7d-8376-8615ee37f45c
      type: account
    - name: TestTenantsQueryTenantNotInitialized
      id: 72329135-27fd-4284-9bcb-37ea8d6307d0
      type: account
    - name: Test Default
      id: 5577cf46-4f78-45fa-b55f-a42a3bdba868
      type: account
      parent: 2c4f4a25-ba9a-4dbc-be68-e0beb77a7eb0
    - name: Test_DefaultCustomer
      id: 2c4f4a25-ba9a-4dbc-be68-e0beb77a7eb0
      type: customer
    - name: TestListLabelDefinitions
      id: 3f641cf5-2d14-4e0f-a122-16e7569926f1
      type: account
    - name: Test_AutomaticScenarioAssignmentQueries
      id: 8263cc13-5698-4a2d-9257-e8e76b543e88
      type: account
    - name: TestGetScenariosLabelDefinitionCreatesOneIfNotExists
      id: 2263cc13-5698-4a2d-9257-e8e76b543e33
      type: account
    - name: TestApplicationsForRuntime
      id: 5984a414-1eed-4972-af2c-b2b6a415c7d7
      type: account
    - name: Test_DeleteAutomaticScenarioAssignmentForScenario
      id: d08e4cb6-a77f-4a07-b021-e3317a373597
      type: account
    - name: TestApplicationsForRuntimeWithHiddenApps
      id: 7e1f2df8-36dc-4e40-8be3-d1555d50c91c
      type: account
    - name: TestTenantsQueryTenantInitialized
      id: 8cf0c909-f816-4fe3-a507-a7917ccd8380
      type: account
    - name: TestDeleteApplicationIfInScenario
      id: 0d597250-6b2d-4d89-9c54-e23cb497cd01
      type: account

  images:
    containerRegistry:
      path: eu.gcr.io/kyma-project/incubator
    connector:
      dir:
      version: "PR-1939"
    connectivity_adapter:
      dir:
      version: "PR-1939"
    pairing_adapter:
      dir:
      version: "PR-1939"
    director:
      dir:
<<<<<<< HEAD
      version: "PR-1939"
=======
      version: "PR-1946"
>>>>>>> c557974b
    gateway:
      dir:
      version: "PR-1939"
    operations_controller:
      dir:
      version: "PR-1939"
    tenant_fetcher:
      dir:
      version: "PR-1939"
    ord_service:
      dir:
      version: "PR-32"
    schema_migrator:
      dir:
<<<<<<< HEAD
      version: "PR-1898"
=======
      version: "PR-1946"
>>>>>>> c557974b
    system_broker:
      dir:
      version: "PR-1939"
    certs_setup_job:
      containerRegistry:
        path: eu.gcr.io/kyma-project
      dir:
      version: "0a651695"
    external_services_mock:
      dir:
      version: "PR-1927"
    console:
      dir:
      version: "PR-36"
    e2e_tests:
      dir:
<<<<<<< HEAD
      version: "PR-1939"
=======
      version: "PR-1946"
>>>>>>> c557974b
  isLocalEnv: false
  oauth2:
    host: oauth2
  livenessProbe:
    initialDelaySeconds: 30
    timeoutSeconds: 1
    periodSeconds: 10
  readinessProbe:
    initialDelaySeconds: 5
    timeoutSeconds: 1
    periodSeconds: 2

  agentPreconfiguration: false

  director:
    prefix: /director
    graphql:
      external:
        port: 3000
      internal:
        port: 3001
    validator:
      port: 8080
    metrics:
      port: 3003
    operations:
      port: 3002
      path: "/operation"
      lastOperationPath: "/last_operation"

    clientIDHeaderKey: client_user
    suggestTokenHeaderKey: suggest_token

    tests:
      scopes: "runtime:write application:write label_definition:write integration_system:write application:read runtime:read label_definition:read integration_system:read health_checks:read application_template:read application_template:write eventing:manage tenant:read automatic_scenario_assignment:read automatic_scenario_assignment:write"

  auditlog:
    configMapName: "compass-gateway-auditlog-config"
    secretName: "compass-gateway-auditlog-secret"
    script:
      configMapName: "auditlog-script"

  log:
    format: "kibana"

  testCredentials:
    secretName: "test-credentials-secret"

  enableCompassDefaultScenarioAssignment: true

  tenantConfig:
    useDefaultTenants: true
    dbPool:
      maxOpenConnections: 1
      maxIdleConnections: 1

  connector:
    prefix: /connector
    graphql:
      external:
        port: 3000
    validator:
      port: 8080
    # If secrets do not exist they will be created
    secrets:
      ca:
        name: compass-connector-app-ca
        namespace: compass-system
        certificateKey: ca.crt
        keyKey: ca.key
      rootCA:
        namespace: istio-system # For Ingress Gateway to work properly the namespace needs to be istio-system
        # In order for istio mTLS to work we should have two different secrets one containing the server certificate (let’s say X) and one used for validation of the client’s certificates.
        # The second one should be our root certificate and istio wants it to be named X-cacert. (-cacert suffix).
        # This is the reason for the confusing name of our root certificate. https://preliminary.istio.io/v1.6/docs/tasks/traffic-management/ingress/secure-ingress/#configure-a-mutual-tls-ingress-gateway
        cacert: compass-gateway-mtls-certs-cacert # For cert-rotation the cacert should be in different secret
        certificateKey: cacert
    certificateDataHeader: "Certificate-Data"
    revocation:
      configmap:
        name: revocations-config
        namespace: "{{ .Release.Namespace }}"
    # If key and certificate are not provided they will be generated
    caKey: ""
    caCertificate: ""

  system_broker:
    enabled: true
    port: 5001
    prefix: /broker
    tokenProviderFromHeader:
      forwardHeaders: Authorization
    tokenProviderFromSecret:
      enabled: false
      secrets:
        integrationSystemCredentials:
          name: compass-system-broker-credentials
          namespace: compass-system
    testNamespace: kyma-system

  gateway:
    port: 3000
    tls:
      host: compass-gateway
      secure:
        oauth:
          host: compass-gateway-auth-oauth
    mtls:
      host: compass-gateway-mtls
      certSecret: compass-gateway-mtls-certs
    headers:
      request:
        remove:
          - "Client-Id-From-Token"
          - "Client-Id-From-Certificate"
          - "Client-Certificate-Hash"
          - "Certificate-Data"

  operations_controller:
    enabled: true

  connectivity_adapter:
    port: 8080
    tls:
      host: adapter-gateway
    mtls:
      host: adapter-gateway-mtls

  oathkeeperFilters:
    workloadLabel: oathkeeper
    namespace: kyma-system
    tokenDataHeader: "Connector-Token"
    certificateDataHeader: "Certificate-Data"

  istio:
    mtlsGateway:
      name: "compass-gateway-mtls"
      namespace: "compass-system"
    gateway:
      name: "kyma-gateway"
      namespace: "kyma-system"
    proxy:
      port: 15020
    namespace: istio-system
    ingressgateway:
      workloadLabel: istio-ingressgateway
      requestPayloadSizeLimit: 2097152 # 2 MB
      correlationHeaderRewriteFilter:
        expectedHeaders:
        - "x-request-id"
        - "x-correlation-id"
        - "x-correlationid"
        - "x-forrequest-id"
        - "x-vcap-request-id"
        - "x-broker-api-request-identity"

  ingress:
    domainName: "kyma.local"

  database:
    manageSecrets: true
    embedded:
      enabled: true
      director:
        name: "postgres"
      directorDBName: "postgres"
    managedGCP:
      serviceAccountKey: ""
      instanceConnectionName: ""
      director:
        name: ""
        user: ""
        password: ""
      host: "localhost"
      hostPort: "5432"
      sslMode: ""

      #TODO remove below after migration to separate user will be done
      dbUser: ""
      dbPassword: ""
      directorDBName: ""

  oathkeeper:
    host: ory-oathkeeper-proxy.kyma-system.svc.cluster.local
    port: 4455
    timeout_ms: 120000
    idTokenConfig:
      claims: '{"scopes": "{{ print .Extra.scope }}", "tenant": "{{ print .Extra.tenant }}", "externalTenant": "{{ print .Extra.externalTenant }}", "consumerID": "{{ print .Extra.consumerID}}", "consumerType": "{{ print .Extra.consumerType }}", "flow": "{{ print .Extra.flow }}"}'
    mutators:
      runtimeMappingService:
        config:
          api:
            url: http://compass-director.compass-system.svc.cluster.local:3000/runtime-mapping
            retry:
              give_up_after: 6s
              max_delay: 2000ms
      authenticationMappingService:
        config:
          api:
            url: http://compass-director.compass-system.svc.cluster.local:3000/authn-mapping
            retry:
              give_up_after: 6s
              max_delay: 2000ms
      tenantMappingService:
        config:
          api:
            url: http://compass-director.compass-system.svc.cluster.local:3000/tenant-mapping
            retry:
              give_up_after: 6s
              max_delay: 2000ms
      certificateResolverService:
        config:
          api:
            url: http://compass-connector.compass-system.svc.cluster.local:8080/v1/certificate/data/resolve
            retry:
              give_up_after: 6s
              max_delay: 2000ms
      tokenResolverService:
        config:
          api:
            url: http://compass-director.compass-system.svc.cluster.local:8080/v1/tokens/resolve
            retry:
              give_up_after: 6s
              max_delay: 2000ms

  tenantFetcher:
    host: compass-tenant-fetcher.compass-system.svc.cluster.local
    prefix: /tenants
    port: 3000
    authentication:
      allowJWTSigningNone: true
      jwksEndpoints: '["http://ory-oathkeeper-api.kyma-system.svc.cluster.local:4456/.well-known/jwks.json"]'
      identityZone: "id-zone"
    tenantProvider:
      tenantIdProperty: "tenantId"
      customerIdProperty: "customerId"
      name: "provider"

  ordService:
    host: compass-ord-service.compass-system.svc.cluster.local
    prefix: /open-resource-discovery-service/v0
    docsPrefix: /open-resource-discovery-docs
    staticPrefix: /open-resource-discovery-static/v0
    port: 3000
    defaultResponseType: "xml"

  ordAggregator:
    name: ord-aggregator
    enabled: true
    schedule: "*/1 * * * *"
    dbPool:
      maxOpenConnections: 2
      maxIdleConnections: 2

  tenantFetchers:
    job1:
      enabled: false
      configMapNamespace: "compass-system"
      manageSecrets: true
      providerName: "compass"
      schedule: "*/5 * * * *"
      kubernetes:
        configMapNamespace: "compass-system"
        pollInterval: 2s
        pollTimeout: 1m
        timeout: 2m
      oauth:
        client: ""
        secret: ""
        tokenURL: ""
      endpoints:
        tenantCreated: "127.0.0.1/events?type=created"
        tenantDeleted: "127.0.0.1/events?type=deleted"
        tenantUpdated: "127.0.0.1/events?type=updated"
      fieldMapping:
        totalPagesField: "totalPages"
        totalResultsField: "totalResults"
        tenantEventsField: "events"
        idField: "id"
        nameField: "name"
        customerIdField: "customerId"
        discriminatorField: ""
        discriminatorValue: ""
        detailsField: "details"
      queryMapping:
        pageNumField: "pageNum"
        pageSizeField: "pageSize"
        timestampField: "timestamp"
      query:
        startPage: "0"
        pageSize: "100"
      dbPool:
        maxOpenConnections: 1
        maxIdleConnections: 1

  metrics:
    enabled: true
    pushEndpoint: http://monitoring-prometheus-pushgateway.kyma-system.svc.cluster.local:9091

  authenticators:
    authenticator0:
      enabled: true
      gatewayHost: "compass-gateway-authenticator0"
      trusted_issuers: '[{"domain_url": "authenticator.domain", "scope_prefix": "prefix."}, {}]'
      attributes: '{"uniqueAttribute": { "key": "key", "value": "val" }, "tenant": { "key": "key" }, "identity": { "key": "key" } }'

  externalServicesMock:
    enabled: false
    auditlog: false

  tests:
    namespace: kyma-system
    connectivityAdapterFQDN: http://compass-connectivity-adapter.compass-system.svc.cluster.local
    directorFQDN: http://compass-director.compass-system.svc.cluster.local
    connectorFQDN: http://compass-connector.compass-system.svc.cluster.local
    externalServicesMockFQDN: http://compass-external-services-mock.compass-system.svc.cluster.local
    ordServiceFQDN: http://compass-ord-service.compass-system.svc.cluster.local
    systemBrokerFQDN: http://compass-system-broker.compass-system.svc.cluster.local
    tenantFetcherFQDN: http://compass-tenant-fetcher.compass-system.svc.cluster.local
    db:
      maxOpenConnections: 3
      maxIdleConnections: 1
    skipTLSVerify: true

    token:
      server:
        enabled: false
        port: 5000
    securityContext: # Set on container level
      runAsUser: 2000
      allowPrivilegeEscalation: false

pairing-adapter:
  enabled: false<|MERGE_RESOLUTION|>--- conflicted
+++ resolved
@@ -75,11 +75,7 @@
       version: "PR-1939"
     director:
       dir:
-<<<<<<< HEAD
-      version: "PR-1939"
-=======
-      version: "PR-1946"
->>>>>>> c557974b
+      version: "PR-1939"
     gateway:
       dir:
       version: "PR-1939"
@@ -94,11 +90,7 @@
       version: "PR-32"
     schema_migrator:
       dir:
-<<<<<<< HEAD
       version: "PR-1898"
-=======
-      version: "PR-1946"
->>>>>>> c557974b
     system_broker:
       dir:
       version: "PR-1939"
@@ -115,11 +107,7 @@
       version: "PR-36"
     e2e_tests:
       dir:
-<<<<<<< HEAD
-      version: "PR-1939"
-=======
-      version: "PR-1946"
->>>>>>> c557974b
+      version: "PR-1939"
   isLocalEnv: false
   oauth2:
     host: oauth2
