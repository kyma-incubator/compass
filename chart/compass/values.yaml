global:
  disableLegacyConnectivity: true
  defaultTenant: 3e64ebae-38b5-46a0-b1ed-9ccee153a0ae
  defaultTenantRegion: "eu-1"
  tenants: # tenant order matters, so new tenants should be added to the end of the list
    - name: default
      id: 3e64ebae-38b5-46a0-b1ed-9ccee153a0ae
      type: account
    - name: foo
      id: 1eba80dd-8ff6-54ee-be4d-77944d17b10b
      type: account
    - name: bar
      id: af9f84a9-1d3a-4d9f-ae0c-94f883b33b6e
      type: account
    - name: TestTenantSeparation
      id: f1c4b5be-b0e1-41f9-b0bc-b378200dcca0
      type: account
    - name: TestDeleteLastScenarioForApplication
      id: 0403be1e-f854-475e-9074-922120277af5
      type: account
    - name: Test_DeleteAutomaticScenarioAssignmentForSelector
      id: d9553135-6115-4c67-b4d9-962c00f3725f
      type: account
    - name: Test_AutomaticScenarioAssigmentForRuntime
      id: 8c733a45-d988-4472-af10-1256b82c70c0
      type: account
    - name: TestAutomaticScenarioAssignmentsWholeScenario
      id: 65a63692-c00a-4a7d-8376-8615ee37f45c
      type: account
    - name: TestTenantsQueryTenantNotInitialized
      id: 72329135-27fd-4284-9bcb-37ea8d6307d0
      type: account
    - name: Test Default
      id: 5577cf46-4f78-45fa-b55f-a42a3bdba868
      type: account
      parent: 2c4f4a25-ba9a-4dbc-be68-e0beb77a7eb0
    - name: Test_DefaultCustomer
      id: 2c4f4a25-ba9a-4dbc-be68-e0beb77a7eb0
      type: customer
    - name: TestListLabelDefinitions
      id: 3f641cf5-2d14-4e0f-a122-16e7569926f1
      type: account
    - name: Test_AutomaticScenarioAssignmentQueries
      id: 8263cc13-5698-4a2d-9257-e8e76b543e88
      type: account
    - name: TestGetScenariosLabelDefinitionCreatesOneIfNotExists
      id: 2263cc13-5698-4a2d-9257-e8e76b543e33
      type: account
    - name: TestApplicationsForRuntime
      id: 5984a414-1eed-4972-af2c-b2b6a415c7d7
      type: account
    - name: Test_DeleteAutomaticScenarioAssignmentForScenario
      id: d08e4cb6-a77f-4a07-b021-e3317a373597
      type: account
    - name: TestApplicationsForRuntimeWithHiddenApps
      id: 7e1f2df8-36dc-4e40-8be3-d1555d50c91c
      type: account
    - name: TestTenantsQueryTenantInitialized
      id: 8cf0c909-f816-4fe3-a507-a7917ccd8380
      type: account
    - name: TestDeleteApplicationIfInScenario
      id: 0d597250-6b2d-4d89-9c54-e23cb497cd01
      type: account
    - name: TestProviderSubaccount
      id: 47b4575a-f102-414a-8398-2d973ad65f3a
      type: subaccount
      parent: 5577cf46-4f78-45fa-b55f-a42a3bdba868
    - name: TestCompassProviderSubaccount
      id: f8075207-1478-4a80-bd26-24a4785a2bfd
      type: subaccount
      parent: 5577cf46-4f78-45fa-b55f-a42a3bdba868
    - name: TestProviderSubaccountRegion2
      id: 731b7bc4-5472-41d2-a447-e4c0f45de739
      type: subaccount
      region: "eu-2"
      parent: 5577cf46-4f78-45fa-b55f-a42a3bdba868
    - name: TestCertificateSubaccount
      id: 123e4567-e89b-12d3-a456-426614174001
      type: subaccount
      parent: 5577cf46-4f78-45fa-b55f-a42a3bdba868
    - name: TestNsAdapter
      id: 08b6da37-e911-48fb-a0cb-fa635a6c5678
      type: subaccount
      parent: 5577cf46-4f78-45fa-b55f-a42a3bdba868
    - name: TestNsAdapterSubaccountWithApplications
      id: 08b6da37-e911-48fb-a0cb-fa635a6c4321
      type: subaccount
      parent: 5577cf46-4f78-45fa-b55f-a42a3bdba868
    - name: TestIntegrationSystemManagedSubaccount
      id: 3cfcdd62-320d-403b-b66a-4ee3cdd06947
      type: subaccount
      parent: 5577cf46-4f78-45fa-b55f-a42a3bdba868
    - name: TestIntegrationSystemManagedAccount
      id: 7e8ab2e3-3bb4-42e3-92b2-4e0bf48559d3
      type: account
      parent: 2c4f4a25-ba9a-4dbc-be68-e0beb77a7eb0
    - name: TestSystemFetcherAccount
      id: c395681d-11dd-4cde-bbcf-570b4a153e79
      type: account
      parent: 2c4f4a25-ba9a-4dbc-be68-e0beb77a7eb0
    - name: TestConsumerSubaccount
      id: 1f538f34-30bf-4d3d-aeaa-02e69eef84ae
      type: subaccount
      parent: 5984a414-1eed-4972-af2c-b2b6a415c7d7
    - name: TestTenantsOnDemandAPI
      id: 8d42d818-d4c4-4036-b82f-b199db7ffeb5
      type: subaccount
      parent: 5984a414-1eed-4972-af2c-b2b6a415c7d7
    - name: TestExternalCertificateSubaccount
      id: bad76f69-e5c2-4d55-bca5-240944824b83
      type: subaccount
      parent: 5577cf46-4f78-45fa-b55f-a42a3bdba868
  images:
    containerRegistry:
      path: eu.gcr.io/kyma-project/incubator
    connector:
      dir:
<<<<<<< HEAD
      version: "PR-2787"
      name: compass-connector
    connectivity_adapter:
      dir:
      version: "PR-2787"
      name: compass-connectivity-adapter
    pairing_adapter:
      dir:
      version: "PR-2787"
      name: compass-pairing-adapter
    director:
      dir:
      version: "PR-2787"
      name: compass-director
    hydrator:
      dir:
      version: "PR-2787"
      name: compass-hydrator
    gateway:
      dir:
      version: "PR-2787"
      name: compass-gateway
    operations_controller:
      dir:
      version: "PR-2787"
=======
      version: "PR-2777"
      name: compass-connector
    connectivity_adapter:
      dir:
      version: "PR-2777"
      name: compass-connectivity-adapter
    pairing_adapter:
      dir:
      version: "PR-2777"
      name: compass-pairing-adapter
    director:
      dir:
      version: "PR-2777"
      name: compass-director
    hydrator:
      dir:
      version: "PR-2777"
      name: compass-hydrator
    gateway:
      dir:
      version: "PR-2777"
      name: compass-gateway
    operations_controller:
      dir:
      version: "PR-2777"
>>>>>>> 21aa2e48
      name: compass-operations-controller
    ord_service:
      dir:
      version: "PR-82"
      name: compass-ord-service
    schema_migrator:
      dir:
      version: "PR-2770"
      name: compass-schema-migrator
    system_broker:
      dir:
<<<<<<< HEAD
      version: "PR-2787"
=======
      version: "PR-2777"
>>>>>>> 21aa2e48
      name: compass-system-broker
    certs_setup_job:
      containerRegistry:
        path: eu.gcr.io/kyma-project
      dir:
      version: "0a651695"
    external_services_mock:
      dir:
<<<<<<< HEAD
      version: "PR-2787"
=======
      version: "PR-2777"
>>>>>>> 21aa2e48
      name: compass-external-services-mock
    console:
      dir:
      version: "PR-72"
      name: compass-console
    e2e_tests:
      dir:
<<<<<<< HEAD
      version: "PR-2787"
=======
      version: "PR-2777"
>>>>>>> 21aa2e48
      name: compass-e2e-tests
  isLocalEnv: false
  isForTesting: false
  oauth2:
    host: oauth2
  livenessProbe:
    initialDelaySeconds: 30
    timeoutSeconds: 1
    periodSeconds: 10
  readinessProbe:
    initialDelaySeconds: 5
    timeoutSeconds: 1
    periodSeconds: 2
  agentPreconfiguration: false
  portieris:
    isEnabled: false
    imagePullSecretName: "portieris-dummy-image-pull-secret"
  nsAdapter:
    external:
      port: 3005
    e2eTests:
      gatewayHost: "compass-gateway-xsuaa"
    prefix: /nsadapter
    path: /nsadapter/api/v1/notifications
    systemToTemplateMappings: '[{  "Name": "SAP S/4HANA On-Premise",  "SourceKey": ["type"],  "SourceValue": ["abapSys"]},{  "Name": "SAP S/4HANA On-Premise",  "SourceKey": ["type"],  "SourceValue": ["nonSAPsys"]},{  "Name": "SAP S/4HANA On-Premise",  "SourceKey": ["type"],  "SourceValue": ["hana"]}]'
    secret:
      name: nsadapter-secret
      subaccountKey: subaccount
      local:
        subaccountValue: subaccount
    authSecret:
      name: "compass-external-services-mock-oauth-credentials"
      clientIdKey: client-id
      clientSecretKey: client-secret
      tokenUrlKey: url
      instanceUrlKey: url
      certKey: cert
      keyKey: key
    registerPath: "/register"
    tokenPath: "/secured/oauth/token"
    createClonePattern: '{"key": "%s"}'
    createBindingPattern: '{}'
    useClone: "false"
  director:
    host: compass-director.compass-system.svc.cluster.local
    formationAsyncApi:
      pathPrefix: "/v1/businessIntegrations"
      path: "/{ucl-formation-id}/assignments/{ucl-assignment-id}/status"
    prefix: /director
    graphql:
      external:
        port: 3000
    tls:
      secure:
        internal:
          host: compass-director-internal
    validator:
      port: 8080
    metrics:
      port: 3003
      enableGraphqlOperationInstrumentation: true
    operations:
      port: 3002
      path: "/operation"
      lastOperationPath: "/last_operation"
    info:
      path: "/v1/info"
    subscription:
      subscriptionProviderLabelKey: "subscriptionProviderId"
      consumerSubaccountLabelKey: "global_subaccount_id"
      subscriptionLabelKey: "subscription"
      tokenPrefix: "sb-"
    selfRegister:
      secrets:
        instancesCreds:
          name: "region-instances-credentials"
          key: "keyConfig"
          path: "/tmp"
        saasAppNameCfg:
          name: "saas-app-names"
          key: "appNameConfig"
          path: "/tmp/appNameConfig"
      clientIdPath: "clientId"
      clientSecretPath: "clientSecret"
      urlPath: "url"
      tokenUrlPath: "tokenUrl"
      clientCertPath: "clientCert"
      clientKeyPath: "clientKey"
      local:
        templateMappings:
          clientIDMapping: '{{ printf "\"%s\":\"client_id\"" .Values.global.director.selfRegister.clientIdPath }}'
          clientSecretMapping: '{{ printf "\"%s\":\"client_secret\"" .Values.global.director.selfRegister.clientSecretPath }}'
          urlMapping: '{{ printf "\"%s\":\"http://compass-external-services-mock.%s.svc.cluster.local:%s\"" .Values.global.director.selfRegister.urlPath .Release.Namespace (.Values.service.port | toString) }}'
          tokenURLMapping: '{{ printf "\"%s\":\"https://%s.%s:%s\"" .Values.global.director.selfRegister.tokenUrlPath .Values.global.externalServicesMock.certSecuredHost .Values.global.ingress.domainName (.Values.service.certPort | toString) }}'
          x509CertificateMapping: '{{ printf "\"%s\":\"%s\"" .Values.global.director.selfRegister.clientCertPath .Values.global.connector.caCertificate }}'
          x509KeyMapping: '{{ printf "\"%s\":\"%s\"" .Values.global.director.selfRegister.clientKeyPath .Values.global.connector.caKey }}'
      oauthTokenPath: "/cert/token"
      oauthMode: "oauth-mtls"
      label: "selfRegLabel"
      labelValuePrefix: "self-reg-prefix-"
      responseKey: "self-reg-key"
      path: "/external-api/self-reg"
      nameQueryParam: "name"
      tenantQueryParam: "tenant"
      requestBodyPattern: '{"key": "%s"}'
      saasAppNameLabelKey: "CMPSaaSAppName"
      saasAppNamePath: "localSaaSAppNamePath"
    clientIDHeaderKey: client_user
    suggestTokenHeaderKey: suggest_token
    runtimeTypeLabelKey: "runtimeType"
    applicationTypeLabelKey: "applicationType"
    kymaRuntimeTypeLabelValue: "kyma"
    fetchTenantEndpoint: '{{ printf "https://%s.%s%s/v1/fetch" .Values.global.gateway.tls.secure.internal.host .Values.global.ingress.domainName .Values.global.tenantFetcher.prefix }}'
    ordWebhookMappings: '[]'
  auditlog:
    configMapName: "compass-gateway-auditlog-config"
    mtlsTokenPath: "/cert/token"
    standardTokenPath: "/secured/oauth/token"
    skipSSLValidation: false
    secret:
      name: "compass-gateway-auditlog-secret"
      urlKey: url
      clientIdKey: client-id
      clientSecretKey: client-secret
      clientCertKey: client-cert
      clientKeyKey: client-key
  log:
    format: "kibana"
  tenantConfig:
    useDefaultTenants: true
    dbPool:
      maxOpenConnections: 1
      maxIdleConnections: 1
  connector:
    prefix: /connector
    graphql:
      external:
        port: 3000
    validator:
      port: 8080
    # If secrets do not exist they will be created
    secrets:
      ca:
        name: compass-connector-app-ca
        namespace: compass-system
        certificateKey: ca.crt
        keyKey: ca.key
      rootCA:
        namespace: istio-system # For Ingress Gateway to work properly the namespace needs to be istio-system
        # In order for istio mTLS to work we should have two different secrets one containing the server certificate (let’s say X) and one used for validation of the client’s certificates.
        # The second one should be our root certificate and istio wants it to be named X-cacert. (-cacert suffix).
        # This is the reason for the confusing name of our root certificate. https://preliminary.istio.io/v1.6/docs/tasks/traffic-management/ingress/secure-ingress/#configure-a-mutual-tls-ingress-gateway
        cacert: compass-gateway-mtls-certs-cacert # For cert-rotation the cacert should be in different secret
        certificateKey: cacert
    revocation:
      configmap:
        name: revocations-config
        namespace: "{{ .Release.Namespace }}"
    # If key and certificate are not provided they will be generated
    caKey: ""
    caCertificate: ""
  system_broker:
    enabled: false
    port: 5001
    prefix: /broker
    tokenProviderFromHeader:
      forwardHeaders: Authorization
    tokenProviderFromSecret:
      enabled: false
      secrets:
        integrationSystemCredentials:
          name: compass-system-broker-credentials
          namespace: compass-system
    testNamespace: kyma-system
  gateway:
    port: 3000
    tls:
      host: compass-gateway
      adapterHost: compass-ns-adapter
      secure:
        internal:
          host: compass-gateway-internal
        oauth:
          host: compass-gateway-auth-oauth
    mtls:
      manageCerts: false
      host: compass-gateway-mtls
      certSecret: compass-gateway-mtls-certs
      external:
        host: compass-gateway-sap-mtls
        certSecret: compass-gateway-mtls-certs # Use connector's root CA as root CA by default. This should be overridden for productive deployments.
    headers:
      rateLimit: X-Flow-Identity
      request:
        remove:
          - "Client-Id-From-Token"
          - "Client-Id-From-Certificate"
          - "Client-Certificate-Hash"
          - "Certificate-Data"
  hydrator:
    host: compass-hydrator.compass-system.svc.cluster.local
    port: 3000
    prefix: /hydrators
    subjectConsumerMappingConfig: '[{"consumer_type": "Super Admin", "tenant_access_levels": ["customer", "account","subaccount", "global"], "subject": "C=DE, L=local, O=SAP SE, OU=Region, OU=SAP Cloud Platform Clients, OU=f8075207-1478-4a80-bd26-24a4785a2bfd, CN=compass"}, {"consumer_type": "Integration System", "tenant_access_levels": ["account","subaccount"], "subject": "C=DE, L=local, O=SAP SE, OU=Region, OU=SAP Cloud Platform Clients, OU=f8075207-1478-4a80-bd26-24a4785a2bfd, CN=integration-system-test"}, {"consumer_type": "Technical Client", "tenant_access_levels": ["global"], "subject": "C=DE, L=local, O=SAP SE, OU=SAP Cloud Platform Clients, OU=1f538f34-30bf-4d3d-aeaa-02e69eef84ae, CN=technical-client-test"}]'
    certificateDataHeader: "Certificate-Data"
    consumerClaimsKeys:
      clientIDKey: "client_id"
      tenantIDKey: "tenantid"
      userNameKey: "user_name"
      subdomainKey: "subdomain"
    http:
      client:
        skipSSLValidation: false
    metrics:
      port: 3003
      enableClientInstrumentation: true
      censoredFlows: "JWT"
  operations_controller:
    enabled: true
  connectivity_adapter:
    port: 8080
    tls:
      host: adapter-gateway
    mtls:
      host: adapter-gateway-mtls
  oathkeeperFilters:
    workloadLabel: oathkeeper
    namespace: kyma-system
    tokenDataHeader: "Connector-Token"
    certificateDataHeader: "Certificate-Data"
  istio:
    discoveryMtlsGateway:
      name: "discovery-gateway"
      namespace: "compass-system"
      certSecretName: discovery-gateway-certs
      localCA: # the CA property and its nested fields are used only in local setup
        secretName: discovery-gateway-certs-cacert
        namespace: istio-system # For Ingress Gateway to work properly the namespace needs to be istio-system
        certificate: ""
        key: ""
    externalMtlsGateway:
      name: "compass-gateway-external-mtls"
      namespace: "compass-system"
    mtlsGateway:
      name: "compass-gateway-mtls"
      namespace: "compass-system"
    gateway:
      name: "kyma-gateway"
      namespace: "kyma-system"
    proxy:
      port: 15020
    namespace: istio-system
    ingressgateway:
      workloadLabel: istio-ingressgateway
      requestPayloadSizeLimit2MB: 2097152
      requestPayloadSizeLimit2MBLabel: "2MB"
      requestPayloadSizeLimit5MB: 5097152
      requestPayloadSizeLimit5MBLabel: "5MB"
      correlationHeaderRewriteFilter:
        expectedHeaders:
          - "x-request-id"
          - "x-correlation-id"
          - "x-correlationid"
          - "x-forrequest-id"
          - "x-vcap-request-id"
          - "x-broker-api-request-identity"
  kubernetes:
    serviceAccountTokenIssuer: https://kubernetes.default.svc.cluster.local
    serviceAccountTokenJWKS: https://kubernetes.default.svc.cluster.local/openid/v1/jwks
  ingress:
    domainName: "local.kyma.dev"
    discoveryDomain:
      name: "discovery.api.local"
      tlsCert: ""
      tlsKey: ""
  database:
    sqlProxyServiceAccount: "proxy-user@gcp-cmp.iam.gserviceaccount.com"
    manageSecrets: true
    embedded:
      enabled: true
      director:
        name: "postgres"
      directorDBName: "postgres"
    managedGCP:
      serviceAccountKey: ""
      instanceConnectionName: ""
      director:
        name: ""
        user: ""
        password: ""
      host: "localhost"
      hostPort: "5432"
      sslMode: ""
      #TODO remove below after migration to separate user will be done
      dbUser: ""
      dbPassword: ""
      directorDBName: ""
  oathkeeper:
    host: ory-oathkeeper-proxy.kyma-system.svc.cluster.local
    port: 4455
    timeout_ms: 120000
    ns_adapter_timeout_ms: 3600000
    idTokenConfig:
      claims: '{"scopes": "{{ print .Extra.scope }}","tenant": "{{ .Extra.tenant }}", "consumerID": "{{ print .Extra.consumerID}}", "consumerType": "{{ print .Extra.consumerType }}", "flow": "{{ print .Extra.flow }}", "onBehalfOf": "{{ print .Extra.onBehalfOf }}", "region": "{{ print .Extra.region }}", "tokenClientID": "{{ print .Extra.tokenClientID }}"}'
      internalClaims: '{"scopes": "application:read application:write application.webhooks:read application_template.webhooks:read webhooks.auth:read runtime:write runtime:read tenant:read tenant:write tenant_subscription:write ory_internal fetch_tenant application_template:read destinations_sensitive_data:read destinations:sync","tenant":"{ {{ if .Header.Tenant }} \"consumerTenant\":\"{{ print (index .Header.Tenant 0) }}\", {{ end }} \"externalTenant\":\"\"}", "consumerType": "Internal Component", "flow": "Internal"}'
    mutators:
      runtimeMappingService:
        config:
          api:
            url: http://compass-hydrator.compass-system.svc.cluster.local:3000/hydrators/runtime-mapping
            retry:
              give_up_after: 6s
              max_delay: 2000ms
      authenticationMappingServices:
        nsadapter:
          cfg:
            config:
              api:
                url: http://compass-hydrator.compass-system.svc.cluster.local:3000/hydrators/authn-mapping/nsadapter
                retry:
                  give_up_after: 6s
                  max_delay: 2000ms
          authenticator:
            enabled: false
            createRule: true
            gatewayHost: "compass-gateway-xsuaa"
            trusted_issuers: '[{"domain_url": "compass-system.svc.cluster.local:8080", "scope_prefix": "prefix.", "protocol": "http"}]'
            attributes: '{"uniqueAttribute": { "key": "ns-adapter-test", "value": "ns-adapter-flow" }, "tenant": { "key": "tenant" }, "identity": { "key": "identity" }, "clientid": { "key": "client_id" } }'
            path: /nsadapter/api/v1/notifications
            upstreamComponent: "compass-gateway"
            checkSuffix: true
        tenant-fetcher:
          cfg:
            config:
              api:
                url: http://compass-hydrator.compass-system.svc.cluster.local:3000/hydrators/authn-mapping/tenant-fetcher
                retry:
                  give_up_after: 6s
                  max_delay: 2000ms
          authenticator:
            enabled: false
            createRule: true
            gatewayHost: "compass-gateway"
            trusted_issuers: '[{"domain_url": "compass-system.svc.cluster.local:8080", "scope_prefix": "prefix.", "protocol": "http"}]'
            attributes: '{"uniqueAttribute": { "key": "test", "value": "tenant-fetcher" }, "tenant": { "key": "tenant" }, "identity": { "key": "identity" } }'
            path: /tenants/<.*>
            upstreamComponent: "compass-tenant-fetcher"
            checkSuffix: false
        subscriber:
          cfg:
            config:
              api:
                url: http://compass-hydrator.compass-system.svc.cluster.local:3000/hydrators/authn-mapping/subscriber
                retry:
                  give_up_after: 6s
                  max_delay: 2000ms
          authenticator:
            enabled: false
            createRule: false
            gatewayHost: "compass-gateway-sap-mtls"
            trusted_issuers: '[{"domain_url": "compass-system.svc.cluster.local:8080", "scope_prefix": "prefix.", "protocol": "http", "region": "eu-1"}]'
            attributes: '{"uniqueAttribute": { "key": "subsc-key-test", "value": "subscription-flow" }, "tenant": { "key": "tenant" }, "identity": { "key": "user_name" }, "clientid": { "key": "client_id" } }'
            path: /<.*>
            checkSuffix: false
      tenantMappingService:
        config:
          api:
            url: http://compass-hydrator.compass-system.svc.cluster.local:3000/hydrators/tenant-mapping
            retry:
              give_up_after: 6s
              max_delay: 2000ms
      certificateResolverService:
        config:
          api:
            url: http://compass-hydrator.compass-system.svc.cluster.local:3000/hydrators/v1/certificate/data/resolve
            retry:
              give_up_after: 6s
              max_delay: 2000ms
      tokenResolverService:
        config:
          api:
            url: http://compass-hydrator.compass-system.svc.cluster.local:3000/hydrators/v1/tokens/resolve
            retry:
              give_up_after: 6s
              max_delay: 2000ms
  cockpit:
    auth:
      allowedConnectSrc: "https://*.ondemand.com"
      secretName: "cockpit-auth-secret"
      idpHost: ""
      clientID: ""
      scopes: "openid profile email"
      path: "/oauth2/certs"
  destinationFetcher:
    manageSecrets: true
    host: compass-destination-fetcher.compass-system.svc.cluster.local
    prefix: /destination-configuration
    port: 3000
    jobSchedule: 10m
    lease:
      lockname: destinationlease
    parallelTenants: 10
    tenantSyncTimeout: "5m"
    authentication:
      jwksEndpoint: "http://ory-oathkeeper-api.kyma-system.svc.cluster.local:4456/.well-known/jwks.json"
      appDestinationsSyncScope: "destinations:sync"
      appDetinationsSensitiveDataScope: "destinations_sensitive_data:read"
    server:
      tenantDestinationsEndpoint: "/v1/subaccountDestinations"
      sensitiveDataEndpoint: "/v1/destinations"
      sensitiveDataQueryParam: "name"
    request:
      skipSSLValidation: false
      retry_interval: "100ms"
      retry_attempts: 3
      goroutineLimit: 10
      requestTimeout: "5s"
      pageSize: 100
      oauthTokenPath: "/oauth/token"
    instance:
      clientIdPath: "clientid"
      clientSecretPath: "clientsecret"
      urlPath: "uri"
      tokenUrlPath: "certurl"
      clientCertPath: "certificate"
      clientKeyPath: "key"
    secretName: destination-region-instances
    dependenciesConfig:
      path: "/cfg/dependencies"
    oauthMode: "oauth-mtls"
  destinationRegionSecret:
    secretName: "destination-region-instances"
    fileName: "keyConfig"
    local:
      templateMappings:
        xsappMapping: '{{ printf "\"%s\":\"xsappname1\"" .Values.global.tenantFetcher.xsappNamePath }}'
        clientIDMapping: '{{ printf "\"%s\":\"client_id\"" .Values.global.destinationFetcher.instance.clientIdPath }}'
        clientSecretMapping: '{{ printf "\"%s\":\"client_secret\"" .Values.global.destinationFetcher.instance.clientSecretPath }}'
        urlMapping: '{{ printf "\"%s\":\"http://compass-external-services-mock.%s.svc.cluster.local:%s\"" .Values.global.destinationFetcher.instance.urlPath .Release.Namespace (.Values.service.port | toString) }}'
        tokenURLMapping: '{{ printf "\"%s\":\"https://%s.%s:%s\"" .Values.global.destinationFetcher.instance.tokenUrlPath .Values.global.externalServicesMock.certSecuredHost .Values.global.ingress.domainName (.Values.service.certPort | toString) }}'
        x509CertificateMapping: '{{ printf "\"%s\":\"%s\"" .Values.global.destinationFetcher.instance.clientCertPath .Values.global.connector.caCertificate }}'
        x509KeyMapping: '{{ printf "\"%s\":\"%s\"" .Values.global.destinationFetcher.instance.clientKeyPath .Values.global.connector.caKey }}'
  tenantFetcher:
    k8sSecret:
      manageSecrets: true
      name: "tenant-fetcher-secret"
      namespace: "compass-system"
      key: "keyConfig"
      path: "/tmp"
    host: compass-tenant-fetcher.compass-system.svc.cluster.local
    prefix: /tenants
    port: 3000
    xsappNamePath: "xsappname"
    omitDependenciesParamName: ""
    omitDependenciesParamValue: ""
    requiredAuthScope: Callback
    fetchTenantAuthScope: fetch_tenant
    authentication:
      jwksEndpoint: "http://ory-oathkeeper-api.kyma-system.svc.cluster.local:4456/.well-known/jwks.json"
    tenantProvider:
      tenantIdProperty: "tenantId"
      customerIdProperty: "customerId"
      subaccountTenantIdProperty: "subaccountTenantId"
      subdomainProperty: "subdomain"
      name: "provider"
      subscriptionProviderIdProperty: "subscriptionProviderIdProperty"
      providerSubaccountIdProperty: "providerSubaccountIdProperty"
      consumerTenantIdProperty: "consumerTenantIdProperty"
      subscriptionProviderAppNameProperty: "subscriptionProviderAppNameProperty"
    server:
      fetchTenantEndpoint: "/v1/fetch/{parentTenantId}/{tenantId}"
      regionalHandlerEndpoint: "/v1/regional/{region}/callback/{tenantId}"
      dependenciesEndpoint: "/v1/regional/{region}/dependencies"
      tenantPathParam: "tenantId"
      regionPathParam: "region"
    dependenciesConfig:
      path: "/cfg/dependencies"
    local:
      templateMappings:
        xsappMapping: '{{ printf "\"%s\":\"xsappname1\"" .Values.global.tenantFetcher.xsappNamePath }}'
    containerName: "tenant-fetcher"
  externalCertConfiguration:
    issuerLocality: "local,local2" # In local setup we have manually created connector CA certificate with 'local' Locality property
    subjectPattern: "/C=DE/O=SAP SE/OU=SAP Cloud Platform Clients/OU=Region/OU=%s/L=%s/CN=%s"
    technicalClientSubjectPattern: "/C=DE/O=SAP SE/OU=SAP Cloud Platform Clients/OU=%s/L=%s/CN=%s"
    ouCertSubaccountID: "f8075207-1478-4a80-bd26-24a4785a2bfd"
    commonName: "compass"
    locality: "local"
    certSvcApiPath: "/cert"
    tokenPath: "/cert/token"
    secrets:
      externalCertSvcSecret:
        manage: false
        name: "cert-svc-secret"
        clientIdKey: client-id
        clientSecretKey: client-secret
        oauthUrlKey: url
        csrEndpointKey: csr-endpoint
        clientCert: client-cert
        clientKey: client-key
        skipSSLValidationFlag: "-k"
      externalClientCertSecret:
        name: "external-client-certificate"
        namespace: compass-system
        certKey: tls.crt
        keyKey: tls.key
    rotationCronjob:
      name: "external-certificate-rotation"
      schedule: "*/1 * * * *" # Executes every minute
      certValidity: "7"
      clientCertRetryAttempts: "8"
      containerName: "certificate-rotation"
  extSvcCertConfiguration:
    issuerLocality: "local,local2" # In local setup we have manually created connector CA certificate with 'local' Locality property
    subjectPattern: "/C=DE/O=SAP SE/OU=SAP Cloud Platform Clients/OU=Region/OU=%s/L=%s/CN=%s"
    ouCertSubaccountID: "f8075207-1478-4a80-bd26-24a4785a2bfd"
    commonName: "compass"
    locality: "local"
    certSvcApiPath: "/cert"
    tokenPath: "/cert/token"
    secrets:
      extSvcCertSvcSecret:
        manage: false
        name: "ext-svc-cert-svc-secret"
        clientIdKey: client-id
        clientSecretKey: client-secret
        oauthUrlKey: url
        csrEndpointKey: csr-endpoint
        clientCert: client-cert
        clientKey: client-key
        skipSSLValidationFlag: "-k"
      extSvcClientCertSecret:
        name: "ext-svc-client-certificate"
        namespace: compass-system
        certKey: tls.crt
        keyKey: tls.key
    rotationCronjob:
      name: "ext-svc-certificate-rotation"
      schedule: "*/1 * * * *" # Executes every minute
      certValidity: "7"
      clientCertRetryAttempts: "8"
      containerName: "ext-svc-certificate-rotation"
  ordService:
    host: compass-ord-service.compass-system.svc.cluster.local
    prefix: /open-resource-discovery-service/v0
    docsPrefix: /open-resource-discovery-docs
    staticPrefix: /open-resource-discovery-static/v0
    port: 3000
    defaultResponseType: "xml"
    userContextHeader: "user_context"
    authTokenPath: "/var/run/secrets/kubernetes.io/serviceaccount/token"
    skipSSLValidation: false
  ordAggregator:
    name: ord-aggregator
    enabled: true
    suspend: true
    schedule: "*/1 * * * *"
    http:
      client:
        skipSSLValidation: false
      retry:
        attempts: 3
        delay: 100ms
    dbPool:
      maxOpenConnections: 2
      maxIdleConnections: 2
    globalRegistryUrl: http://compass-external-services-mock.compass-system.svc.cluster.local:8087/.well-known/open-resource-discovery
    maxParallelWebhookProcessors: 4
    maxParallelDocumentsPerApplication: 10
    maxParallelSpecificationProcessors: 100
    ordWebhookPartialProcessURL: ""
    ordWebhookPartialProcessMaxDays: 0
    ordWebhookPartialProcessing: false
    containerName: "ord-aggregator"
  systemFetcher:
    enabled: false
    name: "system-fetcher"
    schedule: "0 0 * * *"
    manageSecrets: true
    # enableSystemDeletion - whether systems in deleted state should be deleted from director database
    enableSystemDeletion: true
    # fetchParallelism - shows how many http calls will be made in parallel to fetch systems
    fetchParallellism: 30
    # queueSize - shows how many system fetches (individual requests may fetch more than 1 system)
    # can be put in the queue for processing before blocking. It is best for the queue to be about 2 times bigger than the parallellism
    queueSize: 100
    # fetchRequestTimeout - shows the timeout to wait for oauth token and for fetching systems (in one request) separately
    fetchRequestTimeout: "30s"
    # directorRequestTimeout - graphql requests timeout to director
    directorRequestTimeout: "30s"
    dbPool:
      maxOpenConnections: 20
      maxIdleConnections: 2
    # systemsAPIEndpoint - endpoint of the service to fetch systems from
    systemsAPIEndpoint: ""
    # systemsAPIFilterCriteria - criteria for fetching systems
    systemsAPIFilterCriteria: ""
    appTemplatesProductLabel: "systemRole"
    systemSourceKey: "prop"
    appTemplates: []
    templatePlaceholderToSystemKeyMappings: '[ { "placeholder_name": "name", "system_key": "displayName" }, { "placeholder_name": "display-name", "system_key": "displayName" }, { "placeholder_name": "systemNumber", "system_key": "systemNumber" }, { "placeholder_name": "productId", "system_key": "productId" }, { "placeholder_name": "ppmsProductVersionId", "system_key": "ppmsProductVersionId", "optional": true }, { "placeholder_name": "description", "system_key": "productDescription", "optional": true }, { "placeholder_name": "baseUrl", "system_key": "additionalUrls.mainUrl", "optional": true }, { "placeholder_name": "providerName", "system_key": "infrastructureProvider", "optional": true } ]'
    templateOverrideApplicationInput: '{"name": "{{name}}","description": "{{description}}","providerName": "{{providerName}}","statusCondition": "INITIAL","systemNumber": "{{systemNumber}}","labels": {"managed": "true","productId": "{{productId}}","ppmsProductVersionId": "{{ppmsProductVersionId}}"},"baseUrl": "{{baseUrl}}"}'
    http:
      client:
        skipSSLValidation: false
    oauth:
      client: "client_id"
      tokenEndpointProtocol: "https"
      tokenBaseHost: "compass-external-services-mock-sap-mtls"
      tokenPath: "/cert/token"
      scopesClaim: "scopes"
      tenantHeaderName: "x-zid"
      tokenRequestTimeout: 30s
      skipSSLValidation: true
    secret:
      name: "compass-system-fetcher-secret"
      clientIdKey: client-id
      oauthUrlKey: url
    paging:
      pageSize: 200
      sizeParam: "$top"
      skipParam: "$skip"
    containerName: "system-fetcher"
  tenantFetchers:
    job1:
      enabled: false
      job:
        interval: "5m"
      configMapNamespace: "compass-system"
      manageSecrets: true
      providerName: "compass"
      tenantType: "subaccount"
      schedule: "*/5 * * * *"
      tenantInsertChunkSize: "500"
      kubernetes:
        configMapNamespace: "compass-system"
        pollInterval: 2s
        pollTimeout: 1m
        timeout: 2m
      authConfig:
        skipSSLValidation: true
        oauthMode: "oauth-mtls"
        clientIDPath: "clientid"
        clientSecretPath: "secret"
        clientCertPath: "cert"
        clientKeyPath: "key"
        tokenEndpointPath: "url"
        tokenURLPath: "/cert/token"
      queryMapping:
        regionField: "region"
        pageNumField: "pageNum"
        pageSizeField: "pageSize"
        timestampField: "timestamp"
      query:
        startPage: "0"
        pageSize: "100"
      api:
        regionName: "central"
        authConfigSecretKey: "central"
        fieldMapping:
          totalPagesField: "totalPages"
          totalResultsField: "totalResults"
          tenantEventsField: "events"
          idField: "id"
          nameField: "name"
          customerIdField: "customerId"
          subdomainField: "subdomain"
          discriminatorField: ""
          discriminatorValue: ""
          detailsField: "details"
          entityTypeField: "entityType"
          globalAccountID: "gaID"
          regionField: "region"
          movedSubaccountTargetField: "targetGlobalAccountGUID"
          movedSubaccountSourceField: "sourceGlobalAccountGUID"
        endpoints:
          accountCreated: "127.0.0.1/events?type=account-created"
          accountDeleted: "127.0.0.1/events?type=account-deleted"
          accountUpdated: "127.0.0.1/events?type=account-updated"
          subaccountCreated: "127.0.0.1/events?type=subaccount-created"
          subaccountDeleted: "127.0.0.1/events?type=subaccount-deleted"
          subaccountUpdated: "127.0.0.1/events?type=subaccount-updated"
          subaccountMoved: "127.0.0.1/events?type=subaccount-moved"
      regionalConfig:
        fieldMapping:
          totalPagesField: "totalPages"
          totalResultsField: "totalResults"
          tenantEventsField: "events"
          idField: "guid"
          nameField: "displayName"
          customerIdField: "customerId"
          subdomainField: "subdomain"
          discriminatorField: ""
          discriminatorValue: ""
          detailsField: "details"
          entityTypeField: "entityType"
          globalAccountID: "globalAccountGUID"
          regionField: "region"
          movedSubaccountTargetField: "targetGlobalAccountGUID"
          movedSubaccountSourceField: "sourceGlobalAccountGUID"
        regions:
          eu-east:
            api:
              oauthMode: "oauth-mtls"
              authConfigSecretKey: "central"
              endpoints:
                accountCreated: "127.0.0.1/events?type=account-created"
                accountDeleted: "127.0.0.1/events?type=account-deleted"
                accountUpdated: "127.0.0.1/events?type=account-updated"
                subaccountCreated: "127.0.0.1/events?type=subaccount-created"
                subaccountDeleted: "127.0.0.1/events?type=subaccount-deleted"
                subaccountUpdated: "127.0.0.1/events?type=subaccount-updated"
                subaccountMoved: "127.0.0.1/events?type=subaccount-moved"
      dbPool:
        maxOpenConnections: 1
        maxIdleConnections: 1
  metrics:
    enabled: true
    pushEndpoint: http://monitoring-prometheus-pushgateway.kyma-system.svc.cluster.local:9091
  externalServicesMock:
    enabled: false
    certSecuredPort: 8081
    ordCertSecuredPort: 8082
    unsecuredPort: 8083
    basicSecuredPort: 8084
    oauthSecuredPort: 8085
    ordGlobalRegistryCertPort: 8086
    ordGlobalRegistryUnsecuredPort: 8087
    unsecuredPortWithAdditionalContent: 8088
    unsecuredMultiTenantPort: 8089
    certSecuredHost: compass-external-services-mock-sap-mtls
    ordCertSecuredHost: compass-external-services-mock-sap-mtls-ord
    ordGlobalCertSecuredHost: compass-external-services-mock-sap-mtls-global-ord-registry
    unSecuredHost: compass-external-services-mock
    host: compass-external-services-mock.compass-system.svc.cluster.local
    saasAppNamesSecret:
      manage: false
    regionInstancesCredentials:
      manage: false
    oauthSecret:
      manage: false
      name: compass-external-services-mock-oauth-credentials
      clientIdKey: client-id
      clientSecretKey: client-secret
      oauthUrlKey: url
      oauthTokenPath: "/secured/oauth/token"
    auditlog:
      applyMockConfiguration: false
      managementApiPath: /audit-log/v2/configuration-changes/search
      mtlsTokenPath: "/cert/token"
      secret:
        name: "auditlog-instance-management"
        urlKey: url
        tokenUrlKey: token-url
        clientIdKey: client-id
        clientSecretKey: client-secret
        clientCertKey: client-cert
        clientKeyKey: client-key
  tests:
    http:
      client:
        skipSSLValidation: false
    externalCertConfiguration:
      ouCertSubaccountID: "bad76f69-e5c2-4d55-bca5-240944824b83"
      issuerLocalityRegion2: "local"
    director:
      skipPattern: ""
      externalCertIntSystemCN: "integration-system-test"
      supportedOrdApplicationType: "SAP temp1"
    tenantFetcher:
      tenantOnDemandID: "8d42d818-d4c4-4036-b82f-b199db7ffeb5"
      region: "eu-1"
      region2: "eu-2"
    ordAggregator:
      skipPattern: ""
    ordService:
      accountTenantID: "5577cf46-4f78-45fa-b55f-a42a3bdba868" # testDefaultTenant from our testing tenants
      skipPattern: ""
    externalServicesMock:
      skipPattern: ""
      formationAsyncApi:
        responseDelayInSeconds: 2
    selfRegistration:
      region: "eu-1"
      region2: "eu-2"
    destination:
      consumerSubdomain: "compass-external-services-mock-sap-mtls"
    subscription:
      consumerSubdomain: "compass-external-services-mock-sap-mtls"
      tenants:
        providerAccountID: "5577cf46-4f78-45fa-b55f-a42a3bdba868" # testDefaultTenant from our testing tenants
        providerSubaccountID: "47b4575a-f102-414a-8398-2d973ad65f3a" # TestProviderSubaccount from our testing tenants
        consumerAccountID: "5984a414-1eed-4972-af2c-b2b6a415c7d7" # ApplicationsForRuntimeTenantName from our testing tenants
        consumerSubaccountID: "1f538f34-30bf-4d3d-aeaa-02e69eef84ae" # randomly chosen
        consumerTenantID: "ba49f1aa-ddc1-43ff-943c-fe949857a34a" # randomly chosen
        providerSubaccountIDRegion2: "731b7bc4-5472-41d2-a447-e4c0f45de739" # TestProviderSubaccountRegion2 from our testing tenants
      oauthSecret:
        manage: false
        name: compass-subscription-secret
        clientIdKey: client-id
        clientSecretKey: client-secret
        oauthUrlKey: url
      propagatedProviderSubaccountHeader: "X-Provider-Subaccount"
      externalClientCertTestSecretName: "external-client-certificate-test-secret"
      externalClientCertTestSecretNamespace: "compass-system"
      externalCertTestJobName: "external-certificate-rotation-test-job"
      certSvcInstanceTestSecretName: "cert-svc-secret"
      certSvcInstanceTestRegion2SecretName: "cert-svc-secret-eu2"
      consumerTokenURL: "http://compass-external-services-mock.compass-system.svc.cluster.local:8080"
      subscriptionURL: "http://compass-external-services-mock.compass-system.svc.cluster.local:8080"
      subscriptionProviderIdValue: "id-value!t12345"
      subscriptionProviderAppNameValue: "subscriptionProviderAppNameValue"
    namespace: kyma-system
    connectivityAdapterFQDN: http://compass-connectivity-adapter.compass-system.svc.cluster.local
    externalServicesMockFQDN: http://compass-external-services-mock.compass-system.svc.cluster.local
    ordServiceFQDN: http://compass-ord-service.compass-system.svc.cluster.local
    systemBrokerFQDN: http://compass-system-broker.compass-system.svc.cluster.local
    tenantFetcherFQDN: http://compass-tenant-fetcher.compass-system.svc.cluster.local
    hydratorFQDN: http://compass-hydrator.compass-system.svc.cluster.local
    basicCredentials:
      manage: false
      secretName: "test-basic-credentials-secret"
    db:
      maxOpenConnections: 3
      maxIdleConnections: 1
    securityContext: # Set on container level
      runAsUser: 2000
      allowPrivilegeEscalation: false
  expectedSchemaVersionUpdateJob:
    cm:
      name: "expected-schema-version"
  migratorJob:
    nodeSelectorEnabled: false
    pvc:
      name: "compass-director-migrations"
      namespace: "compass-system"
      migrationsPath: "/compass-migrations"
      storageClass: local-path
  http:
    client:
      skipSSLValidation: false
  pairingAdapter:
    templateName: "pairing-adapter-app-template"
    watcherCorrelationID: "pairing-adapter-watcher-id"
    configMap:
      manage: false
      key: "config.json"
      name: "pairing-adapter-config-local"
      namespace: "compass-system"
      localAdapterFQDN: "http://compass-pairing-adapter.compass-system.svc.cluster.local/adapter-local-mtls"
      integrationSystemID: "d3e9b9f5-25dc-4adb-a0a0-ed69ef371fb6"
    e2e:
      appName: "test-app"
      appID: "123-test-456"
      clientUser: "test-user"
      tenant: "test-tenant"
  # Scopes assigned for every new Client Credentials by given object type (Runtime / Application / Integration System)
  # and scopes mapped to a consumer with the given type, then that consumer is using a client certificate
  scopes:
    scopesPerConsumerType:
      business_integration:
        - "application_template:read"
        - "application_template:write"
        - "formation:read"
        - "formation:write"
        - "formation_template:read"
        - "formation_template:write"
      technical_client:
        - "tenant:read"
        - "tenant:write"
      runtime:
        - "runtime:read"
        - "runtime:write"
        - "application:read"
        - "runtime.auths:read"
        - "bundle.instance_auths:read"
        - "runtime.webhooks:read"
        - "webhook:write"
      external_certificate:
        - "runtime:read"
        - "runtime:write"
        - "application:read"
        - "application:write"
        - "runtime.auths:read"
        - "bundle.instance_auths:read"
        - "runtime.webhooks:read"
        - "webhook:write"
        - "application_template:read"
        - "application_template:write"
      application:
        - "application:read"
        - "application:write"
        - "application.auths:read"
        - "application.webhooks:read"
        - "bundle.instance_auths:read"
        - "document.fetch_request:read"
        - "event_spec.fetch_request:read"
        - "api_spec.fetch_request:read"
        - "fetch-request.auth:read"
        - "webhook:write"
      integration_system:
        - "application:read"
        - "application:write"
        - "application.local_tenant_id:write"
        - "application_template:read"
        - "application_template:write"
        - "runtime:read"
        - "runtime:write"
        - "integration_system:read"
        - "label_definition:read"
        - "label_definition:write"
        - "automatic_scenario_assignment:read"
        - "automatic_scenario_assignment:write"
        - "integration_system.auths:read"
        - "application_template.webhooks:read"
        - "formation:write"
        - "formation:read"
        - "internal_visibility:read"
        - "application.auths:read"
        - "webhook:write"
        - "formation_template:read"
      super_admin:
        - "application:read"
        - "application:write"
        - "application.local_tenant_id:write"
        - "application_template:read"
        - "application_template:write"
        - "integration_system:read"
        - "integration_system:write"
        - "runtime:read"
        - "runtime:write"
        - "label_definition:read"
        - "label_definition:write"
        - "eventing:manage"
        - "tenant:read"
        - "automatic_scenario_assignment:read"
        - "automatic_scenario_assignment:write"
        - "application.auths:read"
        - "application.webhooks:read"
        - "application_template.webhooks:read"
        - "bundle.instance_auths:read"
        - "document.fetch_request:read"
        - "event_spec.fetch_request:read"
        - "api_spec.fetch_request:read"
        - "integration_system.auths:read"
        - "runtime.auths:read"
        - "fetch-request.auth:read"
        - "webhooks.auth:read"
        - "formation:write"
        - "formation:read"
        - "internal_visibility:read"
        - "runtime.webhooks:read"
        - "webhook:write"
        - "formation_template:read"
        - "formation_template:write"
      default:
        - "runtime:read"
        - "runtime:write"
        - "tenant:read"<|MERGE_RESOLUTION|>--- conflicted
+++ resolved
@@ -115,7 +115,6 @@
       path: eu.gcr.io/kyma-project/incubator
     connector:
       dir:
-<<<<<<< HEAD
       version: "PR-2787"
       name: compass-connector
     connectivity_adapter:
@@ -141,33 +140,6 @@
     operations_controller:
       dir:
       version: "PR-2787"
-=======
-      version: "PR-2777"
-      name: compass-connector
-    connectivity_adapter:
-      dir:
-      version: "PR-2777"
-      name: compass-connectivity-adapter
-    pairing_adapter:
-      dir:
-      version: "PR-2777"
-      name: compass-pairing-adapter
-    director:
-      dir:
-      version: "PR-2777"
-      name: compass-director
-    hydrator:
-      dir:
-      version: "PR-2777"
-      name: compass-hydrator
-    gateway:
-      dir:
-      version: "PR-2777"
-      name: compass-gateway
-    operations_controller:
-      dir:
-      version: "PR-2777"
->>>>>>> 21aa2e48
       name: compass-operations-controller
     ord_service:
       dir:
@@ -179,11 +151,7 @@
       name: compass-schema-migrator
     system_broker:
       dir:
-<<<<<<< HEAD
       version: "PR-2787"
-=======
-      version: "PR-2777"
->>>>>>> 21aa2e48
       name: compass-system-broker
     certs_setup_job:
       containerRegistry:
@@ -192,11 +160,7 @@
       version: "0a651695"
     external_services_mock:
       dir:
-<<<<<<< HEAD
       version: "PR-2787"
-=======
-      version: "PR-2777"
->>>>>>> 21aa2e48
       name: compass-external-services-mock
     console:
       dir:
@@ -204,11 +168,7 @@
       name: compass-console
     e2e_tests:
       dir:
-<<<<<<< HEAD
-      version: "PR-2787"
-=======
-      version: "PR-2777"
->>>>>>> 21aa2e48
+      version: "PR-2787
       name: compass-e2e-tests
   isLocalEnv: false
   isForTesting: false
