--- conflicted
+++ resolved
@@ -138,13 +138,8 @@
       version: "v20230728-78b68ef0"
       name: compass-pairing-adapter
     director:
-<<<<<<< HEAD
       dir: dev/incubator/
       version: "PR-3204"
-=======
-      dir: prod/incubator/
-      version: "v20230811-df20c7d0"
->>>>>>> ef4fa88f
       name: compass-director
     hydrator:
       dir: prod/incubator/
