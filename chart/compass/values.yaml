--- conflicted
+++ resolved
@@ -71,11 +71,7 @@
       version: "PR-1910"
     director:
       dir:
-<<<<<<< HEAD
       version: "PR-1898"
-=======
-      version: "PR-1925"
->>>>>>> c85138b1
     gateway:
       dir:
       version: "PR-1910"
@@ -90,11 +86,7 @@
       version: "PR-31"
     schema_migrator:
       dir:
-<<<<<<< HEAD
       version: "PR-1898"
-=======
-      version: "PR-1888"
->>>>>>> c85138b1
     system_broker:
       dir:
       version: "PR-1925"
