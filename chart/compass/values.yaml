--- conflicted
+++ resolved
@@ -168,11 +168,7 @@
       name: compass-pairing-adapter
     director:
       dir: dev/incubator/
-<<<<<<< HEAD
       version: "PR-3509"
-=======
-      version: "PR-3524"
->>>>>>> 04485fcb
       name: compass-director
     hydrator:
       dir: dev/incubator/
