--- conflicted
+++ resolved
@@ -127,11 +127,7 @@
       name: compass-pairing-adapter
     director:
       dir:
-<<<<<<< HEAD
       version: "PR-2829"
-=======
-      version: "PR-2825"
->>>>>>> 589e1615
       name: compass-director
     hydrator:
       dir:
@@ -172,11 +168,7 @@
       name: compass-console
     e2e_tests:
       dir:
-<<<<<<< HEAD
       version: "PR-2829"
-=======
-      version: "PR-2825"
->>>>>>> 589e1615
       name: compass-e2e-tests
   isLocalEnv: false
   isForTesting: false
