global:
  disableLegacyConnectivity: true
  defaultTenant: 3e64ebae-38b5-46a0-b1ed-9ccee153a0ae
  defaultTenantRegion: "eu-1"
  tenants: # tenant order matters, so new tenants should be added to the end of the list
    - name: default
      id: 3e64ebae-38b5-46a0-b1ed-9ccee153a0ae
      type: account
    - name: foo
      id: 1eba80dd-8ff6-54ee-be4d-77944d17b10b
      type: account
    - name: bar
      id: af9f84a9-1d3a-4d9f-ae0c-94f883b33b6e
      type: account
    - name: TestTenantSeparation
      id: f1c4b5be-b0e1-41f9-b0bc-b378200dcca0
      type: account
    - name: TestDeleteLastScenarioForApplication
      id: 0403be1e-f854-475e-9074-922120277af5
      type: account
    - name: Test_DeleteAutomaticScenarioAssignmentForSelector
      id: d9553135-6115-4c67-b4d9-962c00f3725f
      type: account
    - name: Test_AutomaticScenarioAssigmentForRuntime
      id: 8c733a45-d988-4472-af10-1256b82c70c0
      type: account
    - name: TestAutomaticScenarioAssignmentsWholeScenario
      id: 65a63692-c00a-4a7d-8376-8615ee37f45c
      type: account
    - name: TestTenantsQueryTenantNotInitialized
      id: 72329135-27fd-4284-9bcb-37ea8d6307d0
      type: account
    - name: Test Default
      id: 5577cf46-4f78-45fa-b55f-a42a3bdba868
      type: account
      parent: 2c4f4a25-ba9a-4dbc-be68-e0beb77a7eb0
    - name: Test_DefaultCustomer
      id: 2c4f4a25-ba9a-4dbc-be68-e0beb77a7eb0
      type: customer
    - name: TestListLabelDefinitions
      id: 3f641cf5-2d14-4e0f-a122-16e7569926f1
      type: account
    - name: Test_AutomaticScenarioAssignmentQueries
      id: 8263cc13-5698-4a2d-9257-e8e76b543e88
      type: account
    - name: TestGetScenariosLabelDefinitionCreatesOneIfNotExists
      id: 2263cc13-5698-4a2d-9257-e8e76b543e33
      type: account
    - name: TestApplicationsForRuntime
      id: 5984a414-1eed-4972-af2c-b2b6a415c7d7
      type: account
    - name: Test_DeleteAutomaticScenarioAssignmentForScenario
      id: d08e4cb6-a77f-4a07-b021-e3317a373597
      type: account
    - name: TestApplicationsForRuntimeWithHiddenApps
      id: 7e1f2df8-36dc-4e40-8be3-d1555d50c91c
      type: account
    - name: TestTenantsQueryTenantInitialized
      id: 8cf0c909-f816-4fe3-a507-a7917ccd8380
      type: account
    - name: TestDeleteApplicationIfInScenario
      id: 0d597250-6b2d-4d89-9c54-e23cb497cd01
      type: account
    - name: TestProviderSubaccount
      id: f8075207-1478-4a80-bd26-24a4785a2bfd
      type: subaccount
      parent: 5577cf46-4f78-45fa-b55f-a42a3bdba868
    - name: TestProviderSubaccountRegion2
      id: 731b7bc4-5472-41d2-a447-e4c0f45de739
      type: subaccount
      region: "eu-2"
      parent: 5577cf46-4f78-45fa-b55f-a42a3bdba868
    - name: TestCertificateSubaccount
      id: 123e4567-e89b-12d3-a456-426614174001
      type: subaccount
      parent: 5577cf46-4f78-45fa-b55f-a42a3bdba868
    - name: TestNsAdapter
      id: 08b6da37-e911-48fb-a0cb-fa635a6c5678
      type: subaccount
      parent: 5577cf46-4f78-45fa-b55f-a42a3bdba868
    - name: TestNsAdapterSubaccountWithApplications
      id: 08b6da37-e911-48fb-a0cb-fa635a6c4321
      type: subaccount
      parent: 5577cf46-4f78-45fa-b55f-a42a3bdba868
    - name: TestIntegrationSystemManagedSubaccount
      id: 3cfcdd62-320d-403b-b66a-4ee3cdd06947
      type: subaccount
      parent: 5577cf46-4f78-45fa-b55f-a42a3bdba868
    - name: TestIntegrationSystemManagedAccount
      id: 7e8ab2e3-3bb4-42e3-92b2-4e0bf48559d3
      type: account
      parent: 2c4f4a25-ba9a-4dbc-be68-e0beb77a7eb0
    - name: TestSystemFetcherAccount
      id: c395681d-11dd-4cde-bbcf-570b4a153e79
      type: account
      parent: 2c4f4a25-ba9a-4dbc-be68-e0beb77a7eb0
    - name: TestConsumerSubaccount
      id: 1f538f34-30bf-4d3d-aeaa-02e69eef84ae
      type: subaccount
      parent: 5984a414-1eed-4972-af2c-b2b6a415c7d7
    - name: TestTenantsOnDemandAPI
      id: 8d42d818-d4c4-4036-b82f-b199db7ffeb5
      type: subaccount
      parent: 5984a414-1eed-4972-af2c-b2b6a415c7d7
    - name: TestExternalCertificateSubaccount
      id: bad76f69-e5c2-4d55-bca5-240944824b83
      type: subaccount
      parent: 5577cf46-4f78-45fa-b55f-a42a3bdba868
  images:
    containerRegistry:
      path: eu.gcr.io/kyma-project/incubator
    connector:
      dir:
      version: "PR-2501"
    connectivity_adapter:
      dir:
      version: "PR-2501"
    pairing_adapter:
      dir:
      version: "PR-2501"
    director:
      dir:
<<<<<<< HEAD
      version: "PR-2527"
=======
      version: "PR-2484"
>>>>>>> cc73967a
    hydrator:
      dir:
      version: "PR-2484"
    gateway:
      dir:
      version: "PR-2501"
    operations_controller:
      dir:
      version: "PR-2501"
    ord_service:
      dir:
      version: "PR-72"
    schema_migrator:
      dir:
      version: "PR-2532"
    system_broker:
      dir:
      version: "PR-2501"
    certs_setup_job:
      containerRegistry:
        path: eu.gcr.io/kyma-project
      dir:
      version: "0a651695"
    external_services_mock:
      dir:
      version: "PR-2521"
    console:
      dir:
      version: "PR-68"
    e2e_tests:
      dir:
<<<<<<< HEAD
      version: "PR-2527"
=======
      version: "PR-2484"
>>>>>>> cc73967a
  isLocalEnv: false
  isForTesting: false
  oauth2:
    host: oauth2
  livenessProbe:
    initialDelaySeconds: 30
    timeoutSeconds: 1
    periodSeconds: 10
  readinessProbe:
    initialDelaySeconds: 5
    timeoutSeconds: 1
    periodSeconds: 2
  agentPreconfiguration: false
  nsAdapter:
    external:
      port: 3005
    e2eTests:
      gatewayHost: "compass-gateway-xsuaa"
    prefix: /nsadapter
    path: /nsadapter/api/v1/notifications
    systemToTemplateMappings: '[{  "Name": "SAP S/4HANA On-Premise",  "SourceKey": ["type"],  "SourceValue": ["abapSys"]},{  "Name": "SAP S/4HANA On-Premise",  "SourceKey": ["type"],  "SourceValue": ["nonSAPsys"]},{  "Name": "SAP S/4HANA On-Premise",  "SourceKey": ["type"],  "SourceValue": ["hana"]}]'
    secret:
      name: nsadapter-secret
      subaccountKey: subaccount
      local:
        subaccountValue: subaccount
    authSecret:
      name: "compass-external-services-mock-oauth-credentials"
      clientIdKey: client-id
      clientSecretKey: client-secret
      tokenUrlKey: url
      instanceUrlKey: url
      certKey: cert
      keyKey: key
    registerPath: "/register"
    tokenPath: "/secured/oauth/token"
    createClonePattern: '{"key": "%s"}'
    createBindingPattern: '{}'
    useClone: "false"
  director:
    host: compass-director.compass-system.svc.cluster.local
    prefix: /director
    graphql:
      external:
        port: 3000
    tls:
      secure:
        internal:
          host: compass-director-internal
    validator:
      port: 8080
    metrics:
      port: 3003
      enableGraphqlOperationInstrumentation: true
    operations:
      port: 3002
      path: "/operation"
      lastOperationPath: "/last_operation"
    info:
      path: "/v1/info"
    subscription:
      subscriptionProviderLabelKey: "subscriptionProviderId"
      consumerSubaccountLabelKey: "global_subaccount_id"
      subscriptionLabelKey: "subscription"
      tokenPrefix: "sb-"
    selfRegister:
      secret:
        name: "region-instances-credentials"
        key: "keyConfig"
        path: "/tmp"
      clientIdPath: "clientId"
      clientSecretPath: "clientSecret"
      urlPath: "url"
      tokenUrlPath: "tokenUrl"
      clientCertPath: "clientCert"
      clientKeyPath: "clientKey"
      local:
        templateMappings:
          clientIDMapping: '{{ printf "\"%s\":\"client_id\"" .Values.global.director.selfRegister.clientIdPath }}'
          clientSecretMapping: '{{ printf "\"%s\":\"client_secret\"" .Values.global.director.selfRegister.clientSecretPath }}'
          urlMapping: '{{ printf "\"%s\":\"http://compass-external-services-mock.%s.svc.cluster.local:%s\"" .Values.global.director.selfRegister.urlPath .Release.Namespace (.Values.service.port | toString) }}'
          tokenURLMapping: '{{ printf "\"%s\":\"https://%s.%s:%s\"" .Values.global.director.selfRegister.tokenUrlPath .Values.global.externalServicesMock.certSecuredHost .Values.global.ingress.domainName (.Values.service.certPort | toString) }}'
          x509CertificateMapping: '{{ printf "\"%s\":\"%s\"" .Values.global.director.selfRegister.clientCertPath .Values.global.connector.caCertificate }}'
          x509KeyMapping: '{{ printf "\"%s\":\"%s\"" .Values.global.director.selfRegister.clientKeyPath .Values.global.connector.caKey }}'
      oauthTokenPath: "/cert/token"
      oauthMode: "oauth-mtls"
      label: "selfRegLabel"
      labelValuePrefix: "self-reg-prefix-"
      responseKey: "self-reg-key"
      path: "/external-api/self-reg"
      nameQueryParam: "name"
      tenantQueryParam: "tenant"
      requestBodyPattern: '{"key": "%s"}'
    clientIDHeaderKey: client_user
    suggestTokenHeaderKey: suggest_token
    runtimeTypeLabelKey: "runtimeType"
    kymaRuntimeTypeLabelValue: "kyma"
    fetchTenantEndpoint: '{{ printf "https://%s.%s%s/v1/fetch" .Values.global.gateway.tls.secure.internal.host .Values.global.ingress.domainName .Values.global.tenantFetcher.prefix }}'
  auditlog:
    configMapName: "compass-gateway-auditlog-config"
    mtlsTokenPath: "/cert/token"
    standardTokenPath: "/secured/oauth/token"
    skipSSLValidation: false
    secret:
      name: "compass-gateway-auditlog-secret"
      urlKey: url
      clientIdKey: client-id
      clientSecretKey: client-secret
      clientCertKey: client-cert
      clientKeyKey: client-key
  log:
    format: "kibana"
  enableCompassDefaultScenarioAssignment: true
  tenantConfig:
    useDefaultTenants: true
    dbPool:
      maxOpenConnections: 1
      maxIdleConnections: 1
  connector:
    prefix: /connector
    graphql:
      external:
        port: 3000
    validator:
      port: 8080
    # If secrets do not exist they will be created
    secrets:
      ca:
        name: compass-connector-app-ca
        namespace: compass-system
        certificateKey: ca.crt
        keyKey: ca.key
      rootCA:
        namespace: istio-system # For Ingress Gateway to work properly the namespace needs to be istio-system
        # In order for istio mTLS to work we should have two different secrets one containing the server certificate (let’s say X) and one used for validation of the client’s certificates.
        # The second one should be our root certificate and istio wants it to be named X-cacert. (-cacert suffix).
        # This is the reason for the confusing name of our root certificate. https://preliminary.istio.io/v1.6/docs/tasks/traffic-management/ingress/secure-ingress/#configure-a-mutual-tls-ingress-gateway
        cacert: compass-gateway-mtls-certs-cacert # For cert-rotation the cacert should be in different secret
        certificateKey: cacert
    revocation:
      configmap:
        name: revocations-config
        namespace: "{{ .Release.Namespace }}"
    # If key and certificate are not provided they will be generated
    caKey: ""
    caCertificate: ""
  system_broker:
    enabled: true
    port: 5001
    prefix: /broker
    tokenProviderFromHeader:
      forwardHeaders: Authorization
    tokenProviderFromSecret:
      enabled: false
      secrets:
        integrationSystemCredentials:
          name: compass-system-broker-credentials
          namespace: compass-system
    testNamespace: kyma-system
  gateway:
    port: 3000
    tls:
      host: compass-gateway
      adapterHost: compass-ns-adapter
      secure:
        internal:
          host: compass-gateway-internal
        oauth:
          host: compass-gateway-auth-oauth
    mtls:
      manageCerts: true
      host: compass-gateway-mtls
      certSecret: compass-gateway-mtls-certs
      external:
        host: compass-gateway-sap-mtls
        certSecret: compass-gateway-mtls-certs # Use connector's root CA as root CA by default. This should be overridden for productive deployments.
    headers:
      rateLimit: X-Flow-Identity
      request:
        remove:
          - "Client-Id-From-Token"
          - "Client-Id-From-Certificate"
          - "Client-Certificate-Hash"
          - "Certificate-Data"
  hydrator:
    host: compass-hydrator.compass-system.svc.cluster.local
    port: 3000
    prefix: /hydrators
    subjectConsumerMappingConfig: '[{"consumer_type": "Super Admin", "tenant_access_levels": ["customer", "account","subaccount"], "subject": "C=DE, L=local, O=SAP SE, OU=Region, OU=SAP Cloud Platform Clients, OU=f8075207-1478-4a80-bd26-24a4785a2bfd, CN=compass"},{"consumer_type": "Integration System", "tenant_access_levels": ["account","subaccount"], "subject": "C=DE, L=local, O=SAP SE, OU=Region, OU=SAP Cloud Platform Clients, OU=f8075207-1478-4a80-bd26-24a4785a2bfd, CN=integration-system-test"}]'
    certificateDataHeader: "Certificate-Data"
    consumerClaimsKeys:
      clientIDKey: "client_id"
      tenantIDKey: "tenantid"
      userNameKey: "user_name"
      subdomainKey: "subdomain"
    http:
      client:
        skipSSLValidation: false
    metrics:
      port: 3003
      enableClientInstrumentation: true
      censoredFlows: "JWT"
  operations_controller:
    enabled: true
  connectivity_adapter:
    port: 8080
    tls:
      host: adapter-gateway
    mtls:
      host: adapter-gateway-mtls
  oathkeeperFilters:
    workloadLabel: oathkeeper
    namespace: kyma-system
    tokenDataHeader: "Connector-Token"
    certificateDataHeader: "Certificate-Data"
  istio:
    externalMtlsGateway:
      name: "compass-gateway-external-mtls"
      namespace: "compass-system"
    mtlsGateway:
      name: "compass-gateway-mtls"
      namespace: "compass-system"
    gateway:
      name: "kyma-gateway"
      namespace: "kyma-system"
    proxy:
      port: 15020
    namespace: istio-system
    ingressgateway:
      workloadLabel: istio-ingressgateway
      requestPayloadSizeLimit2MB: 2097152
      requestPayloadSizeLimit2MBLabel: "2MB"
      requestPayloadSizeLimit5MB: 5097152
      requestPayloadSizeLimit5MBLabel: "5MB"
      correlationHeaderRewriteFilter:
        expectedHeaders:
          - "x-request-id"
          - "x-correlation-id"
          - "x-correlationid"
          - "x-forrequest-id"
          - "x-vcap-request-id"
          - "x-broker-api-request-identity"
  kubernetes:
    serviceAccountTokenIssuer: kubernetes/serviceaccount
    serviceAccountTokenJWKS: https://kubernetes.default.svc.cluster.local/openid/v1/jwks
  ingress:
    domainName: "local.kyma.dev"
  database:
    sqlProxyServiceAccount: "proxy-user@gcp-cmp.iam.gserviceaccount.com"
    manageSecrets: true
    embedded:
      enabled: true
      director:
        name: "postgres"
      directorDBName: "postgres"
    managedGCP:
      serviceAccountKey: ""
      instanceConnectionName: ""
      director:
        name: ""
        user: ""
        password: ""
      host: "localhost"
      hostPort: "5432"
      sslMode: ""
      #TODO remove below after migration to separate user will be done
      dbUser: ""
      dbPassword: ""
      directorDBName: ""
  oathkeeper:
    host: ory-oathkeeper-proxy.kyma-system.svc.cluster.local
    port: 4455
    timeout_ms: 120000
    ns_adapter_timeout_ms: 3600000
    idTokenConfig:
      claims: '{"scopes": "{{ print .Extra.scope }}","tenant": "{{ .Extra.tenant }}", "consumerID": "{{ print .Extra.consumerID}}", "consumerType": "{{ print .Extra.consumerType }}", "flow": "{{ print .Extra.flow }}", "onBehalfOf": "{{ print .Extra.onBehalfOf }}", "region": "{{ print .Extra.region }}", "tokenClientID": "{{ print .Extra.tokenClientID }}"}'
      internalClaims: '{"scopes": "application:read application:write application.webhooks:read application_template.webhooks:read webhooks.auth:read runtime:write runtime:read tenant:read tenant:write tenant_subscription:write ory_internal fetch_tenant application_template:read","tenant":"{ {{ if .Header.Tenant }} \"consumerTenant\":\"{{ print (index .Header.Tenant 0) }}\", {{ end }} \"externalTenant\":\"\"}", "consumerType": "Internal Component", "flow": "Internal"}'
    mutators:
      runtimeMappingService:
        config:
          api:
            url: http://compass-hydrator.compass-system.svc.cluster.local:3000/hydrators/runtime-mapping
            retry:
              give_up_after: 6s
              max_delay: 2000ms
      authenticationMappingServices:
        nsadapter:
          cfg:
            config:
              api:
                url: http://compass-hydrator.compass-system.svc.cluster.local:3000/hydrators/authn-mapping/nsadapter
                retry:
                  give_up_after: 6s
                  max_delay: 2000ms
          authenticator:
            enabled: false
            createRule: true
            gatewayHost: "compass-gateway-xsuaa"
            trusted_issuers: '[{"domain_url": "compass-system.svc.cluster.local:8080", "scope_prefix": "prefix.", "protocol": "http"}]'
            attributes: '{"uniqueAttribute": { "key": "ns-adapter-test", "value": "ns-adapter-flow" }, "tenant": { "key": "tenant" }, "identity": { "key": "identity" }, "clientid": { "key": "client_id" } }'
            path: /nsadapter/api/v1/notifications
            upstreamComponent: "compass-gateway"
            checkSuffix: true
        tenant-fetcher:
          cfg:
            config:
              api:
                url: http://compass-hydrator.compass-system.svc.cluster.local:3000/hydrators/authn-mapping/tenant-fetcher
                retry:
                  give_up_after: 6s
                  max_delay: 2000ms
          authenticator:
            enabled: false
            createRule: true
            gatewayHost: "compass-gateway"
            trusted_issuers: '[{"domain_url": "compass-system.svc.cluster.local:8080", "scope_prefix": "prefix.", "protocol": "http"}]'
            attributes: '{"uniqueAttribute": { "key": "test", "value": "tenant-fetcher" }, "tenant": { "key": "tenant" }, "identity": { "key": "identity" } }'
            path: /tenants/<.*>
            upstreamComponent: "compass-tenant-fetcher"
            checkSuffix: false
        subscriber:
          cfg:
            config:
              api:
                url: http://compass-hydrator.compass-system.svc.cluster.local:3000/hydrators/authn-mapping/subscriber
                retry:
                  give_up_after: 6s
                  max_delay: 2000ms
          authenticator:
            enabled: false
            createRule: false
            gatewayHost: "compass-gateway-sap-mtls"
            trusted_issuers: '[{"domain_url": "compass-system.svc.cluster.local:8080", "scope_prefix": "prefix.", "protocol": "http", "region": "eu-1"}]'
            attributes: '{"uniqueAttribute": { "key": "subsc-key-test", "value": "subscription-flow" }, "tenant": { "key": "tenant" }, "identity": { "key": "user_name" }, "clientid": { "key": "client_id" } }'
            path: /<.*>
            checkSuffix: false
      tenantMappingService:
        config:
          api:
            url: http://compass-hydrator.compass-system.svc.cluster.local:3000/hydrators/tenant-mapping
            retry:
              give_up_after: 6s
              max_delay: 2000ms
      certificateResolverService:
        config:
          api:
            url: http://compass-hydrator.compass-system.svc.cluster.local:3000/hydrators/v1/certificate/data/resolve
            retry:
              give_up_after: 6s
              max_delay: 2000ms
      tokenResolverService:
        config:
          api:
            url: http://compass-hydrator.compass-system.svc.cluster.local:3000/hydrators/v1/tokens/resolve
            retry:
              give_up_after: 6s
              max_delay: 2000ms
  cockpit:
    auth:
      allowedConnectSrc: "https://*.ondemand.com"
      secretName: "cockpit-auth-secret"
      idpHost: ""
      clientID: ""
      scopes: "openid profile email"
      path: "/oauth2/certs"
  tenantFetcher:
    manageSecrets: true
    host: compass-tenant-fetcher.compass-system.svc.cluster.local
    prefix: /tenants
    port: 3000
    requiredAuthScope: Callback
    fetchTenantAuthScope: fetch_tenant
    authentication:
      jwksEndpoint: "http://ory-oathkeeper-api.kyma-system.svc.cluster.local:4456/.well-known/jwks.json"
    tenantProvider:
      tenantIdProperty: "tenantId"
      customerIdProperty: "customerId"
      subaccountTenantIdProperty: "subaccountTenantId"
      subdomainProperty: "subdomain"
      name: "provider"
      subscriptionProviderIdProperty: "subscriptionProviderIdProperty"
      providerSubaccountIdProperty: "providerSubaccountIdProperty"
      consumerTenantIdProperty: "consumerTenantIdProperty"
      subscriptionProviderAppNameProperty: "subscriptionProviderAppNameProperty"
    server:
      fetchTenantEndpoint: "/v1/fetch/{parentTenantId}/{tenantId}"
      regionalHandlerEndpoint: "/v1/regional/{region}/callback/{tenantId}"
      dependenciesEndpoint: "/v1/regional/{region}/dependencies"
      tenantPathParam: "tenantId"
      regionPathParam: "region"
    containerName: "tenant-fetcher"
    oauth:
      client: "client_id"
      secret: ""
      tokenURL: '{{ printf "https://%s.%s" .Values.global.externalServicesMock.certSecuredHost .Values.global.ingress.domainName }}'
      tokenPath: "/cert/token"
    secret:
      name: "compass-tenant-fetcher-secret"
      clientIdKey: "client-id"
      oauthMode: "oauth-mtls"
      clientCertKey: "client-cert"
      clientKeyKey: "client-key"
      oauthUrlKey: "url"
      skipSSLValidation: true
    endpoints:
      subaccountCreated: "127.0.0.1/events?type=subaccount-created"
    fieldMapping:
      totalPagesField: "totalPages"
      totalResultsField: "totalResults"
      tenantEventsField: "events"
      idField: "id"
      nameField: "name"
      customerIdField: "customerId"
      subdomainField: "subdomain"
      discriminatorField: ""
      discriminatorValue: ""
      detailsField: "details"
      entityTypeField: "entityType"
      globalAccountID: "gaID"
      regionField: "region"
    regionDetails: '[{"central", ""}]'
  externalCertConfiguration:
    issuerLocality: "local,local2" # In local setup we have manually created connector CA certificate with 'local' Locality property
    subjectPattern: "/C=DE/O=SAP SE/OU=SAP Cloud Platform Clients/OU=Region/OU=%s/L=%s/CN=%s"
    ouCertSubaccountID: "f8075207-1478-4a80-bd26-24a4785a2bfd"
    commonName: "compass"
    locality: "local"
    certSvcApiPath: "/cert"
    tokenPath: "/cert/token"
    secrets:
      externalCertSvcSecret:
        manage: false
        name: "cert-svc-secret"
        clientIdKey: client-id
        clientSecretKey: client-secret
        oauthUrlKey: url
        csrEndpointKey: csr-endpoint
        clientCert: client-cert
        clientKey: client-key
        skipSSLValidationFlag: "-k"
      externalClientCertSecret:
        name: "external-client-certificate"
        namespace: compass-system
        certKey: tls.crt
        keyKey: tls.key
    rotationCronjob:
      name: "external-certificate-rotation"
      schedule: "*/1 * * * *" # Executes every minute
      certValidity: "7"
      clientCertRetryAttempts: "8"
      containerName: "certificate-rotation"
  ordService:
    host: compass-ord-service.compass-system.svc.cluster.local
    prefix: /open-resource-discovery-service/v0
    docsPrefix: /open-resource-discovery-docs
    staticPrefix: /open-resource-discovery-static/v0
    port: 3000
    defaultResponseType: "xml"
  ordAggregator:
    name: ord-aggregator
    enabled: true
    schedule: "*/1 * * * *"
    http:
      client:
        skipSSLValidation: false
      retry:
        attempts: 3
        delay: 100ms
    dbPool:
      maxOpenConnections: 2
      maxIdleConnections: 2
    globalRegistryUrl: http://compass-external-services-mock.compass-system.svc.cluster.local:8087/.well-known/open-resource-discovery
    maxParallelApplicationProcessors: 4
  systemFetcher:
    enabled: false
    name: "system-fetcher"
    schedule: "0 0 * * *"
    manageSecrets: true
    # enableSystemDeletion - whether systems in deleted state should be deleted from director database
    enableSystemDeletion: true
    # fetchParallelism - shows how many http calls will be made in parallel to fetch systems
    fetchParallellism: 30
    # queueSize - shows how many system fetches (individual requests may fetch more than 1 system)
    # can be put in the queue for processing before blocking. It is best for the queue to be about 2 times bigger than the parallellism
    queueSize: 100
    # fetchRequestTimeout - shows the timeout to wait for oauth token and for fetching systems (in one request) separately
    fetchRequestTimeout: "30s"
    # directorRequestTimeout - graphql requests timeout to director
    directorRequestTimeout: "30s"
    dbPool:
      maxOpenConnections: 20
      maxIdleConnections: 2
    # systemsAPIEndpoint - endpoint of the service to fetch systems from
    systemsAPIEndpoint: ""
    # systemsAPIFilterCriteria - criteria for fetching systems
    systemsAPIFilterCriteria: ""
    # systemToTemplateMappings - how to map system properties to an existing application template
    systemToTemplateMappings: '{}'
    templateRegion: "eu-1"
    templatePlaceholderToSystemKeyMappings: '[{"placeholder_name": "name","system_key": "displayName"},{"placeholder_name": "display-name","system_key": "displayName"},{"placeholder_name": "systemNumber","system_key": "systemNumber"},{"placeholder_name": "productId","system_key": "productId"},{"placeholder_name": "ppmsProductVersionId","system_key": "ppmsProductVersionId"},{"placeholder_name": "description","system_key": "productDescription", "optional": true},{"placeholder_name": "baseUrl","system_key": "additionalUrls.mainUrl", "optional":true},{"placeholder_name": "providerName","system_key": "infrastructureProvider", "optional": true}]'
    templateOverrideApplicationInput: '{"name": "{{name}}","description": "{{description}}","providerName": "{{providerName}}","statusCondition": "INITIAL","systemNumber": "{{systemNumber}}","labels": {"managed": "true","productId": "{{productId}}","ppmsProductVersionId": "{{ppmsProductVersionId}}"},"baseUrl": "{{baseUrl}}"}'
    http:
      client:
        skipSSLValidation: false
    oauth:
      client: "client_id"
      tokenEndpointProtocol: "https"
      tokenBaseHost: "compass-external-services-mock-sap-mtls"
      tokenPath: "/cert/token"
      scopesClaim: "scopes"
      tenantHeaderName: "x-zid"
      tokenRequestTimeout: 30s
      skipSSLValidation: true
    secret:
      name: "compass-system-fetcher-secret"
      clientIdKey: client-id
      oauthUrlKey: url
    paging:
      pageSize: 200
      sizeParam: "$top"
      skipParam: "$skip"
    containerName: "system-fetcher"
  tenantFetchers:
    job1:
      cron:
        enabled: false
      enabled: false
      job:
        interval: "5m"
      configMapNamespace: "compass-system"
      manageSecrets: true
      providerName: "compass"
      schedule: "*/5 * * * *"
      tenantInsertChunkSize: "500"
      kubernetes:
        configMapNamespace: "compass-system"
        pollInterval: 2s
        pollTimeout: 1m
        timeout: 2m
      oauth:
        client: ""
        secret: ""
        tokenURL: ""
        tokenPath: ""
      secret:
        name: "compass-tenant-fetcher-secret-job1"
        clientIdKey: client-id
        clientSecretKey: client-secret
        oauthUrlKey: url
        oauthMode: "oauth-mtls"
        clientCertKey: client-cert
        clientKeyKey: client-key
        skipSSLValidation: true
      endpoints:
        accountCreated: "127.0.0.1/events?type=account-created"
        accountDeleted: "127.0.0.1/events?type=account-deleted"
        accountUpdated: "127.0.0.1/events?type=account-updated"
        subaccountCreated: "127.0.0.1/events?type=subaccount-created"
        subaccountDeleted: "127.0.0.1/events?type=subaccount-deleted"
        subaccountUpdated: "127.0.0.1/events?type=subaccount-updated"
        subaccountMoved: "127.0.0.1/events?type=subaccount-moved"
      fieldMapping:
        totalPagesField: "totalPages"
        totalResultsField: "totalResults"
        tenantEventsField: "events"
        idField: "id"
        nameField: "name"
        customerIdField: "customerId"
        subdomainField: "subdomain"
        discriminatorField: ""
        discriminatorValue: ""
        detailsField: "details"
        entityTypeField: "entityType"
        globalAccountID: "gaID"
        regionField: "region"
        movedSubaccountTargetField: "targetGlobalAccountGUID"
        movedSubaccountSourceField: "sourceGlobalAccountGUID"
      queryMapping:
        pageNumField: "pageNum"
        pageSizeField: "pageSize"
        timestampField: "timestamp"
      query:
        startPage: "0"
        pageSize: "100"
      shouldSyncSubaccounts: "false"
      dbPool:
        maxOpenConnections: 1
        maxIdleConnections: 1
  metrics:
    enabled: true
    pushEndpoint: http://monitoring-prometheus-pushgateway.kyma-system.svc.cluster.local:9091
  externalServicesMock:
    enabled: false
    certSecuredPort: 8081
    ordCertSecuredPort: 8082
    unsecuredPort: 8083
    basicSecuredPort: 8084
    oauthSecuredPort: 8085
    ordGlobalRegistryCertPort: 8086
    ordGlobalRegistryUnsecuredPort: 8087
    unsecuredPortWithAdditionalContent: 8088
    unsecuredMultiTenantPort: 8089
    certSecuredHost: compass-external-services-mock-sap-mtls
    ordCertSecuredHost: compass-external-services-mock-sap-mtls-ord
    ordGlobalCertSecuredHost: compass-external-services-mock-sap-mtls-global-ord-registry
    unSecuredHost: compass-external-services-mock
    host: compass-external-services-mock.compass-system.svc.cluster.local
    regionInstancesCredentials:
      manage: false
    oauthSecret:
      manage: false
      name: compass-external-services-mock-oauth-credentials
      clientIdKey: client-id
      clientSecretKey: client-secret
      oauthUrlKey: url
      oauthTokenPath: "/secured/oauth/token"
    auditlog:
      applyMockConfiguration: false
      managementApiPath: /audit-log/v2/configuration-changes/search
      mtlsTokenPath: "/cert/token"
      secret:
        name: "auditlog-instance-management"
        urlKey: url
        tokenUrlKey: token-url
        clientIdKey: client-id
        clientSecretKey: client-secret
        clientCertKey: client-cert
        clientKeyKey: client-key
  tests:
    http:
      client:
        skipSSLValidation: false
    externalCertConfiguration:
      ouCertSubaccountID: "bad76f69-e5c2-4d55-bca5-240944824b83"
    director:
      skipPattern: ""
      externalCertIntSystemCN: "integration-system-test"
    tenantFetcher:
      tenantOnDemandID: "8d42d818-d4c4-4036-b82f-b199db7ffeb5"
    ordAggregator:
      skipPattern: ""
    ordService:
      accountTenantID: "5577cf46-4f78-45fa-b55f-a42a3bdba868" # testDefaultTenant from our testing tenants
      skipPattern: ""
    externalServicesMock:
      skipPattern: ""
    selfRegistration:
      region: "eu-1"
      region2: "eu-2"
    subscription:
      tenants:
        providerAccountID: "5577cf46-4f78-45fa-b55f-a42a3bdba868" # testDefaultTenant from our testing tenants
        providerSubaccountID: "f8075207-1478-4a80-bd26-24a4785a2bfd" # TestProviderSubaccount from our testing tenants
        consumerAccountID: "5984a414-1eed-4972-af2c-b2b6a415c7d7" # ApplicationsForRuntimeTenantName from our testing tenants
        consumerSubaccountID: "1f538f34-30bf-4d3d-aeaa-02e69eef84ae" # randomly chosen
        consumerTenantID: "ba49f1aa-ddc1-43ff-943c-fe949857a34a" # randomly chosen
        providerSubaccountIDRegion2: "731b7bc4-5472-41d2-a447-e4c0f45de739" # TestProviderSubaccountRegion2 from our testing tenants
      oauthSecret:
        manage: false
        name: compass-subscription-secret
        clientIdKey: client-id
        clientSecretKey: client-secret
        oauthUrlKey: url
      propagatedProviderSubaccountHeader: "X-Provider-Subaccount"
      externalClientCertTestSecretName: "external-client-certificate-test-secret"
      externalClientCertTestSecretNamespace: "compass-system"
      externalCertTestJobName: "external-certificate-rotation-test-job"
      certSvcInstanceTestSecretName: "cert-svc-secret"
      certSvcInstanceTestRegion2SecretName: "cert-svc-secret-eu2"
      consumerTokenURL: "http://compass-external-services-mock.compass-system.svc.cluster.local:8080"
      subscriptionURL: "http://compass-external-services-mock.compass-system.svc.cluster.local:8080"
      subscriptionProviderIdValue: "id-value!t12345"
      subscriptionProviderAppNameValue: "subscriptionProviderAppNameValue"
    namespace: kyma-system
    connectivityAdapterFQDN: http://compass-connectivity-adapter.compass-system.svc.cluster.local
    externalServicesMockFQDN: http://compass-external-services-mock.compass-system.svc.cluster.local
    ordServiceFQDN: http://compass-ord-service.compass-system.svc.cluster.local
    systemBrokerFQDN: http://compass-system-broker.compass-system.svc.cluster.local
    tenantFetcherFQDN: http://compass-tenant-fetcher.compass-system.svc.cluster.local
    hydratorFQDN: http://compass-hydrator.compass-system.svc.cluster.local
    basicCredentials:
      manage: false
      secretName: "test-basic-credentials-secret"
    db:
      maxOpenConnections: 3
      maxIdleConnections: 1
    securityContext: # Set on container level
      runAsUser: 2000
      allowPrivilegeEscalation: false
  expectedSchemaVersionUpdateJob:
    cm:
      name: "expected-schema-version"
  migratorJob:
    nodeSelectorEnabled: false
    pvc:
      name: "compass-director-migrations"
      namespace: "compass-system"
      migrationsPath: "/compass-migrations"
      storageClass: local-path
  http:
    client:
      skipSSLValidation: false
  pairingAdapter:
    templateName: "pairing-adapter-app-template"
    watcherCorrelationID: "pairing-adapter-watcher-id"
    configMap:
      manage: false
      key: "config.json"
      name: "pairing-adapter-config-local"
      namespace: "compass-system"
      localAdapterFQDN: "http://compass-pairing-adapter.compass-system.svc.cluster.local/adapter-local-mtls"
      integrationSystemID: "d3e9b9f5-25dc-4adb-a0a0-ed69ef371fb6"
    e2e:
      appName: "test-app"
      appID: "123-test-456"
      clientUser: "test-user"
      tenant: "test-tenant"
  # Scopes assigned for every new Client Credentials by given object type (Runtime / Application / Integration System)
  # and scopes mapped to a consumer with the given type, then that consumer is using a client certificate
  scopes:
    scopesPerConsumerType:
      runtime:
        - "runtime:read"
        - "runtime:write"
        - "application:read"
        - "runtime.auths:read"
        - "bundle.instance_auths:read"
        - "runtime.webhooks:read"
        - "webhook:write"
      external_certificate:
        - "runtime:read"
        - "runtime:write"
        - "application:read"
        - "application:write"
        - "runtime.auths:read"
        - "bundle.instance_auths:read"
        - "runtime.webhooks:read"
        - "webhook:write"
        - "application_template:read"
        - "application_template:write"
      application:
        - "application:read"
        - "application:write"
        - "application.auths:read"
        - "application.webhooks:read"
        - "bundle.instance_auths:read"
        - "document.fetch_request:read"
        - "event_spec.fetch_request:read"
        - "api_spec.fetch_request:read"
        - "fetch-request.auth:read"
        - "webhook:write"
      integration_system:
        - "application:read"
        - "application:write"
        - "application.local_tenant_id:write"
        - "application_template:read"
        - "application_template:write"
        - "runtime:read"
        - "runtime:write"
        - "integration_system:read"
        - "label_definition:read"
        - "label_definition:write"
        - "automatic_scenario_assignment:read"
        - "automatic_scenario_assignment:write"
        - "integration_system.auths:read"
        - "application_template.webhooks:read"
        - "formation:write"
        - "formation:read"
        - "internal_visibility:read"
        - "application.auths:read"
        - "webhook:write"
        - "formation_template:read"
      super_admin:
        - "application:read"
        - "application:write"
        - "application_template:read"
        - "application_template:write"
        - "integration_system:read"
        - "integration_system:write"
        - "runtime:read"
        - "runtime:write"
        - "label_definition:read"
        - "label_definition:write"
        - "eventing:manage"
        - "tenant:read"
        - "automatic_scenario_assignment:read"
        - "automatic_scenario_assignment:write"
        - "application.auths:read"
        - "application.webhooks:read"
        - "application_template.webhooks:read"
        - "bundle.instance_auths:read"
        - "document.fetch_request:read"
        - "event_spec.fetch_request:read"
        - "api_spec.fetch_request:read"
        - "integration_system.auths:read"
        - "runtime.auths:read"
        - "fetch-request.auth:read"
        - "webhooks.auth:read"
        - "formation:write"
        - "formation:read"
        - "internal_visibility:read"
        - "runtime.webhooks:read"
        - "webhook:write"
        - "formation_template:read"
        - "formation_template:write"
      default:
        - "runtime:read"
        - "runtime:write"
        - "tenant:read"<|MERGE_RESOLUTION|>--- conflicted
+++ resolved
@@ -120,11 +120,7 @@
       version: "PR-2501"
     director:
       dir:
-<<<<<<< HEAD
       version: "PR-2527"
-=======
-      version: "PR-2484"
->>>>>>> cc73967a
     hydrator:
       dir:
       version: "PR-2484"
@@ -156,11 +152,7 @@
       version: "PR-68"
     e2e_tests:
       dir:
-<<<<<<< HEAD
       version: "PR-2527"
-=======
-      version: "PR-2484"
->>>>>>> cc73967a
   isLocalEnv: false
   isForTesting: false
   oauth2:
