--- conflicted
+++ resolved
@@ -183,11 +183,7 @@
       name: compass-hydrator
     ias_adapter:
       dir: dev/incubator/
-<<<<<<< HEAD
-      version: "123"
-=======
       version: "PR-3815"
->>>>>>> 3b4707cf
       name: compass-ias-adapter
     kyma_adapter:
       dir: dev/incubator/
