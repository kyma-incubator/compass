global:
  disableLegacyConnectivity: true
  defaultTenant: 3e64ebae-38b5-46a0-b1ed-9ccee153a0ae
  defaultTenantRegion: "eu-1"
  tenants: # tenant order matters, so new tenants should be added to the end of the list
    - name: default
      id: 3e64ebae-38b5-46a0-b1ed-9ccee153a0ae
      type: account
    - name: foo
      id: 1eba80dd-8ff6-54ee-be4d-77944d17b10b
      type: account
    - name: bar
      id: af9f84a9-1d3a-4d9f-ae0c-94f883b33b6e
      type: account
    - name: TestTenantSeparation
      id: f1c4b5be-b0e1-41f9-b0bc-b378200dcca0
      type: account
    - name: TestDeleteLastScenarioForApplication
      id: 0403be1e-f854-475e-9074-922120277af5
      type: account
    - name: Test_DeleteAutomaticScenarioAssignmentForSelector
      id: d9553135-6115-4c67-b4d9-962c00f3725f
      type: account
    - name: Test_AutomaticScenarioAssigmentForRuntime
      id: 8c733a45-d988-4472-af10-1256b82c70c0
      type: account
    - name: TestAutomaticScenarioAssignmentsWholeScenario
      id: 65a63692-c00a-4a7d-8376-8615ee37f45c
      type: account
    - name: TestTenantsQueryTenantNotInitialized
      id: 72329135-27fd-4284-9bcb-37ea8d6307d0
      type: account
    - name: Test Default
      id: 5577cf46-4f78-45fa-b55f-a42a3bdba868
      type: account
      parent: 2c4f4a25-ba9a-4dbc-be68-e0beb77a7eb0
    - name: Test_DefaultCustomer
      id: 2c4f4a25-ba9a-4dbc-be68-e0beb77a7eb0
      type: customer
    - name: TestListLabelDefinitions
      id: 3f641cf5-2d14-4e0f-a122-16e7569926f1
      type: account
    - name: Test_AutomaticScenarioAssignmentQueries
      id: 8263cc13-5698-4a2d-9257-e8e76b543e88
      type: account
    - name: TestGetScenariosLabelDefinitionCreatesOneIfNotExists
      id: 2263cc13-5698-4a2d-9257-e8e76b543e33
      type: account
    - name: TestApplicationsForRuntime
      id: 5984a414-1eed-4972-af2c-b2b6a415c7d7
      type: account
    - name: Test_DeleteAutomaticScenarioAssignmentForScenario
      id: d08e4cb6-a77f-4a07-b021-e3317a373597
      type: account
    - name: TestApplicationsForRuntimeWithHiddenApps
      id: 7e1f2df8-36dc-4e40-8be3-d1555d50c91c
      type: account
    - name: TestTenantsQueryTenantInitialized
      id: 8cf0c909-f816-4fe3-a507-a7917ccd8380
      type: account
    - name: TestDeleteApplicationIfInScenario
      id: 0d597250-6b2d-4d89-9c54-e23cb497cd01
      type: account
    - name: TestProviderSubaccount
      id: 47b4575a-f102-414a-8398-2d973ad65f3a
      type: subaccount
      parent: 5577cf46-4f78-45fa-b55f-a42a3bdba868
    - name: TestCompassProviderSubaccount
      id: f8075207-1478-4a80-bd26-24a4785a2bfd
      type: subaccount
      parent: 5577cf46-4f78-45fa-b55f-a42a3bdba868
    - name: TestProviderSubaccountRegion2
      id: 731b7bc4-5472-41d2-a447-e4c0f45de739
      type: subaccount
      region: "eu-2"
      parent: 5577cf46-4f78-45fa-b55f-a42a3bdba868
    - name: TestCertificateSubaccount
      id: 123e4567-e89b-12d3-a456-426614174001
      type: subaccount
      parent: 5577cf46-4f78-45fa-b55f-a42a3bdba868
    - name: TestNsAdapter
      id: 08b6da37-e911-48fb-a0cb-fa635a6c5678
      type: subaccount
      parent: 5577cf46-4f78-45fa-b55f-a42a3bdba868
    - name: TestNsAdapterSubaccountWithApplications
      id: 08b6da37-e911-48fb-a0cb-fa635a6c4321
      type: subaccount
      parent: 5577cf46-4f78-45fa-b55f-a42a3bdba868
    - name: TestIntegrationSystemManagedSubaccount
      id: 3cfcdd62-320d-403b-b66a-4ee3cdd06947
      type: subaccount
      parent: 5577cf46-4f78-45fa-b55f-a42a3bdba868
    - name: TestIntegrationSystemManagedAccount
      id: 7e8ab2e3-3bb4-42e3-92b2-4e0bf48559d3
      type: account
      parent: 2c4f4a25-ba9a-4dbc-be68-e0beb77a7eb0
    - name: TestSystemFetcherAccount
      id: c395681d-11dd-4cde-bbcf-570b4a153e79
      type: account
      parent: 2c4f4a25-ba9a-4dbc-be68-e0beb77a7eb0
    - name: TestConsumerSubaccount
      id: 1f538f34-30bf-4d3d-aeaa-02e69eef84ae
      type: subaccount
      parent: 5984a414-1eed-4972-af2c-b2b6a415c7d7
    - name: TestTenantsOnDemandAPI
      id: 8d42d818-d4c4-4036-b82f-b199db7ffeb5
      type: subaccount
      parent: 5984a414-1eed-4972-af2c-b2b6a415c7d7
    - name: TestExternalCertificateSubaccount
      id: bad76f69-e5c2-4d55-bca5-240944824b83
      type: subaccount
      parent: 5577cf46-4f78-45fa-b55f-a42a3bdba868
    - name: TestAtomOrganization
      id: f2724f8e-1a58-4f32-bfd0-8b831de34e71
      type: organization
      parent: 2c4f4a25-ba9a-4dbc-be68-e0beb77a7eb0
    - name: TestAtomFolder
      id: 4c31b7c7-2bea-4bd5-9ea5-e9a8d704f900
      type: folder
      parent: f2724f8e-1a58-4f32-bfd0-8b831de34e71
    - name: TestAtomResourceGroup
      id: ff30da87-7685-4462-869a-baae6441898b
      type: resource-group
      parent: 4c31b7c7-2bea-4bd5-9ea5-e9a8d704f900
  images:
    containerRegistry:
      path: europe-docker.pkg.dev/kyma-project
    connector:
      dir: dev/incubator/
      version: "PR-3084"
      name: compass-connector
    connectivity_adapter:
      dir: dev/incubator/
      version: "PR-3084"
      name: compass-connectivity-adapter
    pairing_adapter:
      dir: dev/incubator/
      version: "PR-3084"
      name: compass-pairing-adapter
    director:
      dir: dev/incubator/
<<<<<<< HEAD
      version: "PR-3097"
=======
      version: "PR-3096"
>>>>>>> f8750e2b
      name: compass-director
    hydrator:
      dir: dev/incubator/
      version: "PR-3084"
      name: compass-hydrator
    ias_adapter:
      dir: dev/incubator/
      version: "PR-3094"
      name: compass-ias-adapter
    gateway:
      dir: dev/incubator/
      version: "PR-3084"
      name: compass-gateway
    operations_controller:
      dir: dev/incubator/
      version: "PR-3084"
      name: compass-operations-controller
    ord_service:
      dir: dev/incubator/
      version: "PR-94"
      name: compass-ord-service
    schema_migrator:
      dir: dev/incubator/
      version: "PR-3057"
      name: compass-schema-migrator
    system_broker:
      dir: dev/incubator/
      version: "PR-3084"
      name: compass-system-broker
    certs_setup_job:
      containerRegistry:
        path: eu.gcr.io/kyma-project
      dir:
      version: "0a651695"
    external_services_mock:
      dir: dev/incubator/
      version: "PR-3084"
      name: compass-external-services-mock
    console:
      dir: dev/incubator/
      version: "PR-83"
      name: compass-console
    e2e_tests:
      dir: dev/incubator/
      version: "PR-3096"
      name: compass-e2e-tests
  isLocalEnv: false
  isForTesting: false
  oauth2:
    host: oauth2
  livenessProbe:
    initialDelaySeconds: 30
    timeoutSeconds: 1
    periodSeconds: 10
  readinessProbe:
    initialDelaySeconds: 5
    timeoutSeconds: 1
    periodSeconds: 2
  agentPreconfiguration: false
  portieris:
    isEnabled: false
    imagePullSecretName: "portieris-dummy-image-pull-secret"
  operations_manager:
    election:
      enabled: false
    lease:
      lockname: opmanagerlease
    job:
      ordCreation:
        schedulePeriod: 168h
      ordDeletion:
        schedulePeriod: 24h
        completedOpsOlderThanDays: 5
        failedOpsOlderThanDays: 10
    external:
      port: 3009
  nsAdapter:
    external:
      port: 3005
    e2eTests:
      gatewayHost: "compass-gateway-xsuaa"
    prefix: /nsadapter
    path: /nsadapter/api/v1/notifications
    systemToTemplateMappings: '[{  "Name": "SAP S/4HANA On-Premise",  "SourceKey": ["type"],  "SourceValue": ["abapSys"]},{  "Name": "SAP S/4HANA On-Premise",  "SourceKey": ["type"],  "SourceValue": ["nonSAPsys"]},{  "Name": "SAP S/4HANA On-Premise",  "SourceKey": ["type"],  "SourceValue": ["hana"]}]'
    secret:
      name: nsadapter-secret
      subaccountKey: subaccount
      local:
        subaccountValue: subaccount
    authSecret:
      name: "compass-external-services-mock-oauth-credentials"
      clientIdKey: client-id
      clientSecretKey: client-secret
      tokenUrlKey: url
      instanceUrlKey: url
      certKey: cert
      keyKey: key
    registerPath: "/register"
    tokenPath: "/secured/oauth/token"
    createClonePattern: '{"key": "%s"}'
    createBindingPattern: '{}'
    useClone: "false"
  director:
    host: compass-director.compass-system.svc.cluster.local
    formationMappingAsyncStatusApi:
      pathPrefix: "/v1/businessIntegrations"
      formationAssignmentPath: "/{ucl-formation-id}/assignments/{ucl-assignment-id}/status"
      formationPath: "/{ucl-formation-id}/status"
    prefix: /director
    graphql:
      external:
        port: 3000
    tls:
      secure:
        internal:
          host: compass-director-internal
    validator:
      port: 8080
    metrics:
      port: 3003
      enableGraphqlOperationInstrumentation: true
    operations:
      port: 3002
      path: "/operation"
      lastOperationPath: "/last_operation"
    info:
      path: "/v1/info"
    subscription:
      subscriptionProviderLabelKey: "subscriptionProviderId"
      consumerSubaccountLabelKey: "global_subaccount_id"
      subscriptionLabelKey: "subscription"
      tokenPrefix: "sb-"
    selfRegister:
      secrets:
        instancesCreds:
          name: "region-instances-credentials"
          key: "keyConfig"
          path: "/tmp"
        saasAppNameCfg:
          name: "saas-app-names"
          key: "appNameConfig"
          path: "/tmp/appNameConfig"
      clientIdPath: "clientId"
      clientSecretPath: "clientSecret"
      urlPath: "url"
      tokenUrlPath: "tokenUrl"
      clientCertPath: "clientCert"
      clientKeyPath: "clientKey"
      local:
        templateMappings:
          clientIDMapping: '{{ printf "\"%s\":\"client_id\"" .Values.global.director.selfRegister.clientIdPath }}'
          clientSecretMapping: '{{ printf "\"%s\":\"client_secret\"" .Values.global.director.selfRegister.clientSecretPath }}'
          urlMapping: '{{ printf "\"%s\":\"http://compass-external-services-mock.%s.svc.cluster.local:%s\"" .Values.global.director.selfRegister.urlPath .Release.Namespace (.Values.service.port | toString) }}'
          tokenURLMapping: '{{ printf "\"%s\":\"https://%s.%s:%s\"" .Values.global.director.selfRegister.tokenUrlPath .Values.global.externalServicesMock.certSecuredHost .Values.global.ingress.domainName (.Values.service.certPort | toString) }}'
          x509CertificateMapping: '{{ printf "\"%s\":\"%s\"" .Values.global.director.selfRegister.clientCertPath .Values.global.connector.caCertificate }}'
          x509KeyMapping: '{{ printf "\"%s\":\"%s\"" .Values.global.director.selfRegister.clientKeyPath .Values.global.connector.caKey }}'
      oauthTokenPath: "/cert/token"
      oauthMode: "oauth-mtls"
      label: "selfRegLabel"
      labelValuePrefix: "self-reg-prefix-"
      responseKey: "self-reg-key"
      path: "/external-api/self-reg"
      nameQueryParam: "name"
      tenantQueryParam: "tenant"
      requestBodyPattern: '{"key": "%s"}'
      saasAppNameLabelKey: "CMPSaaSAppName"
      saasAppNamePath: "localSaaSAppNamePath"
    clientIDHeaderKey: client_user
    suggestTokenHeaderKey: suggest_token
    runtimeTypeLabelKey: "runtimeType"
    applicationTypeLabelKey: "applicationType"
    kymaRuntimeTypeLabelValue: "kyma"
    kymaApplicationNamespaceValue: "sap.kyma"
    fetchTenantEndpoint: '{{ printf "https://%s.%s%s/v1/fetch" .Values.global.gateway.tls.secure.internal.host .Values.global.ingress.domainName .Values.global.tenantFetcher.prefix }}'
    ordWebhookMappings: '[]'
    tenantMappingsPath: "/tmp/tenantMappingsConfig"
    tenantMappingsKey: "tenant-mapping-config.json"
    tenantMappings:
      SYNC:
        v1.0:
          - type: CONFIGURATION_CHANGED
            mode: SYNC
            urlTemplate: '{"path":"%s/v1/tenant-mappings/{{.RuntimeContext.Value}}","method":"PATCH"}'
            inputTemplate: '{"context":{ {{ if .CustomerTenantContext.AccountID }}"btp": {"uclFormationId":"{{.FormationID}}","globalAccountId":"{{.CustomerTenantContext.AccountID}}","crmId":"{{.CustomerTenantContext.CustomerID}}"} {{ else }}"atom": {"uclFormationId":"{{.FormationID}}","path":"{{.CustomerTenantContext.Path}}","crmId":"{{.CustomerTenantContext.CustomerID}}"} {{ end }} },"items": [ {"uclAssignmentId":"{{ .Assignment.ID }}","operation":"{{.Operation}}","deploymentRegion":"{{if .Application.Labels.region }}{{.Application.Labels.region}}{{ else }}{{.ApplicationTemplate.Labels.region}}{{end }}","applicationNamespace":"{{ if .Application.ApplicationNamespace }}{{.Application.ApplicationNamespace}}{{else }}{{.ApplicationTemplate.ApplicationNamespace}}{{ end }}","applicationTenantId":"{{.Application.LocalTenantID}}","uclSystemTenantId":"{{.Application.ID}}",{{ if .ApplicationTemplate.Labels.parameters }}"parameters": {{.ApplicationTemplate.Labels.parameters}},{{ end }}"configuration": {{.ReverseAssignment.Value}} } ] }'
            headerTemplate: '{"Content-Type": ["application/json"]}'
            outputTemplate: '{"error":"{{.Body.error}}","success_status_code": 200}'
          - type: APPLICATION_TENANT_MAPPING
            mode: SYNC
            urlTemplate: '{"path":"%s/v1/tenant-mappings/{{.TargetApplication.LocalTenantID}}","method":"PATCH"}'
            inputTemplate: '{"context": { {{ if .CustomerTenantContext.AccountID }}"btp":{"uclFormationId":"{{.FormationID}}","globalAccountId":"{{.CustomerTenantContext.AccountID}}","crmId":"{{.CustomerTenantContext.CustomerID}}"} {{ else }}"atom": {"uclFormationId":"{{.FormationID}}","path":"{{.CustomerTenantContext.Path}}","crmId":"{{.CustomerTenantContext.CustomerID}}"} {{ end }} },"items": [ {"uclAssignmentId":"{{ .Assignment.ID }}","operation":"{{.Operation}}","deploymentRegion":"{{if .SourceApplication.Labels.region }}{{.SourceApplication.Labels.region}}{{else }}{{.SourceApplicationTemplate.Labels.region}}{{ end }}","applicationNamespace":"{{if .SourceApplication.ApplicationNamespace }}{{.SourceApplication.ApplicationNamespace}}{{else }}{{.SourceApplicationTemplate.ApplicationNamespace}}{{ end }}","applicationTenantId":"{{.SourceApplication.LocalTenantID}}","uclSystemTenantId":"{{.SourceApplication.ID}}",{{ if .SourceApplicationTemplate.Labels.parameters }}"parameters": {{.SourceApplicationTemplate.Labels.parameters}},{{ end }}"configuration": {{.ReverseAssignment.Value}} } ]}'
            headerTemplate: '{"Content-Type": ["application/json"]}'
            outputTemplate: '{"error":"{{.Body.error}}","success_status_code": 200}'
        configuration_changed:v1.0:
          - type: CONFIGURATION_CHANGED
            mode: SYNC
            urlTemplate: '{"path":"%s/v1/tenant-mappings/{{.RuntimeContext.Value}}","method":"PATCH"}'
            inputTemplate: '{"context":{ {{ if .CustomerTenantContext.AccountID }}"btp": {"uclFormationId":"{{.FormationID}}","globalAccountId":"{{.CustomerTenantContext.AccountID}}","crmId":"{{.CustomerTenantContext.CustomerID}}"} {{ else }}"atom": {"uclFormationId":"{{.FormationID}}","path":"{{.CustomerTenantContext.Path}}","crmId":"{{.CustomerTenantContext.CustomerID}}"} {{ end }} },"items": [ {"uclAssignmentId":"{{ .Assignment.ID }}","operation":"{{.Operation}}","deploymentRegion":"{{if .Application.Labels.region }}{{.Application.Labels.region}}{{ else }}{{.ApplicationTemplate.Labels.region}}{{end }}","applicationNamespace":"{{ if .Application.ApplicationNamespace }}{{.Application.ApplicationNamespace}}{{else }}{{.ApplicationTemplate.ApplicationNamespace}}{{ end }}","applicationTenantId":"{{.Application.LocalTenantID}}","uclSystemTenantId":"{{.Application.ID}}",{{ if .ApplicationTemplate.Labels.parameters }}"parameters": {{.ApplicationTemplate.Labels.parameters}},{{ end }}"configuration": {{.ReverseAssignment.Value}} } ] }'
            headerTemplate: '{"Content-Type": ["application/json"]}'
            outputTemplate: '{"error":"{{.Body.error}}","success_status_code": 200}'
        application_tenant_mapping:v1.0:
          - type: APPLICATION_TENANT_MAPPING
            mode: SYNC
            urlTemplate: '{"path":"%s/v1/tenant-mappings/{{.TargetApplication.LocalTenantID}}","method":"PATCH"}'
            inputTemplate: '{"context": { {{ if .CustomerTenantContext.AccountID }}"btp":{"uclFormationId":"{{.FormationID}}","globalAccountId":"{{.CustomerTenantContext.AccountID}}","crmId":"{{.CustomerTenantContext.CustomerID}}"} {{ else }}"atom": {"uclFormationId":"{{.FormationID}}","path":"{{.CustomerTenantContext.Path}}","crmId":"{{.CustomerTenantContext.CustomerID}}"} {{ end }} },"items": [ {"uclAssignmentId":"{{ .Assignment.ID }}","operation":"{{.Operation}}","deploymentRegion":"{{if .SourceApplication.Labels.region }}{{.SourceApplication.Labels.region}}{{else }}{{.SourceApplicationTemplate.Labels.region}}{{ end }}","applicationNamespace":"{{if .SourceApplication.ApplicationNamespace }}{{.SourceApplication.ApplicationNamespace}}{{else }}{{.SourceApplicationTemplate.ApplicationNamespace}}{{ end }}","applicationTenantId":"{{.SourceApplication.LocalTenantID}}","uclSystemTenantId":"{{.SourceApplication.ID}}",{{ if .SourceApplicationTemplate.Labels.parameters }}"parameters": {{.SourceApplicationTemplate.Labels.parameters}},{{ end }}"configuration": {{.ReverseAssignment.Value}} } ]}'
            headerTemplate: '{"Content-Type": ["application/json"]}'
            outputTemplate: '{"error":"{{.Body.error}}","success_status_code": 200}'
        application_tenant_mapping:v1.1:
          - type: APPLICATION_TENANT_MAPPING
            mode: SYNC
            urlTemplate: '{"path":"%s/v1/tenant-mappings/{{.TargetApplication.LocalTenantID}}","method":"PATCH"}'
            inputTemplate: '{"context": { {{ if .CustomerTenantContext.AccountID }}"btp":{"uclFormationId":"{{.FormationID}}","globalAccountId":"{{.CustomerTenantContext.AccountID}}","crmId":"{{.CustomerTenantContext.CustomerID}}"} {{ else }}"atom": {"uclFormationId":"{{.FormationID}}","path":"{{.CustomerTenantContext.Path}}","crmId":"{{.CustomerTenantContext.CustomerID}}"} {{ end }} },"receiverTenant": {"deploymentRegion":"{{ if .TargetApplication.Labels.region}}{{.TargetApplication.Labels.region}}{{ else }}{{.TargetApplicationTemplate.Labels.region}}{{end }}","applicationNamespace":"{{ if .TargetApplication.ApplicationNamespace}}{{.TargetApplication.ApplicationNamespace}}{{ else }}{{.TargetApplicationTemplate.ApplicationNamespace}}{{end }}","applicationUrl":"{{ .TargetApplication.BaseURL }}","applicationTenantId":"{{.TargetApplication.LocalTenantID }}","uclSystemTenantId":"{{ .TargetApplication.ID}}", {{ if .TargetApplicationTemplate.Labels.parameters }}"parameters": {{.TargetApplicationTemplate.Labels.parameters}}{{ end }} },"assignedTenants": [ {"uclAssignmentId":"{{ .Assignment.ID }}","operation":"{{.Operation}}","deploymentRegion":"{{if .SourceApplication.Labels.region }}{{.SourceApplication.Labels.region}}{{else }}{{.SourceApplicationTemplate.Labels.region}}{{ end }}","applicationNamespace":"{{if .SourceApplication.ApplicationNamespace }}{{.SourceApplication.ApplicationNamespace}}{{else }}{{.SourceApplicationTemplate.ApplicationNamespace}}{{ end }}","applicationUrl":"{{.SourceApplication.BaseURL }}","applicationTenantId":"{{.SourceApplication.LocalTenantID}}","uclSystemTenantId":"{{.SourceApplication.ID}}",{{ if .SourceApplicationTemplate.Labels.parameters }}"parameters": {{.SourceApplicationTemplate.Labels.parameters}},{{ end }}"configuration": {{.ReverseAssignment.Value}} } ]}'
            headerTemplate: '{"Content-Type": ["application/json"]}'
            outputTemplate: '{"error":"{{.Body.error}}","success_status_code": 200}'
      ASYNC_CALLBACK:
        v1.0:
          - type: CONFIGURATION_CHANGED
            mode: ASYNC_CALLBACK
            urlTemplate: '{"path":"%s/v1/tenant-mappings/{{.RuntimeContext.Value}}","method":"PATCH"}'
            inputTemplate: '{"context":{ {{ if .CustomerTenantContext.AccountID }}"btp": {"uclFormationId":"{{.FormationID}}","globalAccountId":"{{.CustomerTenantContext.AccountID}}","crmId":"{{.CustomerTenantContext.CustomerID}}"} {{ else }}"atom": {"uclFormationId":"{{.FormationID}}","path":"{{.CustomerTenantContext.Path}}","crmId":"{{.CustomerTenantContext.CustomerID}}"} {{ end }} },"items": [ {"uclAssignmentId":"{{ .Assignment.ID }}","operation":"{{.Operation}}","deploymentRegion":"{{if .Application.Labels.region }}{{.Application.Labels.region}}{{ else }}{{.ApplicationTemplate.Labels.region}}{{end }}","applicationNamespace":"{{ if .Application.ApplicationNamespace }}{{.Application.ApplicationNamespace}}{{else }}{{.ApplicationTemplate.ApplicationNamespace}}{{ end }}","applicationTenantId":"{{.Application.LocalTenantID}}","uclSystemTenantId":"{{.Application.ID}}",{{ if .ApplicationTemplate.Labels.parameters }}"parameters": {{.ApplicationTemplate.Labels.parameters}},{{ end }}"configuration": {{.ReverseAssignment.Value}} } ] }'
            headerTemplate: '{"Content-Type": ["application/json"],"Location": ["%s/v1/businessIntegrations/{{.FormationID}}/assignments/{{.Assignment.ID}}/status"]}'
            outputTemplate: '{"error":"{{.Body.error}}","success_status_code": 202}'
          - type: APPLICATION_TENANT_MAPPING
            mode: ASYNC_CALLBACK
            urlTemplate: '{"path":"%s/v1/tenant-mappings/{{.TargetApplication.LocalTenantID}}","method":"PATCH"}'
            inputTemplate: '{"context": { {{ if .CustomerTenantContext.AccountID }}"btp":{"uclFormationId":"{{.FormationID}}","globalAccountId":"{{.CustomerTenantContext.AccountID}}","crmId":"{{.CustomerTenantContext.CustomerID}}"} {{ else }}"atom": {"uclFormationId":"{{.FormationID}}","path":"{{.CustomerTenantContext.Path}}","crmId":"{{.CustomerTenantContext.CustomerID}}"} {{ end }} },"items": [ {"uclAssignmentId":"{{ .Assignment.ID }}","operation":"{{.Operation}}","deploymentRegion":"{{if .SourceApplication.Labels.region }}{{.SourceApplication.Labels.region}}{{else }}{{.SourceApplicationTemplate.Labels.region}}{{ end }}","applicationNamespace":"{{if .SourceApplication.ApplicationNamespace }}{{.SourceApplication.ApplicationNamespace}}{{else }}{{.SourceApplicationTemplate.ApplicationNamespace}}{{ end }}","applicationTenantId":"{{.SourceApplication.LocalTenantID}}","uclSystemTenantId":"{{.SourceApplication.ID}}",{{ if .SourceApplicationTemplate.Labels.parameters }}"parameters": {{.SourceApplicationTemplate.Labels.parameters}},{{ end }}"configuration": {{.ReverseAssignment.Value}} } ]}'
            headerTemplate: '{"Content-Type": ["application/json"],"Location": ["%s/v1/businessIntegrations/{{.FormationID}}/assignments/{{.Assignment.ID}}/status"]}'
            outputTemplate: '{"error":"{{.Body.error}}","success_status_code": 202}'
        configuration_changed:v1.0:
          - type: CONFIGURATION_CHANGED
            mode: ASYNC_CALLBACK
            urlTemplate: '{"path":"%s/v1/tenant-mappings/{{.RuntimeContext.Value}}","method":"PATCH"}'
            inputTemplate: '{"context":{ {{ if .CustomerTenantContext.AccountID }}"btp": {"uclFormationId":"{{.FormationID}}","globalAccountId":"{{.CustomerTenantContext.AccountID}}","crmId":"{{.CustomerTenantContext.CustomerID}}"} {{ else }}"atom": {"uclFormationId":"{{.FormationID}}","path":"{{.CustomerTenantContext.Path}}","crmId":"{{.CustomerTenantContext.CustomerID}}"} {{ end }} },"items": [ {"uclAssignmentId":"{{ .Assignment.ID }}","operation":"{{.Operation}}","deploymentRegion":"{{if .Application.Labels.region }}{{.Application.Labels.region}}{{ else }}{{.ApplicationTemplate.Labels.region}}{{end }}","applicationNamespace":"{{ if .Application.ApplicationNamespace }}{{.Application.ApplicationNamespace}}{{else }}{{.ApplicationTemplate.ApplicationNamespace}}{{ end }}","applicationTenantId":"{{.Application.LocalTenantID}}","uclSystemTenantId":"{{.Application.ID}}",{{ if .ApplicationTemplate.Labels.parameters }}"parameters": {{.ApplicationTemplate.Labels.parameters}},{{ end }}"configuration": {{.ReverseAssignment.Value}} } ] }'
            headerTemplate: '{"Content-Type": ["application/json"],"Location": ["%s/v1/businessIntegrations/{{.FormationID}}/assignments/{{.Assignment.ID}}/status"]}'
            outputTemplate: '{"error":"{{.Body.error}}","success_status_code": 202}'
        application_tenant_mapping:v1.0:
          - type: APPLICATION_TENANT_MAPPING
            mode: ASYNC_CALLBACK
            urlTemplate: '{"path":"%s/v1/tenant-mappings/{{.TargetApplication.LocalTenantID}}","method":"PATCH"}'
            inputTemplate: '{"context": { {{ if .CustomerTenantContext.AccountID }}"btp":{"uclFormationId":"{{.FormationID}}","globalAccountId":"{{.CustomerTenantContext.AccountID}}","crmId":"{{.CustomerTenantContext.CustomerID}}"} {{ else }}"atom": {"uclFormationId":"{{.FormationID}}","path":"{{.CustomerTenantContext.Path}}","crmId":"{{.CustomerTenantContext.CustomerID}}"} {{ end }} },"items": [ {"uclAssignmentId":"{{ .Assignment.ID }}","operation":"{{.Operation}}","deploymentRegion":"{{if .SourceApplication.Labels.region }}{{.SourceApplication.Labels.region}}{{else }}{{.SourceApplicationTemplate.Labels.region}}{{ end }}","applicationNamespace":"{{if .SourceApplication.ApplicationNamespace }}{{.SourceApplication.ApplicationNamespace}}{{else }}{{.SourceApplicationTemplate.ApplicationNamespace}}{{ end }}","applicationTenantId":"{{.SourceApplication.LocalTenantID}}","uclSystemTenantId":"{{.SourceApplication.ID}}",{{ if .SourceApplicationTemplate.Labels.parameters }}"parameters": {{.SourceApplicationTemplate.Labels.parameters}},{{ end }}"configuration": {{.ReverseAssignment.Value}} } ]}'
            headerTemplate: '{"Content-Type": ["application/json"],"Location": ["%s/v1/businessIntegrations/{{.FormationID}}/assignments/{{.Assignment.ID}}/status"]}'
            outputTemplate: '{"error":"{{.Body.error}}","success_status_code": 202}'
        application_tenant_mapping:v1.1:
          - type: APPLICATION_TENANT_MAPPING
            mode: ASYNC_CALLBACK
            urlTemplate: '{"path":"%s/v1/tenant-mappings/{{.TargetApplication.LocalTenantID}}","method":"PATCH"}'
            inputTemplate: '{"context": { {{ if .CustomerTenantContext.AccountID }}"btp":{"uclFormationId":"{{.FormationID}}","globalAccountId":"{{.CustomerTenantContext.AccountID}}","crmId":"{{.CustomerTenantContext.CustomerID}}"} {{ else }}"atom": {"uclFormationId":"{{.FormationID}}","path":"{{.CustomerTenantContext.Path}}","crmId":"{{.CustomerTenantContext.CustomerID}}"} {{ end }} },"receiverTenant": {"deploymentRegion":"{{ if .TargetApplication.Labels.region}}{{.TargetApplication.Labels.region}}{{ else }}{{.TargetApplicationTemplate.Labels.region}}{{end }}","applicationNamespace":"{{ if .TargetApplication.ApplicationNamespace}}{{.TargetApplication.ApplicationNamespace}}{{ else }}{{.TargetApplicationTemplate.ApplicationNamespace}}{{end }}","applicationUrl":"{{ .TargetApplication.BaseURL }}","applicationTenantId":"{{.TargetApplication.LocalTenantID }}","uclSystemTenantId":"{{ .TargetApplication.ID}}", {{ if .TargetApplicationTemplate.Labels.parameters }}"parameters": {{.TargetApplicationTemplate.Labels.parameters}}{{ end }} },"assignedTenants": [ {"uclAssignmentId":"{{ .Assignment.ID }}","operation":"{{.Operation}}","deploymentRegion":"{{if .SourceApplication.Labels.region }}{{.SourceApplication.Labels.region}}{{else }}{{.SourceApplicationTemplate.Labels.region}}{{ end }}","applicationNamespace":"{{if .SourceApplication.ApplicationNamespace }}{{.SourceApplication.ApplicationNamespace}}{{else }}{{.SourceApplicationTemplate.ApplicationNamespace}}{{ end }}","applicationUrl":"{{.SourceApplication.BaseURL }}","applicationTenantId":"{{.SourceApplication.LocalTenantID}}","uclSystemTenantId":"{{.SourceApplication.ID}}",{{ if .SourceApplicationTemplate.Labels.parameters }}"parameters": {{.SourceApplicationTemplate.Labels.parameters}},{{ end }}"configuration": {{.ReverseAssignment.Value}} } ]}'
            headerTemplate: '{"Content-Type": ["application/json"],"Location": ["%s/v1/businessIntegrations/{{.FormationID}}/assignments/{{.Assignment.ID}}/status"]}'
            outputTemplate: '{"error":"{{.Body.error}}","success_status_code": 202}'
  auditlog:
    configMapName: "compass-gateway-auditlog-config"
    protocol: HTTP
    host: compass-external-services-mock.compass-system.svc.cluster.local
    port: 8080
    mtlsTokenPath: "/cert/token"
    standardTokenPath: "/secured/oauth/token"
    skipSSLValidation: false
    secret:
      name: "compass-gateway-auditlog-secret"
      urlKey: url
      clientIdKey: client-id
      clientSecretKey: client-secret
      clientCertKey: client-cert
      clientKeyKey: client-key
  log:
    format: "text"
  tenantConfig:
    useDefaultTenants: true
    dbPool:
      maxOpenConnections: 1
      maxIdleConnections: 1
  connector:
    prefix: /connector
    graphql:
      external:
        port: 3000
    validator:
      port: 8080
    # If secrets do not exist they will be created
    secrets:
      ca:
        name: compass-connector-app-ca
        namespace: compass-system
        certificateKey: ca.crt
        keyKey: ca.key
      rootCA:
        namespace: istio-system # For Ingress Gateway to work properly the namespace needs to be istio-system
        # In order for istio mTLS to work we should have two different secrets one containing the server certificate (let’s say X) and one used for validation of the client’s certificates.
        # The second one should be our root certificate and istio wants it to be named X-cacert. (-cacert suffix).
        # This is the reason for the confusing name of our root certificate. https://preliminary.istio.io/v1.6/docs/tasks/traffic-management/ingress/secure-ingress/#configure-a-mutual-tls-ingress-gateway
        cacert: compass-gateway-mtls-certs-cacert # For cert-rotation the cacert should be in different secret
        certificateKey: cacert
    revocation:
      configmap:
        name: revocations-config
        namespace: "{{ .Release.Namespace }}"
    # If key and certificate are not provided they will be generated
    caKey: ""
    caCertificate: ""
  system_broker:
    enabled: false
    port: 5001
    prefix: /broker
    tokenProviderFromHeader:
      forwardHeaders: Authorization
    tokenProviderFromSecret:
      enabled: false
      secrets:
        integrationSystemCredentials:
          name: compass-system-broker-credentials
          namespace: compass-system
    testNamespace: kyma-system
  gateway:
    port: 3000
    tls:
      host: compass-gateway
      adapterHost: compass-ns-adapter
      secure:
        internal:
          host: compass-gateway-internal
        oauth:
          host: compass-gateway-auth-oauth
    mtls:
      manageCerts: false
      host: compass-gateway-mtls
      certSecret: compass-gateway-mtls-certs
      external:
        host: compass-gateway-sap-mtls
        certSecret: compass-gateway-mtls-certs # Use connector's root CA as root CA by default. This should be overridden for productive deployments.
    headers:
      rateLimit: X-Flow-Identity
      request:
        remove:
          - "Client-Id-From-Token"
          - "Client-Id-From-Certificate"
          - "Client-Certificate-Hash"
          - "Certificate-Data"
  hydrator:
    host: compass-hydrator.compass-system.svc.cluster.local
    port: 3000
    prefix: /hydrators
    certSubjectMappingResyncInterval: "10s"
    subjectConsumerMappingConfig: '[{"consumer_type": "Super Admin", "tenant_access_levels": ["customer", "account","subaccount", "global", "organization", "folder", "resource-group"], "subject": "C=DE, L=local, O=SAP SE, OU=Region, OU=SAP Cloud Platform Clients, OU=f8075207-1478-4a80-bd26-24a4785a2bfd, CN=compass"}, {"consumer_type": "Integration System", "tenant_access_levels": ["account","subaccount"], "subject": "C=DE, L=local, O=SAP SE, OU=Region, OU=SAP Cloud Platform Clients, OU=f8075207-1478-4a80-bd26-24a4785a2bfd, CN=integration-system-test"}, {"consumer_type": "Technical Client", "tenant_access_levels": ["global"], "subject": "C=DE, L=local, O=SAP SE, OU=SAP Cloud Platform Clients, OU=1f538f34-30bf-4d3d-aeaa-02e69eef84ae, CN=technical-client-test"}]'
    certificateDataHeader: "Certificate-Data"
    consumerClaimsKeys:
      clientIDKey: "client_id"
      tenantIDKey: "tenantid"
      userNameKey: "user_name"
      subdomainKey: "subdomain"
    http:
      client:
        skipSSLValidation: false
    metrics:
      port: 3003
      enableClientInstrumentation: true
      censoredFlows: "JWT"
  iasAdapter:
    port: 8080
    apiRootPath: "/ias-adapter"
    readTimeout: 30s
    readHeaderTimeout: 30s
    writeTimeout: 30s
    idleTimeout: 30s
    tenantInfo:
      requestTimeout: 30s
      insecureSkipVerify: false
    ias:
      requestTimeout: 30s
      secret:
        name: "ias-adapter-cockpit"
        path: "/tmp"
        fileName: "ias-adapter-cockpit.yaml"
        clientCert: cert
        clientKey: key
        ca: ca
        manage: false
    postgres:
      connectTimeout: 30s
      requestTimeout: 30s
    authentication:
      jwksEndpoint: "http://ory-oathkeeper-api.kyma-system.svc.cluster.local:4456/.well-known/jwks.json"
  operations_controller:
    enabled: true
  connectivity_adapter:
    port: 8080
    tls:
      host: adapter-gateway
    mtls:
      host: adapter-gateway-mtls
  oathkeeperFilters:
    workloadLabel: oathkeeper
    namespace: kyma-system
    tokenDataHeader: "Connector-Token"
    certificateDataHeader: "Certificate-Data"
  istio:
    discoveryMtlsGateway:
      name: "discovery-gateway"
      namespace: "compass-system"
      certSecretName: discovery-gateway-certs
      localCA: # the CA property and its nested fields are used only in local setup
        secretName: discovery-gateway-certs-cacert
        namespace: istio-system # For Ingress Gateway to work properly the namespace needs to be istio-system
        certificate: ""
        key: ""
    externalMtlsGateway:
      name: "compass-gateway-external-mtls"
      namespace: "compass-system"
    mtlsGateway:
      name: "compass-gateway-mtls"
      namespace: "compass-system"
    gateway:
      name: "kyma-gateway"
      namespace: "kyma-system"
    proxy:
      port: 15020
    namespace: istio-system
    ingressgateway:
      workloadLabel: istio-ingressgateway
      requestPayloadSizeLimit2MB: 2097152
      requestPayloadSizeLimit2MBLabel: "2MB"
      requestPayloadSizeLimit5MB: 5097152
      requestPayloadSizeLimit5MBLabel: "5MB"
      correlationHeaderRewriteFilter:
        expectedHeaders:
          - "x-request-id"
          - "x-correlation-id"
          - "x-correlationid"
          - "x-forrequest-id"
          - "x-vcap-request-id"
          - "x-broker-api-request-identity"
  kubernetes:
    serviceAccountTokenIssuer: https://kubernetes.default.svc.cluster.local
    serviceAccountTokenJWKS: https://kubernetes.default.svc.cluster.local/openid/v1/jwks
  ingress:
    domainName: "local.kyma.dev"
    discoveryDomain:
      name: "discovery.api.local"
      tlsCert: ""
      tlsKey: ""
  database:
    sqlProxyServiceAccount: "proxy-user@gcp-cmp.iam.gserviceaccount.com"
    manageSecrets: true
    embedded:
      enabled: true
      director:
        name: "postgres"
      ias_adapter:
        name: "postgres2"
      directorDBName: "postgres"
    managedGCP:
      serviceAccountKey: ""
      instanceConnectionName: ""
      director:
        name: ""
        user: ""
        password: ""
      iasAdapter:
        name: ""
        user: ""
        password: ""
      host: "localhost"
      hostPort: "5432"
      sslMode: ""
      #TODO remove below after migration to separate user will be done
      dbUser: ""
      dbPassword: ""
      directorDBName: ""
  oathkeeper:
    host: ory-oathkeeper-proxy.kyma-system.svc.cluster.local
    port: 4455
    timeout_ms: 120000
    ns_adapter_timeout_ms: 3600000
    idTokenConfig:
      claims: '{"scopes": "{{ print .Extra.scope }}","tenant": "{{ .Extra.tenant }}", "consumerID": "{{ print .Extra.consumerID}}", "consumerType": "{{ print .Extra.consumerType }}", "flow": "{{ print .Extra.flow }}", "onBehalfOf": "{{ print .Extra.onBehalfOf }}", "region": "{{ print .Extra.region }}", "tokenClientID": "{{ print .Extra.tokenClientID }}"}'
      internalClaims: '{"scopes": "application:read application:write application.webhooks:read application.application_template:read application_template.webhooks:read webhooks.auth:read runtime:write runtime:read tenant:read tenant:write tenant_subscription:write ory_internal fetch_tenant application_template:read destinations_sensitive_data:read destinations:sync ord_aggregator:sync certificate_subject_mapping:read certificate_subject_mapping:write","tenant":"{ {{ if .Header.Tenant }} \"consumerTenant\":\"{{ print (index .Header.Tenant 0) }}\", {{ end }} \"externalTenant\":\"\"}", "consumerType": "Internal Component", "flow": "Internal"}'
    mutators:
      runtimeMappingService:
        config:
          api:
            url: http://compass-hydrator.compass-system.svc.cluster.local:3000/hydrators/runtime-mapping
            retry:
              give_up_after: 6s
              max_delay: 2000ms
      authenticationMappingServices:
        nsadapter:
          cfg:
            config:
              api:
                url: http://compass-hydrator.compass-system.svc.cluster.local:3000/hydrators/authn-mapping/nsadapter
                retry:
                  give_up_after: 6s
                  max_delay: 2000ms
          authenticator:
            enabled: false
            createRule: true
            gatewayHost: "compass-gateway-xsuaa"
            trusted_issuers: '[{"domain_url": "compass-system.svc.cluster.local:8080", "scope_prefix": "prefix.", "protocol": "http"}]'
            attributes: '{"uniqueAttribute": { "key": "ns-adapter-test", "value": "ns-adapter-flow" }, "tenant": { "key": "tenant" }, "identity": { "key": "identity" }, "clientid": { "key": "client_id" } }'
            path: /nsadapter/api/v1/notifications
            upstreamComponent: "compass-gateway"
            checkSuffix: true
        tenant-fetcher:
          cfg:
            config:
              api:
                url: http://compass-hydrator.compass-system.svc.cluster.local:3000/hydrators/authn-mapping/tenant-fetcher
                retry:
                  give_up_after: 6s
                  max_delay: 2000ms
          authenticator:
            enabled: false
            createRule: true
            gatewayHost: "compass-gateway"
            trusted_issuers: '[{"domain_url": "compass-system.svc.cluster.local:8080", "scope_prefix": "prefix.", "protocol": "http"}]'
            attributes: '{"uniqueAttribute": { "key": "test", "value": "tenant-fetcher" }, "tenant": { "key": "tenant" }, "identity": { "key": "identity" } }'
            path: /tenants/<.*>
            upstreamComponent: "compass-tenant-fetcher"
            checkSuffix: false
        subscriber:
          cfg:
            config:
              api:
                url: http://compass-hydrator.compass-system.svc.cluster.local:3000/hydrators/authn-mapping/subscriber
                retry:
                  give_up_after: 6s
                  max_delay: 2000ms
          authenticator:
            enabled: false
            createRule: false
            gatewayHost: "compass-gateway-sap-mtls"
            trusted_issuers: '[{"domain_url": "compass-system.svc.cluster.local:8080", "scope_prefix": "prefix.", "protocol": "http", "region": "eu-1"}]'
            attributes: '{"uniqueAttribute": { "key": "subsc-key-test", "value": "subscription-flow" }, "tenant": { "key": "tenant" }, "identity": { "key": "user_name" }, "clientid": { "key": "client_id" } }'
            path: /<.*>
            checkSuffix: false
      tenantMappingService:
        config:
          api:
            url: http://compass-hydrator.compass-system.svc.cluster.local:3000/hydrators/tenant-mapping
            retry:
              give_up_after: 6s
              max_delay: 2000ms
      certificateResolverService:
        config:
          api:
            url: http://compass-hydrator.compass-system.svc.cluster.local:3000/hydrators/v1/certificate/data/resolve
            retry:
              give_up_after: 6s
              max_delay: 2000ms
      tokenResolverService:
        config:
          api:
            url: http://compass-hydrator.compass-system.svc.cluster.local:3000/hydrators/v1/tokens/resolve
            retry:
              give_up_after: 6s
              max_delay: 2000ms
  cockpit:
    auth:
      allowedConnectSrc: "https://*.ondemand.com"
      secretName: "cockpit-auth-secret"
      idpHost: ""
      clientID: ""
      scopes: "openid profile email"
      path: "/oauth2/certs"
  destinationFetcher:
    manageSecrets: true
    host: compass-destination-fetcher.compass-system.svc.cluster.local
    prefix: /destination-configuration
    port: 3000
    jobSchedule: 10m
    lease:
      lockname: destinationlease
    parallelTenants: 10
    tenantSyncTimeout: "5m"
    authentication:
      jwksEndpoint: "http://ory-oathkeeper-api.kyma-system.svc.cluster.local:4456/.well-known/jwks.json"
      appDestinationsSyncScope: "destinations:sync"
      appDetinationsSensitiveDataScope: "destinations_sensitive_data:read"
    server:
      tenantDestinationsEndpoint: "/v1/subaccountDestinations"
      sensitiveDataEndpoint: "/v1/destinations"
      sensitiveDataQueryParam: "name"
    request:
      skipSSLValidation: false
      retry_interval: "100ms"
      retry_attempts: 3
      goroutineLimit: 10
      requestTimeout: "5s"
      pageSize: 100
      oauthTokenPath: "/oauth/token"
    instance:
      clientIdPath: "clientid"
      clientSecretPath: "clientsecret"
      urlPath: "uri"
      tokenUrlPath: "certurl"
      clientCertPath: "certificate"
      clientKeyPath: "key"
    secretName: destination-region-instances
    dependenciesConfig:
      path: "/cfg/dependencies"
    oauthMode: "oauth-mtls"
  destinationRegionSecret:
    secretName: "destination-region-instances"
    fileName: "keyConfig"
    local:
      templateMappings:
        xsappMapping: '{{ printf "\"%s\":\"xsappname1\"" .Values.global.tenantFetcher.xsappNamePath }}'
        clientIDMapping: '{{ printf "\"%s\":\"client_id\"" .Values.global.destinationFetcher.instance.clientIdPath }}'
        clientSecretMapping: '{{ printf "\"%s\":\"client_secret\"" .Values.global.destinationFetcher.instance.clientSecretPath }}'
        urlMapping: '{{ printf "\"%s\":\"http://compass-external-services-mock.%s.svc.cluster.local:%s\"" .Values.global.destinationFetcher.instance.urlPath .Release.Namespace (.Values.service.port | toString) }}'
        tokenURLMapping: '{{ printf "\"%s\":\"https://%s.%s:%s\"" .Values.global.destinationFetcher.instance.tokenUrlPath .Values.global.externalServicesMock.certSecuredHost .Values.global.ingress.domainName (.Values.service.certPort | toString) }}'
        x509CertificateMapping: '{{ printf "\"%s\":\"%s\"" .Values.global.destinationFetcher.instance.clientCertPath .Values.global.connector.caCertificate }}'
        x509KeyMapping: '{{ printf "\"%s\":\"%s\"" .Values.global.destinationFetcher.instance.clientKeyPath .Values.global.connector.caKey }}'
  tenantFetcher:
    k8sSecret:
      manageSecrets: true
      name: "tenant-fetcher-secret"
      namespace: "compass-system"
      key: "keyConfig"
      path: "/tmp"
    host: compass-tenant-fetcher.compass-system.svc.cluster.local
    prefix: /tenants
    port: 3000
    xsappNamePath: "xsappname"
    omitDependenciesParamName: ""
    omitDependenciesParamValue: ""
    requiredAuthScope: Callback
    fetchTenantAuthScope: fetch_tenant
    authentication:
      jwksEndpoint: "http://ory-oathkeeper-api.kyma-system.svc.cluster.local:4456/.well-known/jwks.json"
    tenantProvider:
      tenantIdProperty: "tenantId"
      customerIdProperty: "customerId"
      subaccountTenantIdProperty: "subaccountTenantId"
      subdomainProperty: "subdomain"
      licenseTypeProperty: "licenseType"
      name: "provider"
      subscriptionProviderIdProperty: "subscriptionProviderIdProperty"
      providerSubaccountIdProperty: "providerSubaccountIdProperty"
      consumerTenantIdProperty: "consumerTenantIdProperty"
      subscriptionProviderAppNameProperty: "subscriptionProviderAppNameProperty"
    server:
      fetchTenantEndpoint: "/v1/fetch/{parentTenantId}/{tenantId}"
      regionalHandlerEndpoint: "/v1/regional/{region}/callback/{tenantId}"
      dependenciesEndpoint: "/v1/regional/{region}/dependencies"
      tenantPathParam: "tenantId"
      regionPathParam: "region"
    dependenciesConfig:
      path: "/cfg/dependencies"
    local:
      templateMappings:
        xsappMapping: '{{ printf "\"%s\":\"xsappname1\"" .Values.global.tenantFetcher.xsappNamePath }}'
    containerName: "tenant-fetcher"
  externalCertConfiguration:
    issuerLocality: "local,local2" # In local setup we have manually created connector CA certificate with 'local' Locality property
    subjectPattern: "/C=DE/O=SAP SE/OU=SAP Cloud Platform Clients/OU=Region/OU=%s/L=%s/CN=%s"
    technicalClientSubjectPattern: "/C=DE/O=SAP SE/OU=SAP Cloud Platform Clients/OU=%s/L=%s/CN=%s"
    ouCertSubaccountID: "f8075207-1478-4a80-bd26-24a4785a2bfd"
    commonName: "compass"
    locality: "local"
    certSvcApiPath: "/cert"
    tokenPath: "/cert/token"
    secrets:
      externalCertSvcSecret:
        manage: false
        name: "cert-svc-secret"
        clientIdKey: client-id
        clientSecretKey: client-secret
        oauthUrlKey: url
        csrEndpointKey: csr-endpoint
        clientCert: client-cert
        clientKey: client-key
        skipSSLValidationFlag: "-k"
      externalClientCertSecret:
        name: "external-client-certificate"
        namespace: compass-system
        certKey: tls.crt
        keyKey: tls.key
    rotationCronjob:
      name: "external-certificate-rotation"
      schedule: "*/1 * * * *" # Executes every minute
      certValidity: "7"
      clientCertRetryAttempts: "8"
      containerName: "certificate-rotation"
  extSvcCertConfiguration:
    issuerLocality: "local,local2" # In local setup we have manually created connector CA certificate with 'local' Locality property
    subjectPattern: "/C=DE/O=SAP SE/OU=SAP Cloud Platform Clients/OU=Region/OU=%s/L=%s/CN=%s"
    ouCertSubaccountID: "f8075207-1478-4a80-bd26-24a4785a2bfd"
    commonName: "compass"
    locality: "local"
    certSvcApiPath: "/cert"
    tokenPath: "/cert/token"
    secrets:
      extSvcCertSvcSecret:
        manage: false
        name: "ext-svc-cert-svc-secret"
        clientIdKey: client-id
        clientSecretKey: client-secret
        oauthUrlKey: url
        csrEndpointKey: csr-endpoint
        clientCert: client-cert
        clientKey: client-key
        skipSSLValidationFlag: "-k"
      extSvcClientCertSecret:
        name: "ext-svc-client-certificate"
        namespace: compass-system
        certKey: tls.crt
        keyKey: tls.key
    rotationCronjob:
      name: "ext-svc-certificate-rotation"
      schedule: "*/1 * * * *" # Executes every minute
      certValidity: "7"
      clientCertRetryAttempts: "8"
      containerName: "ext-svc-certificate-rotation"
  ordService:
    host: compass-ord-service.compass-system.svc.cluster.local
    prefix: /open-resource-discovery-service/v0
    docsPrefix: /open-resource-discovery-docs
    staticPrefix: /open-resource-discovery-static/v0
    port: 3000
    defaultResponseType: "xml"
    userContextHeader: "user_context"
    authTokenPath: "/var/run/secrets/kubernetes.io/serviceaccount/token"
    skipSSLValidation: false
  ordAggregator:
    port: 3000
    prefix: /ord-aggregator
    name: ord-aggregator
    job:
      schedulePeriod: 60m
      isSchedulable: true
    lease:
      lockname: aggregatorlease
    authentication:
      jwksEndpoint: "http://ory-oathkeeper-api.kyma-system.svc.cluster.local:4456/.well-known/jwks.json"
    http:
      client:
        skipSSLValidation: false
      retry:
        attempts: 3
        delay: 100ms
    dbPool:
      maxOpenConnections: 2
      maxIdleConnections: 2
    globalRegistryUrl: http://compass-external-services-mock.compass-system.svc.cluster.local:8087/.well-known/open-resource-discovery
    maxParallelWebhookProcessors: 4
    maxParallelDocumentsPerApplication: 10
    maxParallelSpecificationProcessors: 100
    ordWebhookPartialProcessURL: ""
    ordWebhookPartialProcessMaxDays: 0
    ordWebhookPartialProcessing: false
    containerName: "ord-aggregator"
    tenantMappingConfiguration: '{}'
  systemFetcher:
    enabled: false
    name: "system-fetcher"
    schedule: "0 0 * * *"
    manageSecrets: true
    # enableSystemDeletion - whether systems in deleted state should be deleted from director database
    enableSystemDeletion: true
    # fetchParallelism - shows how many http calls will be made in parallel to fetch systems
    fetchParallellism: 30
    # queueSize - shows how many system fetches (individual requests may fetch more than 1 system)
    # can be put in the queue for processing before blocking. It is best for the queue to be about 2 times bigger than the parallellism
    queueSize: 100
    # fetchRequestTimeout - shows the timeout to wait for oauth token and for fetching systems (in one request) separately
    fetchRequestTimeout: "30s"
    # directorRequestTimeout - graphql requests timeout to director
    directorRequestTimeout: "30s"
    dbPool:
      maxOpenConnections: 20
      maxIdleConnections: 2
    # systemsAPIEndpoint - endpoint of the service to fetch systems from
    systemsAPIEndpoint: ""
    # systemsAPIFilterCriteria - criteria for fetching systems
    systemsAPIFilterCriteria: ""
    appTemplatesProductLabel: "systemRole"
    systemSourceKey: "prop"
    appTemplates: []
    templatePlaceholderToSystemKeyMappings: '[ { "placeholder_name": "name", "system_key": "$.displayName" }, { "placeholder_name": "display-name", "system_key": "$.displayName" }, { "placeholder_name": "systemNumber", "system_key": "$.systemNumber" }, { "placeholder_name": "productId", "system_key": "$.productId" }, { "placeholder_name": "ppmsProductVersionId", "system_key": "$.ppmsProductVersionId", "optional": true }, { "placeholder_name": "region", "system_key": "$.additionalAttributes.systemSCPLandscapeID", "optional": true }, { "placeholder_name": "description", "system_key": "$.productDescription", "optional": true }, { "placeholder_name": "baseUrl", "system_key": "$.additionalUrls.mainUrl", "optional": true }, { "placeholder_name": "providerName", "system_key": "$.infrastructureProvider", "optional": true } ]'
    templateOverrideApplicationInput: '{"name": "{{name}}","description": "{{description}}","providerName": "{{providerName}}","statusCondition": "INITIAL","systemNumber": "{{systemNumber}}","labels": {"managed": "true","productId": "{{productId}}","ppmsProductVersionId": "{{ppmsProductVersionId}}","region": "{{region}}"},"baseUrl": "{{baseUrl}}"}'
    http:
      client:
        skipSSLValidation: false
    oauth:
      client: "client_id"
      tokenEndpointProtocol: "https"
      tokenBaseHost: "compass-external-services-mock-sap-mtls"
      tokenPath: "/cert/token"
      scopesClaim: "scopes"
      tenantHeaderName: "x-zid"
      tokenRequestTimeout: 30s
      skipSSLValidation: true
    secret:
      name: "compass-system-fetcher-secret"
      clientIdKey: client-id
      oauthUrlKey: url
    paging:
      pageSize: 200
      sizeParam: "$top"
      skipParam: "$skip"
    containerName: "system-fetcher"
  tenantFetchers:
    job1:
      enabled: false
      job:
        interval: "5m"
      configMapNamespace: "compass-system"
      manageSecrets: true
      providerName: "compass"
      tenantType: "subaccount"
      schedule: "*/5 * * * *"
      tenantInsertChunkSize: "500"
      kubernetes:
        configMapNamespace: "compass-system"
        pollInterval: 2s
        pollTimeout: 1m
        timeout: 2m
      authConfig:
        skipSSLValidation: true
        oauthMode: "oauth-mtls"
        clientIDPath: "clientid"
        clientSecretPath: "secret"
        clientCertPath: "cert"
        clientKeyPath: "key"
        tokenEndpointPath: "url"
        tokenURLPath: "/cert/token"
      queryMapping:
        regionField: "region"
        pageNumField: "pageNum"
        pageSizeField: "pageSize"
        timestampField: "timestamp"
      query:
        startPage: "0"
        pageSize: "100"
      api:
        regionName: "central"
        authConfigSecretKey: "central"
        fieldMapping:
          totalPagesField: "totalPages"
          totalResultsField: "totalResults"
          tenantEventsField: "events"
          idField: "id"
          nameField: "name"
          customerIdField: "customerId"
          subdomainField: "subdomain"
          licenseTypeField: "licenseType"
          discriminatorField: ""
          discriminatorValue: ""
          detailsField: "details"
          entityTypeField: "entityType"
          globalAccountID: "gaID"
          regionField: "region"
          movedSubaccountTargetField: "targetGlobalAccountGUID"
          movedSubaccountSourceField: "sourceGlobalAccountGUID"
        endpoints:
          accountCreated: "127.0.0.1/events?type=account-created"
          accountDeleted: "127.0.0.1/events?type=account-deleted"
          accountUpdated: "127.0.0.1/events?type=account-updated"
          subaccountCreated: "127.0.0.1/events?type=subaccount-created"
          subaccountDeleted: "127.0.0.1/events?type=subaccount-deleted"
          subaccountUpdated: "127.0.0.1/events?type=subaccount-updated"
          subaccountMoved: "127.0.0.1/events?type=subaccount-moved"
      regionalConfig:
        fieldMapping:
          totalPagesField: "totalPages"
          totalResultsField: "totalResults"
          tenantEventsField: "events"
          idField: "guid"
          nameField: "displayName"
          customerIdField: "customerId"
          subdomainField: "subdomain"
          licenseTypeField: "licenseType"
          discriminatorField: ""
          discriminatorValue: ""
          detailsField: "details"
          entityTypeField: "entityType"
          globalAccountID: "globalAccountGUID"
          regionField: "region"
          movedSubaccountTargetField: "targetGlobalAccountGUID"
          movedSubaccountSourceField: "sourceGlobalAccountGUID"
        regions:
          eu-east:
            api:
              oauthMode: "oauth-mtls"
              authConfigSecretKey: "central"
              endpoints:
                accountCreated: "127.0.0.1/events?type=account-created"
                accountDeleted: "127.0.0.1/events?type=account-deleted"
                accountUpdated: "127.0.0.1/events?type=account-updated"
                subaccountCreated: "127.0.0.1/events?type=subaccount-created"
                subaccountDeleted: "127.0.0.1/events?type=subaccount-deleted"
                subaccountUpdated: "127.0.0.1/events?type=subaccount-updated"
                subaccountMoved: "127.0.0.1/events?type=subaccount-moved"
      dbPool:
        maxOpenConnections: 1
        maxIdleConnections: 1
  metrics:
    enabled: true
    pushEndpoint: http://monitoring-prometheus-pushgateway.kyma-system.svc.cluster.local:9091
  externalServicesMock:
    enabled: false
    certSecuredPort: 8081
    ordCertSecuredPort: 8082
    unsecuredPort: 8083
    basicSecuredPort: 8084
    oauthSecuredPort: 8085
    ordGlobalRegistryCertPort: 8086
    ordGlobalRegistryUnsecuredPort: 8087
    unsecuredPortWithAdditionalContent: 8088
    unsecuredMultiTenantPort: 8089
    certSecuredHost: compass-external-services-mock-sap-mtls
    ordCertSecuredHost: compass-external-services-mock-sap-mtls-ord
    ordGlobalCertSecuredHost: compass-external-services-mock-sap-mtls-global-ord-registry
    unSecuredHost: compass-external-services-mock
    host: compass-external-services-mock.compass-system.svc.cluster.local
    saasAppNamesSecret:
      manage: false
    regionInstancesCredentials:
      manage: false
    oauthSecret:
      manage: false
      name: compass-external-services-mock-oauth-credentials
      clientIdKey: client-id
      clientSecretKey: client-secret
      oauthUrlKey: url
      oauthTokenPath: "/secured/oauth/token"
    auditlog:
      applyMockConfiguration: false
      managementApiPath: /audit-log/v2/configuration-changes/search
      mtlsTokenPath: "/cert/token"
      secret:
        name: "auditlog-instance-management"
        urlKey: url
        tokenUrlKey: token-url
        clientIdKey: client-id
        clientSecretKey: client-secret
        clientCertKey: client-cert
        clientKeyKey: client-key
    iasAdapter:
      consumerAppID: "consumer-app-id"
      consumerAppClientID: "consumer-client-id"
      consumerAppTenantID: "consumer-app-tenant-id"
      providerAppID: "provider-app-id"
      providerAppClientID: "provider-client-id"
      providerAppTenantID: "provider-app-tenant-id"
      apiName: "Test API Name"
  tests:
    http:
      client:
        skipSSLValidation: false
    externalCertConfiguration:
      ouCertSubaccountID: "bad76f69-e5c2-4d55-bca5-240944824b83"
      issuerLocalityRegion2: "local"
    director:
      skipPattern: ""
      externalCertIntSystemCN: "integration-system-test"
      supportedOrdApplicationType: "SAP temp1"
    tenantFetcher:
      tenantOnDemandID: "8d42d818-d4c4-4036-b82f-b199db7ffeb5"
      region: "eu-1"
      region2: "eu-2"
    ordAggregator:
      skipPattern: ""
    ordService:
      accountTenantID: "5577cf46-4f78-45fa-b55f-a42a3bdba868" # testDefaultTenant from our testing tenants
      skipPattern: "(.*Requesting_filtering_of_Bundles_that_have_only_ODATA_APIs|.*Requesting_filtering_of_Bundles_that_do_not_have_only_ODATA_APIs)"
    externalServicesMock:
      skipPattern: ""
      formationAsyncApi:
        responseDelayInSeconds: 3
    selfRegistration:
      region: "eu-1"
      region2: "eu-2"
    destination:
      consumerSubdomain: "compass-external-services-mock-sap-mtls"
    subscription:
      consumerSubdomain: "compass-external-services-mock-sap-mtls"
      tenants:
        providerAccountID: "5577cf46-4f78-45fa-b55f-a42a3bdba868" # testDefaultTenant from our testing tenants
        providerSubaccountID: "47b4575a-f102-414a-8398-2d973ad65f3a" # TestProviderSubaccount from our testing tenants
        consumerAccountID: "5984a414-1eed-4972-af2c-b2b6a415c7d7" # ApplicationsForRuntimeTenantName from our testing tenants
        consumerSubaccountID: "1f538f34-30bf-4d3d-aeaa-02e69eef84ae" # randomly chosen
        consumerTenantID: "ba49f1aa-ddc1-43ff-943c-fe949857a34a" # randomly chosen
        providerSubaccountIDRegion2: "731b7bc4-5472-41d2-a447-e4c0f45de739" # TestProviderSubaccountRegion2 from our testing tenants
        consumerAccountIDTenantHierarchy: "5577cf46-4f78-45fa-b55f-a42a3bdba868" # testDefaultTenant from our testing tenants; more info in 'TestFormationNotificationsTenantHierarchy'
        consumerSubaccountIDTenantHierarchy: "3cfcdd62-320d-403b-b66a-4ee3cdd06947" # TestIntegrationSystemManagedSubaccount from our testing tenants; more info in 'TestFormationNotificationsTenantHierarchy'
      oauthSecret:
        manage: false
        name: compass-subscription-secret
        clientIdKey: client-id
        clientSecretKey: client-secret
        oauthUrlKey: url
      propagatedProviderSubaccountHeader: "X-Provider-Subaccount"
      externalClientCertTestSecretName: "external-client-certificate-test-secret"
      externalClientCertTestSecretNamespace: "compass-system"
      externalCertTestJobName: "external-certificate-rotation-test-job"
      certSvcInstanceTestSecretName: "cert-svc-secret"
      certSvcInstanceTestRegion2SecretName: "cert-svc-secret-eu2"
      consumerTokenURL: "http://compass-external-services-mock.compass-system.svc.cluster.local:8080"
      subscriptionURL: "http://compass-external-services-mock.compass-system.svc.cluster.local:8080"
      subscriptionProviderIdValue: "id-value!t12345"
      subscriptionProviderAppNameValue: "subscriptionProviderAppNameValue"
    namespace: kyma-system
    connectivityAdapterFQDN: http://compass-connectivity-adapter.compass-system.svc.cluster.local
    externalServicesMockFQDN: http://compass-external-services-mock.compass-system.svc.cluster.local
    ordServiceFQDN: http://compass-ord-service.compass-system.svc.cluster.local
    systemBrokerFQDN: http://compass-system-broker.compass-system.svc.cluster.local
    tenantFetcherFQDN: http://compass-tenant-fetcher.compass-system.svc.cluster.local
    hydratorFQDN: http://compass-hydrator.compass-system.svc.cluster.local
    basicCredentials:
      manage: false
      secretName: "test-basic-credentials-secret"
    db:
      maxOpenConnections: 3
      maxIdleConnections: 1
    securityContext: # Set on container level
      runAsUser: 2000
      allowPrivilegeEscalation: false
  expectedSchemaVersionUpdateJob:
    cm:
      name: "expected-schema-version"
    ias_adapter:
      cm:
        name: "ias-adapter-expected-schema-version"
  migratorJob:
    nodeSelectorEnabled: false
    pvc:
      name: "compass-director-migrations"
      namespace: "compass-system"
      migrationsPath: "/compass-migrations"
      storageClass: local-path
    ias_adapter:
      pvc:
        name: "compass-ias-adapter-migrations"
        namespace: "compass-system"
        migrationsPath: "/compass-ias-adapter-migrations"
        storageClass: local-path
  http:
    client:
      skipSSLValidation: false
  pairingAdapter:
    templateName: "pairing-adapter-app-template"
    watcherCorrelationID: "pairing-adapter-watcher-id"
    configMap:
      manage: false
      key: "config.json"
      name: "pairing-adapter-config-local"
      namespace: "compass-system"
      localAdapterFQDN: "http://compass-pairing-adapter.compass-system.svc.cluster.local/adapter-local-mtls"
      integrationSystemID: "d3e9b9f5-25dc-4adb-a0a0-ed69ef371fb6"
    e2e:
      appName: "test-app"
      appID: "123-test-456"
      clientUser: "test-user"
      tenant: "test-tenant"
  # Scopes assigned for every new Client Credentials by given object type (Runtime / Application / Integration System)
  # and scopes mapped to a consumer with the given type, then that consumer is using a client certificate
  scopes:
    scopesPerConsumerType:
      business_integration:
        - "application_template:read"
        - "application_template:write"
        - "formation:read"
        - "formation:write"
        - "formation.state:write"
        - "formation_template:read"
        - "formation_template:write"
        - "formation_template.webhooks:read"
      managed_application_provider_operator:
        - "application.local_tenant_id:write"
        - "application_template:write"
        - "application_template:read"
        - "application_template.webhooks:read"
        - "application_template.labels:write"
        - "internal_visibility:read"
        - "webhook:write"
        - "webhooks.auth:read"
        - "certificate_subject_mapping:write"
      managed_application_consumer: []
      landscape_resource_operator:
        - "application:read"
        - "application:write"
        - "application.local_tenant_id:write"
        - "tenant_access:write"
        - "formation:read"
        - "formation:write"
      technical_client:
        - "tenant:read"
        - "tenant:write"
      runtime:
        - "runtime:read"
        - "runtime:write"
        - "application:read"
        - "runtime.auths:read"
        - "bundle.instance_auths:read"
        - "runtime.webhooks:read"
        - "webhook:write"
      external_certificate:
        - "runtime:read"
        - "runtime:write"
        - "application:read"
        - "application:write"
        - "runtime.auths:read"
        - "bundle.instance_auths:read"
        - "runtime.webhooks:read"
        - "webhook:write"
        - "application_template:read"
        - "application_template:write"
        - "formation_template:read"
        - "formation_template:write"
        - "formation_template.webhooks:read"
      application:
        - "application:read"
        - "application:write"
        - "application.auths:read"
        - "application.webhooks:read"
        - "application.application_template:read"
        - "bundle.instance_auths:read"
        - "document.fetch_request:read"
        - "event_spec.fetch_request:read"
        - "api_spec.fetch_request:read"
        - "fetch-request.auth:read"
        - "webhook:write"
      integration_system:
        - "application:read"
        - "application:write"
        - "application.local_tenant_id:write"
        - "application.application_template:read"
        - "application_template:read"
        - "application_template:write"
        - "runtime:read"
        - "runtime:write"
        - "integration_system:read"
        - "label_definition:read"
        - "label_definition:write"
        - "automatic_scenario_assignment:read"
        - "integration_system.auths:read"
        - "application_template.webhooks:read"
        - "formation:write"
        - "formation:read"
        - "internal_visibility:read"
        - "application.auths:read"
        - "webhook:write"
        - "formation_template:read"
        - "formation_template.webhooks:read"
      super_admin:
        - "application:read"
        - "application:write"
        - "application.local_tenant_id:write"
        - "application_template:read"
        - "application_template:write"
        - "integration_system:read"
        - "integration_system:write"
        - "runtime:read"
        - "runtime:write"
        - "label_definition:read"
        - "label_definition:write"
        - "eventing:manage"
        - "tenant:read"
        - "tenant:write"
        - "automatic_scenario_assignment:read"
        - "application.auths:read"
        - "application.webhooks:read"
        - "application.application_template:read"
        - "application_template.webhooks:read"
        - "bundle.instance_auths:read"
        - "document.fetch_request:read"
        - "event_spec.fetch_request:read"
        - "api_spec.fetch_request:read"
        - "integration_system.auths:read"
        - "runtime.auths:read"
        - "fetch-request.auth:read"
        - "webhooks.auth:read"
        - "formation:write"
        - "formation:read"
        - "internal_visibility:read"
        - "runtime.webhooks:read"
        - "webhook:write"
        - "formation_template:read"
        - "formation_template:write"
        - "formation_template.webhooks:read"
        - "formation_constraint:read"
        - "formation_constraint:write"
        - "certificate_subject_mapping:read"
        - "certificate_subject_mapping:write"
        - "formation.state:write"
        - "tenant_access:write"
      default:
        - "runtime:read"
        - "runtime:write"
        - "tenant:read"<|MERGE_RESOLUTION|>--- conflicted
+++ resolved
@@ -139,11 +139,7 @@
       name: compass-pairing-adapter
     director:
       dir: dev/incubator/
-<<<<<<< HEAD
       version: "PR-3097"
-=======
-      version: "PR-3096"
->>>>>>> f8750e2b
       name: compass-director
     hydrator:
       dir: dev/incubator/
