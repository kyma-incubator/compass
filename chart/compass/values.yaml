--- conflicted
+++ resolved
@@ -174,11 +174,7 @@
       name: compass-pairing-adapter
     director:
       dir: dev/incubator/
-<<<<<<< HEAD
       version: "PR-3633"
-=======
-      version: "PR-3614"
->>>>>>> 1cc74bc1
       name: compass-director
     hydrator:
       dir: dev/incubator/
