--- conflicted
+++ resolved
@@ -174,19 +174,11 @@
       name: compass-pairing-adapter
     director:
       dir: dev/incubator/
-<<<<<<< HEAD
       version: "PR-3766"
       name: compass-director
     hydrator:
       dir: dev/incubator/
       version: "PR-3766"
-=======
-      version: "PR-3731"
-      name: compass-director
-    hydrator:
-      dir: dev/incubator/
-      version: "PR-3717"
->>>>>>> a3d2c609
       name: compass-hydrator
     ias_adapter:
       dir: dev/incubator/
@@ -206,11 +198,7 @@
       name: compass-default-tenant-mapping-handler
     gateway:
       dir: dev/incubator/
-<<<<<<< HEAD
       version: "PR-3766"
-=======
-      version: "PR-3745"
->>>>>>> a3d2c609
       name: compass-gateway
     operations_controller:
       dir: dev/incubator/
@@ -243,11 +231,7 @@
       name: compass-console
     e2e_tests:
       dir: dev/incubator/
-<<<<<<< HEAD
       version: "PR-3766"
-=======
-      version: "PR-3731"
->>>>>>> a3d2c609
       name: compass-e2e-tests
   isLocalEnv: false
   isForTesting: false
