global:
  disableLegacyConnectivity: true
  defaultTenant: 3e64ebae-38b5-46a0-b1ed-9ccee153a0ae
  defaultTenantRegion: "eu-1"
  tenants: # tenant order matters, so new tenants should be added to the end of the list
    - name: default
      id: 3e64ebae-38b5-46a0-b1ed-9ccee153a0ae
      type: account
    - name: foo
      id: 1eba80dd-8ff6-54ee-be4d-77944d17b10b
      type: account
    - name: bar
      id: af9f84a9-1d3a-4d9f-ae0c-94f883b33b6e
      type: account
    - name: TestTenantSeparation
      id: f1c4b5be-b0e1-41f9-b0bc-b378200dcca0
      type: account
    - name: TestDeleteLastScenarioForApplication
      id: 0403be1e-f854-475e-9074-922120277af5
      type: account
    - name: Test_DeleteAutomaticScenarioAssignmentForSelector
      id: d9553135-6115-4c67-b4d9-962c00f3725f
      type: account
    - name: Test_AutomaticScenarioAssigmentForRuntime
      id: 8c733a45-d988-4472-af10-1256b82c70c0
      type: account
    - name: TestAutomaticScenarioAssignmentsWholeScenario
      id: 65a63692-c00a-4a7d-8376-8615ee37f45c
      type: account
    - name: TestTenantsQueryTenantNotInitialized
      id: 72329135-27fd-4284-9bcb-37ea8d6307d0
      type: account
    - name: Test Default
      id: 5577cf46-4f78-45fa-b55f-a42a3bdba868
      type: account
      parent: 2c4f4a25-ba9a-4dbc-be68-e0beb77a7eb0
    - name: Test_DefaultCustomer
      id: 2c4f4a25-ba9a-4dbc-be68-e0beb77a7eb0
      type: customer
    - name: TestListLabelDefinitions
      id: 3f641cf5-2d14-4e0f-a122-16e7569926f1
      type: account
    - name: Test_AutomaticScenarioAssignmentQueries
      id: 8263cc13-5698-4a2d-9257-e8e76b543e88
      type: account
    - name: TestGetScenariosLabelDefinitionCreatesOneIfNotExists
      id: 2263cc13-5698-4a2d-9257-e8e76b543e33
      type: account
    - name: TestApplicationsForRuntime
      id: 5984a414-1eed-4972-af2c-b2b6a415c7d7
      type: account
    - name: Test_DeleteAutomaticScenarioAssignmentForScenario
      id: d08e4cb6-a77f-4a07-b021-e3317a373597
      type: account
    - name: TestApplicationsForRuntimeWithHiddenApps
      id: 7e1f2df8-36dc-4e40-8be3-d1555d50c91c
      type: account
    - name: TestTenantsQueryTenantInitialized
      id: 8cf0c909-f816-4fe3-a507-a7917ccd8380
      type: account
    - name: TestDeleteApplicationIfInScenario
      id: 0d597250-6b2d-4d89-9c54-e23cb497cd01
      type: account
    - name: TestProviderSubaccount
      id: f8075207-1478-4a80-bd26-24a4785a2bfd
      type: subaccount
      parent: 5577cf46-4f78-45fa-b55f-a42a3bdba868
    - name: TestProviderSubaccountRegion2
      id: 731b7bc4-5472-41d2-a447-e4c0f45de739
      type: subaccount
      region: "eu-2"
      parent: 5577cf46-4f78-45fa-b55f-a42a3bdba868
    - name: TestCertificateSubaccount
      id: 123e4567-e89b-12d3-a456-426614174001
      type: subaccount
      parent: 5577cf46-4f78-45fa-b55f-a42a3bdba868
    - name: TestNsAdapter
      id: 08b6da37-e911-48fb-a0cb-fa635a6c5678
      type: subaccount
      parent: 5577cf46-4f78-45fa-b55f-a42a3bdba868
    - name: TestNsAdapterSubaccountWithApplications
      id: 08b6da37-e911-48fb-a0cb-fa635a6c4321
      type: subaccount
      parent: 5577cf46-4f78-45fa-b55f-a42a3bdba868
    - name: TestIntegrationSystemManagedSubaccount
      id: 3cfcdd62-320d-403b-b66a-4ee3cdd06947
      type: subaccount
      parent: 5577cf46-4f78-45fa-b55f-a42a3bdba868
    - name: TestIntegrationSystemManagedAccount
      id: 7e8ab2e3-3bb4-42e3-92b2-4e0bf48559d3
      type: account
      parent: 2c4f4a25-ba9a-4dbc-be68-e0beb77a7eb0
    - name: TestSystemFetcherAccount
      id: c395681d-11dd-4cde-bbcf-570b4a153e79
      type: account
      parent: 2c4f4a25-ba9a-4dbc-be68-e0beb77a7eb0
    - name: TestConsumerSubaccount
      id: 1f538f34-30bf-4d3d-aeaa-02e69eef84ae
      type: subaccount
      parent: 5984a414-1eed-4972-af2c-b2b6a415c7d7
    - name: TestTenantsOnDemandAPI
      id: 8d42d818-d4c4-4036-b82f-b199db7ffeb5
      type: subaccount
      parent: 5984a414-1eed-4972-af2c-b2b6a415c7d7
    - name: TestExternalCertificateSubaccount
      id: bad76f69-e5c2-4d55-bca5-240944824b83
      type: subaccount
      parent: 5577cf46-4f78-45fa-b55f-a42a3bdba868
  images:
    containerRegistry:
      path: eu.gcr.io/kyma-project/incubator
    connector:
      dir:
      version: "PR-2714"
      name: compass-connector
    connectivity_adapter:
      dir:
      version: "PR-2714"
      name: compass-connectivity-adapter
    pairing_adapter:
      dir:
      version: "PR-2714"
      name: compass-pairing-adapter
    director:
      dir:
      version: "PR-2722"
      name: compass-director
    hydrator:
      dir:
<<<<<<< HEAD
      version: "PR-2735"
=======
      version: "PR-2722"
>>>>>>> a7f6566c
      name: compass-hydrator
    gateway:
      dir:
      version: "PR-2714"
      name: compass-gateway
    operations_controller:
      dir:
      version: "PR-2714"
      name: compass-operations-controller
    ord_service:
      dir:
      version: "PR-82"
      name: compass-ord-service
    schema_migrator:
      dir:
      version: "PR-2722"
      name: compass-schema-migrator
    system_broker:
      dir:
      version: "PR-2714"
      name: compass-system-broker
    certs_setup_job:
      containerRegistry:
        path: eu.gcr.io/kyma-project
      dir:
      version: "0a651695"
    external_services_mock:
      dir:
      version: "PR-2722"
      name: compass-external-services-mock
    console:
      dir:
      version: "PR-72"
      name: compass-console
    e2e_tests:
      dir:
<<<<<<< HEAD
      version: "PR-2735"
=======
      version: "PR-2722"
>>>>>>> a7f6566c
      name: compass-e2e-tests
  isLocalEnv: false
  isForTesting: false
  oauth2:
    host: oauth2
  livenessProbe:
    initialDelaySeconds: 30
    timeoutSeconds: 1
    periodSeconds: 10
  readinessProbe:
    initialDelaySeconds: 5
    timeoutSeconds: 1
    periodSeconds: 2
  agentPreconfiguration: false
  portieris:
    isEnabled: false
    imagePullSecretName: "portieris-dummy-image-pull-secret"
  nsAdapter:
    external:
      port: 3005
    e2eTests:
      gatewayHost: "compass-gateway-xsuaa"
    prefix: /nsadapter
    path: /nsadapter/api/v1/notifications
    systemToTemplateMappings: '[{  "Name": "SAP S/4HANA On-Premise",  "SourceKey": ["type"],  "SourceValue": ["abapSys"]},{  "Name": "SAP S/4HANA On-Premise",  "SourceKey": ["type"],  "SourceValue": ["nonSAPsys"]},{  "Name": "SAP S/4HANA On-Premise",  "SourceKey": ["type"],  "SourceValue": ["hana"]}]'
    secret:
      name: nsadapter-secret
      subaccountKey: subaccount
      local:
        subaccountValue: subaccount
    authSecret:
      name: "compass-external-services-mock-oauth-credentials"
      clientIdKey: client-id
      clientSecretKey: client-secret
      tokenUrlKey: url
      instanceUrlKey: url
      certKey: cert
      keyKey: key
    registerPath: "/register"
    tokenPath: "/secured/oauth/token"
    createClonePattern: '{"key": "%s"}'
    createBindingPattern: '{}'
    useClone: "false"
  director:
    host: compass-director.compass-system.svc.cluster.local
    formationAsyncApi:
      pathPrefix: "/v1/businessIntegrations"
      path: "/{ucl-formation-id}/assignments/{ucl-assignment-id}/status"
    prefix: /director
    graphql:
      external:
        port: 3000
    tls:
      secure:
        internal:
          host: compass-director-internal
    validator:
      port: 8080
    metrics:
      port: 3003
      enableGraphqlOperationInstrumentation: true
    operations:
      port: 3002
      path: "/operation"
      lastOperationPath: "/last_operation"
    info:
      path: "/v1/info"
    subscription:
      subscriptionProviderLabelKey: "subscriptionProviderId"
      consumerSubaccountLabelKey: "global_subaccount_id"
      subscriptionLabelKey: "subscription"
      tokenPrefix: "sb-"
    selfRegister:
      secrets:
        instancesCreds:
          name: "region-instances-credentials"
          key: "keyConfig"
          path: "/tmp"
        saasAppNameCfg:
          name: "saas-app-names"
          key: "appNameConfig"
          path: "/tmp/appNameConfig"
      clientIdPath: "clientId"
      clientSecretPath: "clientSecret"
      urlPath: "url"
      tokenUrlPath: "tokenUrl"
      clientCertPath: "clientCert"
      clientKeyPath: "clientKey"
      local:
        templateMappings:
          clientIDMapping: '{{ printf "\"%s\":\"client_id\"" .Values.global.director.selfRegister.clientIdPath }}'
          clientSecretMapping: '{{ printf "\"%s\":\"client_secret\"" .Values.global.director.selfRegister.clientSecretPath }}'
          urlMapping: '{{ printf "\"%s\":\"http://compass-external-services-mock.%s.svc.cluster.local:%s\"" .Values.global.director.selfRegister.urlPath .Release.Namespace (.Values.service.port | toString) }}'
          tokenURLMapping: '{{ printf "\"%s\":\"https://%s.%s:%s\"" .Values.global.director.selfRegister.tokenUrlPath .Values.global.externalServicesMock.certSecuredHost .Values.global.ingress.domainName (.Values.service.certPort | toString) }}'
          x509CertificateMapping: '{{ printf "\"%s\":\"%s\"" .Values.global.director.selfRegister.clientCertPath .Values.global.connector.caCertificate }}'
          x509KeyMapping: '{{ printf "\"%s\":\"%s\"" .Values.global.director.selfRegister.clientKeyPath .Values.global.connector.caKey }}'
      oauthTokenPath: "/cert/token"
      oauthMode: "oauth-mtls"
      label: "selfRegLabel"
      labelValuePrefix: "self-reg-prefix-"
      responseKey: "self-reg-key"
      path: "/external-api/self-reg"
      nameQueryParam: "name"
      tenantQueryParam: "tenant"
      requestBodyPattern: '{"key": "%s"}'
      saasAppNameLabelKey: "CMPSaaSAppName"
      saasAppNamePath: "localSaaSAppNamePath"
    clientIDHeaderKey: client_user
    suggestTokenHeaderKey: suggest_token
    runtimeTypeLabelKey: "runtimeType"
    applicationTypeLabelKey: "applicationType"
    kymaRuntimeTypeLabelValue: "kyma"
    fetchTenantEndpoint: '{{ printf "https://%s.%s%s/v1/fetch" .Values.global.gateway.tls.secure.internal.host .Values.global.ingress.domainName .Values.global.tenantFetcher.prefix }}'
    ordWebhookMappings: '[]'
  auditlog:
    configMapName: "compass-gateway-auditlog-config"
    mtlsTokenPath: "/cert/token"
    standardTokenPath: "/secured/oauth/token"
    skipSSLValidation: false
    secret:
      name: "compass-gateway-auditlog-secret"
      urlKey: url
      clientIdKey: client-id
      clientSecretKey: client-secret
      clientCertKey: client-cert
      clientKeyKey: client-key
  log:
    format: "kibana"
  tenantConfig:
    useDefaultTenants: true
    dbPool:
      maxOpenConnections: 1
      maxIdleConnections: 1
  connector:
    prefix: /connector
    graphql:
      external:
        port: 3000
    validator:
      port: 8080
    # If secrets do not exist they will be created
    secrets:
      ca:
        name: compass-connector-app-ca
        namespace: compass-system
        certificateKey: ca.crt
        keyKey: ca.key
      rootCA:
        namespace: istio-system # For Ingress Gateway to work properly the namespace needs to be istio-system
        # In order for istio mTLS to work we should have two different secrets one containing the server certificate (let’s say X) and one used for validation of the client’s certificates.
        # The second one should be our root certificate and istio wants it to be named X-cacert. (-cacert suffix).
        # This is the reason for the confusing name of our root certificate. https://preliminary.istio.io/v1.6/docs/tasks/traffic-management/ingress/secure-ingress/#configure-a-mutual-tls-ingress-gateway
        cacert: compass-gateway-mtls-certs-cacert # For cert-rotation the cacert should be in different secret
        certificateKey: cacert
    revocation:
      configmap:
        name: revocations-config
        namespace: "{{ .Release.Namespace }}"
    # If key and certificate are not provided they will be generated
    caKey: ""
    caCertificate: ""
  system_broker:
    enabled: false
    port: 5001
    prefix: /broker
    tokenProviderFromHeader:
      forwardHeaders: Authorization
    tokenProviderFromSecret:
      enabled: false
      secrets:
        integrationSystemCredentials:
          name: compass-system-broker-credentials
          namespace: compass-system
    testNamespace: kyma-system
  gateway:
    port: 3000
    tls:
      host: compass-gateway
      adapterHost: compass-ns-adapter
      secure:
        internal:
          host: compass-gateway-internal
        oauth:
          host: compass-gateway-auth-oauth
    mtls:
      manageCerts: true
      host: compass-gateway-mtls
      certSecret: compass-gateway-mtls-certs
      external:
        host: compass-gateway-sap-mtls
        certSecret: compass-gateway-mtls-certs # Use connector's root CA as root CA by default. This should be overridden for productive deployments.
    headers:
      rateLimit: X-Flow-Identity
      request:
        remove:
          - "Client-Id-From-Token"
          - "Client-Id-From-Certificate"
          - "Client-Certificate-Hash"
          - "Certificate-Data"
  hydrator:
    host: compass-hydrator.compass-system.svc.cluster.local
    port: 3000
    prefix: /hydrators
    subjectConsumerMappingConfig: '[{"consumer_type": "Super Admin", "tenant_access_levels": ["customer", "account","subaccount"], "subject": "C=DE, L=local, O=SAP SE, OU=Region, OU=SAP Cloud Platform Clients, OU=f8075207-1478-4a80-bd26-24a4785a2bfd, CN=compass"}, {"consumer_type": "Integration System", "tenant_access_levels": ["account","subaccount"], "subject": "C=DE, L=local, O=SAP SE, OU=Region, OU=SAP Cloud Platform Clients, OU=f8075207-1478-4a80-bd26-24a4785a2bfd, CN=integration-system-test"}, {"consumer_type": "Technical Client", "tenant_access_levels": ["account","subaccount"], "subject": "C=DE, L=local, O=SAP SE, OU=SAP Cloud Platform Clients, OU=1f538f34-30bf-4d3d-aeaa-02e69eef84ae, CN=technical-client-test"}]'
    certificateDataHeader: "Certificate-Data"
    consumerClaimsKeys:
      clientIDKey: "client_id"
      tenantIDKey: "tenantid"
      userNameKey: "user_name"
      subdomainKey: "subdomain"
    http:
      client:
        skipSSLValidation: false
    metrics:
      port: 3003
      enableClientInstrumentation: true
      censoredFlows: "JWT"
  operations_controller:
    enabled: true
  connectivity_adapter:
    port: 8080
    tls:
      host: adapter-gateway
    mtls:
      host: adapter-gateway-mtls
  oathkeeperFilters:
    workloadLabel: oathkeeper
    namespace: kyma-system
    tokenDataHeader: "Connector-Token"
    certificateDataHeader: "Certificate-Data"
  istio:
    externalMtlsGateway:
      name: "compass-gateway-external-mtls"
      namespace: "compass-system"
    mtlsGateway:
      name: "compass-gateway-mtls"
      namespace: "compass-system"
    gateway:
      name: "kyma-gateway"
      namespace: "kyma-system"
    proxy:
      port: 15020
    namespace: istio-system
    ingressgateway:
      workloadLabel: istio-ingressgateway
      requestPayloadSizeLimit2MB: 2097152
      requestPayloadSizeLimit2MBLabel: "2MB"
      requestPayloadSizeLimit5MB: 5097152
      requestPayloadSizeLimit5MBLabel: "5MB"
      correlationHeaderRewriteFilter:
        expectedHeaders:
          - "x-request-id"
          - "x-correlation-id"
          - "x-correlationid"
          - "x-forrequest-id"
          - "x-vcap-request-id"
          - "x-broker-api-request-identity"
  kubernetes:
    serviceAccountTokenIssuer: https://kubernetes.default.svc.cluster.local
    serviceAccountTokenJWKS: https://kubernetes.default.svc.cluster.local/openid/v1/jwks
  ingress:
    domainName: "local.kyma.dev"
  database:
    sqlProxyServiceAccount: "proxy-user@gcp-cmp.iam.gserviceaccount.com"
    manageSecrets: true
    embedded:
      enabled: true
      director:
        name: "postgres"
      directorDBName: "postgres"
    managedGCP:
      serviceAccountKey: ""
      instanceConnectionName: ""
      director:
        name: ""
        user: ""
        password: ""
      host: "localhost"
      hostPort: "5432"
      sslMode: ""
      #TODO remove below after migration to separate user will be done
      dbUser: ""
      dbPassword: ""
      directorDBName: ""
  oathkeeper:
    host: ory-oathkeeper-proxy.kyma-system.svc.cluster.local
    port: 4455
    timeout_ms: 120000
    ns_adapter_timeout_ms: 3600000
    idTokenConfig:
      claims: '{"scopes": "{{ print .Extra.scope }}","tenant": "{{ .Extra.tenant }}", "consumerID": "{{ print .Extra.consumerID}}", "consumerType": "{{ print .Extra.consumerType }}", "flow": "{{ print .Extra.flow }}", "onBehalfOf": "{{ print .Extra.onBehalfOf }}", "region": "{{ print .Extra.region }}", "tokenClientID": "{{ print .Extra.tokenClientID }}"}'
      internalClaims: '{"scopes": "application:read application:write application.webhooks:read application_template.webhooks:read webhooks.auth:read runtime:write runtime:read tenant:read tenant:write tenant_subscription:write ory_internal fetch_tenant application_template:read destinations_sensitive_data:read destinations:sync","tenant":"{ {{ if .Header.Tenant }} \"consumerTenant\":\"{{ print (index .Header.Tenant 0) }}\", {{ end }} \"externalTenant\":\"\"}", "consumerType": "Internal Component", "flow": "Internal"}'
    mutators:
      runtimeMappingService:
        config:
          api:
            url: http://compass-hydrator.compass-system.svc.cluster.local:3000/hydrators/runtime-mapping
            retry:
              give_up_after: 6s
              max_delay: 2000ms
      authenticationMappingServices:
        nsadapter:
          cfg:
            config:
              api:
                url: http://compass-hydrator.compass-system.svc.cluster.local:3000/hydrators/authn-mapping/nsadapter
                retry:
                  give_up_after: 6s
                  max_delay: 2000ms
          authenticator:
            enabled: false
            createRule: true
            gatewayHost: "compass-gateway-xsuaa"
            trusted_issuers: '[{"domain_url": "compass-system.svc.cluster.local:8080", "scope_prefix": "prefix.", "protocol": "http"}]'
            attributes: '{"uniqueAttribute": { "key": "ns-adapter-test", "value": "ns-adapter-flow" }, "tenant": { "key": "tenant" }, "identity": { "key": "identity" }, "clientid": { "key": "client_id" } }'
            path: /nsadapter/api/v1/notifications
            upstreamComponent: "compass-gateway"
            checkSuffix: true
        tenant-fetcher:
          cfg:
            config:
              api:
                url: http://compass-hydrator.compass-system.svc.cluster.local:3000/hydrators/authn-mapping/tenant-fetcher
                retry:
                  give_up_after: 6s
                  max_delay: 2000ms
          authenticator:
            enabled: false
            createRule: true
            gatewayHost: "compass-gateway"
            trusted_issuers: '[{"domain_url": "compass-system.svc.cluster.local:8080", "scope_prefix": "prefix.", "protocol": "http"}]'
            attributes: '{"uniqueAttribute": { "key": "test", "value": "tenant-fetcher" }, "tenant": { "key": "tenant" }, "identity": { "key": "identity" } }'
            path: /tenants/<.*>
            upstreamComponent: "compass-tenant-fetcher"
            checkSuffix: false
        subscriber:
          cfg:
            config:
              api:
                url: http://compass-hydrator.compass-system.svc.cluster.local:3000/hydrators/authn-mapping/subscriber
                retry:
                  give_up_after: 6s
                  max_delay: 2000ms
          authenticator:
            enabled: false
            createRule: false
            gatewayHost: "compass-gateway-sap-mtls"
            trusted_issuers: '[{"domain_url": "compass-system.svc.cluster.local:8080", "scope_prefix": "prefix.", "protocol": "http", "region": "eu-1"}]'
            attributes: '{"uniqueAttribute": { "key": "subsc-key-test", "value": "subscription-flow" }, "tenant": { "key": "tenant" }, "identity": { "key": "user_name" }, "clientid": { "key": "client_id" } }'
            path: /<.*>
            checkSuffix: false
      tenantMappingService:
        config:
          api:
            url: http://compass-hydrator.compass-system.svc.cluster.local:3000/hydrators/tenant-mapping
            retry:
              give_up_after: 6s
              max_delay: 2000ms
      certificateResolverService:
        config:
          api:
            url: http://compass-hydrator.compass-system.svc.cluster.local:3000/hydrators/v1/certificate/data/resolve
            retry:
              give_up_after: 6s
              max_delay: 2000ms
      tokenResolverService:
        config:
          api:
            url: http://compass-hydrator.compass-system.svc.cluster.local:3000/hydrators/v1/tokens/resolve
            retry:
              give_up_after: 6s
              max_delay: 2000ms
  cockpit:
    auth:
      allowedConnectSrc: "https://*.ondemand.com"
      secretName: "cockpit-auth-secret"
      idpHost: ""
      clientID: ""
      scopes: "openid profile email"
      path: "/oauth2/certs"
  destinationFetcher:
    manageSecrets: true
    host: compass-destination-fetcher.compass-system.svc.cluster.local
    prefix: /destination-configuration
    port: 3000
    jobSchedule: 10m
    lease:
      lockname: destinationlease
    parallelTenants: 10
    tenantSyncTimeout: "5m"
    authentication:
      jwksEndpoint: "http://ory-oathkeeper-api.kyma-system.svc.cluster.local:4456/.well-known/jwks.json"
      appDestinationsSyncScope: "destinations:sync"
      appDetinationsSensitiveDataScope: "destinations_sensitive_data:read"
    server:
      tenantDestinationsEndpoint: "/v1/subaccountDestinations"
      sensitiveDataEndpoint: "/v1/destinations"
      sensitiveDataQueryParam: "name"
    request:
      skipSSLValidation: false
      retry_interval: "100ms"
      retry_attempts: 3
      goroutineLimit: 10
      requestTimeout: "5s"
      pageSize: 100
      oauthTokenPath: "/oauth/token"
    instance:
      clientIdPath: "clientid"
      clientSecretPath: "clientsecret"
      urlPath: "uri"
      tokenUrlPath: "certurl"
      clientCertPath: "certificate"
      clientKeyPath: "key"
    secretName: destination-region-instances
    dependenciesConfig:
      path: "/cfg/dependencies"
    oauthMode: "oauth-mtls"
  destinationRegionSecret:
    secretName: "destination-region-instances"
    fileName: "keyConfig"
    local:
      templateMappings:
        xsappMapping: '{{ printf "\"%s\":\"xsappname1\"" .Values.global.tenantFetcher.xsappNamePath }}'
        clientIDMapping: '{{ printf "\"%s\":\"client_id\"" .Values.global.destinationFetcher.instance.clientIdPath }}'
        clientSecretMapping: '{{ printf "\"%s\":\"client_secret\"" .Values.global.destinationFetcher.instance.clientSecretPath }}'
        urlMapping: '{{ printf "\"%s\":\"http://compass-external-services-mock.%s.svc.cluster.local:%s\"" .Values.global.destinationFetcher.instance.urlPath .Release.Namespace (.Values.service.port | toString) }}'
        tokenURLMapping: '{{ printf "\"%s\":\"https://%s.%s:%s\"" .Values.global.destinationFetcher.instance.tokenUrlPath .Values.global.externalServicesMock.certSecuredHost .Values.global.ingress.domainName (.Values.service.certPort | toString) }}'
        x509CertificateMapping: '{{ printf "\"%s\":\"%s\"" .Values.global.destinationFetcher.instance.clientCertPath .Values.global.connector.caCertificate }}'
        x509KeyMapping: '{{ printf "\"%s\":\"%s\"" .Values.global.destinationFetcher.instance.clientKeyPath .Values.global.connector.caKey }}'
  tenantFetcher:
    k8sSecret:
      manageSecrets: true
      name: "tenant-fetcher-secret"
      namespace: "compass-system"
      key: "keyConfig"
      path: "/tmp"
    host: compass-tenant-fetcher.compass-system.svc.cluster.local
    prefix: /tenants
    port: 3000
    xsappNamePath: "xsappname"
    omitDependenciesParamName: ""
    omitDependenciesParamValue: ""
    requiredAuthScope: Callback
    fetchTenantAuthScope: fetch_tenant
    authentication:
      jwksEndpoint: "http://ory-oathkeeper-api.kyma-system.svc.cluster.local:4456/.well-known/jwks.json"
    tenantProvider:
      tenantIdProperty: "tenantId"
      customerIdProperty: "customerId"
      subaccountTenantIdProperty: "subaccountTenantId"
      subdomainProperty: "subdomain"
      name: "provider"
      subscriptionProviderIdProperty: "subscriptionProviderIdProperty"
      providerSubaccountIdProperty: "providerSubaccountIdProperty"
      consumerTenantIdProperty: "consumerTenantIdProperty"
      subscriptionProviderAppNameProperty: "subscriptionProviderAppNameProperty"
    server:
      fetchTenantEndpoint: "/v1/fetch/{parentTenantId}/{tenantId}"
      regionalHandlerEndpoint: "/v1/regional/{region}/callback/{tenantId}"
      dependenciesEndpoint: "/v1/regional/{region}/dependencies"
      tenantPathParam: "tenantId"
      regionPathParam: "region"
    dependenciesConfig:
      path: "/cfg/dependencies"
    local:
      templateMappings:
        xsappMapping: '{{ printf "\"%s\":\"xsappname1\"" .Values.global.tenantFetcher.xsappNamePath }}'
    containerName: "tenant-fetcher"
  externalCertConfiguration:
    issuerLocality: "local,local2" # In local setup we have manually created connector CA certificate with 'local' Locality property
    subjectPattern: "/C=DE/O=SAP SE/OU=SAP Cloud Platform Clients/OU=Region/OU=%s/L=%s/CN=%s"
    technicalClientSubjectPattern: "/C=DE/O=SAP SE/OU=SAP Cloud Platform Clients/OU=%s/L=%s/CN=%s"
    ouCertSubaccountID: "f8075207-1478-4a80-bd26-24a4785a2bfd"
    commonName: "compass"
    locality: "local"
    certSvcApiPath: "/cert"
    tokenPath: "/cert/token"
    secrets:
      externalCertSvcSecret:
        manage: false
        name: "cert-svc-secret"
        clientIdKey: client-id
        clientSecretKey: client-secret
        oauthUrlKey: url
        csrEndpointKey: csr-endpoint
        clientCert: client-cert
        clientKey: client-key
        skipSSLValidationFlag: "-k"
      externalClientCertSecret:
        name: "external-client-certificate"
        namespace: compass-system
        certKey: tls.crt
        keyKey: tls.key
    rotationCronjob:
      name: "external-certificate-rotation"
      schedule: "*/1 * * * *" # Executes every minute
      certValidity: "7"
      clientCertRetryAttempts: "8"
      containerName: "certificate-rotation"
  extSvcCertConfiguration:
    issuerLocality: "local,local2" # In local setup we have manually created connector CA certificate with 'local' Locality property
    subjectPattern: "/C=DE/O=SAP SE/OU=SAP Cloud Platform Clients/OU=Region/OU=%s/L=%s/CN=%s"
    ouCertSubaccountID: "f8075207-1478-4a80-bd26-24a4785a2bfd"
    commonName: "compass"
    locality: "local"
    certSvcApiPath: "/cert"
    tokenPath: "/cert/token"
    secrets:
      extSvcCertSvcSecret:
        manage: false
        name: "ext-svc-cert-svc-secret"
        clientIdKey: client-id
        clientSecretKey: client-secret
        oauthUrlKey: url
        csrEndpointKey: csr-endpoint
        clientCert: client-cert
        clientKey: client-key
        skipSSLValidationFlag: "-k"
      extSvcClientCertSecret:
        name: "ext-svc-client-certificate"
        namespace: compass-system
        certKey: tls.crt
        keyKey: tls.key
    rotationCronjob:
      name: "ext-svc-certificate-rotation"
      schedule: "*/1 * * * *" # Executes every minute
      certValidity: "7"
      clientCertRetryAttempts: "8"
      containerName: "ext-svc-certificate-rotation"
  ordService:
    host: compass-ord-service.compass-system.svc.cluster.local
    prefix: /open-resource-discovery-service/v0
    docsPrefix: /open-resource-discovery-docs
    staticPrefix: /open-resource-discovery-static/v0
    port: 3000
    defaultResponseType: "xml"
    userContextHeader: "user_context"
    authTokenPath: "/var/run/secrets/kubernetes.io/serviceaccount/token"
    skipSSLValidation: false
  ordAggregator:
    name: ord-aggregator
    enabled: true
    suspend: true
    schedule: "*/1 * * * *"
    http:
      client:
        skipSSLValidation: false
      retry:
        attempts: 3
        delay: 100ms
    dbPool:
      maxOpenConnections: 2
      maxIdleConnections: 2
    globalRegistryUrl: http://compass-external-services-mock.compass-system.svc.cluster.local:8087/.well-known/open-resource-discovery
    maxParallelWebhookProcessors: 4
    maxParallelDocumentsPerApplication: 10
    maxParallelSpecificationProcessors: 100
    ordWebhookPartialProcessURL: ""
    ordWebhookPartialProcessMaxDays: 0
    ordWebhookPartialProcessing: false
    containerName: "ord-aggregator"
  systemFetcher:
    enabled: false
    name: "system-fetcher"
    schedule: "0 0 * * *"
    manageSecrets: true
    # enableSystemDeletion - whether systems in deleted state should be deleted from director database
    enableSystemDeletion: true
    # fetchParallelism - shows how many http calls will be made in parallel to fetch systems
    fetchParallellism: 30
    # queueSize - shows how many system fetches (individual requests may fetch more than 1 system)
    # can be put in the queue for processing before blocking. It is best for the queue to be about 2 times bigger than the parallellism
    queueSize: 100
    # fetchRequestTimeout - shows the timeout to wait for oauth token and for fetching systems (in one request) separately
    fetchRequestTimeout: "30s"
    # directorRequestTimeout - graphql requests timeout to director
    directorRequestTimeout: "30s"
    dbPool:
      maxOpenConnections: 20
      maxIdleConnections: 2
    # systemsAPIEndpoint - endpoint of the service to fetch systems from
    systemsAPIEndpoint: ""
    # systemsAPIFilterCriteria - criteria for fetching systems
    systemsAPIFilterCriteria: ""
    appTemplatesProductLabel: "systemRole"
    systemSourceKey: "prop"
    appTemplates: []
    templatePlaceholderToSystemKeyMappings: '[ { "placeholder_name": "name", "system_key": "displayName" }, { "placeholder_name": "display-name", "system_key": "displayName" }, { "placeholder_name": "systemNumber", "system_key": "systemNumber" }, { "placeholder_name": "productId", "system_key": "productId" }, { "placeholder_name": "ppmsProductVersionId", "system_key": "ppmsProductVersionId", "optional": true }, { "placeholder_name": "description", "system_key": "productDescription", "optional": true }, { "placeholder_name": "baseUrl", "system_key": "additionalUrls.mainUrl", "optional": true }, { "placeholder_name": "providerName", "system_key": "infrastructureProvider", "optional": true } ]'
    templateOverrideApplicationInput: '{"name": "{{name}}","description": "{{description}}","providerName": "{{providerName}}","statusCondition": "INITIAL","systemNumber": "{{systemNumber}}","labels": {"managed": "true","productId": "{{productId}}","ppmsProductVersionId": "{{ppmsProductVersionId}}"},"baseUrl": "{{baseUrl}}"}'
    http:
      client:
        skipSSLValidation: false
    oauth:
      client: "client_id"
      tokenEndpointProtocol: "https"
      tokenBaseHost: "compass-external-services-mock-sap-mtls"
      tokenPath: "/cert/token"
      scopesClaim: "scopes"
      tenantHeaderName: "x-zid"
      tokenRequestTimeout: 30s
      skipSSLValidation: true
    secret:
      name: "compass-system-fetcher-secret"
      clientIdKey: client-id
      oauthUrlKey: url
    paging:
      pageSize: 200
      sizeParam: "$top"
      skipParam: "$skip"
    containerName: "system-fetcher"
  tenantFetchers:
    job1:
      enabled: false
      job:
        interval: "5m"
      configMapNamespace: "compass-system"
      manageSecrets: true
      providerName: "compass"
      tenantType: "subaccount"
      schedule: "*/5 * * * *"
      tenantInsertChunkSize: "500"
      kubernetes:
        configMapNamespace: "compass-system"
        pollInterval: 2s
        pollTimeout: 1m
        timeout: 2m
      authConfig:
        skipSSLValidation: true
        oauthMode: "oauth-mtls"
        clientIDPath: "clientid"
        clientSecretPath: "secret"
        clientCertPath: "cert"
        clientKeyPath: "key"
        tokenEndpointPath: "url"
        tokenURLPath: "/cert/token"
      queryMapping:
        regionField: "region"
        pageNumField: "pageNum"
        pageSizeField: "pageSize"
        timestampField: "timestamp"
      query:
        startPage: "0"
        pageSize: "100"
      api:
        regionName: "central"
        authConfigSecretKey: "central"
        fieldMapping:
          totalPagesField: "totalPages"
          totalResultsField: "totalResults"
          tenantEventsField: "events"
          idField: "id"
          nameField: "name"
          customerIdField: "customerId"
          subdomainField: "subdomain"
          discriminatorField: ""
          discriminatorValue: ""
          detailsField: "details"
          entityTypeField: "entityType"
          globalAccountID: "gaID"
          regionField: "region"
          movedSubaccountTargetField: "targetGlobalAccountGUID"
          movedSubaccountSourceField: "sourceGlobalAccountGUID"
        endpoints:
          accountCreated: "127.0.0.1/events?type=account-created"
          accountDeleted: "127.0.0.1/events?type=account-deleted"
          accountUpdated: "127.0.0.1/events?type=account-updated"
          subaccountCreated: "127.0.0.1/events?type=subaccount-created"
          subaccountDeleted: "127.0.0.1/events?type=subaccount-deleted"
          subaccountUpdated: "127.0.0.1/events?type=subaccount-updated"
          subaccountMoved: "127.0.0.1/events?type=subaccount-moved"
      regionalConfig:
        fieldMapping:
          totalPagesField: "totalPages"
          totalResultsField: "totalResults"
          tenantEventsField: "events"
          idField: "guid"
          nameField: "displayName"
          customerIdField: "customerId"
          subdomainField: "subdomain"
          discriminatorField: ""
          discriminatorValue: ""
          detailsField: "details"
          entityTypeField: "entityType"
          globalAccountID: "globalAccountGUID"
          regionField: "region"
          movedSubaccountTargetField: "targetGlobalAccountGUID"
          movedSubaccountSourceField: "sourceGlobalAccountGUID"
        regions:
          eu-east:
            api:
              oauthMode: "oauth-mtls"
              authConfigSecretKey: "central"
              endpoints:
                accountCreated: "127.0.0.1/events?type=account-created"
                accountDeleted: "127.0.0.1/events?type=account-deleted"
                accountUpdated: "127.0.0.1/events?type=account-updated"
                subaccountCreated: "127.0.0.1/events?type=subaccount-created"
                subaccountDeleted: "127.0.0.1/events?type=subaccount-deleted"
                subaccountUpdated: "127.0.0.1/events?type=subaccount-updated"
                subaccountMoved: "127.0.0.1/events?type=subaccount-moved"
      dbPool:
        maxOpenConnections: 1
        maxIdleConnections: 1
  metrics:
    enabled: true
    pushEndpoint: http://monitoring-prometheus-pushgateway.kyma-system.svc.cluster.local:9091
  externalServicesMock:
    enabled: false
    certSecuredPort: 8081
    ordCertSecuredPort: 8082
    unsecuredPort: 8083
    basicSecuredPort: 8084
    oauthSecuredPort: 8085
    ordGlobalRegistryCertPort: 8086
    ordGlobalRegistryUnsecuredPort: 8087
    unsecuredPortWithAdditionalContent: 8088
    unsecuredMultiTenantPort: 8089
    certSecuredHost: compass-external-services-mock-sap-mtls
    ordCertSecuredHost: compass-external-services-mock-sap-mtls-ord
    ordGlobalCertSecuredHost: compass-external-services-mock-sap-mtls-global-ord-registry
    unSecuredHost: compass-external-services-mock
    host: compass-external-services-mock.compass-system.svc.cluster.local
    saasAppNamesSecret:
      manage: false
    regionInstancesCredentials:
      manage: false
    oauthSecret:
      manage: false
      name: compass-external-services-mock-oauth-credentials
      clientIdKey: client-id
      clientSecretKey: client-secret
      oauthUrlKey: url
      oauthTokenPath: "/secured/oauth/token"
    auditlog:
      applyMockConfiguration: false
      managementApiPath: /audit-log/v2/configuration-changes/search
      mtlsTokenPath: "/cert/token"
      secret:
        name: "auditlog-instance-management"
        urlKey: url
        tokenUrlKey: token-url
        clientIdKey: client-id
        clientSecretKey: client-secret
        clientCertKey: client-cert
        clientKeyKey: client-key
  tests:
    http:
      client:
        skipSSLValidation: false
    externalCertConfiguration:
      ouCertSubaccountID: "bad76f69-e5c2-4d55-bca5-240944824b83"
      issuerLocalityRegion2: "local"
    director:
      skipPattern: ""
      externalCertIntSystemCN: "integration-system-test"
      supportedOrdApplicationType: "SAP temp1"
    tenantFetcher:
      tenantOnDemandID: "8d42d818-d4c4-4036-b82f-b199db7ffeb5"
      region: "eu-1"
      region2: "eu-2"
    ordAggregator:
      skipPattern: ""
    ordService:
      accountTenantID: "5577cf46-4f78-45fa-b55f-a42a3bdba868" # testDefaultTenant from our testing tenants
      skipPattern: ""
    externalServicesMock:
      skipPattern: ""
      formationAsyncApi:
        responseDelayInSeconds: 2
    selfRegistration:
      region: "eu-1"
      region2: "eu-2"
    destination:
      consumerSubdomain: "compass-external-services-mock-sap-mtls"
    subscription:
      consumerSubdomain: "compass-external-services-mock-sap-mtls"
      tenants:
        providerAccountID: "5577cf46-4f78-45fa-b55f-a42a3bdba868" # testDefaultTenant from our testing tenants
        providerSubaccountID: "f8075207-1478-4a80-bd26-24a4785a2bfd" # TestProviderSubaccount from our testing tenants
        consumerAccountID: "5984a414-1eed-4972-af2c-b2b6a415c7d7" # ApplicationsForRuntimeTenantName from our testing tenants
        consumerSubaccountID: "1f538f34-30bf-4d3d-aeaa-02e69eef84ae" # randomly chosen
        consumerTenantID: "ba49f1aa-ddc1-43ff-943c-fe949857a34a" # randomly chosen
        providerSubaccountIDRegion2: "731b7bc4-5472-41d2-a447-e4c0f45de739" # TestProviderSubaccountRegion2 from our testing tenants
      oauthSecret:
        manage: false
        name: compass-subscription-secret
        clientIdKey: client-id
        clientSecretKey: client-secret
        oauthUrlKey: url
      propagatedProviderSubaccountHeader: "X-Provider-Subaccount"
      externalClientCertTestSecretName: "external-client-certificate-test-secret"
      externalClientCertTestSecretNamespace: "compass-system"
      externalCertTestJobName: "external-certificate-rotation-test-job"
      certSvcInstanceTestSecretName: "cert-svc-secret"
      certSvcInstanceTestRegion2SecretName: "cert-svc-secret-eu2"
      consumerTokenURL: "http://compass-external-services-mock.compass-system.svc.cluster.local:8080"
      subscriptionURL: "http://compass-external-services-mock.compass-system.svc.cluster.local:8080"
      subscriptionProviderIdValue: "id-value!t12345"
      subscriptionProviderAppNameValue: "subscriptionProviderAppNameValue"
    namespace: kyma-system
    connectivityAdapterFQDN: http://compass-connectivity-adapter.compass-system.svc.cluster.local
    externalServicesMockFQDN: http://compass-external-services-mock.compass-system.svc.cluster.local
    ordServiceFQDN: http://compass-ord-service.compass-system.svc.cluster.local
    systemBrokerFQDN: http://compass-system-broker.compass-system.svc.cluster.local
    tenantFetcherFQDN: http://compass-tenant-fetcher.compass-system.svc.cluster.local
    hydratorFQDN: http://compass-hydrator.compass-system.svc.cluster.local
    basicCredentials:
      manage: false
      secretName: "test-basic-credentials-secret"
    db:
      maxOpenConnections: 3
      maxIdleConnections: 1
    securityContext: # Set on container level
      runAsUser: 2000
      allowPrivilegeEscalation: false
  expectedSchemaVersionUpdateJob:
    cm:
      name: "expected-schema-version"
  migratorJob:
    nodeSelectorEnabled: false
    pvc:
      name: "compass-director-migrations"
      namespace: "compass-system"
      migrationsPath: "/compass-migrations"
      storageClass: local-path
  http:
    client:
      skipSSLValidation: false
  pairingAdapter:
    templateName: "pairing-adapter-app-template"
    watcherCorrelationID: "pairing-adapter-watcher-id"
    configMap:
      manage: false
      key: "config.json"
      name: "pairing-adapter-config-local"
      namespace: "compass-system"
      localAdapterFQDN: "http://compass-pairing-adapter.compass-system.svc.cluster.local/adapter-local-mtls"
      integrationSystemID: "d3e9b9f5-25dc-4adb-a0a0-ed69ef371fb6"
    e2e:
      appName: "test-app"
      appID: "123-test-456"
      clientUser: "test-user"
      tenant: "test-tenant"
  # Scopes assigned for every new Client Credentials by given object type (Runtime / Application / Integration System)
  # and scopes mapped to a consumer with the given type, then that consumer is using a client certificate
  scopes:
    scopesPerConsumerType:
      technical_client:
        - "tenant:read"
        - "tenant:write"
      runtime:
        - "runtime:read"
        - "runtime:write"
        - "application:read"
        - "runtime.auths:read"
        - "bundle.instance_auths:read"
        - "runtime.webhooks:read"
        - "webhook:write"
      external_certificate:
        - "runtime:read"
        - "runtime:write"
        - "application:read"
        - "application:write"
        - "runtime.auths:read"
        - "bundle.instance_auths:read"
        - "runtime.webhooks:read"
        - "webhook:write"
        - "application_template:read"
        - "application_template:write"
      application:
        - "application:read"
        - "application:write"
        - "application.auths:read"
        - "application.webhooks:read"
        - "bundle.instance_auths:read"
        - "document.fetch_request:read"
        - "event_spec.fetch_request:read"
        - "api_spec.fetch_request:read"
        - "fetch-request.auth:read"
        - "webhook:write"
      integration_system:
        - "application:read"
        - "application:write"
        - "application.local_tenant_id:write"
        - "application_template:read"
        - "application_template:write"
        - "runtime:read"
        - "runtime:write"
        - "integration_system:read"
        - "label_definition:read"
        - "label_definition:write"
        - "automatic_scenario_assignment:read"
        - "automatic_scenario_assignment:write"
        - "integration_system.auths:read"
        - "application_template.webhooks:read"
        - "formation:write"
        - "formation:read"
        - "internal_visibility:read"
        - "application.auths:read"
        - "webhook:write"
        - "formation_template:read"
      super_admin:
        - "application:read"
        - "application:write"
        - "application.local_tenant_id:write"
        - "application_template:read"
        - "application_template:write"
        - "integration_system:read"
        - "integration_system:write"
        - "runtime:read"
        - "runtime:write"
        - "label_definition:read"
        - "label_definition:write"
        - "eventing:manage"
        - "tenant:read"
        - "automatic_scenario_assignment:read"
        - "automatic_scenario_assignment:write"
        - "application.auths:read"
        - "application.webhooks:read"
        - "application_template.webhooks:read"
        - "bundle.instance_auths:read"
        - "document.fetch_request:read"
        - "event_spec.fetch_request:read"
        - "api_spec.fetch_request:read"
        - "integration_system.auths:read"
        - "runtime.auths:read"
        - "fetch-request.auth:read"
        - "webhooks.auth:read"
        - "formation:write"
        - "formation:read"
        - "internal_visibility:read"
        - "runtime.webhooks:read"
        - "webhook:write"
        - "formation_template:read"
        - "formation_template:write"
      default:
        - "runtime:read"
        - "runtime:write"
        - "tenant:read"<|MERGE_RESOLUTION|>--- conflicted
+++ resolved
@@ -127,11 +127,7 @@
       name: compass-director
     hydrator:
       dir:
-<<<<<<< HEAD
       version: "PR-2735"
-=======
-      version: "PR-2722"
->>>>>>> a7f6566c
       name: compass-hydrator
     gateway:
       dir:
@@ -168,11 +164,7 @@
       name: compass-console
     e2e_tests:
       dir:
-<<<<<<< HEAD
       version: "PR-2735"
-=======
-      version: "PR-2722"
->>>>>>> a7f6566c
       name: compass-e2e-tests
   isLocalEnv: false
   isForTesting: false
