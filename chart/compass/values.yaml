--- conflicted
+++ resolved
@@ -66,37 +66,22 @@
       path: eu.gcr.io/kyma-project/incubator
     connector:
       dir:
-<<<<<<< HEAD
       version: "PR-1992"
     connectivity_adapter:
       dir:
       version: "PR-1992"
-=======
-      version: "PR-1979"
-    connectivity_adapter:
-      dir:
-      version: "PR-1979"
->>>>>>> d25d790a
     pairing_adapter:
       dir:
       version: "PR-1979"
     director:
       dir:
-<<<<<<< HEAD
       version: "PR-1992"
-=======
-      version: "PR-1979"
->>>>>>> d25d790a
     gateway:
       dir:
       version: "PR-1979"
     operations_controller:
       dir:
-<<<<<<< HEAD
       version: "PR-1992"
-=======
-      version: "PR-1979"
->>>>>>> d25d790a
     tenant_fetcher:
       dir:
       version: "PR-1979"
@@ -122,11 +107,7 @@
       version: "PR-40"
     e2e_tests:
       dir:
-<<<<<<< HEAD
       version: "PR-1992"
-=======
-      version: "PR-1979"
->>>>>>> d25d790a
   isLocalEnv: false
   oauth2:
     host: oauth2
