--- conflicted
+++ resolved
@@ -131,11 +131,7 @@
       version: "PR-65"
     e2e_tests:
       dir:
-<<<<<<< HEAD
       version: "PR-2320"
-=======
-      version: "PR-2319"
->>>>>>> d81543f9
   isLocalEnv: false
   isForTesting: false
   oauth2:
