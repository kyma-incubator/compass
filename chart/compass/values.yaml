global:
  disableLegacyConnectivity: true
  defaultTenant: 3e64ebae-38b5-46a0-b1ed-9ccee153a0ae
  defaultTenantRegion: "eu-1"
  tenants: # tenant order matters, so new tenants should be added to the end of the list
    - name: default
      id: 3e64ebae-38b5-46a0-b1ed-9ccee153a0ae
      type: account
    - name: foo
      id: 1eba80dd-8ff6-54ee-be4d-77944d17b10b
      type: account
    - name: bar
      id: af9f84a9-1d3a-4d9f-ae0c-94f883b33b6e
      type: account
    - name: TestTenantSeparation
      id: f1c4b5be-b0e1-41f9-b0bc-b378200dcca0
      type: account
    - name: TestDeleteLastScenarioForApplication
      id: 0403be1e-f854-475e-9074-922120277af5
      type: account
    - name: Test_DeleteAutomaticScenarioAssignmentForSelector
      id: d9553135-6115-4c67-b4d9-962c00f3725f
      type: account
    - name: Test_AutomaticScenarioAssigmentForRuntime
      id: 8c733a45-d988-4472-af10-1256b82c70c0
      type: account
    - name: TestAutomaticScenarioAssignmentsWholeScenario
      id: 65a63692-c00a-4a7d-8376-8615ee37f45c
      type: account
    - name: TestTenantsQueryTenantNotInitialized
      id: 72329135-27fd-4284-9bcb-37ea8d6307d0
      type: account
    - name: Test Default
      id: 5577cf46-4f78-45fa-b55f-a42a3bdba868
      type: account
      parent: 2c4f4a25-ba9a-4dbc-be68-e0beb77a7eb0
    - name: Test_DefaultCustomer
      id: 2c4f4a25-ba9a-4dbc-be68-e0beb77a7eb0
      type: customer
    - name: TestListLabelDefinitions
      id: 3f641cf5-2d14-4e0f-a122-16e7569926f1
      type: account
    - name: Test_AutomaticScenarioAssignmentQueries
      id: 8263cc13-5698-4a2d-9257-e8e76b543e88
      type: account
    - name: TestGetScenariosLabelDefinitionCreatesOneIfNotExists
      id: 2263cc13-5698-4a2d-9257-e8e76b543e33
      type: account
    - name: TestApplicationsForRuntime
      id: 5984a414-1eed-4972-af2c-b2b6a415c7d7
      type: account
    - name: Test_DeleteAutomaticScenarioAssignmentForScenario
      id: d08e4cb6-a77f-4a07-b021-e3317a373597
      type: account
    - name: TestApplicationsForRuntimeWithHiddenApps
      id: 7e1f2df8-36dc-4e40-8be3-d1555d50c91c
      type: account
    - name: TestTenantsQueryTenantInitialized
      id: 8cf0c909-f816-4fe3-a507-a7917ccd8380
      type: account
    - name: TestDeleteApplicationIfInScenario
      id: 0d597250-6b2d-4d89-9c54-e23cb497cd01
      type: account
    - name: TestProviderSubaccount
      id: f8075207-1478-4a80-bd26-24a4785a2bfd
      type: subaccount
      parent: 5577cf46-4f78-45fa-b55f-a42a3bdba868
    - name: TestProviderSubaccountRegion2
      id: 731b7bc4-5472-41d2-a447-e4c0f45de739
      type: subaccount
      region: "eu-2"
      parent: 5577cf46-4f78-45fa-b55f-a42a3bdba868
    - name: TestCertificateSubaccount
      id: 123e4567-e89b-12d3-a456-426614174001
      type: subaccount
      parent: 5577cf46-4f78-45fa-b55f-a42a3bdba868
    - name: TestNsAdapter
      id: 08b6da37-e911-48fb-a0cb-fa635a6c5678
      type: subaccount
      parent: 5577cf46-4f78-45fa-b55f-a42a3bdba868
    - name: TestNsAdapterSubaccountWithApplications
      id: 08b6da37-e911-48fb-a0cb-fa635a6c4321
      type: subaccount
      parent: 5577cf46-4f78-45fa-b55f-a42a3bdba868
    - name: TestIntegrationSystemManagedSubaccount
      id: 3cfcdd62-320d-403b-b66a-4ee3cdd06947
      type: subaccount
      parent: 5577cf46-4f78-45fa-b55f-a42a3bdba868
    - name: TestIntegrationSystemManagedAccount
      id: 7e8ab2e3-3bb4-42e3-92b2-4e0bf48559d3
      type: account
      parent: 2c4f4a25-ba9a-4dbc-be68-e0beb77a7eb0
    - name: TestSystemFetcherAccount
      id: c395681d-11dd-4cde-bbcf-570b4a153e79
      type: account
      parent: 2c4f4a25-ba9a-4dbc-be68-e0beb77a7eb0
    - name: TestConsumerSubaccount
      id: 1f538f34-30bf-4d3d-aeaa-02e69eef84ae
      type: subaccount
      parent: 5984a414-1eed-4972-af2c-b2b6a415c7d7
    - name: TestTenantsOnDemandAPI
      id: 8d42d818-d4c4-4036-b82f-b199db7ffeb5
      type: subaccount
      parent: 5984a414-1eed-4972-af2c-b2b6a415c7d7
    - name: TestExternalCertificateSubaccount
      id: bad76f69-e5c2-4d55-bca5-240944824b83
      type: subaccount
      parent: 5577cf46-4f78-45fa-b55f-a42a3bdba868
  images:
    containerRegistry:
      path: eu.gcr.io/kyma-project/incubator
    connector:
      dir:
      version: "PR-2642"
      name: compass-connector
    connectivity_adapter:
      dir:
      version: "PR-2642"
      name: compass-connectivity-adapter
    pairing_adapter:
      dir:
      version: "PR-2642"
      name: compass-pairing-adapter
    director:
      dir:
<<<<<<< HEAD
      version: "PR-2640"
=======
      version: "PR-2641"
>>>>>>> eb932a47
      name: compass-director
    hydrator:
      dir:
      version: "PR-2642"
      name: compass-hydrator
    gateway:
      dir:
      version: "PR-2642"
      name: compass-gateway
    operations_controller:
      dir:
      version: "PR-2642"
      name: compass-operations-controller
    ord_service:
      dir:
      version: "PR-76"
      name: compass-ord-service
    schema_migrator:
      dir:
      version: "PR-2641"
      name: compass-schema-migrator
    system_broker:
      dir:
      version: "PR-2642"
      name: compass-system-broker
    certs_setup_job:
      containerRegistry:
        path: eu.gcr.io/kyma-project
      dir:
      version: "0a651695"
    external_services_mock:
      dir:
      version: "PR-2642"
      name: compass-external-services-mock
    console:
      dir:
      version: "PR-71"
      name: compass-console
    e2e_tests:
      dir:
      version: "PR-2640"
      name: compass-e2e-tests
  isLocalEnv: false
  isForTesting: false
  oauth2:
    host: oauth2
  livenessProbe:
    initialDelaySeconds: 30
    timeoutSeconds: 1
    periodSeconds: 10
  readinessProbe:
    initialDelaySeconds: 5
    timeoutSeconds: 1
    periodSeconds: 2
  agentPreconfiguration: false
  portieris:
    isEnabled: false
    imagePullSecretName: "portieris-dummy-image-pull-secret"
  nsAdapter:
    external:
      port: 3005
    e2eTests:
      gatewayHost: "compass-gateway-xsuaa"
    prefix: /nsadapter
    path: /nsadapter/api/v1/notifications
    systemToTemplateMappings: '[{  "Name": "SAP S/4HANA On-Premise",  "SourceKey": ["type"],  "SourceValue": ["abapSys"]},{  "Name": "SAP S/4HANA On-Premise",  "SourceKey": ["type"],  "SourceValue": ["nonSAPsys"]},{  "Name": "SAP S/4HANA On-Premise",  "SourceKey": ["type"],  "SourceValue": ["hana"]}]'
    secret:
      name: nsadapter-secret
      subaccountKey: subaccount
      local:
        subaccountValue: subaccount
    authSecret:
      name: "compass-external-services-mock-oauth-credentials"
      clientIdKey: client-id
      clientSecretKey: client-secret
      tokenUrlKey: url
      instanceUrlKey: url
      certKey: cert
      keyKey: key
    registerPath: "/register"
    tokenPath: "/secured/oauth/token"
    createClonePattern: '{"key": "%s"}'
    createBindingPattern: '{}'
    useClone: "false"
  director:
    host: compass-director.compass-system.svc.cluster.local
    prefix: /director
    graphql:
      external:
        port: 3000
    tls:
      secure:
        internal:
          host: compass-director-internal
    validator:
      port: 8080
    metrics:
      port: 3003
      enableGraphqlOperationInstrumentation: true
    operations:
      port: 3002
      path: "/operation"
      lastOperationPath: "/last_operation"
    info:
      path: "/v1/info"
    subscription:
      subscriptionProviderLabelKey: "subscriptionProviderId"
      consumerSubaccountLabelKey: "global_subaccount_id"
      subscriptionLabelKey: "subscription"
      tokenPrefix: "sb-"
    selfRegister:
      secrets:
        instancesCreds:
          name: "region-instances-credentials"
          key: "keyConfig"
          path: "/tmp"
        saasAppNameCfg:
          name: "saas-app-names"
          key: "appNameConfig"
          path: "/tmp/appNameConfig"
      clientIdPath: "clientId"
      clientSecretPath: "clientSecret"
      urlPath: "url"
      tokenUrlPath: "tokenUrl"
      clientCertPath: "clientCert"
      clientKeyPath: "clientKey"
      local:
        templateMappings:
          clientIDMapping: '{{ printf "\"%s\":\"client_id\"" .Values.global.director.selfRegister.clientIdPath }}'
          clientSecretMapping: '{{ printf "\"%s\":\"client_secret\"" .Values.global.director.selfRegister.clientSecretPath }}'
          urlMapping: '{{ printf "\"%s\":\"http://compass-external-services-mock.%s.svc.cluster.local:%s\"" .Values.global.director.selfRegister.urlPath .Release.Namespace (.Values.service.port | toString) }}'
          tokenURLMapping: '{{ printf "\"%s\":\"https://%s.%s:%s\"" .Values.global.director.selfRegister.tokenUrlPath .Values.global.externalServicesMock.certSecuredHost .Values.global.ingress.domainName (.Values.service.certPort | toString) }}'
          x509CertificateMapping: '{{ printf "\"%s\":\"%s\"" .Values.global.director.selfRegister.clientCertPath .Values.global.connector.caCertificate }}'
          x509KeyMapping: '{{ printf "\"%s\":\"%s\"" .Values.global.director.selfRegister.clientKeyPath .Values.global.connector.caKey }}'
      oauthTokenPath: "/cert/token"
      oauthMode: "oauth-mtls"
      label: "selfRegLabel"
      labelValuePrefix: "self-reg-prefix-"
      responseKey: "self-reg-key"
      path: "/external-api/self-reg"
      nameQueryParam: "name"
      tenantQueryParam: "tenant"
      requestBodyPattern: '{"key": "%s"}'
      saasAppNameLabelKey: "CMPSaaSAppName"
      saasAppNamePath: "localSaaSAppNamePath"
    clientIDHeaderKey: client_user
    suggestTokenHeaderKey: suggest_token
    runtimeTypeLabelKey: "runtimeType"
    applicationTypeLabelKey: "applicationType"
    kymaRuntimeTypeLabelValue: "kyma"
    fetchTenantEndpoint: '{{ printf "https://%s.%s%s/v1/fetch" .Values.global.gateway.tls.secure.internal.host .Values.global.ingress.domainName .Values.global.tenantFetcher.prefix }}'
    ordWebhookMappings: '[]'
  auditlog:
    configMapName: "compass-gateway-auditlog-config"
    mtlsTokenPath: "/cert/token"
    standardTokenPath: "/secured/oauth/token"
    skipSSLValidation: false
    secret:
      name: "compass-gateway-auditlog-secret"
      urlKey: url
      clientIdKey: client-id
      clientSecretKey: client-secret
      clientCertKey: client-cert
      clientKeyKey: client-key
  log:
    format: "kibana"
  enableCompassDefaultScenarioAssignment: true
  tenantConfig:
    useDefaultTenants: true
    dbPool:
      maxOpenConnections: 1
      maxIdleConnections: 1
  connector:
    prefix: /connector
    graphql:
      external:
        port: 3000
    validator:
      port: 8080
    # If secrets do not exist they will be created
    secrets:
      ca:
        name: compass-connector-app-ca
        namespace: compass-system
        certificateKey: ca.crt
        keyKey: ca.key
      rootCA:
        namespace: istio-system # For Ingress Gateway to work properly the namespace needs to be istio-system
        # In order for istio mTLS to work we should have two different secrets one containing the server certificate (let’s say X) and one used for validation of the client’s certificates.
        # The second one should be our root certificate and istio wants it to be named X-cacert. (-cacert suffix).
        # This is the reason for the confusing name of our root certificate. https://preliminary.istio.io/v1.6/docs/tasks/traffic-management/ingress/secure-ingress/#configure-a-mutual-tls-ingress-gateway
        cacert: compass-gateway-mtls-certs-cacert # For cert-rotation the cacert should be in different secret
        certificateKey: cacert
    revocation:
      configmap:
        name: revocations-config
        namespace: "{{ .Release.Namespace }}"
    # If key and certificate are not provided they will be generated
    caKey: ""
    caCertificate: ""
  system_broker:
    enabled: true
    port: 5001
    prefix: /broker
    tokenProviderFromHeader:
      forwardHeaders: Authorization
    tokenProviderFromSecret:
      enabled: false
      secrets:
        integrationSystemCredentials:
          name: compass-system-broker-credentials
          namespace: compass-system
    testNamespace: kyma-system
  gateway:
    port: 3000
    tls:
      host: compass-gateway
      adapterHost: compass-ns-adapter
      secure:
        internal:
          host: compass-gateway-internal
        oauth:
          host: compass-gateway-auth-oauth
    mtls:
      manageCerts: true
      host: compass-gateway-mtls
      certSecret: compass-gateway-mtls-certs
      external:
        host: compass-gateway-sap-mtls
        certSecret: compass-gateway-mtls-certs # Use connector's root CA as root CA by default. This should be overridden for productive deployments.
    headers:
      rateLimit: X-Flow-Identity
      request:
        remove:
          - "Client-Id-From-Token"
          - "Client-Id-From-Certificate"
          - "Client-Certificate-Hash"
          - "Certificate-Data"
  hydrator:
    host: compass-hydrator.compass-system.svc.cluster.local
    port: 3000
    prefix: /hydrators
    subjectConsumerMappingConfig: '[{"consumer_type": "Super Admin", "tenant_access_levels": ["customer", "account","subaccount"], "subject": "C=DE, L=local, O=SAP SE, OU=Region, OU=SAP Cloud Platform Clients, OU=f8075207-1478-4a80-bd26-24a4785a2bfd, CN=compass"},{"consumer_type": "Integration System", "tenant_access_levels": ["account","subaccount"], "subject": "C=DE, L=local, O=SAP SE, OU=Region, OU=SAP Cloud Platform Clients, OU=f8075207-1478-4a80-bd26-24a4785a2bfd, CN=integration-system-test"}]'
    certificateDataHeader: "Certificate-Data"
    consumerClaimsKeys:
      clientIDKey: "client_id"
      tenantIDKey: "tenantid"
      userNameKey: "user_name"
      subdomainKey: "subdomain"
    http:
      client:
        skipSSLValidation: false
    metrics:
      port: 3003
      enableClientInstrumentation: true
      censoredFlows: "JWT"
  operations_controller:
    enabled: true
  connectivity_adapter:
    port: 8080
    tls:
      host: adapter-gateway
    mtls:
      host: adapter-gateway-mtls
  oathkeeperFilters:
    workloadLabel: oathkeeper
    namespace: kyma-system
    tokenDataHeader: "Connector-Token"
    certificateDataHeader: "Certificate-Data"
  istio:
    externalMtlsGateway:
      name: "compass-gateway-external-mtls"
      namespace: "compass-system"
    mtlsGateway:
      name: "compass-gateway-mtls"
      namespace: "compass-system"
    gateway:
      name: "kyma-gateway"
      namespace: "kyma-system"
    proxy:
      port: 15020
    namespace: istio-system
    ingressgateway:
      workloadLabel: istio-ingressgateway
      requestPayloadSizeLimit2MB: 2097152
      requestPayloadSizeLimit2MBLabel: "2MB"
      requestPayloadSizeLimit5MB: 5097152
      requestPayloadSizeLimit5MBLabel: "5MB"
      correlationHeaderRewriteFilter:
        expectedHeaders:
          - "x-request-id"
          - "x-correlation-id"
          - "x-correlationid"
          - "x-forrequest-id"
          - "x-vcap-request-id"
          - "x-broker-api-request-identity"
  kubernetes:
    serviceAccountTokenIssuer: https://kubernetes.default.svc.cluster.local
    serviceAccountTokenJWKS: https://kubernetes.default.svc.cluster.local/openid/v1/jwks
  ingress:
    domainName: "local.kyma.dev"
  database:
    sqlProxyServiceAccount: "proxy-user@gcp-cmp.iam.gserviceaccount.com"
    manageSecrets: true
    embedded:
      enabled: true
      director:
        name: "postgres"
      directorDBName: "postgres"
    managedGCP:
      serviceAccountKey: ""
      instanceConnectionName: ""
      director:
        name: ""
        user: ""
        password: ""
      host: "localhost"
      hostPort: "5432"
      sslMode: ""
      #TODO remove below after migration to separate user will be done
      dbUser: ""
      dbPassword: ""
      directorDBName: ""
  oathkeeper:
    host: ory-oathkeeper-proxy.kyma-system.svc.cluster.local
    port: 4455
    timeout_ms: 120000
    ns_adapter_timeout_ms: 3600000
    idTokenConfig:
      claims: '{"scopes": "{{ print .Extra.scope }}","tenant": "{{ .Extra.tenant }}", "consumerID": "{{ print .Extra.consumerID}}", "consumerType": "{{ print .Extra.consumerType }}", "flow": "{{ print .Extra.flow }}", "onBehalfOf": "{{ print .Extra.onBehalfOf }}", "region": "{{ print .Extra.region }}", "tokenClientID": "{{ print .Extra.tokenClientID }}"}'
      internalClaims: '{"scopes": "application:read application:write application.webhooks:read application_template.webhooks:read webhooks.auth:read runtime:write runtime:read tenant:read tenant:write tenant_subscription:write ory_internal fetch_tenant application_template:read destinations_sensitive_data:read destinations:sync","tenant":"{ {{ if .Header.Tenant }} \"consumerTenant\":\"{{ print (index .Header.Tenant 0) }}\", {{ end }} \"externalTenant\":\"\"}", "consumerType": "Internal Component", "flow": "Internal"}'
    mutators:
      runtimeMappingService:
        config:
          api:
            url: http://compass-hydrator.compass-system.svc.cluster.local:3000/hydrators/runtime-mapping
            retry:
              give_up_after: 6s
              max_delay: 2000ms
      authenticationMappingServices:
        nsadapter:
          cfg:
            config:
              api:
                url: http://compass-hydrator.compass-system.svc.cluster.local:3000/hydrators/authn-mapping/nsadapter
                retry:
                  give_up_after: 6s
                  max_delay: 2000ms
          authenticator:
            enabled: false
            createRule: true
            gatewayHost: "compass-gateway-xsuaa"
            trusted_issuers: '[{"domain_url": "compass-system.svc.cluster.local:8080", "scope_prefix": "prefix.", "protocol": "http"}]'
            attributes: '{"uniqueAttribute": { "key": "ns-adapter-test", "value": "ns-adapter-flow" }, "tenant": { "key": "tenant" }, "identity": { "key": "identity" }, "clientid": { "key": "client_id" } }'
            path: /nsadapter/api/v1/notifications
            upstreamComponent: "compass-gateway"
            checkSuffix: true
        tenant-fetcher:
          cfg:
            config:
              api:
                url: http://compass-hydrator.compass-system.svc.cluster.local:3000/hydrators/authn-mapping/tenant-fetcher
                retry:
                  give_up_after: 6s
                  max_delay: 2000ms
          authenticator:
            enabled: false
            createRule: true
            gatewayHost: "compass-gateway"
            trusted_issuers: '[{"domain_url": "compass-system.svc.cluster.local:8080", "scope_prefix": "prefix.", "protocol": "http"}]'
            attributes: '{"uniqueAttribute": { "key": "test", "value": "tenant-fetcher" }, "tenant": { "key": "tenant" }, "identity": { "key": "identity" } }'
            path: /tenants/<.*>
            upstreamComponent: "compass-tenant-fetcher"
            checkSuffix: false
        subscriber:
          cfg:
            config:
              api:
                url: http://compass-hydrator.compass-system.svc.cluster.local:3000/hydrators/authn-mapping/subscriber
                retry:
                  give_up_after: 6s
                  max_delay: 2000ms
          authenticator:
            enabled: false
            createRule: false
            gatewayHost: "compass-gateway-sap-mtls"
            trusted_issuers: '[{"domain_url": "compass-system.svc.cluster.local:8080", "scope_prefix": "prefix.", "protocol": "http", "region": "eu-1"}]'
            attributes: '{"uniqueAttribute": { "key": "subsc-key-test", "value": "subscription-flow" }, "tenant": { "key": "tenant" }, "identity": { "key": "user_name" }, "clientid": { "key": "client_id" } }'
            path: /<.*>
            checkSuffix: false
      tenantMappingService:
        config:
          api:
            url: http://compass-hydrator.compass-system.svc.cluster.local:3000/hydrators/tenant-mapping
            retry:
              give_up_after: 6s
              max_delay: 2000ms
      certificateResolverService:
        config:
          api:
            url: http://compass-hydrator.compass-system.svc.cluster.local:3000/hydrators/v1/certificate/data/resolve
            retry:
              give_up_after: 6s
              max_delay: 2000ms
      tokenResolverService:
        config:
          api:
            url: http://compass-hydrator.compass-system.svc.cluster.local:3000/hydrators/v1/tokens/resolve
            retry:
              give_up_after: 6s
              max_delay: 2000ms
  cockpit:
    auth:
      allowedConnectSrc: "https://*.ondemand.com"
      secretName: "cockpit-auth-secret"
      idpHost: ""
      clientID: ""
      scopes: "openid profile email"
      path: "/oauth2/certs"
  destinationFetcher:
    manageSecrets: true
    host: compass-destination-fetcher.compass-system.svc.cluster.local
    prefix: /destination-configuration
    port: 3000
    jobSchedule: 10m
    lease:
      lockname: destinationlease
    parallelTenants: 10
    authentication:
      jwksEndpoint: "http://ory-oathkeeper-api.kyma-system.svc.cluster.local:4456/.well-known/jwks.json"
      appDestinationsSyncScope: "destinations:sync"
      appDetinationsSensitiveDataScope: "destinations_sensitive_data:read"
    server:
      tenantDestinationsEndpoint: "/v1/subaccountDestinations"
      sensitiveDataEndpoint: "/v1/destinations"
      sensitiveDataQueryParam: "name"
    request:
      skipSSLValidation: false
      retry_interval: "100ms"
      retry_attempts: 3
      goroutineLimit: 100
      requestTimeout: "30s"
      pageSize: 10
      oauthTokenPath: "/oauth/token"
    instance:
      clientIdPath: "clientid"
      clientSecretPath: "clientsecret"
      urlPath: "uri"
      tokenUrlPath: "certurl"
      clientCertPath: "certificate"
      clientKeyPath: "key"
    secretName: destination-region-instances
    dependenciesConfig:
      path: "/cfg/dependencies"
    oauthMode: "oauth-mtls"
  destinationRegionSecret:
    secretName: "destination-region-instances"
    fileName: "keyConfig"
    local:
      templateMappings:
        xsappMapping: '{{ printf "\"%s\":\"xsappname1\"" .Values.global.tenantFetcher.xsappNamePath }}'
        clientIDMapping: '{{ printf "\"%s\":\"client_id\"" .Values.global.destinationFetcher.instance.clientIdPath }}'
        clientSecretMapping: '{{ printf "\"%s\":\"client_secret\"" .Values.global.destinationFetcher.instance.clientSecretPath }}'
        urlMapping: '{{ printf "\"%s\":\"http://compass-external-services-mock.%s.svc.cluster.local:%s\"" .Values.global.destinationFetcher.instance.urlPath .Release.Namespace (.Values.service.port | toString) }}'
        tokenURLMapping: '{{ printf "\"%s\":\"https://%s.%s:%s\"" .Values.global.destinationFetcher.instance.tokenUrlPath .Values.global.externalServicesMock.certSecuredHost .Values.global.ingress.domainName (.Values.service.certPort | toString) }}'
        x509CertificateMapping: '{{ printf "\"%s\":\"%s\"" .Values.global.destinationFetcher.instance.clientCertPath .Values.global.connector.caCertificate }}'
        x509KeyMapping: '{{ printf "\"%s\":\"%s\"" .Values.global.destinationFetcher.instance.clientKeyPath .Values.global.connector.caKey }}'
  tenantFetcher:
    k8sSecret:
      manageSecrets: true
      name: "tenant-fetcher-secret"
      namespace: "compass-system"
      key: "keyConfig"
      path: "/tmp"
    host: compass-tenant-fetcher.compass-system.svc.cluster.local
    prefix: /tenants
    port: 3000
    xsappNamePath: "xsappname"
    omitDependenciesParamName: ""
    omitDependenciesParamValue: ""
    requiredAuthScope: Callback
    fetchTenantAuthScope: fetch_tenant
    authentication:
      jwksEndpoint: "http://ory-oathkeeper-api.kyma-system.svc.cluster.local:4456/.well-known/jwks.json"
    tenantProvider:
      tenantIdProperty: "tenantId"
      customerIdProperty: "customerId"
      subaccountTenantIdProperty: "subaccountTenantId"
      subdomainProperty: "subdomain"
      name: "provider"
      subscriptionProviderIdProperty: "subscriptionProviderIdProperty"
      providerSubaccountIdProperty: "providerSubaccountIdProperty"
      consumerTenantIdProperty: "consumerTenantIdProperty"
      subscriptionProviderAppNameProperty: "subscriptionProviderAppNameProperty"
    server:
      fetchTenantEndpoint: "/v1/fetch/{parentTenantId}/{tenantId}"
      regionalHandlerEndpoint: "/v1/regional/{region}/callback/{tenantId}"
      dependenciesEndpoint: "/v1/regional/{region}/dependencies"
      tenantPathParam: "tenantId"
      regionPathParam: "region"
    dependenciesConfig:
      path: "/cfg/dependencies"
    local:
      templateMappings:
        xsappMapping: '{{ printf "\"%s\":\"xsappname1\"" .Values.global.tenantFetcher.xsappNamePath }}'
    containerName: "tenant-fetcher"
  externalCertConfiguration:
    issuerLocality: "local,local2" # In local setup we have manually created connector CA certificate with 'local' Locality property
    subjectPattern: "/C=DE/O=SAP SE/OU=SAP Cloud Platform Clients/OU=Region/OU=%s/L=%s/CN=%s"
    ouCertSubaccountID: "f8075207-1478-4a80-bd26-24a4785a2bfd"
    commonName: "compass"
    locality: "local"
    certSvcApiPath: "/cert"
    tokenPath: "/cert/token"
    secrets:
      externalCertSvcSecret:
        manage: false
        name: "cert-svc-secret"
        clientIdKey: client-id
        clientSecretKey: client-secret
        oauthUrlKey: url
        csrEndpointKey: csr-endpoint
        clientCert: client-cert
        clientKey: client-key
        skipSSLValidationFlag: "-k"
      externalClientCertSecret:
        name: "external-client-certificate"
        namespace: compass-system
        certKey: tls.crt
        keyKey: tls.key
    rotationCronjob:
      name: "external-certificate-rotation"
      schedule: "*/1 * * * *" # Executes every minute
      certValidity: "7"
      clientCertRetryAttempts: "8"
      containerName: "certificate-rotation"
  ordService:
    host: compass-ord-service.compass-system.svc.cluster.local
    prefix: /open-resource-discovery-service/v0
    docsPrefix: /open-resource-discovery-docs
    staticPrefix: /open-resource-discovery-static/v0
    port: 3000
    defaultResponseType: "xml"
    userContextHeader: "user_context"
    authTokenPath: "/var/run/secrets/kubernetes.io/serviceaccount/token"
    skipSSLValidation: false
  ordAggregator:
    name: ord-aggregator
    enabled: true
    suspend: true
    schedule: "*/1 * * * *"
    http:
      client:
        skipSSLValidation: false
      retry:
        attempts: 3
        delay: 100ms
    dbPool:
      maxOpenConnections: 2
      maxIdleConnections: 2
    globalRegistryUrl: http://compass-external-services-mock.compass-system.svc.cluster.local:8087/.well-known/open-resource-discovery
    maxParallelWebhookProcessors: 4
    maxParallelDocumentsPerApplication: 10
    containerName: "ord-aggregator"
  systemFetcher:
    enabled: false
    name: "system-fetcher"
    schedule: "0 0 * * *"
    manageSecrets: true
    # enableSystemDeletion - whether systems in deleted state should be deleted from director database
    enableSystemDeletion: true
    # fetchParallelism - shows how many http calls will be made in parallel to fetch systems
    fetchParallellism: 30
    # queueSize - shows how many system fetches (individual requests may fetch more than 1 system)
    # can be put in the queue for processing before blocking. It is best for the queue to be about 2 times bigger than the parallellism
    queueSize: 100
    # fetchRequestTimeout - shows the timeout to wait for oauth token and for fetching systems (in one request) separately
    fetchRequestTimeout: "30s"
    # directorRequestTimeout - graphql requests timeout to director
    directorRequestTimeout: "30s"
    dbPool:
      maxOpenConnections: 20
      maxIdleConnections: 2
    # systemsAPIEndpoint - endpoint of the service to fetch systems from
    systemsAPIEndpoint: ""
    # systemsAPIFilterCriteria - criteria for fetching systems
    systemsAPIFilterCriteria: ""
    # systemToTemplateMappings - how to map system properties to an existing application template
    systemToTemplateMappings: '{}'
    appTemplates: []
    templatePlaceholderToSystemKeyMappings: '[{"placeholder_name": "name","system_key": "displayName"},{"placeholder_name": "display-name","system_key": "displayName"},{"placeholder_name": "systemNumber","system_key": "systemNumber"},{"placeholder_name": "productId","system_key": "productId"},{"placeholder_name": "ppmsProductVersionId","system_key": "ppmsProductVersionId"},{"placeholder_name": "description","system_key": "productDescription", "optional": true},{"placeholder_name": "baseUrl","system_key": "additionalUrls.mainUrl", "optional":true},{"placeholder_name": "providerName","system_key": "infrastructureProvider", "optional": true}]'
    templateOverrideApplicationInput: '{"name": "{{name}}","description": "{{description}}","providerName": "{{providerName}}","statusCondition": "INITIAL","systemNumber": "{{systemNumber}}","labels": {"managed": "true","productId": "{{productId}}","ppmsProductVersionId": "{{ppmsProductVersionId}}"},"baseUrl": "{{baseUrl}}"}'
    http:
      client:
        skipSSLValidation: false
    oauth:
      client: "client_id"
      tokenEndpointProtocol: "https"
      tokenBaseHost: "compass-external-services-mock-sap-mtls"
      tokenPath: "/cert/token"
      scopesClaim: "scopes"
      tenantHeaderName: "x-zid"
      tokenRequestTimeout: 30s
      skipSSLValidation: true
    secret:
      name: "compass-system-fetcher-secret"
      clientIdKey: client-id
      oauthUrlKey: url
    paging:
      pageSize: 200
      sizeParam: "$top"
      skipParam: "$skip"
    containerName: "system-fetcher"
  tenantFetchers:
    job1:
      enabled: false
      job:
        interval: "5m"
      configMapNamespace: "compass-system"
      manageSecrets: true
      providerName: "compass"
      tenantType: "subaccount"
      schedule: "*/5 * * * *"
      tenantInsertChunkSize: "500"
      kubernetes:
        configMapNamespace: "compass-system"
        pollInterval: 2s
        pollTimeout: 1m
        timeout: 2m
      authConfig:
        skipSSLValidation: true
        oauthMode: "oauth-mtls"
        clientIDPath: "clientid"
        clientSecretPath: "secret"
        clientCertPath: "cert"
        clientKeyPath: "key"
        tokenEndpointPath: "url"
        tokenURLPath: "/cert/token"
      queryMapping:
        regionField: "region"
        pageNumField: "pageNum"
        pageSizeField: "pageSize"
        timestampField: "timestamp"
      query:
        startPage: "0"
        pageSize: "100"
      api:
        regionName: "central"
        authConfigSecretKey: "central"
        fieldMapping:
          totalPagesField: "totalPages"
          totalResultsField: "totalResults"
          tenantEventsField: "events"
          idField: "id"
          nameField: "name"
          customerIdField: "customerId"
          subdomainField: "subdomain"
          discriminatorField: ""
          discriminatorValue: ""
          detailsField: "details"
          entityTypeField: "entityType"
          globalAccountID: "gaID"
          regionField: "region"
          movedSubaccountTargetField: "targetGlobalAccountGUID"
          movedSubaccountSourceField: "sourceGlobalAccountGUID"
        endpoints:
          accountCreated: "127.0.0.1/events?type=account-created"
          accountDeleted: "127.0.0.1/events?type=account-deleted"
          accountUpdated: "127.0.0.1/events?type=account-updated"
          subaccountCreated: "127.0.0.1/events?type=subaccount-created"
          subaccountDeleted: "127.0.0.1/events?type=subaccount-deleted"
          subaccountUpdated: "127.0.0.1/events?type=subaccount-updated"
          subaccountMoved: "127.0.0.1/events?type=subaccount-moved"
      regionalConfig:
        fieldMapping:
          totalPagesField: "totalPages"
          totalResultsField: "totalResults"
          tenantEventsField: "events"
          idField: "guid"
          nameField: "displayName"
          customerIdField: "customerId"
          subdomainField: "subdomain"
          discriminatorField: ""
          discriminatorValue: ""
          detailsField: "details"
          entityTypeField: "entityType"
          globalAccountID: "globalAccountGUID"
          regionField: "region"
          movedSubaccountTargetField: "targetGlobalAccountGUID"
          movedSubaccountSourceField: "sourceGlobalAccountGUID"
        regions:
          eu-east:
            api:
              oauthMode: "oauth-mtls"
              authConfigSecretKey: "central"
              endpoints:
                accountCreated: "127.0.0.1/events?type=account-created"
                accountDeleted: "127.0.0.1/events?type=account-deleted"
                accountUpdated: "127.0.0.1/events?type=account-updated"
                subaccountCreated: "127.0.0.1/events?type=subaccount-created"
                subaccountDeleted: "127.0.0.1/events?type=subaccount-deleted"
                subaccountUpdated: "127.0.0.1/events?type=subaccount-updated"
                subaccountMoved: "127.0.0.1/events?type=subaccount-moved"
      dbPool:
        maxOpenConnections: 1
        maxIdleConnections: 1
  metrics:
    enabled: true
    pushEndpoint: http://monitoring-prometheus-pushgateway.kyma-system.svc.cluster.local:9091
  externalServicesMock:
    enabled: false
    certSecuredPort: 8081
    ordCertSecuredPort: 8082
    unsecuredPort: 8083
    basicSecuredPort: 8084
    oauthSecuredPort: 8085
    ordGlobalRegistryCertPort: 8086
    ordGlobalRegistryUnsecuredPort: 8087
    unsecuredPortWithAdditionalContent: 8088
    unsecuredMultiTenantPort: 8089
    certSecuredHost: compass-external-services-mock-sap-mtls
    ordCertSecuredHost: compass-external-services-mock-sap-mtls-ord
    ordGlobalCertSecuredHost: compass-external-services-mock-sap-mtls-global-ord-registry
    unSecuredHost: compass-external-services-mock
    host: compass-external-services-mock.compass-system.svc.cluster.local
    saasAppNamesSecret:
      manage: false
    regionInstancesCredentials:
      manage: false
    oauthSecret:
      manage: false
      name: compass-external-services-mock-oauth-credentials
      clientIdKey: client-id
      clientSecretKey: client-secret
      oauthUrlKey: url
      oauthTokenPath: "/secured/oauth/token"
    auditlog:
      applyMockConfiguration: false
      managementApiPath: /audit-log/v2/configuration-changes/search
      mtlsTokenPath: "/cert/token"
      secret:
        name: "auditlog-instance-management"
        urlKey: url
        tokenUrlKey: token-url
        clientIdKey: client-id
        clientSecretKey: client-secret
        clientCertKey: client-cert
        clientKeyKey: client-key
  tests:
    http:
      client:
        skipSSLValidation: false
    externalCertConfiguration:
      ouCertSubaccountID: "bad76f69-e5c2-4d55-bca5-240944824b83"
      issuerLocalityRegion2: "local"
    director:
      skipPattern: ""
      externalCertIntSystemCN: "integration-system-test"
      supportedOrdApplicationType: "SAP temp1"
    tenantFetcher:
      tenantOnDemandID: "8d42d818-d4c4-4036-b82f-b199db7ffeb5"
      region: "eu-1"
      region2: "eu-2"
    ordAggregator:
      skipPattern: ""
    ordService:
      accountTenantID: "5577cf46-4f78-45fa-b55f-a42a3bdba868" # testDefaultTenant from our testing tenants
      skipPattern: ""
    externalServicesMock:
      skipPattern: ""
    selfRegistration:
      region: "eu-1"
      region2: "eu-2"
    destination:
      consumerSubdomain: "compass-external-services-mock-sap-mtls"
    subscription:
      tenants:
        providerAccountID: "5577cf46-4f78-45fa-b55f-a42a3bdba868" # testDefaultTenant from our testing tenants
        providerSubaccountID: "f8075207-1478-4a80-bd26-24a4785a2bfd" # TestProviderSubaccount from our testing tenants
        consumerAccountID: "5984a414-1eed-4972-af2c-b2b6a415c7d7" # ApplicationsForRuntimeTenantName from our testing tenants
        consumerSubaccountID: "1f538f34-30bf-4d3d-aeaa-02e69eef84ae" # randomly chosen
        consumerTenantID: "ba49f1aa-ddc1-43ff-943c-fe949857a34a" # randomly chosen
        providerSubaccountIDRegion2: "731b7bc4-5472-41d2-a447-e4c0f45de739" # TestProviderSubaccountRegion2 from our testing tenants
      oauthSecret:
        manage: false
        name: compass-subscription-secret
        clientIdKey: client-id
        clientSecretKey: client-secret
        oauthUrlKey: url
      propagatedProviderSubaccountHeader: "X-Provider-Subaccount"
      externalClientCertTestSecretName: "external-client-certificate-test-secret"
      externalClientCertTestSecretNamespace: "compass-system"
      externalCertTestJobName: "external-certificate-rotation-test-job"
      certSvcInstanceTestSecretName: "cert-svc-secret"
      certSvcInstanceTestRegion2SecretName: "cert-svc-secret-eu2"
      consumerTokenURL: "http://compass-external-services-mock.compass-system.svc.cluster.local:8080"
      subscriptionURL: "http://compass-external-services-mock.compass-system.svc.cluster.local:8080"
      subscriptionProviderIdValue: "id-value!t12345"
      subscriptionProviderAppNameValue: "subscriptionProviderAppNameValue"
    namespace: kyma-system
    connectivityAdapterFQDN: http://compass-connectivity-adapter.compass-system.svc.cluster.local
    externalServicesMockFQDN: http://compass-external-services-mock.compass-system.svc.cluster.local
    ordServiceFQDN: http://compass-ord-service.compass-system.svc.cluster.local
    systemBrokerFQDN: http://compass-system-broker.compass-system.svc.cluster.local
    tenantFetcherFQDN: http://compass-tenant-fetcher.compass-system.svc.cluster.local
    hydratorFQDN: http://compass-hydrator.compass-system.svc.cluster.local
    basicCredentials:
      manage: false
      secretName: "test-basic-credentials-secret"
    db:
      maxOpenConnections: 3
      maxIdleConnections: 1
    securityContext: # Set on container level
      runAsUser: 2000
      allowPrivilegeEscalation: false
  expectedSchemaVersionUpdateJob:
    cm:
      name: "expected-schema-version"
  migratorJob:
    nodeSelectorEnabled: false
    pvc:
      name: "compass-director-migrations"
      namespace: "compass-system"
      migrationsPath: "/compass-migrations"
      storageClass: local-path
  http:
    client:
      skipSSLValidation: false
  pairingAdapter:
    templateName: "pairing-adapter-app-template"
    watcherCorrelationID: "pairing-adapter-watcher-id"
    configMap:
      manage: false
      key: "config.json"
      name: "pairing-adapter-config-local"
      namespace: "compass-system"
      localAdapterFQDN: "http://compass-pairing-adapter.compass-system.svc.cluster.local/adapter-local-mtls"
      integrationSystemID: "d3e9b9f5-25dc-4adb-a0a0-ed69ef371fb6"
    e2e:
      appName: "test-app"
      appID: "123-test-456"
      clientUser: "test-user"
      tenant: "test-tenant"
  # Scopes assigned for every new Client Credentials by given object type (Runtime / Application / Integration System)
  # and scopes mapped to a consumer with the given type, then that consumer is using a client certificate
  scopes:
    scopesPerConsumerType:
      runtime:
        - "runtime:read"
        - "runtime:write"
        - "application:read"
        - "runtime.auths:read"
        - "bundle.instance_auths:read"
        - "runtime.webhooks:read"
        - "webhook:write"
      external_certificate:
        - "runtime:read"
        - "runtime:write"
        - "application:read"
        - "application:write"
        - "runtime.auths:read"
        - "bundle.instance_auths:read"
        - "runtime.webhooks:read"
        - "webhook:write"
        - "application_template:read"
        - "application_template:write"
      application:
        - "application:read"
        - "application:write"
        - "application.auths:read"
        - "application.webhooks:read"
        - "bundle.instance_auths:read"
        - "document.fetch_request:read"
        - "event_spec.fetch_request:read"
        - "api_spec.fetch_request:read"
        - "fetch-request.auth:read"
        - "webhook:write"
      integration_system:
        - "application:read"
        - "application:write"
        - "application.local_tenant_id:write"
        - "application_template:read"
        - "application_template:write"
        - "runtime:read"
        - "runtime:write"
        - "integration_system:read"
        - "label_definition:read"
        - "label_definition:write"
        - "automatic_scenario_assignment:read"
        - "automatic_scenario_assignment:write"
        - "integration_system.auths:read"
        - "application_template.webhooks:read"
        - "formation:write"
        - "formation:read"
        - "internal_visibility:read"
        - "application.auths:read"
        - "webhook:write"
        - "formation_template:read"
      super_admin:
        - "application:read"
        - "application:write"
        - "application.local_tenant_id:write"
        - "application_template:read"
        - "application_template:write"
        - "integration_system:read"
        - "integration_system:write"
        - "runtime:read"
        - "runtime:write"
        - "label_definition:read"
        - "label_definition:write"
        - "eventing:manage"
        - "tenant:read"
        - "automatic_scenario_assignment:read"
        - "automatic_scenario_assignment:write"
        - "application.auths:read"
        - "application.webhooks:read"
        - "application_template.webhooks:read"
        - "bundle.instance_auths:read"
        - "document.fetch_request:read"
        - "event_spec.fetch_request:read"
        - "api_spec.fetch_request:read"
        - "integration_system.auths:read"
        - "runtime.auths:read"
        - "fetch-request.auth:read"
        - "webhooks.auth:read"
        - "formation:write"
        - "formation:read"
        - "internal_visibility:read"
        - "runtime.webhooks:read"
        - "webhook:write"
        - "formation_template:read"
        - "formation_template:write"
      default:
        - "runtime:read"
        - "runtime:write"
        - "tenant:read"<|MERGE_RESOLUTION|>--- conflicted
+++ resolved
@@ -123,11 +123,7 @@
       name: compass-pairing-adapter
     director:
       dir:
-<<<<<<< HEAD
       version: "PR-2640"
-=======
-      version: "PR-2641"
->>>>>>> eb932a47
       name: compass-director
     hydrator:
       dir:
