--- conflicted
+++ resolved
@@ -53,11 +53,7 @@
       version: "PR-1750"
     director:
       dir:
-<<<<<<< HEAD
       version: "PR-1802"
-=======
-      version: "PR-1797"
->>>>>>> fa170f3e
     gateway:
       dir:
       version: "PR-1750"
@@ -89,11 +85,7 @@
       version: "PR-23"
     e2e_tests:
       dir:
-<<<<<<< HEAD
       version: "PR-1802"
-=======
-      version: "PR-1797"
->>>>>>> fa170f3e
   isLocalEnv: false
   oauth2:
     host: oauth2
