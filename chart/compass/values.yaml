--- conflicted
+++ resolved
@@ -111,15 +111,15 @@
       path: eu.gcr.io/kyma-project/incubator
     connector:
       dir:
-      version: "PR-2665"
+      version: "PR-2706"
       name: compass-connector
     connectivity_adapter:
       dir:
-      version: "PR-2665"
+      version: "PR-2706"
       name: compass-connectivity-adapter
     pairing_adapter:
       dir:
-      version: "PR-2665"
+      version: "PR-2706"
       name: compass-pairing-adapter
     director:
       dir:
@@ -131,11 +131,11 @@
       name: compass-hydrator
     gateway:
       dir:
-      version: "PR-2665"
+      version: "PR-2706"
       name: compass-gateway
     operations_controller:
       dir:
-      version: "PR-2665"
+      version: "PR-2706"
       name: compass-operations-controller
     ord_service:
       dir:
@@ -147,7 +147,7 @@
       name: compass-schema-migrator
     system_broker:
       dir:
-      version: "PR-2665"
+      version: "PR-2706"
       name: compass-system-broker
     certs_setup_job:
       containerRegistry:
@@ -156,7 +156,7 @@
       version: "0a651695"
     external_services_mock:
       dir:
-      version: "PR-2665"
+      version: "PR-2706"
       name: compass-external-services-mock
     console:
       dir:
@@ -164,11 +164,7 @@
       name: compass-console
     e2e_tests:
       dir:
-<<<<<<< HEAD
       version: "PR-2706"
-=======
-      version: "PR-2707"
->>>>>>> 7f2390d2
       name: compass-e2e-tests
   isLocalEnv: false
   isForTesting: false
