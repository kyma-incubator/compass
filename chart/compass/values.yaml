global:
  disableLegacyConnectivity: true
  defaultTenant: 3e64ebae-38b5-46a0-b1ed-9ccee153a0ae
  tenants:
    - name: default
      id: 3e64ebae-38b5-46a0-b1ed-9ccee153a0ae
      type: account
    - name: foo
      id: 1eba80dd-8ff6-54ee-be4d-77944d17b10b
      type: account
    - name: bar
      id: af9f84a9-1d3a-4d9f-ae0c-94f883b33b6e
      type: account
    - name: TestTenantSeparation
      id: f1c4b5be-b0e1-41f9-b0bc-b378200dcca0
      type: account
    - name: TestDeleteLastScenarioForApplication
      id: 0403be1e-f854-475e-9074-922120277af5
      type: account
    - name: Test_DeleteAutomaticScenarioAssignmentForSelector
      id: d9553135-6115-4c67-b4d9-962c00f3725f
      type: account
    - name: Test_AutomaticScenarioAssigmentForRuntime
      id: 8c733a45-d988-4472-af10-1256b82c70c0
      type: account
    - name: TestAutomaticScenarioAssignmentsWholeScenario
      id: 65a63692-c00a-4a7d-8376-8615ee37f45c
      type: account
    - name: TestTenantsQueryTenantNotInitialized
      id: 72329135-27fd-4284-9bcb-37ea8d6307d0
      type: account
    - name: Test Default
      id: 5577cf46-4f78-45fa-b55f-a42a3bdba868
      type: account
      parent: 2c4f4a25-ba9a-4dbc-be68-e0beb77a7eb0
    - name: Test_DefaultCustomer
      id: 2c4f4a25-ba9a-4dbc-be68-e0beb77a7eb0
      type: customer
    - name: TestListLabelDefinitions
      id: 3f641cf5-2d14-4e0f-a122-16e7569926f1
      type: account
    - name: Test_AutomaticScenarioAssignmentQueries
      id: 8263cc13-5698-4a2d-9257-e8e76b543e88
      type: account
    - name: TestGetScenariosLabelDefinitionCreatesOneIfNotExists
      id: 2263cc13-5698-4a2d-9257-e8e76b543e33
      type: account
    - name: TestApplicationsForRuntime
      id: 5984a414-1eed-4972-af2c-b2b6a415c7d7
      type: account
    - name: Test_DeleteAutomaticScenarioAssignmentForScenario
      id: d08e4cb6-a77f-4a07-b021-e3317a373597
      type: account
    - name: TestApplicationsForRuntimeWithHiddenApps
      id: 7e1f2df8-36dc-4e40-8be3-d1555d50c91c
      type: account
    - name: TestTenantsQueryTenantInitialized
      id: 8cf0c909-f816-4fe3-a507-a7917ccd8380
      type: account
    - name: TestDeleteApplicationIfInScenario
      id: 0d597250-6b2d-4d89-9c54-e23cb497cd01
      type: account
    - name: TestProviderSubaccount
      id: f8075207-1478-4a80-bd26-24a4785a2bfd
      type: subaccount
      parent: 5577cf46-4f78-45fa-b55f-a42a3bdba868
    - name: TestIntegrationSystemSubaccount
      id: 123e4567-e89b-12d3-a456-426614174001
      type: subaccount
      parent: 5577cf46-4f78-45fa-b55f-a42a3bdba868
    - name: TestIntegrationSystemManagedAccount
      id: 7e8ab2e3-3bb4-42e3-92b2-4e0bf48559d3
      type: account
      parent: 5577cf46-4f78-45fa-b55f-a42a3bdba868

  images:
    containerRegistry:
      path: eu.gcr.io/kyma-project/incubator
    connector:
      dir:
      version: "PR-2120"
    connectivity_adapter:
      dir:
      version: "PR-2082"
    pairing_adapter:
      dir:
      version: "PR-2118"
    director:
      dir:
<<<<<<< HEAD
      version: "PR-2122"
=======
      version: "PR-2120"
>>>>>>> 777789a1
    gateway:
      dir:
      version: "PR-2077"
    operations_controller:
      dir:
      version: "PR-2122"
    ord_service:
      dir:
      version: "PR-48"
    schema_migrator:
      dir:
      version: "PR-2115"
    system_broker:
      dir:
      version: "PR-2084"
    certs_setup_job:
      containerRegistry:
        path: eu.gcr.io/kyma-project
      dir:
      version: "0a651695"
    external_services_mock:
      dir:
      version: "PR-2118"
    console:
      dir:
      version: "PR-47"
    e2e_tests:
      dir:
      version: "PR-2120"
  isLocalEnv: false
  oauth2:
    host: oauth2
  livenessProbe:
    initialDelaySeconds: 30
    timeoutSeconds: 1
    periodSeconds: 10
  readinessProbe:
    initialDelaySeconds: 5
    timeoutSeconds: 1
    periodSeconds: 2

  agentPreconfiguration: false

  director:
    host: compass-director.compass-system.svc.cluster.local
    prefix: /director
    graphql:
      external:
        port: 3000
    validator:
      port: 8080
    metrics:
      port: 3003
      enableClientInstrumentation: true
      censoredFlows: "JWT"
    operations:
      port: 3002
      path: "/operation"
      lastOperationPath: "/last_operation"
    info:
      path: "/v1/info"
    selfRegister:
      secret:
        name: "compass-external-services-mock-oauth-credentials"
        clientIdKey: client-id
        clientSecretKey: client-secret
        urlKey: url
      oauthTokenPath: "/secured/oauth/token"
      distinguishLabel: "distinguishingLabel"
      label: "selfRegLabel"
      labelValuePrefix: "self-reg-prefix-"
      responseKey: "self-reg-key"
      path: "/external-api/self-reg"
      nameQueryParam: "name"
      tenantQueryParam: "tenant"
      requestBodyPattern: '{"key": "%s"}'

    clientIDHeaderKey: client_user
    suggestTokenHeaderKey: suggest_token

  auditlog:
    configMapName: "compass-gateway-auditlog-config"
    tokenPath: "/oauth/token"
    secret:
      name: "compass-gateway-auditlog-secret"
      urlKey: url
      clientIdKey: client-id
      clientSecretKey: client-secret

  log:
    format: "kibana"

  testCredentials:
    secretName: "test-credentials-secret"

  enableCompassDefaultScenarioAssignment: true

  tenantConfig:
    useDefaultTenants: true
    dbPool:
      maxOpenConnections: 1
      maxIdleConnections: 1

  connector:
    prefix: /connector
    graphql:
      external:
        port: 3000
    validator:
      port: 8080
    # If secrets do not exist they will be created
    secrets:
      ca:
        name: compass-connector-app-ca
        namespace: compass-system
        certificateKey: ca.crt
        keyKey: ca.key
      rootCA:
        namespace: istio-system # For Ingress Gateway to work properly the namespace needs to be istio-system
        # In order for istio mTLS to work we should have two different secrets one containing the server certificate (let’s say X) and one used for validation of the client’s certificates.
        # The second one should be our root certificate and istio wants it to be named X-cacert. (-cacert suffix).
        # This is the reason for the confusing name of our root certificate. https://preliminary.istio.io/v1.6/docs/tasks/traffic-management/ingress/secure-ingress/#configure-a-mutual-tls-ingress-gateway
        cacert: compass-gateway-mtls-certs-cacert # For cert-rotation the cacert should be in different secret
        certificateKey: cacert
    certificateDataHeader: "Certificate-Data"
    revocation:
      configmap:
        name: revocations-config
        namespace: "{{ .Release.Namespace }}"
    # If key and certificate are not provided they will be generated
    caKey: ""
    caCertificate: ""
    subjectConsumerMappingConfig: '[{"consumer_type": "Integration System", "tenant_access_level": "account", "subject": "C=DE, L=local, O=SAP SE, OU=Region, OU=SAP Cloud Platform Clients, OU=123e4567-e89b-12d3-a456-426614174001, CN=compass"}]'

  system_broker:
    enabled: true
    port: 5001
    prefix: /broker
    tokenProviderFromHeader:
      forwardHeaders: Authorization
    tokenProviderFromSecret:
      enabled: false
      secrets:
        integrationSystemCredentials:
          name: compass-system-broker-credentials
          namespace: compass-system
    testNamespace: kyma-system

  gateway:
    port: 3000
    tls:
      host: compass-gateway
      secure:
        internal:
          host: compass-gateway-internal
        oauth:
          host: compass-gateway-auth-oauth
    mtls:
      host: compass-gateway-mtls
      certSecret: compass-gateway-mtls-certs
      external:
        host: compass-gateway-sap-mtls
        certSecret: compass-gateway-mtls-certs # Use connector's root CA as root CA by default. This should be overridden for productive deployments.
    headers:
      request:
        remove:
          - "Client-Id-From-Token"
          - "Client-Id-From-Certificate"
          - "Client-Certificate-Hash"
          - "Certificate-Data"

  operations_controller:
    enabled: true

  connectivity_adapter:
    port: 8080
    tls:
      host: adapter-gateway
    mtls:
      host: adapter-gateway-mtls

  oathkeeperFilters:
    workloadLabel: oathkeeper
    namespace: kyma-system
    tokenDataHeader: "Connector-Token"
    certificateDataHeader: "Certificate-Data"

  istio:
    externalMtlsGateway:
      name: "compass-gateway-external-mtls"
      namespace: "compass-system"
    mtlsGateway:
      name: "compass-gateway-mtls"
      namespace: "compass-system"
    gateway:
      name: "kyma-gateway"
      namespace: "kyma-system"
    proxy:
      port: 15020
    namespace: istio-system
    ingressgateway:
      workloadLabel: istio-ingressgateway
      requestPayloadSizeLimit: 2097152 # 2 MB
      correlationHeaderRewriteFilter:
        expectedHeaders:
        - "x-request-id"
        - "x-correlation-id"
        - "x-correlationid"
        - "x-forrequest-id"
        - "x-vcap-request-id"
        - "x-broker-api-request-identity"

  kubernetes:
    serviceAccountTokenJWKS: https://kubernetes.default.svc.cluster.local/openid/v1/jwks

  ingress:
    domainName: "kyma.local"

  database:
    manageSecrets: true
    embedded:
      enabled: true
      director:
        name: "postgres"
      directorDBName: "postgres"
    managedGCP:
      serviceAccountKey: ""
      instanceConnectionName: ""
      director:
        name: ""
        user: ""
        password: ""
      host: "localhost"
      hostPort: "5432"
      sslMode: ""

      #TODO remove below after migration to separate user will be done
      dbUser: ""
      dbPassword: ""
      directorDBName: ""

  oathkeeper:
    host: ory-oathkeeper-proxy.kyma-system.svc.cluster.local
    port: 4455
    timeout_ms: 120000
    idTokenConfig:
      claims: '{"scopes": "{{ print .Extra.scope }}","tenant": "{{ .Extra.tenant }}", "consumerID": "{{ print .Extra.consumerID}}", "consumerType": "{{ print .Extra.consumerType }}", "flow": "{{ print .Extra.flow }}", "onBehalfOf": "{{ print .Extra.onBehalfOf }}", "region": "{{ print .Extra.region }}", "tokenClientID": "{{ print .Extra.tokenClientID }}"}'
      internalClaims: '{"scopes": "application:read application:write application.webhooks:read application_template.webhooks:read webhooks.auth:read runtime:write runtime:read tenant:write","tenant":"{ {{ if .Header.Tenant }} \"consumerTenant\":\"{{ print (index .Header.Tenant 0) }}\", {{ end }} \"externalTenant\":\"\"}", "consumerType": "Internal Component", "flow": "Internal"}'
    mutators:
      runtimeMappingService:
        config:
          api:
            url: http://compass-director.compass-system.svc.cluster.local:3000/runtime-mapping
            retry:
              give_up_after: 6s
              max_delay: 2000ms
      authenticationMappingServices:
        tenant-fetcher:
          cfg:
            config:
              api:
                url: http://compass-director.compass-system.svc.cluster.local:3000/authn-mapping/tenant-fetcher
                retry:
                  give_up_after: 6s
                  max_delay: 2000ms
          authenticator:
            enabled: false
            createRule: true
            gatewayHost: "compass-gateway"
            trusted_issuers: '[{"domain_url": "compass-system.svc.cluster.local:8080", "scope_prefix": "prefix.", "protocol": "http"}]'
            attributes: '{"uniqueAttribute": { "key": "test", "value": "tenant-fetcher" }, "tenant": { "key": "tenant" }, "identity": { "key": "identity" } }'
            path: /tenants/<.*>
            upstreamComponent: "compass-tenant-fetcher"
        subscriber:
          cfg:
            config:
              api:
                url: http://compass-director.compass-system.svc.cluster.local:3000/authn-mapping/subscriber
                retry:
                  give_up_after: 6s
                  max_delay: 2000ms
          authenticator:
            enabled: false
            createRule: false
            gatewayHost: "compass-gateway-sap-mtls"
            trusted_issuers: '[{"domain_url": "compass-system.svc.cluster.local:8080", "scope_prefix": "prefix.", "protocol": "http"}]'
            attributes: '{"uniqueAttribute": { "key": "subsc-key-test", "value": "subscription-flow" }, "tenant": { "key": "tenant" }, "identity": { "key": "identity" } }'
            path: /<.*>
      tenantMappingService:
        config:
          api:
            url: http://compass-director.compass-system.svc.cluster.local:3000/tenant-mapping
            retry:
              give_up_after: 6s
              max_delay: 2000ms
      certificateResolverService:
        config:
          api:
            url: http://compass-connector.compass-system.svc.cluster.local:8080/v1/certificate/data/resolve
            retry:
              give_up_after: 6s
              max_delay: 2000ms
      tokenResolverService:
        config:
          api:
            url: http://compass-director.compass-system.svc.cluster.local:8080/v1/tokens/resolve
            retry:
              give_up_after: 6s
              max_delay: 2000ms

  tenantFetcher:
    host: compass-tenant-fetcher.compass-system.svc.cluster.local
    prefix: /tenants
    port: 3000
    requiredAuthScope: Callback
    authentication:
      jwksEndpoint: "http://ory-oathkeeper-api.kyma-system.svc.cluster.local:4456/.well-known/jwks.json"
    tenantProvider:
      tenantIdProperty: "tenantId"
      customerIdProperty: "customerId"
      subaccountTenantIdProperty: "subaccountTenantId"
      subdomainProperty: "subdomain"
      name: "provider"
      subscriptionProviderIdProperty: "subscriptionProviderId"
    server:
      handlerEndpoint: "/v1/callback/{tenantId}"
      regionalHandlerEndpoint: "/v1/regional/{region}/callback/{tenantId}"
      dependenciesEndpoint: "/v1/dependencies"
      tenantPathParam: "tenantId"
      regionPathParam: "region"
      subscriptionProviderLabelKey: "subscriptionProviderId"
      consumerSubaccountIdsLabelKey: "consumer_subaccount_ids"

  externalCertConfiguration:
    issuer: "C=DE, L=local, O=SAP SE, OU=SAP Cloud Platform Clients, CN=compass-ca"
    issuerLocality: "" # It's empty because in local setup we use connector CA which didn't have Locality property
    subjectPattern: "/C=DE/O=SAP SE/OU=SAP Cloud Platform Clients/OU=Region/OU=123e4567-e89b-12d3-a456-426614174001/L=%s/CN=%s"
    commonName: "compass"
    locality: "local"
    certSvcApiPath: "/cert"
    tokenPath: "/secured/oauth/token"
    secrets:
      externalCertSvcSecret:
        manage: true
        name: "cert-svc-secret"
        clientIdKey: client-id
        clientSecretKey: client-secret
        oauthUrlKey: url
        csrEndpointKey: csr-endpoint
      externalClientCertSecret:
        name: "external-client-certificate"
        namespace: compass-system
        keyKey: tls.key
        crtKey: tls.crt
    rotationCronjob:
      name: "external-certificate-rotation"
      schedule: "*/1 * * * *" # Executes every minute
      certValidity: "7"
      clientCertRetryAttempts: "8"

  ordService:
    host: compass-ord-service.compass-system.svc.cluster.local
    prefix: /open-resource-discovery-service/v0
    docsPrefix: /open-resource-discovery-docs
    staticPrefix: /open-resource-discovery-static/v0
    port: 3000
    defaultResponseType: "xml"

  ordAggregator:
    name: ord-aggregator
    enabled: true
    schedule: "*/1 * * * *"
    http:
      client:
        skipSSLValidation: false
    dbPool:
      maxOpenConnections: 2
      maxIdleConnections: 2

  systemFetcher:
    enabled: false
    name: "system-fetcher"
    schedule: "0 0 * * *"
    manageSecrets: true
    # enableSystemDeletion - whether systems in deleted state should be deleted from director database
    enableSystemDeletion: true
    # fetchParallelism - shows how many http calls will be made in parallel to fetch systems
    fetchParallellism: 30
    # queueSize - shows how many system fetches (individual requests may fetch more than 1 system)
    # can be put in the queue for processing before blocking. It is best for the queue to be about 2 times bigger than the parallellism
    queueSize: 100
    # fetchRequestTimeout - shows the timeout to wait for oauth token and for fetching systems (in one request) separately
    fetchRequestTimeout: "5s"
    # directorRequestTimeout - graphql requests timeout to director
    directorRequestTimeout: "30s"
    dbPool:
      maxOpenConnections: 2
      maxIdleConnections: 2
    # systemsAPIEndpoint - endpoint of the service to fetch systems from
    systemsAPIEndpoint: ""
    # systemsAPIFilterCriteria - criteria for fetching systems
    systemsAPIFilterCriteria: ""
    # systemsAPIFilterTenantCriteriaPattern - criateria for fetching systems with tenant filter
    systemsAPIFilterTenantCriteriaPattern: ""
    # systemToTemplateMappings - how to map system properties to an existing application template
    systemToTemplateMappings: '{}'
    templatePlaceholderToSystemKeyMappings: '[{"placeholder_name": "name","system_key": "displayName"},{"placeholder_name": "display-name","system_key": "displayName"},{"placeholder_name": "systemNumber","system_key": "systemNumber"},{"placeholder_name": "description","system_key": "productDescription", "optional": true},{"placeholder_name": "baseUrl","system_key": "baseUrl", "optional":true},{"placeholder_name": "providerName","system_key": "infrastructureProvider", "optional": true}]'
    templateOverrideApplicationInput: '{"name": "{{name}}","description": "{{description}}","providerName": "{{providerName}}","statusCondition": "INITIAL","systemNumber": "{{systemNumber}}","labels": {"managed": "true"},"baseUrl": "{{baseUrl}}"}'
    http:
      client:
        skipSSLValidation: false
    oauth:
      client: ""
      secret: ""
      tokenEndpointProtocol: ""
      tokenBaseUrl: ""
      tokenPath: ""
      scopesClaim: ""
      tenantHeaderName: ""
    secret:
      name: "compass-system-fetcher-secret"
      clientIdKey: client-id
      clientSecretKey: client-secret
      oauthUrlKey: url
    paging:
      pageSize: 200
      sizeParam: "$top"
      skipParam: "$skip"

  tenantFetchers:
    job1:
      enabled: false
      configMapNamespace: "compass-system"
      manageSecrets: true
      providerName: "compass"
      schedule: "*/5 * * * *"
      tenantInsertChunkSize: "500"
      kubernetes:
        configMapNamespace: "compass-system"
        pollInterval: 2s
        pollTimeout: 1m
        timeout: 2m
      oauth:
        client: ""
        secret: ""
        tokenURL: ""
        tokenPath: ""
      secret:
        name: "compass-tenant-fetcher-secret-job1"
        clientIdKey: client-id
        clientSecretKey: client-secret
        oauthUrlKey: url
      endpoints:
        accountCreated: "127.0.0.1/events?type=account-created"
        accountDeleted: "127.0.0.1/events?type=account-deleted"
        accountUpdated: "127.0.0.1/events?type=account-updated"
        subaccountCreated: "127.0.0.1/events?type=subaccount-created"
        subaccountDeleted: "127.0.0.1/events?type=subaccount-deleted"
        subaccountUpdated: "127.0.0.1/events?type=subaccount-updated"
        subaccountMoved: "127.0.0.1/events?type=subaccount-moved"
      fieldMapping:
        totalPagesField: "totalPages"
        totalResultsField: "totalResults"
        tenantEventsField: "events"
        idField: "id"
        nameField: "name"
        customerIdField: "customerId"
        subdomainField: "subdomain"
        discriminatorField: ""
        discriminatorValue: ""
        detailsField: "details"
        entityTypeField: "entityType"
        parentIDField: "parentGuid"
        regionField: "region"
        movedSubaccountTargetField: "targetGlobalAccountGUID"
        movedSubaccountSourceField: "sourceGlobalAccountGUID"
      queryMapping:
        pageNumField: "pageNum"
        pageSizeField: "pageSize"
        timestampField: "timestamp"
      query:
        startPage: "0"
        pageSize: "100"
      shouldSyncSubaccounts: "false"
      dbPool:
        maxOpenConnections: 1
        maxIdleConnections: 1

  metrics:
    enabled: true
    pushEndpoint: http://monitoring-prometheus-pushgateway.kyma-system.svc.cluster.local:9091

  externalServicesMock:
    enabled: false
    auditlog: false
    certSecuredPort: 8081
    unsecuredPort: 8082
    basicSecuredPort: 8083
    oauthSecuredPort: 8084
    certSecuredHost: compass-external-services-mock-sap-mtls
    host: compass-external-services-mock.compass-system.svc.cluster.local
    oauthSecretName: compass-external-services-mock-oauth-credentials

  tests:
    ordService:
      skipPattern: ""
    director:
      skipPattern: ""
    namespace: kyma-system
    connectivityAdapterFQDN: http://compass-connectivity-adapter.compass-system.svc.cluster.local
    directorFQDN: http://compass-director.compass-system.svc.cluster.local
    connectorFQDN: http://compass-connector.compass-system.svc.cluster.local
    externalServicesMockFQDN: http://compass-external-services-mock.compass-system.svc.cluster.local
    ordServiceFQDN: http://compass-ord-service.compass-system.svc.cluster.local
    systemBrokerFQDN: http://compass-system-broker.compass-system.svc.cluster.local
    tenantFetcherFQDN: http://compass-tenant-fetcher.compass-system.svc.cluster.local
    db:
      maxOpenConnections: 3
      maxIdleConnections: 1
    skipTLSVerify: true

    token:
      server:
        enabled: false
        port: 5000
    securityContext: # Set on container level
      runAsUser: 2000
      allowPrivilegeEscalation: false

  expectedSchemaVersionUpdateJob:
    cm:
      name: "expected-schema-version"

  migratorJob:
    nodeSelectorEnabled: false
    pvc:
      name: "compass-director-migrations"
      namespace: "compass-system"
      migrationsPath: "/compass-migrations"

  http:
    client:
      skipSSLValidation: false

  pairingAdapter:
    e2e:
      appName: "test-app"
      appID: "123-test-456"
      clientUser: "test-user"
      tenant: "test-tenant"<|MERGE_RESOLUTION|>--- conflicted
+++ resolved
@@ -87,11 +87,7 @@
       version: "PR-2118"
     director:
       dir:
-<<<<<<< HEAD
       version: "PR-2122"
-=======
-      version: "PR-2120"
->>>>>>> 777789a1
     gateway:
       dir:
       version: "PR-2077"
