global:
  disableLegacyConnectivity: true
  defaultTenant: 3e64ebae-38b5-46a0-b1ed-9ccee153a0ae
  defaultTenantRegion: "eu-1"
  tenants: # tenant order matters, so new tenants should be added to the end of the list
    - name: default
      id: 3e64ebae-38b5-46a0-b1ed-9ccee153a0ae
      type: account
    - name: foo
      id: 1eba80dd-8ff6-54ee-be4d-77944d17b10b
      type: account
    - name: bar
      id: af9f84a9-1d3a-4d9f-ae0c-94f883b33b6e
      type: account
    - name: TestTenantSeparation
      id: f1c4b5be-b0e1-41f9-b0bc-b378200dcca0
      type: account
    - name: TestDeleteLastScenarioForApplication
      id: 0403be1e-f854-475e-9074-922120277af5
      type: account
    - name: Test_DeleteAutomaticScenarioAssignmentForSelector
      id: d9553135-6115-4c67-b4d9-962c00f3725f
      type: account
    - name: Test_AutomaticScenarioAssigmentForRuntime
      id: 8c733a45-d988-4472-af10-1256b82c70c0
      type: account
    - name: TestAutomaticScenarioAssignmentsWholeScenario
      id: 65a63692-c00a-4a7d-8376-8615ee37f45c
      type: account
    - name: TestTenantsQueryTenantNotInitialized
      id: 72329135-27fd-4284-9bcb-37ea8d6307d0
      type: account
    - name: Test Default
      id: 5577cf46-4f78-45fa-b55f-a42a3bdba868
      type: account
      parent: 2c4f4a25-ba9a-4dbc-be68-e0beb77a7eb0
    - name: Test_DefaultCustomer
      id: 2c4f4a25-ba9a-4dbc-be68-e0beb77a7eb0
      type: customer
    - name: TestListLabelDefinitions
      id: 3f641cf5-2d14-4e0f-a122-16e7569926f1
      type: account
    - name: Test_AutomaticScenarioAssignmentQueries
      id: 8263cc13-5698-4a2d-9257-e8e76b543e88
      type: account
    - name: TestGetScenariosLabelDefinitionCreatesOneIfNotExists
      id: 2263cc13-5698-4a2d-9257-e8e76b543e33
      type: account
    - name: TestApplicationsForRuntime
      id: 5984a414-1eed-4972-af2c-b2b6a415c7d7
      type: account
    - name: Test_DeleteAutomaticScenarioAssignmentForScenario
      id: d08e4cb6-a77f-4a07-b021-e3317a373597
      type: account
    - name: TestApplicationsForRuntimeWithHiddenApps
      id: 7e1f2df8-36dc-4e40-8be3-d1555d50c91c
      type: account
    - name: TestTenantsQueryTenantInitialized
      id: 8cf0c909-f816-4fe3-a507-a7917ccd8380
      type: account
    - name: TestDeleteApplicationIfInScenario
      id: 0d597250-6b2d-4d89-9c54-e23cb497cd01
      type: account
    - name: TestProviderSubaccount
      id: f8075207-1478-4a80-bd26-24a4785a2bfd
      type: subaccount
      parent: 5577cf46-4f78-45fa-b55f-a42a3bdba868
    - name: TestProviderSubaccountRegion2
      id: 731b7bc4-5472-41d2-a447-e4c0f45de739
      type: subaccount
      region: "eu-2"
      parent: 5577cf46-4f78-45fa-b55f-a42a3bdba868
    - name: TestCertificateSubaccount
      id: 123e4567-e89b-12d3-a456-426614174001
      type: subaccount
      parent: 5577cf46-4f78-45fa-b55f-a42a3bdba868
    - name: TestNsAdapter
      id: 08b6da37-e911-48fb-a0cb-fa635a6c5678
      type: subaccount
      parent: 5577cf46-4f78-45fa-b55f-a42a3bdba868
    - name: TestNsAdapterSubaccountWithApplications
      id: 08b6da37-e911-48fb-a0cb-fa635a6c4321
      type: subaccount
      parent: 5577cf46-4f78-45fa-b55f-a42a3bdba868
    - name: TestIntegrationSystemManagedSubaccount
      id: 3cfcdd62-320d-403b-b66a-4ee3cdd06947
      type: subaccount
      parent: 5577cf46-4f78-45fa-b55f-a42a3bdba868
    - name: TestIntegrationSystemManagedAccount
      id: 7e8ab2e3-3bb4-42e3-92b2-4e0bf48559d3
      type: account
      parent: 2c4f4a25-ba9a-4dbc-be68-e0beb77a7eb0
    - name: TestSystemFetcherAccount
      id: c395681d-11dd-4cde-bbcf-570b4a153e79
      type: account
      parent: 2c4f4a25-ba9a-4dbc-be68-e0beb77a7eb0
    - name: TestConsumerSubaccount
      id: 1f538f34-30bf-4d3d-aeaa-02e69eef84ae
      type: subaccount
      parent: 5984a414-1eed-4972-af2c-b2b6a415c7d7
    - name: TestTenantsOnDemandAPI
      id: 8d42d818-d4c4-4036-b82f-b199db7ffeb5
      type: subaccount
      parent: 5984a414-1eed-4972-af2c-b2b6a415c7d7
    - name: TestExternalCertificateSubaccount
      id: bad76f69-e5c2-4d55-bca5-240944824b83
      type: subaccount
      parent: 5577cf46-4f78-45fa-b55f-a42a3bdba868
  images:
    containerRegistry:
      path: eu.gcr.io/kyma-project/incubator
    connector:
      dir:
      version: "PR-2575"
      name: compass-connector
    connectivity_adapter:
      dir:
      version: "PR-2575"
      name: compass-connectivity-adapter
    pairing_adapter:
      dir:
      version: "PR-2572"
      name: compass-pairing-adapter
    director:
      dir:
      version: "PR-2560"
      name: compass-director
    hydrator:
      dir:
      version: "PR-2575"
      name: compass-hydrator
    gateway:
      dir:
      version: "PR-2575"
      name: compass-gateway
    operations_controller:
      dir:
      version: "PR-2575"
      name: compass-operations-controller
    ord_service:
      dir:
      version: "PR-75"
      name: compass-ord-service
    schema_migrator:
      dir:
      version: "PR-2575"
      name: compass-schema-migrator
    system_broker:
      dir:
      version: "PR-2575"
      name: compass-system-broker
    certs_setup_job:
      containerRegistry:
        path: eu.gcr.io/kyma-project
      dir:
      version: "0a651695"
    external_services_mock:
      dir:
      version: "PR-2574"
      name: compass-external-services-mock
    console:
      dir:
      version: "PR-71"
      name: compass-console
    e2e_tests:
      dir:
<<<<<<< HEAD
      version: "PR-2577"
=======
      version: "PR-2559"
      name: compass-e2e-tests
>>>>>>> 398b7d32
  isLocalEnv: false
  isForTesting: false
  oauth2:
    host: oauth2
  livenessProbe:
    initialDelaySeconds: 30
    timeoutSeconds: 1
    periodSeconds: 10
  readinessProbe:
    initialDelaySeconds: 5
    timeoutSeconds: 1
    periodSeconds: 2
  agentPreconfiguration: false
  nsAdapter:
    external:
      port: 3005
    e2eTests:
      gatewayHost: "compass-gateway-xsuaa"
    prefix: /nsadapter
    path: /nsadapter/api/v1/notifications
    systemToTemplateMappings: '[{  "Name": "SAP S/4HANA On-Premise",  "SourceKey": ["type"],  "SourceValue": ["abapSys"]},{  "Name": "SAP S/4HANA On-Premise",  "SourceKey": ["type"],  "SourceValue": ["nonSAPsys"]},{  "Name": "SAP S/4HANA On-Premise",  "SourceKey": ["type"],  "SourceValue": ["hana"]}]'
    secret:
      name: nsadapter-secret
      subaccountKey: subaccount
      local:
        subaccountValue: subaccount
    authSecret:
      name: "compass-external-services-mock-oauth-credentials"
      clientIdKey: client-id
      clientSecretKey: client-secret
      tokenUrlKey: url
      instanceUrlKey: url
      certKey: cert
      keyKey: key
    registerPath: "/register"
    tokenPath: "/secured/oauth/token"
    createClonePattern: '{"key": "%s"}'
    createBindingPattern: '{}'
    useClone: "false"
  director:
    host: compass-director.compass-system.svc.cluster.local
    prefix: /director
    graphql:
      external:
        port: 3000
    tls:
      secure:
        internal:
          host: compass-director-internal
    validator:
      port: 8080
    metrics:
      port: 3003
      enableGraphqlOperationInstrumentation: true
    operations:
      port: 3002
      path: "/operation"
      lastOperationPath: "/last_operation"
    info:
      path: "/v1/info"
    subscription:
      subscriptionProviderLabelKey: "subscriptionProviderId"
      consumerSubaccountLabelKey: "global_subaccount_id"
      subscriptionLabelKey: "subscription"
      tokenPrefix: "sb-"
    selfRegister:
      secret:
        name: "region-instances-credentials"
        key: "keyConfig"
        path: "/tmp"
      clientIdPath: "clientId"
      clientSecretPath: "clientSecret"
      urlPath: "url"
      tokenUrlPath: "tokenUrl"
      clientCertPath: "clientCert"
      clientKeyPath: "clientKey"
      local:
        templateMappings:
          clientIDMapping: '{{ printf "\"%s\":\"client_id\"" .Values.global.director.selfRegister.clientIdPath }}'
          clientSecretMapping: '{{ printf "\"%s\":\"client_secret\"" .Values.global.director.selfRegister.clientSecretPath }}'
          urlMapping: '{{ printf "\"%s\":\"http://compass-external-services-mock.%s.svc.cluster.local:%s\"" .Values.global.director.selfRegister.urlPath .Release.Namespace (.Values.service.port | toString) }}'
          tokenURLMapping: '{{ printf "\"%s\":\"https://%s.%s:%s\"" .Values.global.director.selfRegister.tokenUrlPath .Values.global.externalServicesMock.certSecuredHost .Values.global.ingress.domainName (.Values.service.certPort | toString) }}'
          x509CertificateMapping: '{{ printf "\"%s\":\"%s\"" .Values.global.director.selfRegister.clientCertPath .Values.global.connector.caCertificate }}'
          x509KeyMapping: '{{ printf "\"%s\":\"%s\"" .Values.global.director.selfRegister.clientKeyPath .Values.global.connector.caKey }}'
      oauthTokenPath: "/cert/token"
      oauthMode: "oauth-mtls"
      label: "selfRegLabel"
      labelValuePrefix: "self-reg-prefix-"
      responseKey: "self-reg-key"
      path: "/external-api/self-reg"
      nameQueryParam: "name"
      tenantQueryParam: "tenant"
      requestBodyPattern: '{"key": "%s"}'
    clientIDHeaderKey: client_user
    suggestTokenHeaderKey: suggest_token
    runtimeTypeLabelKey: "runtimeType"
    applicationTypeLabelKey: "applicationType"
    kymaRuntimeTypeLabelValue: "kyma"
    fetchTenantEndpoint: '{{ printf "https://%s.%s%s/v1/fetch" .Values.global.gateway.tls.secure.internal.host .Values.global.ingress.domainName .Values.global.tenantFetcher.prefix }}'
  auditlog:
    configMapName: "compass-gateway-auditlog-config"
    mtlsTokenPath: "/cert/token"
    standardTokenPath: "/secured/oauth/token"
    skipSSLValidation: false
    secret:
      name: "compass-gateway-auditlog-secret"
      urlKey: url
      clientIdKey: client-id
      clientSecretKey: client-secret
      clientCertKey: client-cert
      clientKeyKey: client-key
  log:
    format: "kibana"
  enableCompassDefaultScenarioAssignment: true
  tenantConfig:
    useDefaultTenants: true
    dbPool:
      maxOpenConnections: 1
      maxIdleConnections: 1
  connector:
    prefix: /connector
    graphql:
      external:
        port: 3000
    validator:
      port: 8080
    # If secrets do not exist they will be created
    secrets:
      ca:
        name: compass-connector-app-ca
        namespace: compass-system
        certificateKey: ca.crt
        keyKey: ca.key
      rootCA:
        namespace: istio-system # For Ingress Gateway to work properly the namespace needs to be istio-system
        # In order for istio mTLS to work we should have two different secrets one containing the server certificate (let’s say X) and one used for validation of the client’s certificates.
        # The second one should be our root certificate and istio wants it to be named X-cacert. (-cacert suffix).
        # This is the reason for the confusing name of our root certificate. https://preliminary.istio.io/v1.6/docs/tasks/traffic-management/ingress/secure-ingress/#configure-a-mutual-tls-ingress-gateway
        cacert: compass-gateway-mtls-certs-cacert # For cert-rotation the cacert should be in different secret
        certificateKey: cacert
    revocation:
      configmap:
        name: revocations-config
        namespace: "{{ .Release.Namespace }}"
    # If key and certificate are not provided they will be generated
    caKey: ""
    caCertificate: ""
  system_broker:
    enabled: true
    port: 5001
    prefix: /broker
    tokenProviderFromHeader:
      forwardHeaders: Authorization
    tokenProviderFromSecret:
      enabled: false
      secrets:
        integrationSystemCredentials:
          name: compass-system-broker-credentials
          namespace: compass-system
    testNamespace: kyma-system
  gateway:
    port: 3000
    tls:
      host: compass-gateway
      adapterHost: compass-ns-adapter
      secure:
        internal:
          host: compass-gateway-internal
        oauth:
          host: compass-gateway-auth-oauth
    mtls:
      manageCerts: true
      host: compass-gateway-mtls
      certSecret: compass-gateway-mtls-certs
      external:
        host: compass-gateway-sap-mtls
        certSecret: compass-gateway-mtls-certs # Use connector's root CA as root CA by default. This should be overridden for productive deployments.
    headers:
      rateLimit: X-Flow-Identity
      request:
        remove:
          - "Client-Id-From-Token"
          - "Client-Id-From-Certificate"
          - "Client-Certificate-Hash"
          - "Certificate-Data"
  hydrator:
    host: compass-hydrator.compass-system.svc.cluster.local
    port: 3000
    prefix: /hydrators
    subjectConsumerMappingConfig: '[{"consumer_type": "Super Admin", "tenant_access_levels": ["customer", "account","subaccount"], "subject": "C=DE, L=local, O=SAP SE, OU=Region, OU=SAP Cloud Platform Clients, OU=f8075207-1478-4a80-bd26-24a4785a2bfd, CN=compass"},{"consumer_type": "Integration System", "tenant_access_levels": ["account","subaccount"], "subject": "C=DE, L=local, O=SAP SE, OU=Region, OU=SAP Cloud Platform Clients, OU=f8075207-1478-4a80-bd26-24a4785a2bfd, CN=integration-system-test"}]'
    certificateDataHeader: "Certificate-Data"
    consumerClaimsKeys:
      clientIDKey: "client_id"
      tenantIDKey: "tenantid"
      userNameKey: "user_name"
      subdomainKey: "subdomain"
    http:
      client:
        skipSSLValidation: false
    metrics:
      port: 3003
      enableClientInstrumentation: true
      censoredFlows: "JWT"
  operations_controller:
    enabled: true
  connectivity_adapter:
    port: 8080
    tls:
      host: adapter-gateway
    mtls:
      host: adapter-gateway-mtls
  oathkeeperFilters:
    workloadLabel: oathkeeper
    namespace: kyma-system
    tokenDataHeader: "Connector-Token"
    certificateDataHeader: "Certificate-Data"
  istio:
    externalMtlsGateway:
      name: "compass-gateway-external-mtls"
      namespace: "compass-system"
    mtlsGateway:
      name: "compass-gateway-mtls"
      namespace: "compass-system"
    gateway:
      name: "kyma-gateway"
      namespace: "kyma-system"
    proxy:
      port: 15020
    namespace: istio-system
    ingressgateway:
      workloadLabel: istio-ingressgateway
      requestPayloadSizeLimit2MB: 2097152
      requestPayloadSizeLimit2MBLabel: "2MB"
      requestPayloadSizeLimit5MB: 5097152
      requestPayloadSizeLimit5MBLabel: "5MB"
      correlationHeaderRewriteFilter:
        expectedHeaders:
          - "x-request-id"
          - "x-correlation-id"
          - "x-correlationid"
          - "x-forrequest-id"
          - "x-vcap-request-id"
          - "x-broker-api-request-identity"
  kubernetes:
    serviceAccountTokenIssuer: kubernetes/serviceaccount
    serviceAccountTokenJWKS: https://kubernetes.default.svc.cluster.local/openid/v1/jwks
  ingress:
    domainName: "local.kyma.dev"
  database:
    sqlProxyServiceAccount: "proxy-user@gcp-cmp.iam.gserviceaccount.com"
    manageSecrets: true
    embedded:
      enabled: true
      director:
        name: "postgres"
      directorDBName: "postgres"
    managedGCP:
      serviceAccountKey: ""
      instanceConnectionName: ""
      director:
        name: ""
        user: ""
        password: ""
      host: "localhost"
      hostPort: "5432"
      sslMode: ""
      #TODO remove below after migration to separate user will be done
      dbUser: ""
      dbPassword: ""
      directorDBName: ""
  oathkeeper:
    host: ory-oathkeeper-proxy.kyma-system.svc.cluster.local
    port: 4455
    timeout_ms: 120000
    ns_adapter_timeout_ms: 3600000
    idTokenConfig:
      claims: '{"scopes": "{{ print .Extra.scope }}","tenant": "{{ .Extra.tenant }}", "consumerID": "{{ print .Extra.consumerID}}", "consumerType": "{{ print .Extra.consumerType }}", "flow": "{{ print .Extra.flow }}", "onBehalfOf": "{{ print .Extra.onBehalfOf }}", "region": "{{ print .Extra.region }}", "tokenClientID": "{{ print .Extra.tokenClientID }}"}'
      internalClaims: '{"scopes": "application:read application:write application.webhooks:read application_template.webhooks:read webhooks.auth:read runtime:write runtime:read tenant:read tenant:write tenant_subscription:write ory_internal fetch_tenant application_template:read","tenant":"{ {{ if .Header.Tenant }} \"consumerTenant\":\"{{ print (index .Header.Tenant 0) }}\", {{ end }} \"externalTenant\":\"\"}", "consumerType": "Internal Component", "flow": "Internal"}'
    mutators:
      runtimeMappingService:
        config:
          api:
            url: http://compass-hydrator.compass-system.svc.cluster.local:3000/hydrators/runtime-mapping
            retry:
              give_up_after: 6s
              max_delay: 2000ms
      authenticationMappingServices:
        nsadapter:
          cfg:
            config:
              api:
                url: http://compass-hydrator.compass-system.svc.cluster.local:3000/hydrators/authn-mapping/nsadapter
                retry:
                  give_up_after: 6s
                  max_delay: 2000ms
          authenticator:
            enabled: false
            createRule: true
            gatewayHost: "compass-gateway-xsuaa"
            trusted_issuers: '[{"domain_url": "compass-system.svc.cluster.local:8080", "scope_prefix": "prefix.", "protocol": "http"}]'
            attributes: '{"uniqueAttribute": { "key": "ns-adapter-test", "value": "ns-adapter-flow" }, "tenant": { "key": "tenant" }, "identity": { "key": "identity" }, "clientid": { "key": "client_id" } }'
            path: /nsadapter/api/v1/notifications
            upstreamComponent: "compass-gateway"
            checkSuffix: true
        tenant-fetcher:
          cfg:
            config:
              api:
                url: http://compass-hydrator.compass-system.svc.cluster.local:3000/hydrators/authn-mapping/tenant-fetcher
                retry:
                  give_up_after: 6s
                  max_delay: 2000ms
          authenticator:
            enabled: false
            createRule: true
            gatewayHost: "compass-gateway"
            trusted_issuers: '[{"domain_url": "compass-system.svc.cluster.local:8080", "scope_prefix": "prefix.", "protocol": "http"}]'
            attributes: '{"uniqueAttribute": { "key": "test", "value": "tenant-fetcher" }, "tenant": { "key": "tenant" }, "identity": { "key": "identity" } }'
            path: /tenants/<.*>
            upstreamComponent: "compass-tenant-fetcher"
            checkSuffix: false
        subscriber:
          cfg:
            config:
              api:
                url: http://compass-hydrator.compass-system.svc.cluster.local:3000/hydrators/authn-mapping/subscriber
                retry:
                  give_up_after: 6s
                  max_delay: 2000ms
          authenticator:
            enabled: false
            createRule: false
            gatewayHost: "compass-gateway-sap-mtls"
            trusted_issuers: '[{"domain_url": "compass-system.svc.cluster.local:8080", "scope_prefix": "prefix.", "protocol": "http", "region": "eu-1"}]'
            attributes: '{"uniqueAttribute": { "key": "subsc-key-test", "value": "subscription-flow" }, "tenant": { "key": "tenant" }, "identity": { "key": "user_name" }, "clientid": { "key": "client_id" } }'
            path: /<.*>
            checkSuffix: false
      tenantMappingService:
        config:
          api:
            url: http://compass-hydrator.compass-system.svc.cluster.local:3000/hydrators/tenant-mapping
            retry:
              give_up_after: 6s
              max_delay: 2000ms
      certificateResolverService:
        config:
          api:
            url: http://compass-hydrator.compass-system.svc.cluster.local:3000/hydrators/v1/certificate/data/resolve
            retry:
              give_up_after: 6s
              max_delay: 2000ms
      tokenResolverService:
        config:
          api:
            url: http://compass-hydrator.compass-system.svc.cluster.local:3000/hydrators/v1/tokens/resolve
            retry:
              give_up_after: 6s
              max_delay: 2000ms
  cockpit:
    auth:
      allowedConnectSrc: "https://*.ondemand.com"
      secretName: "cockpit-auth-secret"
      idpHost: ""
      clientID: ""
      scopes: "openid profile email"
      path: "/oauth2/certs"
  tenantFetcher:
    manageSecrets: true
    host: compass-tenant-fetcher.compass-system.svc.cluster.local
    prefix: /tenants
    port: 3000
    xsappNamePath: "xsappname"
    omitDependenciesParamName: ""
    omitDependenciesParamValue: ""
    requiredAuthScope: Callback
    fetchTenantAuthScope: fetch_tenant
    authentication:
      jwksEndpoint: "http://ory-oathkeeper-api.kyma-system.svc.cluster.local:4456/.well-known/jwks.json"
    tenantProvider:
      tenantIdProperty: "tenantId"
      customerIdProperty: "customerId"
      subaccountTenantIdProperty: "subaccountTenantId"
      subdomainProperty: "subdomain"
      name: "provider"
      subscriptionProviderIdProperty: "subscriptionProviderIdProperty"
      providerSubaccountIdProperty: "providerSubaccountIdProperty"
      consumerTenantIdProperty: "consumerTenantIdProperty"
      subscriptionProviderAppNameProperty: "subscriptionProviderAppNameProperty"
    server:
      fetchTenantEndpoint: "/v1/fetch/{parentTenantId}/{tenantId}"
      regionalHandlerEndpoint: "/v1/regional/{region}/callback/{tenantId}"
      dependenciesEndpoint: "/v1/regional/{region}/dependencies"
      tenantPathParam: "tenantId"
      regionPathParam: "region"
    dependenciesConfig:
      secretName: "destination-region-instances"
      file: "keyConfig"
      path: "/cfg/dependencies"
    containerName: "tenant-fetcher"
    oauth:
      client: "client_id"
      secret: ""
      tokenURL: '{{ printf "https://%s.%s" .Values.global.externalServicesMock.certSecuredHost .Values.global.ingress.domainName }}'
      tokenPath: "/cert/token"
    local:
      templateMappings:
        xsappMapping: '{{ printf "\"%s\":\"xsappname1\"" .Values.global.tenantFetcher.xsappNamePath }}'
    secret:
      name: "compass-tenant-fetcher-secret"
      clientIdKey: "client-id"
      oauthMode: "oauth-mtls"
      clientCertKey: "client-cert"
      clientKeyKey: "client-key"
      oauthUrlKey: "url"
      skipSSLValidation: true
    endpoints:
      subaccountCreated: "127.0.0.1/events?type=subaccount-created"
    fieldMapping:
      totalPagesField: "totalPages"
      totalResultsField: "totalResults"
      tenantEventsField: "events"
      idField: "id"
      nameField: "name"
      customerIdField: "customerId"
      subdomainField: "subdomain"
      discriminatorField: ""
      discriminatorValue: ""
      detailsField: "details"
      entityTypeField: "entityType"
      globalAccountID: "gaID"
      regionField: "region"
    regionDetails: '[{"central", ""}]'
  externalCertConfiguration:
    issuerLocality: "local,local2" # In local setup we have manually created connector CA certificate with 'local' Locality property
    subjectPattern: "/C=DE/O=SAP SE/OU=SAP Cloud Platform Clients/OU=Region/OU=%s/L=%s/CN=%s"
    ouCertSubaccountID: "f8075207-1478-4a80-bd26-24a4785a2bfd"
    commonName: "compass"
    locality: "local"
    certSvcApiPath: "/cert"
    tokenPath: "/cert/token"
    secrets:
      externalCertSvcSecret:
        manage: false
        name: "cert-svc-secret"
        clientIdKey: client-id
        clientSecretKey: client-secret
        oauthUrlKey: url
        csrEndpointKey: csr-endpoint
        clientCert: client-cert
        clientKey: client-key
        skipSSLValidationFlag: "-k"
      externalClientCertSecret:
        name: "external-client-certificate"
        namespace: compass-system
        certKey: tls.crt
        keyKey: tls.key
    rotationCronjob:
      name: "external-certificate-rotation"
      schedule: "*/1 * * * *" # Executes every minute
      certValidity: "7"
      clientCertRetryAttempts: "8"
      containerName: "certificate-rotation"
  ordService:
    host: compass-ord-service.compass-system.svc.cluster.local
    prefix: /open-resource-discovery-service/v0
    docsPrefix: /open-resource-discovery-docs
    staticPrefix: /open-resource-discovery-static/v0
    port: 3000
    defaultResponseType: "xml"
  ordAggregator:
    name: ord-aggregator
    enabled: true
    schedule: "*/1 * * * *"
    http:
      client:
        skipSSLValidation: false
      retry:
        attempts: 3
        delay: 100ms
    dbPool:
      maxOpenConnections: 2
      maxIdleConnections: 2
    globalRegistryUrl: http://compass-external-services-mock.compass-system.svc.cluster.local:8087/.well-known/open-resource-discovery
    maxParallelApplicationProcessors: 4
<<<<<<< HEAD
    containerName: "ord-aggregator"
=======
    maxParallelDocumentsPerApplication: 10
>>>>>>> 398b7d32
  systemFetcher:
    enabled: false
    name: "system-fetcher"
    schedule: "0 0 * * *"
    manageSecrets: true
    # enableSystemDeletion - whether systems in deleted state should be deleted from director database
    enableSystemDeletion: true
    # fetchParallelism - shows how many http calls will be made in parallel to fetch systems
    fetchParallellism: 30
    # queueSize - shows how many system fetches (individual requests may fetch more than 1 system)
    # can be put in the queue for processing before blocking. It is best for the queue to be about 2 times bigger than the parallellism
    queueSize: 100
    # fetchRequestTimeout - shows the timeout to wait for oauth token and for fetching systems (in one request) separately
    fetchRequestTimeout: "30s"
    # directorRequestTimeout - graphql requests timeout to director
    directorRequestTimeout: "30s"
    dbPool:
      maxOpenConnections: 20
      maxIdleConnections: 2
    # systemsAPIEndpoint - endpoint of the service to fetch systems from
    systemsAPIEndpoint: ""
    # systemsAPIFilterCriteria - criteria for fetching systems
    systemsAPIFilterCriteria: ""
    # systemToTemplateMappings - how to map system properties to an existing application template
    systemToTemplateMappings: '{}'
    templateRegion: "eu-1"
    templatePlaceholderToSystemKeyMappings: '[{"placeholder_name": "name","system_key": "displayName"},{"placeholder_name": "display-name","system_key": "displayName"},{"placeholder_name": "systemNumber","system_key": "systemNumber"},{"placeholder_name": "productId","system_key": "productId"},{"placeholder_name": "ppmsProductVersionId","system_key": "ppmsProductVersionId"},{"placeholder_name": "description","system_key": "productDescription", "optional": true},{"placeholder_name": "baseUrl","system_key": "additionalUrls.mainUrl", "optional":true},{"placeholder_name": "providerName","system_key": "infrastructureProvider", "optional": true}]'
    templateOverrideApplicationInput: '{"name": "{{name}}","description": "{{description}}","providerName": "{{providerName}}","statusCondition": "INITIAL","systemNumber": "{{systemNumber}}","labels": {"managed": "true","productId": "{{productId}}","ppmsProductVersionId": "{{ppmsProductVersionId}}"},"baseUrl": "{{baseUrl}}"}'
    http:
      client:
        skipSSLValidation: false
    oauth:
      client: "client_id"
      tokenEndpointProtocol: "https"
      tokenBaseHost: "compass-external-services-mock-sap-mtls"
      tokenPath: "/cert/token"
      scopesClaim: "scopes"
      tenantHeaderName: "x-zid"
      tokenRequestTimeout: 30s
      skipSSLValidation: true
    secret:
      name: "compass-system-fetcher-secret"
      clientIdKey: client-id
      oauthUrlKey: url
    paging:
      pageSize: 200
      sizeParam: "$top"
      skipParam: "$skip"
    containerName: "system-fetcher"
  tenantFetchers:
    job1:
      cron:
        enabled: false
      enabled: false
      job:
        interval: "5m"
      configMapNamespace: "compass-system"
      manageSecrets: true
      providerName: "compass"
      schedule: "*/5 * * * *"
      tenantInsertChunkSize: "500"
      kubernetes:
        configMapNamespace: "compass-system"
        pollInterval: 2s
        pollTimeout: 1m
        timeout: 2m
      oauth:
        client: ""
        secret: ""
        tokenURL: ""
        tokenPath: ""
      secret:
        name: "compass-tenant-fetcher-secret-job1"
        clientIdKey: client-id
        clientSecretKey: client-secret
        oauthUrlKey: url
        oauthMode: "oauth-mtls"
        clientCertKey: client-cert
        clientKeyKey: client-key
        skipSSLValidation: true
      endpoints:
        accountCreated: "127.0.0.1/events?type=account-created"
        accountDeleted: "127.0.0.1/events?type=account-deleted"
        accountUpdated: "127.0.0.1/events?type=account-updated"
        subaccountCreated: "127.0.0.1/events?type=subaccount-created"
        subaccountDeleted: "127.0.0.1/events?type=subaccount-deleted"
        subaccountUpdated: "127.0.0.1/events?type=subaccount-updated"
        subaccountMoved: "127.0.0.1/events?type=subaccount-moved"
      fieldMapping:
        totalPagesField: "totalPages"
        totalResultsField: "totalResults"
        tenantEventsField: "events"
        idField: "id"
        nameField: "name"
        customerIdField: "customerId"
        subdomainField: "subdomain"
        discriminatorField: ""
        discriminatorValue: ""
        detailsField: "details"
        entityTypeField: "entityType"
        globalAccountID: "gaID"
        regionField: "region"
        movedSubaccountTargetField: "targetGlobalAccountGUID"
        movedSubaccountSourceField: "sourceGlobalAccountGUID"
      queryMapping:
        pageNumField: "pageNum"
        pageSizeField: "pageSize"
        timestampField: "timestamp"
      query:
        startPage: "0"
        pageSize: "100"
      shouldSyncSubaccounts: "false"
      dbPool:
        maxOpenConnections: 1
        maxIdleConnections: 1
  metrics:
    enabled: true
    pushEndpoint: http://monitoring-prometheus-pushgateway.kyma-system.svc.cluster.local:9091
  externalServicesMock:
    enabled: false
    certSecuredPort: 8081
    ordCertSecuredPort: 8082
    unsecuredPort: 8083
    basicSecuredPort: 8084
    oauthSecuredPort: 8085
    ordGlobalRegistryCertPort: 8086
    ordGlobalRegistryUnsecuredPort: 8087
    unsecuredPortWithAdditionalContent: 8088
    unsecuredMultiTenantPort: 8089
    certSecuredHost: compass-external-services-mock-sap-mtls
    ordCertSecuredHost: compass-external-services-mock-sap-mtls-ord
    ordGlobalCertSecuredHost: compass-external-services-mock-sap-mtls-global-ord-registry
    unSecuredHost: compass-external-services-mock
    host: compass-external-services-mock.compass-system.svc.cluster.local
    regionInstancesCredentials:
      manage: false
    oauthSecret:
      manage: false
      name: compass-external-services-mock-oauth-credentials
      clientIdKey: client-id
      clientSecretKey: client-secret
      oauthUrlKey: url
      oauthTokenPath: "/secured/oauth/token"
    auditlog:
      applyMockConfiguration: false
      managementApiPath: /audit-log/v2/configuration-changes/search
      mtlsTokenPath: "/cert/token"
      secret:
        name: "auditlog-instance-management"
        urlKey: url
        tokenUrlKey: token-url
        clientIdKey: client-id
        clientSecretKey: client-secret
        clientCertKey: client-cert
        clientKeyKey: client-key
  tests:
    http:
      client:
        skipSSLValidation: false
    externalCertConfiguration:
      ouCertSubaccountID: "bad76f69-e5c2-4d55-bca5-240944824b83"
    director:
      skipPattern: ""
      externalCertIntSystemCN: "integration-system-test"
    tenantFetcher:
      tenantOnDemandID: "8d42d818-d4c4-4036-b82f-b199db7ffeb5"
      region: "eu-1"
      region2: "eu-2"
    ordAggregator:
      skipPattern: ""
    ordService:
      accountTenantID: "5577cf46-4f78-45fa-b55f-a42a3bdba868" # testDefaultTenant from our testing tenants
      skipPattern: ""
    externalServicesMock:
      skipPattern: ""
    selfRegistration:
      region: "eu-1"
      region2: "eu-2"
    subscription:
      tenants:
        providerAccountID: "5577cf46-4f78-45fa-b55f-a42a3bdba868" # testDefaultTenant from our testing tenants
        providerSubaccountID: "f8075207-1478-4a80-bd26-24a4785a2bfd" # TestProviderSubaccount from our testing tenants
        consumerAccountID: "5984a414-1eed-4972-af2c-b2b6a415c7d7" # ApplicationsForRuntimeTenantName from our testing tenants
        consumerSubaccountID: "1f538f34-30bf-4d3d-aeaa-02e69eef84ae" # randomly chosen
        consumerTenantID: "ba49f1aa-ddc1-43ff-943c-fe949857a34a" # randomly chosen
        providerSubaccountIDRegion2: "731b7bc4-5472-41d2-a447-e4c0f45de739" # TestProviderSubaccountRegion2 from our testing tenants
      oauthSecret:
        manage: false
        name: compass-subscription-secret
        clientIdKey: client-id
        clientSecretKey: client-secret
        oauthUrlKey: url
      propagatedProviderSubaccountHeader: "X-Provider-Subaccount"
      externalClientCertTestSecretName: "external-client-certificate-test-secret"
      externalClientCertTestSecretNamespace: "compass-system"
      externalCertTestJobName: "external-certificate-rotation-test-job"
      certSvcInstanceTestSecretName: "cert-svc-secret"
      certSvcInstanceTestRegion2SecretName: "cert-svc-secret-eu2"
      consumerTokenURL: "http://compass-external-services-mock.compass-system.svc.cluster.local:8080"
      subscriptionURL: "http://compass-external-services-mock.compass-system.svc.cluster.local:8080"
      subscriptionProviderIdValue: "id-value!t12345"
      subscriptionProviderAppNameValue: "subscriptionProviderAppNameValue"
    namespace: kyma-system
    connectivityAdapterFQDN: http://compass-connectivity-adapter.compass-system.svc.cluster.local
    externalServicesMockFQDN: http://compass-external-services-mock.compass-system.svc.cluster.local
    ordServiceFQDN: http://compass-ord-service.compass-system.svc.cluster.local
    systemBrokerFQDN: http://compass-system-broker.compass-system.svc.cluster.local
    tenantFetcherFQDN: http://compass-tenant-fetcher.compass-system.svc.cluster.local
    hydratorFQDN: http://compass-hydrator.compass-system.svc.cluster.local
    basicCredentials:
      manage: false
      secretName: "test-basic-credentials-secret"
    db:
      maxOpenConnections: 3
      maxIdleConnections: 1
    securityContext: # Set on container level
      runAsUser: 2000
      allowPrivilegeEscalation: false
  expectedSchemaVersionUpdateJob:
    cm:
      name: "expected-schema-version"
  migratorJob:
    nodeSelectorEnabled: false
    pvc:
      name: "compass-director-migrations"
      namespace: "compass-system"
      migrationsPath: "/compass-migrations"
      storageClass: local-path
  http:
    client:
      skipSSLValidation: false
  pairingAdapter:
    templateName: "pairing-adapter-app-template"
    watcherCorrelationID: "pairing-adapter-watcher-id"
    configMap:
      manage: false
      key: "config.json"
      name: "pairing-adapter-config-local"
      namespace: "compass-system"
      localAdapterFQDN: "http://compass-pairing-adapter.compass-system.svc.cluster.local/adapter-local-mtls"
      integrationSystemID: "d3e9b9f5-25dc-4adb-a0a0-ed69ef371fb6"
    e2e:
      appName: "test-app"
      appID: "123-test-456"
      clientUser: "test-user"
      tenant: "test-tenant"
  # Scopes assigned for every new Client Credentials by given object type (Runtime / Application / Integration System)
  # and scopes mapped to a consumer with the given type, then that consumer is using a client certificate
  scopes:
    scopesPerConsumerType:
      runtime:
        - "runtime:read"
        - "runtime:write"
        - "application:read"
        - "runtime.auths:read"
        - "bundle.instance_auths:read"
        - "runtime.webhooks:read"
        - "webhook:write"
      external_certificate:
        - "runtime:read"
        - "runtime:write"
        - "application:read"
        - "application:write"
        - "runtime.auths:read"
        - "bundle.instance_auths:read"
        - "runtime.webhooks:read"
        - "webhook:write"
        - "application_template:read"
        - "application_template:write"
      application:
        - "application:read"
        - "application:write"
        - "application.auths:read"
        - "application.webhooks:read"
        - "bundle.instance_auths:read"
        - "document.fetch_request:read"
        - "event_spec.fetch_request:read"
        - "api_spec.fetch_request:read"
        - "fetch-request.auth:read"
        - "webhook:write"
      integration_system:
        - "application:read"
        - "application:write"
        - "application.local_tenant_id:write"
        - "application_template:read"
        - "application_template:write"
        - "runtime:read"
        - "runtime:write"
        - "integration_system:read"
        - "label_definition:read"
        - "label_definition:write"
        - "automatic_scenario_assignment:read"
        - "automatic_scenario_assignment:write"
        - "integration_system.auths:read"
        - "application_template.webhooks:read"
        - "formation:write"
        - "formation:read"
        - "internal_visibility:read"
        - "application.auths:read"
        - "webhook:write"
        - "formation_template:read"
      super_admin:
        - "application:read"
        - "application:write"
        - "application_template:read"
        - "application_template:write"
        - "integration_system:read"
        - "integration_system:write"
        - "runtime:read"
        - "runtime:write"
        - "label_definition:read"
        - "label_definition:write"
        - "eventing:manage"
        - "tenant:read"
        - "automatic_scenario_assignment:read"
        - "automatic_scenario_assignment:write"
        - "application.auths:read"
        - "application.webhooks:read"
        - "application_template.webhooks:read"
        - "bundle.instance_auths:read"
        - "document.fetch_request:read"
        - "event_spec.fetch_request:read"
        - "api_spec.fetch_request:read"
        - "integration_system.auths:read"
        - "runtime.auths:read"
        - "fetch-request.auth:read"
        - "webhooks.auth:read"
        - "formation:write"
        - "formation:read"
        - "internal_visibility:read"
        - "runtime.webhooks:read"
        - "webhook:write"
        - "formation_template:read"
        - "formation_template:write"
      default:
        - "runtime:read"
        - "runtime:write"
        - "tenant:read"<|MERGE_RESOLUTION|>--- conflicted
+++ resolved
@@ -164,12 +164,8 @@
       name: compass-console
     e2e_tests:
       dir:
-<<<<<<< HEAD
       version: "PR-2577"
-=======
-      version: "PR-2559"
       name: compass-e2e-tests
->>>>>>> 398b7d32
   isLocalEnv: false
   isForTesting: false
   oauth2:
@@ -654,11 +650,8 @@
       maxIdleConnections: 2
     globalRegistryUrl: http://compass-external-services-mock.compass-system.svc.cluster.local:8087/.well-known/open-resource-discovery
     maxParallelApplicationProcessors: 4
-<<<<<<< HEAD
+    maxParallelDocumentsPerApplication: 10
     containerName: "ord-aggregator"
-=======
-    maxParallelDocumentsPerApplication: 10
->>>>>>> 398b7d32
   systemFetcher:
     enabled: false
     name: "system-fetcher"
