global:
  defaultTenant: 3e64ebae-38b5-46a0-b1ed-9ccee153a0ae
  tenants:
    - name: default
      id: 3e64ebae-38b5-46a0-b1ed-9ccee153a0ae
    - name: foo
      id: 1eba80dd-8ff6-54ee-be4d-77944d17b10b
    - name: bar
      id: af9f84a9-1d3a-4d9f-ae0c-94f883b33b6e

  images:
    containerRegistry:
      path: eu.gcr.io/kyma-project/incubator
    connector:
      dir:
      version: "PR-634"
    connectivity_adapter:
      dir:
      version: "PR-935"
    pairing_adapter:
      dir:
      version: "PR-867"
    director:
      dir:
      version: "PR-986"
    gateway:
      dir:
      version: "PR-943"
    healthchecker:
      dir: pr/
      version: "PR-357"
    schema_migrator:
      dir:
      version: "PR-913"
    provisioner:
      dir:
<<<<<<< HEAD
      version: "PR-982"
=======
      version: "PR-916"
>>>>>>> 8fd86ae6
    certs_setup_job:
      containerRegistry:
        path: eu.gcr.io/kyma-project
      dir: pr/
      version: "PR-5318"
    kyma_environment_broker:
      dir:
      version: "PR-965"
    tests:
      director:
        dir:
        version: "PR-966"
      connector:
        dir:
        version: "02e8358c"
      provisioner:
        dir:
        version: "PR-565"
      e2e_provisioning:
        dir:
        version: "6b8099b5"
      connectivity_adapter:
        dir:
        version: "PR-935"
  isLocalEnv: false
  oauth2:
    host: oauth2

  director:
    port: 3000

  auditlog:
    enabled: false
    configmap:
      name: "compass-gateway-auditlog-config"
    secret:
      name: "compass-gateway-auditlog-secret"

  tenantConfig:
    useDefaultTenants: true
    useExternalTenants: false

  connector:
    graphql:
      external:
        port: 3000
      internal:
        port: 3001
    validator:
      port: 8080
    # If secrets do not exist they will be created
    secrets:
      ca:
        name: compass-connector-app-ca
        namespace: compass-system
      rootCA:
        name: compass-connector-root-ca
        namespace: istio-system # For Ingress Gateway to work properly the namespace needs to be istio-system
    certificateDataHeader: "Certificate-Data"
    revocation:
      configmap:
        shouldCreate: true
        namespace: compass-system
        name: revocations-config
    # If key and certificate are not provided they will be generated
    caKey: ""
    caCertificate: ""

  provisioning:
    enabled: false

  kyma_environment_broker:
    secrets:
      integrationSystemCredentials:
        name: compass-kyma-environment-broker-credentials

  provisioner:
    graphql:
      port: 3000
    secrets:
      integrationSystemCredentials:
        name: compass-provisioner-credentials

  gateway:
    port: 3000
    tls:
      host: compass-gateway
      secure:
        oauth:
          host: compass-gateway-auth-oauth
    mtls:
      host: compass-gateway-mtls
    headers:
      request:
        remove:
          - "Client-Id-From-Token"
          - "Client-Id-From-Certificate"
          - "Client-Certificate-Hash"
          - "Certificate-Data"

  connectivity_adapter:
    port: 8080
    tls:
      host: adapter-gateway
    mtls:
      host: adapter-gateway-mtls

  rewriteFilters:
    workloadLabel: oathkeeper
    tokenDataHeader: "Connector-Token"
    certificateDataHeader: "Certificate-Data"

  ingress:
    domainName: kyma.local
    tlsCrt: "LS0tLS1CRUdJTiBDRVJUSUZJQ0FURS0tLS0tCk1JSUU4RENDQXRpZ0F3SUJBZ0lKQUpBKzlrQzZZZnZlTUEwR0NTcUdTSWIzRFFFQkN3VUFNQmN4RlRBVEJnTlYKQkFNTURDb3VhM2x0WVM1c2IyTmhiREFlRncweE9EQTNNVGd3T0RNNE1UTmFGdzB5T0RBM01UVXdPRE00TVROYQpNQmN4RlRBVEJnTlZCQU1NRENvdWEzbHRZUzVzYjJOaGJEQ0NBaUl3RFFZSktvWklodmNOQVFFQkJRQURnZ0lQCkFEQ0NBZ29DZ2dJQkFPZ05XbVROOU1ranlrUjdvQ0JGSFVqL01EcWh5bml3NEJITGo4ZTdDTFV5dFdwVHZXTkoKU1FiaFZDK3c5NkhHbU50MHZGUTR4OExUa3NNUmorcVZrdkcwKzBDTE1WQm14UjBVdnpZR09QRVRKREtsNTZkcQppMEM1Y2dnU3dkNjcveWxRZmQxc3FEVVBHM0pVZlNOSFFRWSs1SkUwaUpjZXhCQ3cvS200UXlUQXB0aEwzdEgxCm1ZRFBBQ0hUdVpsbGc2RVN4Z2RKY20rVmg5UkRvbWlON250ZjBZVG1xV1VIZXhZUkUrcTFGY0VhUHg5L2Q5QUwKZWd1WXZHTkduMVA4K1F3ZE5DKzVaMEVGa1EyS3RtalRBR09La2xJUG5NQkZubXhGSEtNZzNTa3RkYzYzSU5TNwpjSDM3dDNjb2l4N09HcDllcnRvSFZ5K2U5KzdiYnI3Z0lhWHNORVZUcjRGWXJIMlNPeHI1MjVRQUpHTys1dllQCkNYSlJJdXFNZWU3ZTg3aDRIU3JFVVdWTnhOdElBR1ZNYlRtV2F6aDJsSEFoazJjZVIzUkRaQzB3NGFOd3NRU1UKZE1yMmFCaUFobmFNSG40YnZIZnd1OHFRcjF5aVRUNG00SkltRkZTNDN2bGNETDZmVUJnNnF0U2p6QjF0WTFjTwp2Mnl1QXQzR1lKSENVMFd4R1ZEQk80T0ZncEc3aE5SRHoyRzVFMXQvRWU2VDUxdys2K295eXhib01pK09kVWdNCnBZOGlzcDdBTWhtdlZFOUdtNUhwQkpBRjYvcmE1WUNnNDh1SWtybkdZbm85eVNKcGhLU0JsMFRML01PNVFRaUoKb0hFNnV5ZkJXQjlZZ1NBdDl0MjJqU3FSWkpSdEtrbHB6bFJIRkROWTRwZlRraXlPSlFXYlM4RXJBZ01CQUFHagpQekE5TUFrR0ExVWRFd1FDTUFBd0N3WURWUjBQQkFRREFnWGdNQ01HQTFVZEVRUWNNQnFDQ210NWJXRXViRzlqCllXeUNEQ291YTNsdFlTNXNiMk5oYkRBTkJna3Foa2lHOXcwQkFRc0ZBQU9DQWdFQUlYYTlwenlyQ2dzMTRTOHUKZVFZdkorNEFzUE9uT1RGcExkaVl5UkVyNXdyNmJuMXUvMjZxc2FKckpxbkkyRk16SmdEQVRwZEtjbXRHYjBUOQp3S2wrYUJHcFFKcThrUWJwakVGTHhaWDJzaUNrRG82WittaUcrRjRKMHpKa3BKK0JHMS92eGZKbk0zK1ptdXQ5Ck9RV2ZjYTN3UHlhTWRDbGIyZjQwYlRFaFo5Mk9kcWlQMzFMbDlHWExSZmhaNTNsUzF0QWdvUGZoR25NbFY4b2MKWmxuSUROK25wS0Nma2tXUDJZUjlRLy9pa01tM01YRm9RSFppaVJseVZHSGFKZWRLMmNOQzlUYk4xNDFTaWZHZQo3V2FsQVBNcWNOQ3F3YStnN2RFSmR3ZjlRMklJTml0SjlDUVprT1dUZElYY2VHK2lZWWUrQXpmK1NkaHBocVdPCllFcDF6ek40dXI5U2VxU3NSaU9WY0RzVUFSa1M0clgrb0Vzb2hHL1Q5OTcrSDhjR2gzczl6TE84emtwRXZKSmEKS05QT0N5ODhVeEFOV2RRejFLMXRKVVQ2c3hkd0FEcXRJQnNPemhYVjlybDRRNStlZExlcmZPcUtCbUFRMUY5Swo2L1l0ZlNyY0JpeXZEU24wdFJ3OHJLRFVQU1hFNDFldXArOURNeThLVGl6T0RPTXVMSnR2dkJrTEFpNGNYQjVBCjQxMjBEdHdZQXNyNzNZYVl2SW8rWjV2OGZ4TjF3M3IwYS9KOVhZQlg3S3p1OFl4MnNUNWtWM2dNTHFCTXBaa3gKY29FTjNSandDMmV4VHl6dGc1ak1ZN2U4VFJ4OFFTeUxkK0pBd2t1Tm01NlNkcHFHNTE3cktJYkVMNDZzbkd0UgpCYUVOK01GeXNqdDU3ejhKQXJDMzhBMFN5dTQ9Ci0tLS0tRU5EIENFUlRJRklDQVRFLS0tLS0K"
    tlsKey: "LS0tLS1CRUdJTiBQUklWQVRFIEtFWS0tLS0tCk1JSUpRd0lCQURBTkJna3Foa2lHOXcwQkFRRUZBQVNDQ1Mwd2dna3BBZ0VBQW9JQ0FRRG9EVnBremZUSkk4cEUKZTZBZ1JSMUkvekE2b2NwNHNPQVJ5NC9IdXdpMU1yVnFVNzFqU1VrRzRWUXZzUGVoeHBqYmRMeFVPTWZDMDVMRApFWS9xbFpMeHRQdEFpekZRWnNVZEZMODJCamp4RXlReXBlZW5hb3RBdVhJSUVzSGV1LzhwVUgzZGJLZzFEeHR5ClZIMGpSMEVHUHVTUk5JaVhIc1FRc1B5cHVFTWt3S2JZUzk3UjlabUF6d0FoMDdtWlpZT2hFc1lIU1hKdmxZZlUKUTZKb2plNTdYOUdFNXFsbEIzc1dFUlBxdFJYQkdqOGZmM2ZRQzNvTG1MeGpScDlUL1BrTUhUUXZ1V2RCQlpFTgppclpvMHdCamlwSlNENXpBUlo1c1JSeWpJTjBwTFhYT3R5RFV1M0I5KzdkM0tJc2V6aHFmWHE3YUIxY3ZudmZ1CjIyNis0Q0dsN0RSRlU2K0JXS3g5a2pzYStkdVVBQ1JqdnViMkR3bHlVU0xxakhudTN2TzRlQjBxeEZGbFRjVGIKU0FCbFRHMDVsbXM0ZHBSd0laTm5Ia2QwUTJRdE1PR2pjTEVFbEhUSzltZ1lnSVoyakI1K0c3eDM4THZLa0s5YwpvazArSnVDU0poUlV1Tjc1WEF5K24xQVlPcXJVbzh3ZGJXTlhEcjlzcmdMZHhtQ1J3bE5Gc1JsUXdUdURoWUtSCnU0VFVRODlodVJOYmZ4SHVrK2RjUHV2cU1zc1c2REl2am5WSURLV1BJcktld0RJWnIxUlBScHVSNlFTUUJldjYKMnVXQW9PUExpSks1eG1KNlBja2lhWVNrZ1pkRXkvekR1VUVJaWFCeE9yc253VmdmV0lFZ0xmYmR0bzBxa1dTVQpiU3BKYWM1VVJ4UXpXT0tYMDVJc2ppVUZtMHZCS3dJREFRQUJBb0lDQUZDN3ZKUlB0M2QzVlRyb1MvaU9NemNmCldaYzhqT1hhbThwMUtRdlRQWjlWQ2hyNUVXNEdwRHFaa0tHYkR6eWdqTFBsZEZSVkFPTCtteFAwK3o0aFZlTjAKRk9vS3cxaDJ1T042UVdBNVgvdzNyYU5WWnpndThFM1BkeVhwNkx0bWFzcmo3elpuUkVwWmZESVZ4UWZPRllobgp2enZwckEvdnEwVW5YbkJwNUNwWVFIUUdTWHFBMlN3Z1dLcHNNQ2wzVVFsc0w2dC9XU29MT3h1VmdGNmg2clBQCnpXUlFuK1MvYW9wdDNLRU82WWVxYXdXNVltVG1hVXE1aytseU82S0w0OVhjSHpqdlowWU8rcjFjWWtRc0RQbVUKejMxdll4amQzOVZKWWtJNi85Y0Fzdmo5YTVXM3ROYVFDZStTRW56Z05oRDJieHo1NnRKdG0xTGwweXpqYTdEVgp0OW9aQVd6WURMOTVnMDFZWVlQMG51c3A4WWlNOXd0OUtLc2NkcUd3RFN5WHNrWFBrcWFLVjNVcHJYdmhFbFVaCkErMmtjcm9VaDNGbEV4bGpwUmtKVkhOZXJ3NHRLRi9oYTFWRjZPdE10eTVQcXV0N0dGQmIvamtWeUg5cnpueWUKTXQyTWVyTTVPazMwd1NuTThISUdTUXpxYlplekJEZlNaUzRzcWdZZnBIMlhtMEs0SjgrRUowQ2hhMXZVSmVNMAoyZ284d00vaHljdmtqTEgxSmM3OEhpaVBTQ01udkpHemUxc2tWdmtRRFhBSFdldzBTUHpUSTZHYjZCb0Y4aVNECm0wZjR2azNoV3NlUWZBaXVZSnlUeUZXNmRhOGE1K2lpSDN4cVRsUUN1MDN1Nmo0U0l4aThJZlNmd0YwQTBldVAKNGtzalZTZVZyT3ExUnlvNUtpR3hBb0lCQVFEOWZtYnl6aW9QdVhRYzl0QXBxMUpSMzErQzlCdFFzcDg5WkZkSQpQaU5xaTJ3NVlVcTA0OFM2Z3VBb3JGOHNObUI3QjhWa1JlclowQ3hub2NHY0tleWdTYWsvME5qVElndk5weGJwCnBGbkFnRjlmbW1oTEl2SlF2REo2Q0ZidDRCQlZIdkJEWlYyQnZqK0k3NUxkK01jN2RPVDdFek1FRjBXcUdzY2MKTUpyNjRXQi9UMkF5dWR1YXlRT2NobmJFQ25FUmdRcHFlbG54MVBraytqbGNvYUs5QjFYUStVOUgzOHppM0FYNApENUxMY0Nhem9YYWlvS0swckNlNE5Ga2hOVXd0TFV0QXhSTXk2aksyZUZudWczUFRlY3N1WktNMElITktqZ0dCCnpGanZVb2tMcFVFb3BJa3FHM09yc0xmanpHZW9jaVFPUXNEdzlUb3lXL0FSOFhmWkFvSUJBUURxV0s2TThVN3EKUXJPeTYzNnpEZlBaZ2ljeXlsUWVoOFdMclBlbW5NeWdQYzR4eWoybnMrTmVRSnNEUmtPT2tWY250SEFYaTcwWgoyT0NCV3dwZHJuTXlSc3RIMU05bjdFNU5TVHZlZDlkU3YxUzRBb3NzS1hDSmgyUHBjYjV0OE9nL3ZGTlNYUlUyClk2aUorWTdOcDBZNDNxSlJOVnlRemd3YmFzaEpiUVdkVFFoVEVhdEVRS2JsUlZSblhlQWRjOXlhNUpHbkRpaTkKbFQrRWEzdFpvN1dha05oeHJkYjVuTkZ3a0xoNEs3ZkFtT3ZzMVBMQWx0SUZqeURCeDEvY1ZHblpDUDBVQmJqZgpkU2FueXBBdVRuMzd1VUwrcXpPVDlYWEZENllGT0x0NWV4d3RxdnUwSzZCNjcvajFFTlJDRk45RnMzWlV5RFFXClZUaDcybFhWU3NLakFvSUJBUUR6ZE5pdXpTNDhWK0thaHJpNXJGNnRYeGkrRG0vRmV5ZlFzSFBiWUVKbmEyd1AKVjgrR0YxS3p4a28vQmYySjJ0ZWlrWDRVcGNtK1UxNnlVUG8vWDB4eFRRMk55cWpUYmRsa005dWZuVWJOeVB6UQpOdDEvZkJxNVMyWTNLWmREY25SOUsrK1k2dHQ1Wmh4akNhUkdKMDVCWGkwa3JmWExNZ2FvTG51WUtWNVBJUEdxCms3TlNSSW9UQ0llOVpxN2Q3U0ZXckZZeW1UdVZOUFByZlo1bHhwOGphTTRVbTd4MnpReGJ2UERHb3o1YXdHV0wKRThGNncwaEF1UzZValVJazBLbE9vamVxQnh3L1JBcGNrUTNlTXNXbEQwNENTb2tyNFJhWlBmVllrY2ZBWWNaWgpOdWR6ZjBKMC9GU0ZTbjN4L0RoNTROV2NGS1IxUnpBVGVaVUJ4cVZSQW9JQkFRRFlDNmZvVWpOQnJ2ckNFVzkrCkhYZlk1Ni9CbUZ4U3hUTHU0U2h6VncwakViZTltVWljQ2pDc1hQMUwySVJCdEdaWU9YWTVqdDlvSzlSV0RSdVMKWUZqZFdmemduU1lWRmZyZUw0emRQVGlxbGEvQjhMNWptVlNoeGNycmxheE02Uk1FWjFlZGtDa1ZPbTFQdmwzVAo1TW5OZGhySXFWeE1OMWxjRVdiU29vclJpUW9Lb3poMHRQSG9YckZBbG9BZVJ3bHpWeE9jb21ZVzJiaDBHUzdmCjVoaHZoZWUxYmVISnY3UXFoWkU3WUhxSU9iTVBaUWJqWEdnRkxmMnlDRitzM2Jtem1DRFJTN0V6ZVdxSXVDdVMKTlZUYU0rSzZyQlRoN0NLRjZUWlNqQW55SmZoRmRlT1ZKNzlNZDEzYWVJaG0zNTB6UWc3dWZKL2drdkorNUR2TApacC9uQW9JQkFBVlg4WHpFTzdMVk1sbENKZFVUdURTdXNPcDNrQVlFZ2dZNFFRM3FNTlcxRnl5WEM3WjBGOWJFCmtTSEhkalJtU2RUbFZueGN2UW1KTS9WL2tJanpNUHhFT3NCS1BVVkR3N3BhOHdiejlGcTRPOCtJb3lqN1ZXclcKMmExL1FNWXlzSGlpTlBzNy8vWUtvMy9rdkhCWUY2SnNkenkyQkVSTkQ0aTlVOWhDN0RqcGxKR3BSNktMTVBsegpNWFJ3VjVTM2V3cnBXZVcxQW5ONC9EKy9zUGlNQTNnS0swSlBFdGVBV1dndEZHTnNBSkJnaFBoUExxQi9CcDUvCkhOeC96M0w0MWtqRnpqOHNWaHMrVDRZYlhiaGF2R2xxc2h5ZldQbnRhV1VOMG15MjU1RFdQUDhWa24yeFNlV2kKVm1hVW5TSDBTZ2tlUENMRnlra25yQzgxU2pXZkRBMD0KLS0tLS1FTkQgUFJJVkFURSBLRVktLS0tLQo="

  istio:
    gateway:
      name: compass-istio-gateway
      namespace: compass-system

  database:
    manageSecrets: true
    embedded:
      enabled: true
      directorDBName: "postgres"
      provisionerDBName: "provisioner"
      brokerDBName: "broker"
    # Values for GCP managed PostgreSQL database
    managedGCP:
      serviceAccountKey: ""
      instanceConnectionName: ""
      dbUser: ""
      dbPassword: ""
      directorDBName: ""
      provisionerDBName: ""
      brokerDBName: ""
      host: "localhost"
      hostPort: "5432"
      sslMode: ""

  oathkeeper:
    host: ory-oathkeeper-proxy.kyma-system.svc.cluster.local
    port: 4455
    idTokenConfig:
      claims: "{\"scopes\": \"{{ print .Extra.scope }}\", \"tenant\": \"{{ print .Extra.tenant }}\", \"consumerID\": \"{{ print .Extra.consumerID}}\", \"consumerType\": \"{{ print .Extra.consumerType }}\"}"
    mutators:
      runtimeMappingService:
        config:
          api:
            url: http://compass-director.compass-system.svc.cluster.local:3000/runtime-mapping
            retry:
              give_up_after: 3s
              max_delay: 2000ms
      tenantMappingService:
        config:
          api:
            url: http://compass-director.compass-system.svc.cluster.local:3000/tenant-mapping
            retry:
              give_up_after: 3s
              max_delay: 2000ms
      certificateResolverService:
        config:
          api:
            url: http://compass-connector.compass-system.svc.cluster.local:8080/v1/certificate/data/resolve
            retry:
              give_up_after: 3s
              max_delay: 2000ms
      tokenResolverService:
        config:
          api:
            url: http://compass-connector.compass-system.svc.cluster.local:8080/v1/tokens/resolve
            retry:
              give_up_after: 3s
              max_delay: 2000ms

  tenantFetcher:
    enabled: false
    manageSecrets: true
    providerName: "compass"
    schedule: "*/5 * * * *"
    oauth:
      client: ""
      secret: ""
      tokenURL: ""
    endpoints:
      tenantCreated: "127.0.0.1/events?type=created"
      tenantDeleted: "127.0.0.1/events?type=deleted"
      tenantUpdated: "127.0.0.1/events?type=updated"
    fieldMapping:
      idField: "id"
      nameField: "name"
      discriminatorField: ""
      discriminatorValue: ""

pairing-adapter:
  enabled: false<|MERGE_RESOLUTION|>--- conflicted
+++ resolved
@@ -34,11 +34,7 @@
       version: "PR-913"
     provisioner:
       dir:
-<<<<<<< HEAD
       version: "PR-982"
-=======
-      version: "PR-916"
->>>>>>> 8fd86ae6
     certs_setup_job:
       containerRegistry:
         path: eu.gcr.io/kyma-project
