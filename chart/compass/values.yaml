global:
  disableLegacyConnectivity: true
  defaultTenant: 3e64ebae-38b5-46a0-b1ed-9ccee153a0ae
  defaultTenantRegion: "eu-1"
  tenants: # tenant order matters, so new tenants should be added to the end of the list
    - name: default
      id: 3e64ebae-38b5-46a0-b1ed-9ccee153a0ae
      type: account
    - name: foo
      id: 1eba80dd-8ff6-54ee-be4d-77944d17b10b
      type: account
    - name: bar
      id: af9f84a9-1d3a-4d9f-ae0c-94f883b33b6e
      type: account
    - name: TestTenantSeparation
      id: f1c4b5be-b0e1-41f9-b0bc-b378200dcca0
      type: account
    - name: TestDeleteLastScenarioForApplication
      id: 0403be1e-f854-475e-9074-922120277af5
      type: account
    - name: Test_DeleteAutomaticScenarioAssignmentForSelector
      id: d9553135-6115-4c67-b4d9-962c00f3725f
      type: account
    - name: Test_AutomaticScenarioAssigmentForRuntime
      id: 8c733a45-d988-4472-af10-1256b82c70c0
      type: account
    - name: TestAutomaticScenarioAssignmentsWholeScenario
      id: 65a63692-c00a-4a7d-8376-8615ee37f45c
      type: account
    - name: TestTenantsQueryTenantNotInitialized
      id: 72329135-27fd-4284-9bcb-37ea8d6307d0
      type: account
    - name: Test Default
      id: 5577cf46-4f78-45fa-b55f-a42a3bdba868
      type: account
      parent: 2c4f4a25-ba9a-4dbc-be68-e0beb77a7eb0
    - name: Test_DefaultCustomer
      id: 2c4f4a25-ba9a-4dbc-be68-e0beb77a7eb0
      type: customer
    - name: TestListLabelDefinitions
      id: 3f641cf5-2d14-4e0f-a122-16e7569926f1
      type: account
    - name: Test_AutomaticScenarioAssignmentQueries
      id: 8263cc13-5698-4a2d-9257-e8e76b543e88
      type: account
    - name: TestGetScenariosLabelDefinitionCreatesOneIfNotExists
      id: 2263cc13-5698-4a2d-9257-e8e76b543e33
      type: account
    - name: TestApplicationsForRuntime
      id: 5984a414-1eed-4972-af2c-b2b6a415c7d7
      type: account
    - name: Test_DeleteAutomaticScenarioAssignmentForScenario
      id: d08e4cb6-a77f-4a07-b021-e3317a373597
      type: account
    - name: TestApplicationsForRuntimeWithHiddenApps
      id: 7e1f2df8-36dc-4e40-8be3-d1555d50c91c
      type: account
    - name: TestTenantsQueryTenantInitialized
      id: 8cf0c909-f816-4fe3-a507-a7917ccd8380
      type: account
    - name: TestDeleteApplicationIfInScenario
      id: 0d597250-6b2d-4d89-9c54-e23cb497cd01
      type: account
    - name: TestProviderSubaccount
      id: 47b4575a-f102-414a-8398-2d973ad65f3a
      type: subaccount
      parent: 5577cf46-4f78-45fa-b55f-a42a3bdba868
    - name: TestCompassProviderSubaccount
      id: f8075207-1478-4a80-bd26-24a4785a2bfd
      type: subaccount
      parent: 5577cf46-4f78-45fa-b55f-a42a3bdba868
    - name: TestProviderSubaccountRegion2
      id: 731b7bc4-5472-41d2-a447-e4c0f45de739
      type: subaccount
      region: "eu-2"
      parent: 5577cf46-4f78-45fa-b55f-a42a3bdba868
    - name: TestCertificateSubaccount
      id: 123e4567-e89b-12d3-a456-426614174001
      type: subaccount
      parent: 5577cf46-4f78-45fa-b55f-a42a3bdba868
    - name: TestNsAdapter
      id: 08b6da37-e911-48fb-a0cb-fa635a6c5678
      type: subaccount
      parent: 5577cf46-4f78-45fa-b55f-a42a3bdba868
    - name: TestNsAdapterSubaccountWithApplications
      id: 08b6da37-e911-48fb-a0cb-fa635a6c4321
      type: subaccount
      parent: 5577cf46-4f78-45fa-b55f-a42a3bdba868
    - name: TestIntegrationSystemManagedSubaccount
      id: 3cfcdd62-320d-403b-b66a-4ee3cdd06947
      type: subaccount
      parent: 5577cf46-4f78-45fa-b55f-a42a3bdba868
    - name: TestIntegrationSystemManagedAccount
      id: 7e8ab2e3-3bb4-42e3-92b2-4e0bf48559d3
      type: account
      parent: 2c4f4a25-ba9a-4dbc-be68-e0beb77a7eb0
    - name: TestSystemFetcherAccount
      id: c395681d-11dd-4cde-bbcf-570b4a153e79
      type: account
      parent: 2c4f4a25-ba9a-4dbc-be68-e0beb77a7eb0
    - name: TestConsumerSubaccount
      id: 1f538f34-30bf-4d3d-aeaa-02e69eef84ae
      type: subaccount
      parent: 5984a414-1eed-4972-af2c-b2b6a415c7d7
    - name: TestTenantsOnDemandAPI
      id: 8d42d818-d4c4-4036-b82f-b199db7ffeb5
      type: subaccount
      parent: 5984a414-1eed-4972-af2c-b2b6a415c7d7
    - name: TestExternalCertificateSubaccount
      id: bad76f69-e5c2-4d55-bca5-240944824b83
      type: subaccount
      parent: 5577cf46-4f78-45fa-b55f-a42a3bdba868
    - name: TestAtomOrganization
      id: f2724f8e-1a58-4f32-bfd0-8b831de34e71
      type: organization
      parent: 2c4f4a25-ba9a-4dbc-be68-e0beb77a7eb0
    - name: TestAtomFolder
      id: 4c31b7c7-2bea-4bd5-9ea5-e9a8d704f900
      type: folder
      parent: f2724f8e-1a58-4f32-bfd0-8b831de34e71
    - name: TestAtomResourceGroup
      id: ff30da87-7685-4462-869a-baae6441898b
      type: resource-group
      parent: 4c31b7c7-2bea-4bd5-9ea5-e9a8d704f900
    - name: Test Default Subaccount
      id: 777ce47b-d901-4647-9223-14e94819830b
      type: subaccount
      parent: 5577cf46-4f78-45fa-b55f-a42a3bdba868
  images:
    containerRegistry:
      path: europe-docker.pkg.dev/kyma-project
    connector:
      dir: dev/incubator/
      version: "PR-3404"
      name: compass-connector
    connectivity_adapter:
      dir: dev/incubator/
      version: "PR-3404"
      name: compass-connectivity-adapter
    pairing_adapter:
      dir: dev/incubator/
      version: "PR-3404"
      name: compass-pairing-adapter
    director:
      dir: dev/incubator/
      version: "PR-3403"
      name: compass-director
    hydrator:
      dir: dev/incubator/
      version: "PR-3404"
      name: compass-hydrator
    ias_adapter:
      dir: dev/incubator/
      version: "PR-3380"
      name: compass-ias-adapter
    kyma_adapter:
      dir: dev/incubator/
      version: "PR-3404"
      name: compass-kyma-adapter
    instance_creator:
      dir: dev/incubator/
      version: "PR-3331"
      name: compass-instance-creator
    default_tenant_mapping_handler:
      dir: dev/incubator/
      version: "PR-3404"
      name: compass-default-tenant-mapping-handler
    gateway:
      dir: dev/incubator/
      version: "PR-3404"
      name: compass-gateway
    operations_controller:
      dir: dev/incubator/
      version: "PR-3331"
      name: compass-operations-controller
    ord_service:
      dir: dev/incubator/
      version: "PR-103"
      name: compass-ord-service
    schema_migrator:
      dir: dev/incubator/
      version: "PR-3406"
      name: compass-schema-migrator
    system_broker:
      dir: dev/incubator/
      version: "PR-3404"
      name: compass-system-broker
    certs_setup_job:
      containerRegistry:
        path: eu.gcr.io/kyma-project
      dir:
      version: "0a651695"
    external_services_mock:
      dir: dev/incubator/
      version: "PR-3331"
      name: compass-external-services-mock
    console:
      dir: prod/incubator/
      version: "v20230421-e8840c18"
      name: compass-console
    e2e_tests:
      dir: dev/incubator/
<<<<<<< HEAD
      version: "PR-3303"
=======
      version: "PR-3397"
>>>>>>> de1cfea4
      name: compass-e2e-tests
  isLocalEnv: false
  isForTesting: false
  oauth2:
    host: oauth2
  livenessProbe:
    initialDelaySeconds: 30
    timeoutSeconds: 1
    periodSeconds: 10
  readinessProbe:
    initialDelaySeconds: 5
    timeoutSeconds: 1
    periodSeconds: 2
  agentPreconfiguration: false
  portieris:
    isEnabled: false
    imagePullSecretName: "portieris-dummy-image-pull-secret"
  nsAdapter:
    external:
      port: 3005
    e2eTests:
      gatewayHost: "compass-gateway-xsuaa"
    prefix: /nsadapter
    path: /nsadapter/api/v1/notifications
    systemToTemplateMappings: '[{  "Name": "SAP S/4HANA On-Premise",  "SourceKey": ["type"],  "SourceValue": ["abapSys"]},{  "Name": "SAP S/4HANA On-Premise",  "SourceKey": ["type"],  "SourceValue": ["nonSAPsys"]},{  "Name": "SAP S/4HANA On-Premise",  "SourceKey": ["type"],  "SourceValue": ["hana"]}]'
    secret:
      name: nsadapter-secret
      subaccountKey: subaccount
      local:
        subaccountValue: subaccount
    authSecret:
      name: "compass-external-services-mock-oauth-credentials"
      clientIdKey: client-id
      clientSecretKey: client-secret
      tokenUrlKey: url
      instanceUrlKey: url
      certKey: cert
      keyKey: key
    registerPath: "/register"
    tokenPath: "/secured/oauth/token"
    createClonePattern: '{"key": "%s"}'
    createBindingPattern: '{}'
    useClone: "false"
    authentication:
      jwksEndpoint: http://ory-stack-oathkeeper-api.ory.svc.cluster.local:4456/.well-known/jwks.json
  director:
    host: compass-director.compass-system.svc.cluster.local
    formationMappingAsyncStatusApi:
      pathPrefix: "/v1/businessIntegrations"
      formationAssignmentPath: "/{ucl-formation-id}/assignments/{ucl-assignment-id}/status"
      formationAssignmentResetPath: "/{ucl-formation-id}/assignments/{ucl-assignment-id}/status/reset"
      formationPath: "/{ucl-formation-id}/status"
    prefix: /director
    graphql:
      external:
        port: 3000
    tls:
      secure:
        internal:
          host: compass-director-internal
    validator:
      port: 8080
    metrics:
      port: 3003
      enableGraphqlOperationInstrumentation: true
    operations:
      port: 3002
      path: "/operation"
      lastOperationPath: "/last_operation"
    info:
      path: "/v1/info"
    subscription:
      subscriptionProviderLabelKey: "subscriptionProviderId"
      subscriptionLabelKey: "subscription"
      tokenPrefix: "sb-"
    selfRegister:
      secrets:
        instancesCreds:
          name: "region-instances-credentials"
          key: "keyConfig"
          path: "/tmp"
        saasAppNameCfg:
          name: "saas-app-names"
          key: "appNameConfig"
          path: "/tmp/appNameConfig"
      clientIdPath: "clientId"
      clientSecretPath: "clientSecret"
      urlPath: "url"
      tokenUrlPath: "tokenUrl"
      clientCertPath: "clientCert"
      clientKeyPath: "clientKey"
      local:
        templateMappings:
          clientIDMapping: '{{ printf "\"%s\":\"client_id\"" .Values.global.director.selfRegister.clientIdPath }}'
          clientSecretMapping: '{{ printf "\"%s\":\"client_secret\"" .Values.global.director.selfRegister.clientSecretPath }}'
          urlMapping: '{{ printf "\"%s\":\"http://compass-external-services-mock.%s.svc.cluster.local:%s\"" .Values.global.director.selfRegister.urlPath .Release.Namespace (.Values.service.port | toString) }}'
          tokenURLMapping: '{{ printf "\"%s\":\"https://%s.%s:%s\"" .Values.global.director.selfRegister.tokenUrlPath .Values.global.externalServicesMock.certSecuredHost .Values.global.ingress.domainName (.Values.service.certPort | toString) }}'
          x509CertificateMapping: '{{ printf "\"%s\":\"%s\"" .Values.global.director.selfRegister.clientCertPath .Values.global.connector.caCertificate }}'
          x509KeyMapping: '{{ printf "\"%s\":\"%s\"" .Values.global.director.selfRegister.clientKeyPath .Values.global.connector.caKey }}'
      oauthTokenPath: "/cert/token"
      oauthMode: "oauth-mtls"
      label: "selfRegLabel"
      labelValuePrefix: "self-reg-prefix-"
      responseKey: "self-reg-key"
      path: "/external-api/self-reg"
      nameQueryParam: "name"
      tenantQueryParam: "tenant"
      requestBodyPattern: '{"key": "%s"}'
      saasAppNameLabelKey: "CMPSaaSAppName"
      saasAppNamePath: "localSaaSAppNamePath"
    clientIDHeaderKey: client_user
    suggestTokenHeaderKey: suggest_token
    runtimeTypeLabelKey: "runtimeType"
    applicationTypeLabelKey: "applicationType"
    globalSubaccountIDLabelKey: "global_subaccount_id"
    kymaRuntimeTypeLabelValue: "kyma"
    kymaApplicationNamespaceValue: "sap.kyma"
    destinationCreator:
      correlationIDsKey: "correlationIds"
      destinationAPI:
        baseURL: "http://compass-external-services-mock.compass-system.svc.cluster.local:8081"
        path: "/regions/{region}/subaccounts/{subaccountId}/destinations"
        instanceLevelPath: "/regions/{region}/subaccounts/{subaccountId}/instances/{instanceId}/destinations"
        regionParam: "region"
        instanceIDParam: "instanceId"
        subaccountIDParam: "subaccountId"
        nameParam: "destinationName"
      certificateAPI:
        baseURL: "http://compass-external-services-mock.compass-system.svc.cluster.local:8081"
        path: "/regions/{region}/subaccounts/{subaccountId}/certificates"
        instanceLevelPath: "/regions/{region}/subaccounts/{subaccountId}/instances/{instanceId}/certificates"
        regionParam: "region"
        instanceIDParam: "instanceId"
        subaccountIDParam: "subaccountId"
        nameParam: "certificateName"
        fileNameKey: "fileName"
        commonNameKey: "commonName"
        certChainKey: "certificateChain"
    fetchTenantEndpoint: '{{ printf "https://%s.%s%s/v1/fetch" .Values.global.gateway.tls.secure.internal.host .Values.global.ingress.domainName .Values.global.tenantFetcher.prefix }}'
    ordWebhookMappings: '[{ "ProxyURL": "http://compass-external-services-mock.compass-system.svc.cluster.local:8090/proxy", "ProxyHeaderTemplate": "{\"target_host\": \"{{.Application.BaseURL}}\" }", "OrdUrlPath": "/sap/bc/http/sap/ord_configuration", "SubdomainSuffix": "-api", "Type": "SAP Proxy Template" }]'
    tenantMappingsPath: "/tmp/tenantMappingsConfig"
    tenantMappingsKey: "tenant-mapping-config.json"
    tenantMappings:
      SYNC:
        v1.0:
          - type: CONFIGURATION_CHANGED
            mode: SYNC
            urlTemplate: '{"path":"%s/v1/tenant-mappings/{{.RuntimeContext.Value}}","method":"PATCH"}'
            inputTemplate: '{"context":{ {{ if .CustomerTenantContext.AccountID }}"btp": {"uclFormationId":"{{.FormationID}}","globalAccountId":"{{.CustomerTenantContext.AccountID}}","crmId":"{{.CustomerTenantContext.CustomerID}}"} {{ else }}"atom": {"uclFormationId":"{{.FormationID}}","path":"{{.CustomerTenantContext.Path}}","crmId":"{{.CustomerTenantContext.CustomerID}}"} {{ end }} },"items": [ {"uclAssignmentId":"{{ .Assignment.ID }}","operation":"{{.Operation}}","deploymentRegion":"{{if .Application.Labels.region }}{{.Application.Labels.region}}{{ else }}{{.ApplicationTemplate.Labels.region}}{{end }}","applicationNamespace":"{{ if .Application.ApplicationNamespace }}{{.Application.ApplicationNamespace}}{{else }}{{.ApplicationTemplate.ApplicationNamespace}}{{ end }}","applicationTenantId":"{{.Application.LocalTenantID}}","uclSystemTenantId":"{{.Application.ID}}",{{ if .ApplicationTemplate.Labels.parameters }}"parameters": {{.ApplicationTemplate.Labels.parameters}},{{ end }}"configuration": {{.ReverseAssignment.Value}} } ] }'
            headerTemplate: '{"Content-Type": ["application/json"]}'
            outputTemplate: '{"error":"{{.Body.error}}","success_status_code": 200}'
          - type: APPLICATION_TENANT_MAPPING
            mode: SYNC
            urlTemplate: '{"path":"%s/v1/tenant-mappings/{{.TargetApplication.LocalTenantID}}","method":"PATCH"}'
            inputTemplate: '{"context": { {{ if .CustomerTenantContext.AccountID }}"btp":{"uclFormationId":"{{.FormationID}}","globalAccountId":"{{.CustomerTenantContext.AccountID}}","crmId":"{{.CustomerTenantContext.CustomerID}}"} {{ else }}"atom": {"uclFormationId":"{{.FormationID}}","path":"{{.CustomerTenantContext.Path}}","crmId":"{{.CustomerTenantContext.CustomerID}}"} {{ end }} },"items": [ {"uclAssignmentId":"{{ .Assignment.ID }}","operation":"{{.Operation}}","deploymentRegion":"{{if .SourceApplication.Labels.region }}{{.SourceApplication.Labels.region}}{{else }}{{.SourceApplicationTemplate.Labels.region}}{{ end }}","applicationNamespace":"{{if .SourceApplication.ApplicationNamespace }}{{.SourceApplication.ApplicationNamespace}}{{else }}{{.SourceApplicationTemplate.ApplicationNamespace}}{{ end }}","applicationTenantId":"{{.SourceApplication.LocalTenantID}}","uclSystemTenantId":"{{.SourceApplication.ID}}",{{ if .SourceApplicationTemplate.Labels.parameters }}"parameters": {{.SourceApplicationTemplate.Labels.parameters}},{{ end }}"configuration": {{.ReverseAssignment.Value}} } ]}'
            headerTemplate: '{"Content-Type": ["application/json"]}'
            outputTemplate: '{"error":"{{.Body.error}}","success_status_code": 200}'
        configuration_changed:v1.0:
          - type: CONFIGURATION_CHANGED
            mode: SYNC
            urlTemplate: '{"path":"%s/v1/tenant-mappings/{{.RuntimeContext.Value}}","method":"PATCH"}'
            inputTemplate: '{"context":{ {{ if .CustomerTenantContext.AccountID }}"btp": {"uclFormationId":"{{.FormationID}}","globalAccountId":"{{.CustomerTenantContext.AccountID}}","crmId":"{{.CustomerTenantContext.CustomerID}}"} {{ else }}"atom": {"uclFormationId":"{{.FormationID}}","path":"{{.CustomerTenantContext.Path}}","crmId":"{{.CustomerTenantContext.CustomerID}}"} {{ end }} },"items": [ {"uclAssignmentId":"{{ .Assignment.ID }}","operation":"{{.Operation}}","deploymentRegion":"{{if .Application.Labels.region }}{{.Application.Labels.region}}{{ else }}{{.ApplicationTemplate.Labels.region}}{{end }}","applicationNamespace":"{{ if .Application.ApplicationNamespace }}{{.Application.ApplicationNamespace}}{{else }}{{.ApplicationTemplate.ApplicationNamespace}}{{ end }}","applicationTenantId":"{{.Application.LocalTenantID}}","uclSystemTenantId":"{{.Application.ID}}",{{ if .ApplicationTemplate.Labels.parameters }}"parameters": {{.ApplicationTemplate.Labels.parameters}},{{ end }}"configuration": {{.ReverseAssignment.Value}} } ] }'
            headerTemplate: '{"Content-Type": ["application/json"]}'
            outputTemplate: '{"error":"{{.Body.error}}","success_status_code": 200}'
        application_tenant_mapping:v1.0:
          - type: APPLICATION_TENANT_MAPPING
            mode: SYNC
            urlTemplate: '{"path":"%s/v1/tenant-mappings/{{.TargetApplication.LocalTenantID}}","method":"PATCH"}'
            inputTemplate: '{"context": { {{ if .CustomerTenantContext.AccountID }}"btp":{"uclFormationId":"{{.FormationID}}","globalAccountId":"{{.CustomerTenantContext.AccountID}}","crmId":"{{.CustomerTenantContext.CustomerID}}"} {{ else }}"atom": {"uclFormationId":"{{.FormationID}}","path":"{{.CustomerTenantContext.Path}}","crmId":"{{.CustomerTenantContext.CustomerID}}"} {{ end }} },"items": [ {"uclAssignmentId":"{{ .Assignment.ID }}","operation":"{{.Operation}}","deploymentRegion":"{{if .SourceApplication.Labels.region }}{{.SourceApplication.Labels.region}}{{else }}{{.SourceApplicationTemplate.Labels.region}}{{ end }}","applicationNamespace":"{{if .SourceApplication.ApplicationNamespace }}{{.SourceApplication.ApplicationNamespace}}{{else }}{{.SourceApplicationTemplate.ApplicationNamespace}}{{ end }}","applicationTenantId":"{{.SourceApplication.LocalTenantID}}","uclSystemTenantId":"{{.SourceApplication.ID}}",{{ if .SourceApplicationTemplate.Labels.parameters }}"parameters": {{.SourceApplicationTemplate.Labels.parameters}},{{ end }}"configuration": {{.ReverseAssignment.Value}} } ]}'
            headerTemplate: '{"Content-Type": ["application/json"]}'
            outputTemplate: '{"error":"{{.Body.error}}","success_status_code": 200}'
        application_tenant_mapping:v1.1:
          - type: APPLICATION_TENANT_MAPPING
            mode: SYNC
            urlTemplate: '{"path":"%s/v1/tenant-mappings/{{.TargetApplication.LocalTenantID}}","method":"PATCH"}'
            inputTemplate: '{"context": { {{ if .CustomerTenantContext.AccountID }}"btp":{"uclFormationId":"{{.FormationID}}","globalAccountId":"{{.CustomerTenantContext.AccountID}}","crmId":"{{.CustomerTenantContext.CustomerID}}"} {{ else }}"atom": {"uclFormationId":"{{.FormationID}}","path":"{{.CustomerTenantContext.Path}}","crmId":"{{.CustomerTenantContext.CustomerID}}"} {{ end }} },"receiverTenant": {"deploymentRegion":"{{ if .TargetApplication.Labels.region}}{{.TargetApplication.Labels.region}}{{ else }}{{.TargetApplicationTemplate.Labels.region}}{{end }}","applicationNamespace":"{{ if .TargetApplication.ApplicationNamespace}}{{.TargetApplication.ApplicationNamespace}}{{ else }}{{.TargetApplicationTemplate.ApplicationNamespace}}{{end }}","applicationUrl":"{{ .TargetApplication.BaseURL }}","applicationTenantId":"{{.TargetApplication.LocalTenantID }}","uclSystemTenantId":"{{ .TargetApplication.ID}}", {{ if .TargetApplicationTemplate.Labels.parameters }}"parameters": {{.TargetApplicationTemplate.Labels.parameters}}{{ end }} },"assignedTenants": [ {"uclAssignmentId":"{{ .Assignment.ID }}","operation":"{{.Operation}}","deploymentRegion":"{{if .SourceApplication.Labels.region }}{{.SourceApplication.Labels.region}}{{else }}{{.SourceApplicationTemplate.Labels.region}}{{ end }}","applicationNamespace":"{{if .SourceApplication.ApplicationNamespace }}{{.SourceApplication.ApplicationNamespace}}{{else }}{{.SourceApplicationTemplate.ApplicationNamespace}}{{ end }}","applicationUrl":"{{.SourceApplication.BaseURL }}","applicationTenantId":"{{.SourceApplication.LocalTenantID}}","uclSystemTenantId":"{{.SourceApplication.ID}}",{{ if .SourceApplicationTemplate.Labels.parameters }}"parameters": {{.SourceApplicationTemplate.Labels.parameters}},{{ end }}"configuration": {{.ReverseAssignment.Value}} } ]}'
            headerTemplate: '{"Content-Type": ["application/json"]}'
            outputTemplate: '{"error":"{{.Body.error}}","success_status_code": 200}'
      ASYNC_CALLBACK:
        v1.0:
          - type: CONFIGURATION_CHANGED
            mode: ASYNC_CALLBACK
            urlTemplate: '{"path":"%s/v1/tenant-mappings/{{.RuntimeContext.Value}}","method":"PATCH"}'
            inputTemplate: '{"context":{ {{ if .CustomerTenantContext.AccountID }}"btp": {"uclFormationId":"{{.FormationID}}","globalAccountId":"{{.CustomerTenantContext.AccountID}}","crmId":"{{.CustomerTenantContext.CustomerID}}"} {{ else }}"atom": {"uclFormationId":"{{.FormationID}}","path":"{{.CustomerTenantContext.Path}}","crmId":"{{.CustomerTenantContext.CustomerID}}"} {{ end }} },"items": [ {"uclAssignmentId":"{{ .Assignment.ID }}","operation":"{{.Operation}}","deploymentRegion":"{{if .Application.Labels.region }}{{.Application.Labels.region}}{{ else }}{{.ApplicationTemplate.Labels.region}}{{end }}","applicationNamespace":"{{ if .Application.ApplicationNamespace }}{{.Application.ApplicationNamespace}}{{else }}{{.ApplicationTemplate.ApplicationNamespace}}{{ end }}","applicationTenantId":"{{.Application.LocalTenantID}}","uclSystemTenantId":"{{.Application.ID}}",{{ if .ApplicationTemplate.Labels.parameters }}"parameters": {{.ApplicationTemplate.Labels.parameters}},{{ end }}"configuration": {{.ReverseAssignment.Value}} } ] }'
            headerTemplate: '{"Content-Type": ["application/json"],"Location": ["%s/v1/businessIntegrations/{{.FormationID}}/assignments/{{.Assignment.ID}}/status"]}'
            outputTemplate: '{"error":"{{.Body.error}}","success_status_code": 202}'
          - type: APPLICATION_TENANT_MAPPING
            mode: ASYNC_CALLBACK
            urlTemplate: '{"path":"%s/v1/tenant-mappings/{{.TargetApplication.LocalTenantID}}","method":"PATCH"}'
            inputTemplate: '{"context": { {{ if .CustomerTenantContext.AccountID }}"btp":{"uclFormationId":"{{.FormationID}}","globalAccountId":"{{.CustomerTenantContext.AccountID}}","crmId":"{{.CustomerTenantContext.CustomerID}}"} {{ else }}"atom": {"uclFormationId":"{{.FormationID}}","path":"{{.CustomerTenantContext.Path}}","crmId":"{{.CustomerTenantContext.CustomerID}}"} {{ end }} },"items": [ {"uclAssignmentId":"{{ .Assignment.ID }}","operation":"{{.Operation}}","deploymentRegion":"{{if .SourceApplication.Labels.region }}{{.SourceApplication.Labels.region}}{{else }}{{.SourceApplicationTemplate.Labels.region}}{{ end }}","applicationNamespace":"{{if .SourceApplication.ApplicationNamespace }}{{.SourceApplication.ApplicationNamespace}}{{else }}{{.SourceApplicationTemplate.ApplicationNamespace}}{{ end }}","applicationTenantId":"{{.SourceApplication.LocalTenantID}}","uclSystemTenantId":"{{.SourceApplication.ID}}",{{ if .SourceApplicationTemplate.Labels.parameters }}"parameters": {{.SourceApplicationTemplate.Labels.parameters}},{{ end }}"configuration": {{.ReverseAssignment.Value}} } ]}'
            headerTemplate: '{"Content-Type": ["application/json"],"Location": ["%s/v1/businessIntegrations/{{.FormationID}}/assignments/{{.Assignment.ID}}/status"]}'
            outputTemplate: '{"error":"{{.Body.error}}","success_status_code": 202}'
        configuration_changed:v1.0:
          - type: CONFIGURATION_CHANGED
            mode: ASYNC_CALLBACK
            urlTemplate: '{"path":"%s/v1/tenant-mappings/{{.RuntimeContext.Value}}","method":"PATCH"}'
            inputTemplate: '{"context":{ {{ if .CustomerTenantContext.AccountID }}"btp": {"uclFormationId":"{{.FormationID}}","globalAccountId":"{{.CustomerTenantContext.AccountID}}","crmId":"{{.CustomerTenantContext.CustomerID}}"} {{ else }}"atom": {"uclFormationId":"{{.FormationID}}","path":"{{.CustomerTenantContext.Path}}","crmId":"{{.CustomerTenantContext.CustomerID}}"} {{ end }} },"items": [ {"uclAssignmentId":"{{ .Assignment.ID }}","operation":"{{.Operation}}","deploymentRegion":"{{if .Application.Labels.region }}{{.Application.Labels.region}}{{ else }}{{.ApplicationTemplate.Labels.region}}{{end }}","applicationNamespace":"{{ if .Application.ApplicationNamespace }}{{.Application.ApplicationNamespace}}{{else }}{{.ApplicationTemplate.ApplicationNamespace}}{{ end }}","applicationTenantId":"{{.Application.LocalTenantID}}","uclSystemTenantId":"{{.Application.ID}}",{{ if .ApplicationTemplate.Labels.parameters }}"parameters": {{.ApplicationTemplate.Labels.parameters}},{{ end }}"configuration": {{.ReverseAssignment.Value}} } ] }'
            headerTemplate: '{"Content-Type": ["application/json"],"Location": ["%s/v1/businessIntegrations/{{.FormationID}}/assignments/{{.Assignment.ID}}/status"]}'
            outputTemplate: '{"error":"{{.Body.error}}","success_status_code": 202}'
        application_tenant_mapping:v1.0:
          - type: APPLICATION_TENANT_MAPPING
            mode: ASYNC_CALLBACK
            urlTemplate: '{"path":"%s/v1/tenant-mappings/{{.TargetApplication.LocalTenantID}}","method":"PATCH"}'
            inputTemplate: '{"context": { {{ if .CustomerTenantContext.AccountID }}"btp":{"uclFormationId":"{{.FormationID}}","globalAccountId":"{{.CustomerTenantContext.AccountID}}","crmId":"{{.CustomerTenantContext.CustomerID}}"} {{ else }}"atom": {"uclFormationId":"{{.FormationID}}","path":"{{.CustomerTenantContext.Path}}","crmId":"{{.CustomerTenantContext.CustomerID}}"} {{ end }} },"items": [ {"uclAssignmentId":"{{ .Assignment.ID }}","operation":"{{.Operation}}","deploymentRegion":"{{if .SourceApplication.Labels.region }}{{.SourceApplication.Labels.region}}{{else }}{{.SourceApplicationTemplate.Labels.region}}{{ end }}","applicationNamespace":"{{if .SourceApplication.ApplicationNamespace }}{{.SourceApplication.ApplicationNamespace}}{{else }}{{.SourceApplicationTemplate.ApplicationNamespace}}{{ end }}","applicationTenantId":"{{.SourceApplication.LocalTenantID}}","uclSystemTenantId":"{{.SourceApplication.ID}}",{{ if .SourceApplicationTemplate.Labels.parameters }}"parameters": {{.SourceApplicationTemplate.Labels.parameters}},{{ end }}"configuration": {{.ReverseAssignment.Value}} } ]}'
            headerTemplate: '{"Content-Type": ["application/json"],"Location": ["%s/v1/businessIntegrations/{{.FormationID}}/assignments/{{.Assignment.ID}}/status"]}'
            outputTemplate: '{"error":"{{.Body.error}}","success_status_code": 202}'
        application_tenant_mapping:v1.1:
          - type: APPLICATION_TENANT_MAPPING
            mode: ASYNC_CALLBACK
            urlTemplate: '{"path":"%s/v1/tenant-mappings/{{.TargetApplication.LocalTenantID}}","method":"PATCH"}'
            inputTemplate: '{"context": { {{ if .CustomerTenantContext.AccountID }}"btp":{"uclFormationId":"{{.FormationID}}","globalAccountId":"{{.CustomerTenantContext.AccountID}}","crmId":"{{.CustomerTenantContext.CustomerID}}"} {{ else }}"atom": {"uclFormationId":"{{.FormationID}}","path":"{{.CustomerTenantContext.Path}}","crmId":"{{.CustomerTenantContext.CustomerID}}"} {{ end }} },"receiverTenant": {"deploymentRegion":"{{ if .TargetApplication.Labels.region}}{{.TargetApplication.Labels.region}}{{ else }}{{.TargetApplicationTemplate.Labels.region}}{{end }}","applicationNamespace":"{{ if .TargetApplication.ApplicationNamespace}}{{.TargetApplication.ApplicationNamespace}}{{ else }}{{.TargetApplicationTemplate.ApplicationNamespace}}{{end }}","applicationUrl":"{{ .TargetApplication.BaseURL }}","applicationTenantId":"{{.TargetApplication.LocalTenantID }}","uclSystemTenantId":"{{ .TargetApplication.ID}}", {{ if .TargetApplicationTemplate.Labels.parameters }}"parameters": {{.TargetApplicationTemplate.Labels.parameters}}{{ end }} },"assignedTenants": [ {"uclAssignmentId":"{{ .Assignment.ID }}","operation":"{{.Operation}}","deploymentRegion":"{{if .SourceApplication.Labels.region }}{{.SourceApplication.Labels.region}}{{else }}{{.SourceApplicationTemplate.Labels.region}}{{ end }}","applicationNamespace":"{{if .SourceApplication.ApplicationNamespace }}{{.SourceApplication.ApplicationNamespace}}{{else }}{{.SourceApplicationTemplate.ApplicationNamespace}}{{ end }}","applicationUrl":"{{.SourceApplication.BaseURL }}","applicationTenantId":"{{.SourceApplication.LocalTenantID}}","uclSystemTenantId":"{{.SourceApplication.ID}}",{{ if .SourceApplicationTemplate.Labels.parameters }}"parameters": {{.SourceApplicationTemplate.Labels.parameters}},{{ end }}"configuration": {{.ReverseAssignment.Value}} } ]}'
            headerTemplate: '{"Content-Type": ["application/json"],"Location": ["%s/v1/businessIntegrations/{{.FormationID}}/assignments/{{.Assignment.ID}}/status"]}'
            outputTemplate: '{"error":"{{.Body.error}}","success_status_code": 202}'
    authentication:
      jwksEndpoint: http://ory-stack-oathkeeper-api.ory.svc.cluster.local:4456/.well-known/jwks.json
      oauth2:
        url: http://ory-stack-hydra-admin.ory.svc.cluster.local:4445
  auditlog:
    configMapName: "compass-gateway-auditlog-config"
    protocol: HTTP
    tlsOrigination: false
    host: compass-external-services-mock.compass-system.svc.cluster.local
    port: 8080
    mtlsTokenPath: "/cert/token"
    standardTokenPath: "/secured/oauth/token"
    skipSSLValidation: false
    secret:
      name: "compass-gateway-auditlog-secret"
      urlKey: url
      clientIdKey: client-id
      clientSecretKey: client-secret
      clientCertKey: client-cert
      clientKeyKey: client-key
  log:
    format: "text"
    formatJson: "json"
  tenantConfig:
    useDefaultTenants: true
    dbPool:
      maxOpenConnections: 1
      maxIdleConnections: 1
  connector:
    prefix: /connector
    graphql:
      external:
        port: 3000
    validator:
      port: 8080
    # If secrets do not exist they will be created
    secrets:
      ca:
        name: compass-connector-app-ca
        namespace: compass-system
        certificateKey: ca.crt
        keyKey: ca.key
      rootCA:
        namespace: istio-system # For Ingress Gateway to work properly the namespace needs to be istio-system
        # In order for istio mTLS to work we should have two different secrets one containing the server certificate (let’s say X) and one used for validation of the client’s certificates.
        # The second one should be our root certificate and istio wants it to be named X-cacert. (-cacert suffix).
        # This is the reason for the confusing name of our root certificate. https://preliminary.istio.io/v1.6/docs/tasks/traffic-management/ingress/secure-ingress/#configure-a-mutual-tls-ingress-gateway
        cacert: compass-gateway-mtls-certs-cacert # For cert-rotation the cacert should be in different secret
        certificateKey: cacert
    revocation:
      configmap:
        name: revocations-config
        namespace: "{{ .Release.Namespace }}"
    # If key and certificate are not provided they will be generated
    caKey: ""
    caCertificate: ""
  system_broker:
    enabled: false
    port: 5001
    prefix: /broker
    tokenProviderFromHeader:
      forwardHeaders: Authorization
    tokenProviderFromSecret:
      enabled: false
      secrets:
        integrationSystemCredentials:
          name: compass-system-broker-credentials
          namespace: compass-system
    testNamespace: kyma-system
  gateway:
    port: 3000
    tls:
      host: compass-gateway
      adapterHost: compass-ns-adapter
      secure:
        internal:
          host: compass-gateway-internal
        oauth:
          host: compass-gateway-auth-oauth
    mtls:
      manageCerts: false
      host: compass-gateway-mtls
      certSecret: compass-gateway-mtls-certs
      external:
        host: compass-gateway-sap-mtls
        certSecret: compass-gateway-mtls-certs # Use connector's root CA as root CA by default. This should be overridden for productive deployments.
    headers:
      rateLimit: X-Flow-Identity
      request:
        remove:
          - "Client-Id-From-Token"
          - "Client-Id-From-Certificate"
          - "Client-Certificate-Hash"
          - "Certificate-Data"
  hydrator:
    host: compass-hydrator.compass-system.svc.cluster.local
    port: 3000
    prefix: /hydrators
    certSubjectMappingResyncInterval: "3s"
    subjectConsumerMappingConfig: '[{"consumer_type": "Super Admin", "tenant_access_levels": ["customer", "account","subaccount", "global", "organization", "folder", "resource-group"], "subject": "C=DE, L=local, O=SAP SE, OU=Region, OU=SAP Cloud Platform Clients, OU=f8075207-1478-4a80-bd26-24a4785a2bfd, CN=compass"}, {"consumer_type": "Integration System", "tenant_access_levels": ["account","subaccount"], "subject": "C=DE, L=local, O=SAP SE, OU=Region, OU=SAP Cloud Platform Clients, OU=f8075207-1478-4a80-bd26-24a4785a2bfd, CN=integration-system-test"}, {"consumer_type": "Technical Client", "tenant_access_levels": ["global"], "subject": "C=DE, L=local, O=SAP SE, OU=SAP Cloud Platform Clients, OU=Region, OU=1f538f34-30bf-4d3d-aeaa-02e69eef84ae, CN=technical-client-test"}]'
    certificateDataHeader: "Certificate-Data"
    consumerClaimsKeys:
      clientIDKey: "client_id"
      tenantIDKey: "tenantid"
      userNameKey: "user_name"
      subdomainKey: "subdomain"
    http:
      client:
        skipSSLValidation: false
    metrics:
      port: 3003
      enableClientInstrumentation: true
      censoredFlows: "JWT"
  iasAdapter:
    port: 8080
    apiRootPath: "/ias-adapter"
    readTimeout: 30s
    readHeaderTimeout: 30s
    writeTimeout: 30s
    idleTimeout: 30s
    tenantInfo:
      requestTimeout: 30s
      insecureSkipVerify: false
    ias:
      requestTimeout: 30s
      secret:
        name: "ias-adapter-cockpit"
        path: "/tmp"
        fileName: "ias-adapter-cockpit.yaml"
        clientCert: cert
        clientKey: key
        ca: ca
        manage: false
    postgres:
      connectTimeout: 30s
      requestTimeout: 30s
    authentication:
      jwksEndpoint: "http://ory-stack-oathkeeper-api.ory.svc.cluster.local:4456/.well-known/jwks.json"
  kymaAdapter:
    port: 8080
    apiRootPath: "/kyma-adapter"
    apiTenantMappingsEndpoint: "/v1/tenantMappings/{tenant-id}"
    tenantInfo:
      requestTimeout: 30s
    tenantMapping:
      type: CONFIGURATION_CHANGED
      mode: SYNC
      urlTemplate: '{"path":"%s/kyma-adapter/v1/tenantMappings/{{.Runtime.Labels.global_subaccount_id}}","method":"PATCH"}'
      inputTemplate: '{"context":{"platform":"{{if .CustomerTenantContext.AccountID}}btp{{else}}unified-services{{end}}","uclFormationId":"{{.FormationID}}","accountId":"{{if .CustomerTenantContext.AccountID}}{{.CustomerTenantContext.AccountID}}{{else}}{{.CustomerTenantContext.Path}}{{end}}","crmId":"{{.CustomerTenantContext.CustomerID}}","operation":"{{.Operation}}"},"assignedTenant":{"state":"{{.Assignment.State}}","uclAssignmentId":"{{.Assignment.ID}}","deploymentRegion":"{{if .Application.Labels.region}}{{.Application.Labels.region}}{{else}}{{.ApplicationTemplate.Labels.region}}{{end}}","applicationNamespace":"{{if .Application.ApplicationNamespace}}{{.Application.ApplicationNamespace}}{{else}}{{.ApplicationTemplate.ApplicationNamespace}}{{end}}","applicationUrl":"{{.Application.BaseURL}}","applicationTenantId":"{{.Application.LocalTenantID}}","uclSystemName":"{{.Application.Name}}","uclSystemTenantId":"{{.Application.ID}}",{{if .ApplicationTemplate.Labels.parameters}}"parameters":{{.ApplicationTemplate.Labels.parameters}},{{end}}"configuration":{{.ReverseAssignment.Value}}},"receiverTenant":{"ownerTenant":"{{.Runtime.Tenant.Parent}}","state":"{{.ReverseAssignment.State}}","uclAssignmentId":"{{.ReverseAssignment.ID}}","deploymentRegion":"{{if and .RuntimeContext .RuntimeContext.Labels.region}}{{.RuntimeContext.Labels.region}}{{else}}{{.Runtime.Labels.region}}{{end}}","applicationNamespace":"{{.Runtime.ApplicationNamespace}}","applicationTenantId":"{{if .RuntimeContext}}{{.RuntimeContext.Value}}{{else}}{{.Runtime.Labels.global_subaccount_id}}{{end}}","uclSystemTenantId":"{{if .RuntimeContext}}{{.RuntimeContext.ID}}{{else}}{{.Runtime.ID}}{{end}}",{{if .Runtime.Labels.parameters}}"parameters":{{.Runtime.Labels.parameters}},{{end}}"configuration":{{.Assignment.Value}}}}'
      headerTemplate: '{"Content-Type": ["application/json"]}'
      outputTemplate: '{"error":"{{.Body.error}}","state":"{{.Body.state}}","success_status_code": 200,"incomplete_status_code": 422}'
    authentication:
      jwksEndpoint: http://ory-stack-oathkeeper-api.ory.svc.cluster.local:4456/.well-known/jwks.json
  instanceCreator:
    port: 8080
    apiRootPath: "/instance-creator"
    tenantInfo:
      requestTimeout: 30s
    authentication:
      jwksEndpoint: http://ory-stack-oathkeeper-api.ory.svc.cluster.local:4456/.well-known/jwks.json
    client:
      timeout: 30s
    secrets:
      name: "regional-sm-instances-credentials"
      key: "keyConfig"
      path: "/tmp"
    clientIdPath: "clientid"
    smUrlPath: "sm_url"
    tokenURLPath: "certurl"
    appNamePath: "appName"
    certificatePath: "certificate"
    certificateKeyPath: "key"
    oauthTokenPath: "/oauth/token"
    ticker: 3s
    timeout: 300s
    local:
      templateMappings:
        clientIDMapping: '{{ printf "\"%s\":\"client_id\"" .Values.global.instanceCreator.clientIdPath }}'
        smUrlMapping: '{{ printf "\"%s\":\"http://compass-external-services-mock.%s.svc.cluster.local:%s\"" .Values.global.instanceCreator.smUrlPath .Release.Namespace (.Values.service.port | toString) }}'
        tokenURLMapping: '{{ printf "\"%s\":\"http://compass-external-services-mock.%s.svc.cluster.local:%s\"" .Values.global.instanceCreator.tokenURLPath .Release.Namespace (.Values.service.port | toString) }}'
        appNameMapping: '{{ printf "\"%s\":\"app_name\"" .Values.global.instanceCreator.appNamePath }}'
        certificateMapping: '{{ printf "\"%s\":\"%s\"" .Values.global.instanceCreator.certificatePath .Values.global.connector.caCertificate }}'
        certificateKeyMapping: '{{ printf "\"%s\":\"%s\"" .Values.global.instanceCreator.certificateKeyPath .Values.global.connector.caKey }}'
  defaultTenantMappingHandler:
    port: 8080
    apiRootPath: "/default-tenant-mapping-handler"
    apiTenantMappingsEndpoint: "/v1/tenantMappings/{tenant-id}"
    tenantInfo:
      requestTimeout: 30s
    authentication:
      jwksEndpoint: http://ory-stack-oathkeeper-api.ory.svc.cluster.local:4456/.well-known/jwks.json
  operations_controller:
    enabled: true
  connectivity_adapter:
    port: 8080
    tls:
      host: adapter-gateway
    mtls:
      host: adapter-gateway-mtls
  oathkeeperFilters:
    workloadLabel: oathkeeper
    namespace: ory
    tokenDataHeader: "Connector-Token"
    certificateDataHeader: "Certificate-Data"
  istio:
    discoveryMtlsGateway:
      name: "discovery-gateway"
      namespace: "compass-system"
      certSecretName: discovery-gateway-certs
      localCA: # the CA property and its nested fields are used only in local setup
        secretName: discovery-gateway-certs-cacert
        namespace: istio-system # For Ingress Gateway to work properly the namespace needs to be istio-system
        certificate: ""
        key: ""
    externalMtlsGateway:
      name: "compass-gateway-external-mtls"
      namespace: "compass-system"
    mtlsGateway:
      name: "compass-gateway-mtls"
      namespace: "compass-system"
    gateway:
      name: "kyma-gateway"
      namespace: "kyma-system"
    proxy:
      port: 15020
    namespace: istio-system
    ingressgateway:
      workloadLabel: istio-ingressgateway
      requestPayloadSizeLimit2MB: 2097152
      requestPayloadSizeLimit2MBLabel: "2MB"
      requestPayloadSizeLimit5MB: 5097152
      requestPayloadSizeLimit5MBLabel: "5MB"
      correlationHeaderRewriteFilter:
        expectedHeaders:
          - "x-request-id"
          - "x-correlation-id"
          - "x-correlationid"
          - "x-forrequest-id"
          - "x-vcap-request-id"
          - "x-broker-api-request-identity"
  kubernetes:
    serviceAccountTokenIssuer: https://kubernetes.default.svc.cluster.local
    serviceAccountTokenJWKS: https://kubernetes.default.svc.cluster.local/openid/v1/jwks
  ingress:
    domainName: "local.kyma.dev"
    discoveryDomain:
      name: "discovery.api.local"
      tlsCert: ""
      tlsKey: ""
  database:
    sqlProxyServiceAccount: "proxy-user@gcp-cmp.iam.gserviceaccount.com"
    manageSecrets: true
    embedded:
      enabled: true
      director:
        name: "postgres"
      ias_adapter:
        name: "postgres2"
      directorDBName: "postgres"
    managedGCP:
      serviceAccountKey: ""
      instanceConnectionName: ""
      director:
        name: ""
        user: ""
        password: ""
      iasAdapter:
        name: ""
        user: ""
        password: ""
      host: "localhost"
      hostPort: "5432"
      sslMode: ""
      #TODO remove below after migration to separate user will be done
      dbUser: ""
      dbPassword: ""
      directorDBName: ""
  oathkeeper:
    host: ory-stack-oathkeeper-proxy.ory.svc.cluster.local
    port: 4455
    timeout_ms: 120000
    ns_adapter_timeout_ms: 3600000
    idTokenConfig:
      claims: '{"scopes": "{{ print .Extra.scope }}","tenant": "{{ .Extra.tenant }}", "consumerID": "{{ print .Extra.consumerID}}", "consumerType": "{{ print .Extra.consumerType }}", "flow": "{{ print .Extra.flow }}", "onBehalfOf": "{{ print .Extra.onBehalfOf }}", "region": "{{ print .Extra.region }}", "tokenClientID": "{{ print .Extra.tokenClientID }}"}'
      internalClaims: '{"scopes": "application:read application:write application.webhooks:read application.application_template:read application_template.webhooks:read webhooks.auth:read runtime:write runtime:read tenant:read tenant:write tenant_subscription:write ory_internal fetch_tenant application_template:read destinations_sensitive_data:read destinations:sync ord_aggregator:sync certificate_subject_mapping:read certificate_subject_mapping:write bundle_instance_auth:write bundle.instance_auths:read","tenant":"{ {{ if .Header.Tenant }} \"consumerTenant\":\"{{ print (index .Header.Tenant 0) }}\", {{ end }} \"externalTenant\":\"\"}", "consumerType": "Internal Component", "flow": "Internal"}'
    mutators:
      runtimeMappingService:
        config:
          api:
            url: http://compass-hydrator.compass-system.svc.cluster.local:3000/hydrators/runtime-mapping
            retry:
              give_up_after: 6s
              max_delay: 2000ms
      authenticationMappingServices:
        nsadapter:
          cfg:
            config:
              api:
                url: http://compass-hydrator.compass-system.svc.cluster.local:3000/hydrators/authn-mapping/nsadapter
                retry:
                  give_up_after: 6s
                  max_delay: 2000ms
          authenticator:
            enabled: false
            createRule: true
            gatewayHost: "compass-gateway-xsuaa"
            trusted_issuers: '[{"domain_url": "compass-system.svc.cluster.local:8080", "scope_prefix": "prefix.", "protocol": "http"}]'
            attributes: '{"uniqueAttribute": { "key": "ns-adapter-test", "value": "ns-adapter-flow" }, "tenant": { "key": "tenant" }, "identity": { "key": "identity" }, "clientid": { "key": "client_id" } }'
            path: /nsadapter/api/v1/notifications
            upstreamComponent: "compass-gateway"
            checkSuffix: true
        tenant-fetcher:
          cfg:
            config:
              api:
                url: http://compass-hydrator.compass-system.svc.cluster.local:3000/hydrators/authn-mapping/tenant-fetcher
                retry:
                  give_up_after: 6s
                  max_delay: 2000ms
          authenticator:
            enabled: false
            createRule: true
            gatewayHost: "compass-gateway"
            trusted_issuers: '[{"domain_url": "compass-system.svc.cluster.local:8080", "scope_prefix": "prefix.", "protocol": "http"}]'
            attributes: '{"uniqueAttribute": { "key": "test", "value": "tenant-fetcher" }, "tenant": { "key": "tenant" }, "identity": { "key": "identity" } }'
            path: /tenants/<.*>
            upstreamComponent: "compass-tenant-fetcher"
            checkSuffix: false
        subscriber:
          cfg:
            config:
              api:
                url: http://compass-hydrator.compass-system.svc.cluster.local:3000/hydrators/authn-mapping/subscriber
                retry:
                  give_up_after: 6s
                  max_delay: 2000ms
          authenticator:
            enabled: false
            createRule: false
            gatewayHost: "compass-gateway-sap-mtls"
            trusted_issuers: '[{"domain_url": "compass-system.svc.cluster.local:8080", "scope_prefix": "prefix.", "protocol": "http", "region": "eu-1"}]'
            attributes: '{"uniqueAttribute": { "key": "subsc-key-test", "value": "subscription-flow" }, "tenant": { "key": "tenant" }, "identity": { "key": "user_name" }, "clientid": { "key": "client_id" } }'
            path: /<.*>
            checkSuffix: false
      tenantMappingService:
        config:
          api:
            url: http://compass-hydrator.compass-system.svc.cluster.local:3000/hydrators/tenant-mapping
            retry:
              give_up_after: 6s
              max_delay: 2000ms
      certificateResolverService:
        config:
          api:
            url: http://compass-hydrator.compass-system.svc.cluster.local:3000/hydrators/v1/certificate/data/resolve
            retry:
              give_up_after: 6s
              max_delay: 2000ms
      tokenResolverService:
        config:
          api:
            url: http://compass-hydrator.compass-system.svc.cluster.local:3000/hydrators/v1/tokens/resolve
            retry:
              give_up_after: 6s
              max_delay: 2000ms
  cockpit:
    auth:
      allowedConnectSrc: "https://*.ondemand.com"
      secretName: "cockpit-auth-secret"
      idpHost: ""
      clientID: ""
      scopes: "openid profile email"
      path: "/oauth2/certs"
  destinationFetcher:
    manageSecrets: true
    host: compass-destination-fetcher.compass-system.svc.cluster.local
    prefix: /destination-configuration
    port: 3000
    jobSchedule: 10s
    lease:
      lockname: destinationlease
    parallelTenants: 10
    tenantSyncTimeout: "5m"
    authentication:
      jwksEndpoint: "http://ory-stack-oathkeeper-api.ory.svc.cluster.local:4456/.well-known/jwks.json"
      appDestinationsSyncScope: "destinations:sync"
      appDetinationsSensitiveDataScope: "destinations_sensitive_data:read"
    server:
      tenantDestinationsEndpoint: "/v1/subaccountDestinations"
      tenantInstanceLevelDestinationsEndpoint: "/v1/instanceDestinations"
      tenantDestinationCertificatesEndpoint: "/v1/subaccountCertificates"
      tenantInstanceLevelDestinationCertificatesEndpoint: "/v1/instanceCertificates"
      sensitiveDataEndpoint: "/v1/destinations"
      sensitiveDataQueryParam: "name"
    request:
      skipSSLValidation: false
      retry_interval: "100ms"
      retry_attempts: 3
      goroutineLimit: 10
      requestTimeout: "5s"
      pageSize: 100
      oauthTokenPath: "/oauth/token"
    instance:
      clientIdPath: "clientid"
      clientSecretPath: "clientsecret"
      urlPath: "uri"
      tokenUrlPath: "certurl"
      clientCertPath: "certificate"
      clientKeyPath: "key"
    secretName: destination-region-instances
    dependenciesConfig:
      path: "/cfg/dependencies"
    oauthMode: "oauth-mtls"
  destinationRegionSecret:
    secretName: "destination-region-instances"
    fileName: "keyConfig"
    local:
      templateMappings:
        xsappMapping: '{{ printf "\"%s\":\"xsappname1\"" .Values.global.tenantFetcher.xsappNamePath }}'
        clientIDMapping: '{{ printf "\"%s\":\"client_id\"" .Values.global.destinationFetcher.instance.clientIdPath }}'
        clientSecretMapping: '{{ printf "\"%s\":\"client_secret\"" .Values.global.destinationFetcher.instance.clientSecretPath }}'
        urlMapping: '{{ printf "\"%s\":\"http://compass-external-services-mock.%s.svc.cluster.local:%s\"" .Values.global.destinationFetcher.instance.urlPath .Release.Namespace (.Values.service.port | toString) }}'
        tokenURLMapping: '{{ printf "\"%s\":\"https://%s.%s:%s\"" .Values.global.destinationFetcher.instance.tokenUrlPath .Values.global.externalServicesMock.certSecuredHost .Values.global.ingress.domainName (.Values.service.certPort | toString) }}'
        x509CertificateMapping: '{{ printf "\"%s\":\"%s\"" .Values.global.destinationFetcher.instance.clientCertPath .Values.global.connector.caCertificate }}'
        x509KeyMapping: '{{ printf "\"%s\":\"%s\"" .Values.global.destinationFetcher.instance.clientKeyPath .Values.global.connector.caKey }}'
  tenantFetcher:
    k8sSecret:
      manageSecrets: true
      name: "tenant-fetcher-secret"
      namespace: "compass-system"
      key: "keyConfig"
      path: "/tmp"
    host: compass-tenant-fetcher.compass-system.svc.cluster.local
    prefix: /tenants
    port: 3000
    xsappNamePath: "xsappname"
    omitDependenciesParamName: ""
    omitDependenciesParamValue: ""
    requiredAuthScope: Callback
    fetchTenantAuthScope: fetch_tenant
    authentication:
      jwksEndpoint: "http://ory-stack-oathkeeper-api.ory.svc.cluster.local:4456/.well-known/jwks.json"
    tenantProvider:
      tenantIdProperty: "tenantId"
      customerIdProperty: "customerId"
      subaccountTenantIdProperty: "subaccountTenantId"
      subdomainProperty: "subdomain"
      licenseTypeProperty: "licenseType"
      name: "provider"
      subscriptionProviderIdProperty: "subscriptionProviderIdProperty"
      providerSubaccountIdProperty: "providerSubaccountIdProperty"
      consumerTenantIdProperty: "consumerTenantIdProperty"
      subscriptionProviderAppNameProperty: "subscriptionProviderAppNameProperty"
      subscriptionIDProperty: "subscriptionGUID"
      dependentServiceInstancesInfoProperty: "dependentServiceInstancesInfo"
      dependentServiceInstancesInfoAppIdProperty: "appId"
      dependentServiceInstancesInfoAppNameProperty: "appName"
      dependentServiceInstancesInfoProviderSubaccountIdProperty: "providerSubaccountId"
    server:
      fetchTenantWithParentEndpoint: "/v1/fetch/{parentTenantId}/{tenantId}"
      fetchTenantWithoutParentEndpoint: "/v1/fetch/{tenantId}"
      regionalHandlerEndpoint: "/v1/regional/{region}/callback/{tenantId}"
      dependenciesEndpoint: "/v1/regional/{region}/dependencies"
      tenantPathParam: "tenantId"
      regionPathParam: "region"
    dependenciesConfig:
      path: "/cfg/dependencies"
    local:
      templateMappings:
        xsappMapping: '{{ printf "\"%s\":\"xsappname1\"" .Values.global.tenantFetcher.xsappNamePath }}'
    containerName: "tenant-fetcher"
  externalCertConfiguration:
    issuerLocality: "local,local2" # In local setup we have manually created connector CA certificate with 'local' Locality property
    subjectPattern: "/C=DE/O=SAP SE/OU=SAP Cloud Platform Clients/OU=Region/OU=%s/L=%s/CN=%s"
    technicalClientSubjectPattern: "/C=DE/O=SAP SE/OU=SAP Cloud Platform Clients/OU=Region/OU=%s/L=%s/CN=%s"
    ouCertSubaccountID: "f8075207-1478-4a80-bd26-24a4785a2bfd"
    commonName: "compass"
    locality: "local"
    certSvcApiPath: "/cert"
    tokenPath: "/cert/token"
    secrets:
      externalCertSvcSecret:
        manage: false
        name: "cert-svc-secret"
        clientIdKey: client-id
        clientSecretKey: client-secret
        oauthUrlKey: url
        csrEndpointKey: csr-endpoint
        clientCert: client-cert
        clientKey: client-key
        skipSSLValidationFlag: "-k"
      externalClientCertSecret:
        name: "external-client-certificate"
        namespace: compass-system
        certKey: tls.crt
        keyKey: tls.key
    rotationCronjob:
      name: "external-certificate-rotation"
      schedule: "*/1 * * * *" # Executes every minute
      certValidity: "7"
      clientCertRetryAttempts: "8"
      containerName: "certificate-rotation"
  extSvcCertConfiguration:
    issuerLocality: "local,local2" # In local setup we have manually created connector CA certificate with 'local' Locality property
    subjectPattern: "/C=DE/O=SAP SE/OU=SAP Cloud Platform Clients/OU=Region/OU=%s/L=%s/CN=%s"
    ouCertSubaccountID: "f8075207-1478-4a80-bd26-24a4785a2bfd"
    commonName: "compass"
    locality: "local"
    certSvcApiPath: "/cert"
    tokenPath: "/cert/token"
    secrets:
      extSvcCertSvcSecret:
        manage: false
        name: "ext-svc-cert-svc-secret"
        clientIdKey: client-id
        clientSecretKey: client-secret
        oauthUrlKey: url
        csrEndpointKey: csr-endpoint
        clientCert: client-cert
        clientKey: client-key
        skipSSLValidationFlag: "-k"
      extSvcClientCertSecret:
        name: "ext-svc-client-certificate"
        namespace: compass-system
        certKey: tls.crt
        keyKey: tls.key
    rotationCronjob:
      name: "ext-svc-certificate-rotation"
      schedule: "*/1 * * * *" # Executes every minute
      certValidity: "7"
      clientCertRetryAttempts: "8"
      containerName: "ext-svc-certificate-rotation"
  ordService:
    host: compass-ord-service.compass-system.svc.cluster.local
    prefix: /open-resource-discovery-service/v0
    docsPrefix: /open-resource-discovery-docs
    staticPrefix: /open-resource-discovery-static/v0
    port: 3000
    defaultResponseType: "xml"
    userContextHeader: "user_context"
    authTokenPath: "/var/run/secrets/kubernetes.io/serviceaccount/token"
    skipSSLValidation: false
  ordAggregator:
    port: 3000
    prefix: /ord-aggregator
    aggregateEndpoint: /aggregate
    name: ord-aggregator
    client:
      timeout: "30s"
    lease:
      lockname: aggregatorlease
    authentication:
      jwksEndpoint: "http://ory-stack-oathkeeper-api.ory.svc.cluster.local:4456/.well-known/jwks.json"
    http:
      client:
        skipSSLValidation: false
      retry:
        attempts: 3
        delay: 100ms
    dbPool:
      maxOpenConnections: 2
      maxIdleConnections: 2
    globalRegistryUrl: http://compass-external-services-mock.compass-system.svc.cluster.local:8087/.well-known/open-resource-discovery
    maxParallelDocumentsPerApplication: 10
    maxParallelSpecificationProcessors: 100
    containerName: "ord-aggregator"
    tenantMappingConfiguration: '{}'
    parallelOperationProcessors: 10
    priorityQueueLimit: 10
    rescheduleJobInterval: 24h
    reschedulePeriod: 168h
    rescheduleHangedJobInterval: 1h
    rescheduleHangedPeriod: 1h
    maintainOperationsJobInterval: 60m
    operationProcessorsQuietPeriod: 5s
  systemFetcher:
    enabled: false
    name: "system-fetcher"
    schedule: "0 0 * * *"
    manageSecrets: true
    # enableSystemDeletion - whether systems in deleted state should be deleted from director database
    enableSystemDeletion: true
    # fetchParallelism - shows how many http calls will be made in parallel to fetch systems
    fetchParallellism: 30
    # queueSize - shows how many system fetches (individual requests may fetch more than 1 system)
    # can be put in the queue for processing before blocking. It is best for the queue to be about 2 times bigger than the parallellism
    queueSize: 100
    # fetchRequestTimeout - shows the timeout to wait for oauth token and for fetching systems (in one request) separately
    fetchRequestTimeout: "30s"
    # directorRequestTimeout - graphql requests timeout to director
    directorRequestTimeout: "30s"
    dbPool:
      maxOpenConnections: 20
      maxIdleConnections: 2
    # systemsAPIEndpoint - endpoint of the service to fetch systems from
    systemsAPIEndpoint: ""
    # systemsAPIFilterCriteria - criteria for fetching systems
    systemsAPIFilterCriteria: ""
    appTemplatesProductLabel: "systemRole"
    systemSourceKey: "prop"
    appTemplates: []
    templatePlaceholderToSystemKeyMappings: '[ { "placeholder_name": "name", "system_key": "$.displayName" }, { "placeholder_name": "display-name", "system_key": "$.displayName" }, { "placeholder_name": "systemNumber", "system_key": "$.systemNumber" }, { "placeholder_name": "productId", "system_key": "$.productId" }, { "placeholder_name": "ppmsProductVersionId", "system_key": "$.ppmsProductVersionId", "optional": true }, { "placeholder_name": "region", "system_key": "$.additionalAttributes.systemSCPLandscapeID", "optional": true }, { "placeholder_name": "description", "system_key": "$.productDescription", "optional": true }, { "placeholder_name": "baseUrl", "system_key": "$.additionalUrls.mainUrl", "optional": true }, { "placeholder_name": "providerName", "system_key": "$.infrastructureProvider", "optional": true } ]'
    templateOverrideApplicationInput: '{"name": "{{name}}","description": "{{description}}","providerName": "{{providerName}}","statusCondition": "INITIAL","systemNumber": "{{systemNumber}}","labels": {"managed": "true","productId": "{{productId}}","ppmsProductVersionId": "{{ppmsProductVersionId}}","region": "{{region}}"},"baseUrl": "{{baseUrl}}"}'
    http:
      client:
        skipSSLValidation: false
    oauth:
      client: "client_id"
      tokenEndpointProtocol: "https"
      tokenBaseHost: "compass-external-services-mock-sap-mtls"
      tokenPath: "/cert/token"
      scopesClaim: "scopes"
      tenantHeaderName: "x-zid"
      tokenRequestTimeout: 30s
      skipSSLValidation: true
    secret:
      name: "compass-system-fetcher-secret"
      clientIdKey: client-id
      oauthUrlKey: url
    paging:
      pageSize: 200
      sizeParam: "$top"
      skipParam: "$skip"
    containerName: "system-fetcher"
  tenantFetchers:
    job1:
      enabled: false
      job:
        interval: "5m"
      configMapNamespace: "compass-system"
      manageSecrets: true
      providerName: "compass"
      tenantType: "subaccount"
      schedule: "*/5 * * * *"
      tenantInsertChunkSize: "500"
      pageWorkers: "2"
      kubernetes:
        configMapNamespace: "compass-system"
        pollInterval: 2s
        pollTimeout: 1m
        timeout: 2m
      authConfig:
        skipSSLValidation: true
        oauthMode: "oauth-mtls"
        clientIDPath: "clientid"
        clientSecretPath: "secret"
        clientCertPath: "cert"
        clientKeyPath: "key"
        tokenEndpointPath: "url"
        tokenURLPath: "/cert/token"
      queryMapping:
        regionField: "region"
        pageNumField: "pageNum"
        pageSizeField: "pageSize"
        timestampField: "timestamp"
      query:
        startPage: "0"
        pageSize: "100"
      api:
        regionName: "central"
        authConfigSecretKey: "central"
        fieldMapping:
          totalPagesField: "totalPages"
          totalResultsField: "totalResults"
          tenantEventsField: "events"
          idField: "id"
          nameField: "name"
          customerIdField: "customerId"
          subdomainField: "subdomain"
          licenseTypeField: "licenseType"
          discriminatorField: ""
          discriminatorValue: ""
          detailsField: "details"
          entityTypeField: "entityType"
          globalAccountID: "gaID"
          regionField: "region"
          movedSubaccountTargetField: "targetGlobalAccountGUID"
          movedSubaccountSourceField: "sourceGlobalAccountGUID"
        endpoints:
          accountCreated: "127.0.0.1/events?type=account-created"
          accountDeleted: "127.0.0.1/events?type=account-deleted"
          accountUpdated: "127.0.0.1/events?type=account-updated"
          subaccountCreated: "127.0.0.1/events?type=subaccount-created"
          subaccountDeleted: "127.0.0.1/events?type=subaccount-deleted"
          subaccountUpdated: "127.0.0.1/events?type=subaccount-updated"
          subaccountMoved: "127.0.0.1/events?type=subaccount-moved"
      regionalConfig:
        fieldMapping:
          totalPagesField: "totalPages"
          totalResultsField: "totalResults"
          tenantEventsField: "events"
          idField: "guid"
          nameField: "displayName"
          customerIdField: "customerId"
          subdomainField: "subdomain"
          licenseTypeField: "licenseType"
          discriminatorField: ""
          discriminatorValue: ""
          detailsField: "details"
          entityTypeField: "entityType"
          globalAccountID: "globalAccountGUID"
          regionField: "region"
          movedSubaccountTargetField: "targetGlobalAccountGUID"
          movedSubaccountSourceField: "sourceGlobalAccountGUID"
        regions:
          eu-east:
            api:
              oauthMode: "oauth-mtls"
              authConfigSecretKey: "central"
              endpoints:
                accountCreated: "127.0.0.1/events?type=account-created"
                accountDeleted: "127.0.0.1/events?type=account-deleted"
                accountUpdated: "127.0.0.1/events?type=account-updated"
                subaccountCreated: "127.0.0.1/events?type=subaccount-created"
                subaccountDeleted: "127.0.0.1/events?type=subaccount-deleted"
                subaccountUpdated: "127.0.0.1/events?type=subaccount-updated"
                subaccountMoved: "127.0.0.1/events?type=subaccount-moved"
      dbPool:
        maxOpenConnections: 1
        maxIdleConnections: 1
  metrics:
    enabled: true
    pushEndpoint: http://monitoring-prometheus-pushgateway.kyma-system.svc.cluster.local:9091
  externalServicesMock:
    enabled: false
    certSecuredPort: 8081
    ordCertSecuredPort: 8082
    unsecuredPort: 8083
    basicSecuredPort: 8084
    oauthSecuredPort: 8085
    ordGlobalRegistryCertPort: 8086
    ordGlobalRegistryUnsecuredPort: 8087
    unsecuredPortWithAdditionalContent: 8088
    unsecuredMultiTenantPort: 8089
    certSecuredProxyPort: 8090
    certSecuredHost: compass-external-services-mock-sap-mtls
    ordCertSecuredHost: compass-external-services-mock-sap-mtls-ord
    ordGlobalCertSecuredHost: compass-external-services-mock-sap-mtls-global-ord-registry
    unSecuredHost: compass-external-services-mock
    host: compass-external-services-mock.compass-system.svc.cluster.local
    directDependencyXsappname: ""
    saasAppNamesSecret:
      manage: false
    regionInstancesCredentials:
      manage: false
    regionSMInstancesCredentials:
      manage: false
    oauthSecret:
      manage: false
      name: compass-external-services-mock-oauth-credentials
      clientIdKey: client-id
      clientSecretKey: client-secret
      oauthUrlKey: url
      oauthTokenPath: "/secured/oauth/token"
    auditlog:
      applyMockConfiguration: false
      managementApiPath: /audit-log/v2/configuration-changes/search
      mtlsTokenPath: "/cert/token"
      secret:
        name: "auditlog-instance-management"
        urlKey: url
        tokenUrlKey: token-url
        clientIdKey: client-id
        clientSecretKey: client-secret
        clientCertKey: client-cert
        clientKeyKey: client-key
    iasAdapter:
      consumerAppID: "consumer-app-id"
      consumerAppClientID: "consumer-client-id"
      consumerAppTenantID: "consumer-app-tenant-id"
      providerAppID: "provider-app-id"
      providerAppClientID: "provider-client-id"
      providerAppTenantID: "provider-app-tenant-id"
      apiName: "Test API Name"
  tests:
    http:
      client:
        skipSSLValidation: false
    externalCertConfiguration:
      ouCertSubaccountID: "bad76f69-e5c2-4d55-bca5-240944824b83"
      issuerLocalityRegion2: "local"
    hydrator:
      certSubjectMappingResyncInterval: "3s"
    director:
      skipPattern: ""
      externalCertIntSystemCN: "integration-system-test"
      supportedOrdApplicationType: "SAP temp1"
    tenantFetcher:
      tenantOnDemandID: "8d42d818-d4c4-4036-b82f-b199db7ffeb5"
      missingTenantOnDemandID: "subaccount-external-tnt"
      region: "eu-1"
      region2: "eu-2"
    ordAggregator:
      skipPattern: ""
      proxyApplicationTemplateName: "SAP Proxy Template"
    ordService:
      accountTenantID: "5577cf46-4f78-45fa-b55f-a42a3bdba868" # testDefaultTenant from our testing tenants
      skipPattern: "(.*Requesting_filtering_of_Bundles_that_have_only_ODATA_APIs|.*Requesting_filtering_of_Bundles_that_do_not_have_only_ODATA_APIs)"
    externalServicesMock:
      skipPattern: ""
      tenantMappingStatusAPI:
        responseDelayInSeconds: 3
    selfRegistration:
      region: "eu-1"
      region2: "eu-2"
    destination:
      consumerSubdomain: "compass-external-services-mock"
      consumerSubdomainMtls: "compass-external-services-mock-sap-mtls"
      instanceID: "37d7d783-d9ad-47de-b6c8-b05a4cb961ca" # randomly generated UUID
      claims:
        subaccountIDKey: "subaccountid"
        serviceInstanceIDKey: "serviceinstanceid"
    subscription:
      labelKey: "subscriptions"
      standardFlow: "standard"
      indirectDependencyFlow: "indirectDependency"
      directDependencyFlow: "directDependency"
      subscriptionsFlowHeaderKey: "subscriptionFlow"
      consumerSubdomain: "compass-external-services-mock-sap-mtls"
      tenants:
        providerAccountID: "5577cf46-4f78-45fa-b55f-a42a3bdba868" # testDefaultTenant from our testing tenants
        providerSubaccountID: "47b4575a-f102-414a-8398-2d973ad65f3a" # TestProviderSubaccount from our testing tenants
        consumerAccountID: "5984a414-1eed-4972-af2c-b2b6a415c7d7" # ApplicationsForRuntimeTenantName from our testing tenants
        consumerSubaccountID: "1f538f34-30bf-4d3d-aeaa-02e69eef84ae" # randomly chosen
        consumerTenantID: "ba49f1aa-ddc1-43ff-943c-fe949857a34a" # randomly chosen
        providerSubaccountIDRegion2: "731b7bc4-5472-41d2-a447-e4c0f45de739" # TestProviderSubaccountRegion2 from our testing tenants
        consumerAccountIDTenantHierarchy: "5577cf46-4f78-45fa-b55f-a42a3bdba868" # testDefaultTenant from our testing tenants; more info in 'TestFormationNotificationsTenantHierarchy'
        consumerSubaccountIDTenantHierarchy: "3cfcdd62-320d-403b-b66a-4ee3cdd06947" # TestIntegrationSystemManagedSubaccount from our testing tenants; more info in 'TestFormationNotificationsTenantHierarchy'
      destinationOauthSecret:
        manage: false
        name: provider-destination-instance-tests
        clientIdKey: client-id
        clientSecretKey: client-secret
        oauthUrlKey: url
        oauthTokenPath: "/secured/oauth/token"
        serviceUrlKey: uri
        dependencyKey: dependency
      oauthSecret:
        manage: false
        name: compass-subscription-secret
        clientIdKey: client-id
        clientSecretKey: client-secret
        oauthUrlKey: url
      propagatedProviderSubaccountHeader: "X-Provider-Subaccount"
      externalClientCertTestSecretName: "external-client-certificate-test-secret"
      externalClientCertTestSecretNamespace: "compass-system"
      externalCertTestJobName: "external-certificate-rotation-test-job"
      certSvcInstanceTestSecretName: "cert-svc-secret"
      certSvcInstanceTestRegion2SecretName: "cert-svc-secret-eu2"
      consumerTokenURL: "http://compass-external-services-mock.compass-system.svc.cluster.local:8080"
      subscriptionURL: "http://compass-external-services-mock.compass-system.svc.cluster.local:8080"
      subscriptionProviderIdValue: "id-value!t12345"
      directDependencySubscriptionProviderIdValue: "direct-dep-id-value!t12345"
      subscriptionProviderAppNameValue: "subscriptionProviderAppNameValue"
      indirectDependencySubscriptionProviderAppNameValue: "indirectDependencySubscriptionProviderAppNameValue"
      directDependencySubscriptionProviderAppNameValue: "subscriptionProviderAppNameValue" # this is used for real env tests where there is a dedicated SAAS svc instance for the indirect dependency flow
    namespace: kyma-system
    connectivityAdapterFQDN: http://compass-connectivity-adapter.compass-system.svc.cluster.local
    externalServicesMockFQDN: http://compass-external-services-mock.compass-system.svc.cluster.local
    ordServiceFQDN: http://compass-ord-service.compass-system.svc.cluster.local
    systemBrokerFQDN: http://compass-system-broker.compass-system.svc.cluster.local
    tenantFetcherFQDN: http://compass-tenant-fetcher.compass-system.svc.cluster.local
    hydratorFQDN: http://compass-hydrator.compass-system.svc.cluster.local
    basicCredentials:
      manage: false
      secretName: "test-basic-credentials-secret"
    db:
      maxOpenConnections: 3
      maxIdleConnections: 1
    securityContext: # Set on container level
      runAsUser: 2000
      allowPrivilegeEscalation: false
  expectedSchemaVersionUpdateJob:
    cm:
      name: "expected-schema-version"
    ias_adapter:
      cm:
        name: "ias-adapter-expected-schema-version"
  migratorJob:
    nodeSelectorEnabled: false
    pvc:
      name: "compass-director-migrations"
      namespace: "compass-system"
      migrationsPath: "/compass-migrations"
      storageClass: local-path
    ias_adapter:
      pvc:
        name: "compass-ias-adapter-migrations"
        namespace: "compass-system"
        migrationsPath: "/compass-ias-adapter-migrations"
        storageClass: local-path
  http:
    client:
      skipSSLValidation: false
  pairingAdapter:
    templateName: "pairing-adapter-app-template"
    watcherCorrelationID: "pairing-adapter-watcher-id"
    configMap:
      manage: false
      key: "config.json"
      name: "pairing-adapter-config-local"
      namespace: "compass-system"
      localAdapterFQDN: "http://compass-pairing-adapter.compass-system.svc.cluster.local/adapter-local-mtls"
      integrationSystemID: "d3e9b9f5-25dc-4adb-a0a0-ed69ef371fb6"
    e2e:
      appName: "test-app"
      appID: "123-test-456"
      clientUser: "test-user"
      tenant: "test-tenant"
  # Scopes assigned for every new Client Credentials by given object type (Runtime / Application / Integration System)
  # and scopes mapped to a consumer with the given type, then that consumer is using a client certificate
  scopes:
    scopesPerConsumerType:
      business_integration:
        - "application_template:read"
        - "application_template:write"
        - "formation:read"
        - "formation:write"
        - "formation.state:write"
        - "formation_template:read"
        - "formation_template:write"
        - "formation_template.webhooks:read"
      managed_application_provider_operator:
        - "application.local_tenant_id:write"
        - "application_template:write"
        - "application_template:read"
        - "application_template.webhooks:read"
        - "application_template.labels:write"
        - "internal_visibility:read"
        - "webhook:write"
        - "webhooks.auth:read"
        - "certificate_subject_mapping:write"
        - "certificate_subject_mapping:read"
      managed_application_consumer: []
      landscape_resource_operator:
        - "application:read"
        - "application:write"
        - "application.local_tenant_id:write"
        - "tenant_access:write"
        - "formation:read"
        - "formation:write"
      technical_client:
        - "tenant:read"
        - "tenant:write"
      runtime:
        - "runtime:read"
        - "runtime:write"
        - "application:read"
        - "runtime.auths:read"
        - "bundle.instance_auths:read"
        - "runtime.webhooks:read"
        - "webhook:write"
      external_certificate:
        - "runtime:read"
        - "runtime:write"
        - "application:read"
        - "application:write"
        - "runtime.auths:read"
        - "bundle.instance_auths:read"
        - "runtime.webhooks:read"
        - "webhook:write"
        - "application_template:read"
        - "application_template:write"
        - "formation_template:read"
        - "formation_template:write"
        - "formation_template.webhooks:read"
      application:
        - "application:read"
        - "application:write"
        - "application.auths:read"
        - "application.webhooks:read"
        - "application.application_template:read"
        - "bundle.instance_auths:read"
        - "document.fetch_request:read"
        - "event_spec.fetch_request:read"
        - "api_spec.fetch_request:read"
        - "fetch-request.auth:read"
        - "webhook:write"
      integration_system:
        - "application:read"
        - "application:write"
        - "application.local_tenant_id:write"
        - "application.application_template:read"
        - "application_template:read"
        - "application_template:write"
        - "runtime:read"
        - "runtime:write"
        - "integration_system:read"
        - "label_definition:read"
        - "label_definition:write"
        - "automatic_scenario_assignment:read"
        - "integration_system.auths:read"
        - "application_template.webhooks:read"
        - "formation:write"
        - "formation:read"
        - "internal_visibility:read"
        - "application.auths:read"
        - "webhook:write"
        - "formation_template:read"
        - "formation_template.webhooks:read"
      super_admin:
        - "application:read"
        - "application:write"
        - "application.local_tenant_id:write"
        - "application_template:read"
        - "application_template:write"
        - "integration_system:read"
        - "integration_system:write"
        - "runtime:read"
        - "runtime:write"
        - "label_definition:read"
        - "label_definition:write"
        - "eventing:manage"
        - "tenant:read"
        - "tenant:write"
        - "automatic_scenario_assignment:read"
        - "application.auths:read"
        - "application.webhooks:read"
        - "application.application_template:read"
        - "application_template.webhooks:read"
        - "bundle.instance_auths:read"
        - "document.fetch_request:read"
        - "event_spec.fetch_request:read"
        - "api_spec.fetch_request:read"
        - "integration_system.auths:read"
        - "runtime.auths:read"
        - "fetch-request.auth:read"
        - "webhooks.auth:read"
        - "formation:write"
        - "formation:read"
        - "internal_visibility:read"
        - "runtime.webhooks:read"
        - "webhook:write"
        - "formation_template:read"
        - "formation_template:write"
        - "formation_template.webhooks:read"
        - "formation_constraint:read"
        - "formation_constraint:write"
        - "certificate_subject_mapping:read"
        - "certificate_subject_mapping:write"
        - "formation.state:write"
        - "tenant_access:write"
        - "bundle_instance_auth:write"
      default:
        - "runtime:read"
        - "runtime:write"
        - "tenant:read"<|MERGE_RESOLUTION|>--- conflicted
+++ resolved
@@ -200,11 +200,7 @@
       name: compass-console
     e2e_tests:
       dir: dev/incubator/
-<<<<<<< HEAD
-      version: "PR-3303"
-=======
-      version: "PR-3397"
->>>>>>> de1cfea4
+      version: "PR-3403"
       name: compass-e2e-tests
   isLocalEnv: false
   isForTesting: false
