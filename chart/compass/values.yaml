--- conflicted
+++ resolved
@@ -19,11 +19,7 @@
       version: "PR-696"
     director:
       dir:
-<<<<<<< HEAD
       version: "PR-711"
-=======
-      version: "PR-694"
->>>>>>> 015e4196
     gateway:
       dir: pr/
       version: "PR-357"
