--- conflicted
+++ resolved
@@ -110,11 +110,7 @@
       version: "PR-2373"
     director:
       dir:
-<<<<<<< HEAD
       version: "PR-2374"
-=======
-      version: "PR-2376"
->>>>>>> 9f54f427
     hydrator:
       dir:
       version: "PR-2373"
