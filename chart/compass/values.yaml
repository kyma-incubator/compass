global:
  disableLegacyConnectivity: true
  defaultTenant: 3e64ebae-38b5-46a0-b1ed-9ccee153a0ae
  tenants: # tenant order matters, so new tenants should be added to the end of the list
    - name: default
      id: 3e64ebae-38b5-46a0-b1ed-9ccee153a0ae
      type: account
    - name: foo
      id: 1eba80dd-8ff6-54ee-be4d-77944d17b10b
      type: account
    - name: bar
      id: af9f84a9-1d3a-4d9f-ae0c-94f883b33b6e
      type: account
    - name: TestTenantSeparation
      id: f1c4b5be-b0e1-41f9-b0bc-b378200dcca0
      type: account
    - name: TestDeleteLastScenarioForApplication
      id: 0403be1e-f854-475e-9074-922120277af5
      type: account
    - name: Test_DeleteAutomaticScenarioAssignmentForSelector
      id: d9553135-6115-4c67-b4d9-962c00f3725f
      type: account
    - name: Test_AutomaticScenarioAssigmentForRuntime
      id: 8c733a45-d988-4472-af10-1256b82c70c0
      type: account
    - name: TestAutomaticScenarioAssignmentsWholeScenario
      id: 65a63692-c00a-4a7d-8376-8615ee37f45c
      type: account
    - name: TestTenantsQueryTenantNotInitialized
      id: 72329135-27fd-4284-9bcb-37ea8d6307d0
      type: account
    - name: Test Default
      id: 5577cf46-4f78-45fa-b55f-a42a3bdba868
      type: account
      parent: 2c4f4a25-ba9a-4dbc-be68-e0beb77a7eb0
    - name: Test_DefaultCustomer
      id: 2c4f4a25-ba9a-4dbc-be68-e0beb77a7eb0
      type: customer
    - name: TestListLabelDefinitions
      id: 3f641cf5-2d14-4e0f-a122-16e7569926f1
      type: account
    - name: Test_AutomaticScenarioAssignmentQueries
      id: 8263cc13-5698-4a2d-9257-e8e76b543e88
      type: account
    - name: TestGetScenariosLabelDefinitionCreatesOneIfNotExists
      id: 2263cc13-5698-4a2d-9257-e8e76b543e33
      type: account
    - name: TestApplicationsForRuntime
      id: 5984a414-1eed-4972-af2c-b2b6a415c7d7
      type: account
    - name: Test_DeleteAutomaticScenarioAssignmentForScenario
      id: d08e4cb6-a77f-4a07-b021-e3317a373597
      type: account
    - name: TestApplicationsForRuntimeWithHiddenApps
      id: 7e1f2df8-36dc-4e40-8be3-d1555d50c91c
      type: account
    - name: TestTenantsQueryTenantInitialized
      id: 8cf0c909-f816-4fe3-a507-a7917ccd8380
      type: account
    - name: TestDeleteApplicationIfInScenario
      id: 0d597250-6b2d-4d89-9c54-e23cb497cd01
      type: account
    - name: TestProviderSubaccount
      id: f8075207-1478-4a80-bd26-24a4785a2bfd
      type: subaccount
      parent: 5577cf46-4f78-45fa-b55f-a42a3bdba868
    - name: TestCertificateSubaccount
      id: 123e4567-e89b-12d3-a456-426614174001
      type: subaccount
      parent: 5577cf46-4f78-45fa-b55f-a42a3bdba868
    - name: TestNsAdapter
      id: 08b6da37-e911-48fb-a0cb-fa635a6c5678
      type: subaccount
      parent: 5577cf46-4f78-45fa-b55f-a42a3bdba868
    - name: TestNsAdapterSubaccountWithApplications
      id: 08b6da37-e911-48fb-a0cb-fa635a6c4321
      type: subaccount
      parent: 5577cf46-4f78-45fa-b55f-a42a3bdba868
    - name: TestIntegrationSystemManagedSubaccount
      id: 3cfcdd62-320d-403b-b66a-4ee3cdd06947
      type: subaccount
      parent: 5577cf46-4f78-45fa-b55f-a42a3bdba868
    - name: TestIntegrationSystemManagedAccount
      id: 7e8ab2e3-3bb4-42e3-92b2-4e0bf48559d3
      type: account
      parent: 2c4f4a25-ba9a-4dbc-be68-e0beb77a7eb0
    - name: TestSystemFetcherAccount
      id: c395681d-11dd-4cde-bbcf-570b4a153e79
      type: account
      parent: 2c4f4a25-ba9a-4dbc-be68-e0beb77a7eb0
    - name: TestConsumerSubaccount
      id: 1f538f34-30bf-4d3d-aeaa-02e69eef84ae
      type: subaccount
      parent: 5984a414-1eed-4972-af2c-b2b6a415c7d7
    - name: TestTenantsOnDemandAPI
      id: 8d42d818-d4c4-4036-b82f-b199db7ffeb5
      type: subaccount
      parent: 5984a414-1eed-4972-af2c-b2b6a415c7d7
    - name: TestExternalCertificateSubaccount
      id: bad76f69-e5c2-4d55-bca5-240944824b83
      type: subaccount
      parent: 5577cf46-4f78-45fa-b55f-a42a3bdba868
  images:
    containerRegistry:
      path: eu.gcr.io/kyma-project/incubator
    connector:
      dir:
      version: "PR-2383"
    connectivity_adapter:
      dir:
      version: "PR-2383"
    pairing_adapter:
      dir:
      version: "PR-2383"
    director:
      dir:
<<<<<<< HEAD
      version: "PR-2425"
=======
      version: "PR-2480"
>>>>>>> 4fa48cfe
    hydrator:
      dir:
      version: "PR-2458"
    gateway:
      dir:
      version: "PR-2383"
    operations_controller:
      dir:
      version: "PR-2383"
    ord_service:
      dir:
      version: "PR-71"
    schema_migrator:
      dir:
      version: "PR-2425"
    system_broker:
      dir:
      version: "PR-2383"
    certs_setup_job:
      containerRegistry:
        path: eu.gcr.io/kyma-project
      dir:
      version: "0a651695"
    external_services_mock:
      dir:
      version: "PR-2391"
    console:
      dir:
      version: "PR-68"
    e2e_tests:
      dir:
      version: "PR-2425"
  isLocalEnv: false
  isForTesting: false
  oauth2:
    host: oauth2
  livenessProbe:
    initialDelaySeconds: 30
    timeoutSeconds: 1
    periodSeconds: 10
  readinessProbe:
    initialDelaySeconds: 5
    timeoutSeconds: 1
    periodSeconds: 2
  agentPreconfiguration: false
  nsAdapter:
    external:
      port: 3005
    e2eTests:
      gatewayHost: "compass-gateway-xsuaa"
    prefix: /nsadapter
    path: /nsadapter/api/v1/notifications
    systemToTemplateMappings: '[{  "Name": "SAP S/4HANA On-Premise",  "SourceKey": ["type"],  "SourceValue": ["abapSys"]},{  "Name": "SAP S/4HANA On-Premise",  "SourceKey": ["type"],  "SourceValue": ["nonSAPsys"]},{  "Name": "SAP S/4HANA On-Premise",  "SourceKey": ["type"],  "SourceValue": ["hana"]}]'
    secret:
      name: nsadapter-secret
      subaccountKey: subaccount
      local:
        subaccountValue: subaccount
    authSecret:
      name: "compass-external-services-mock-oauth-credentials"
      clientIdKey: client-id
      clientSecretKey: client-secret
      tokenUrlKey: url
      instanceUrlKey: url
      certKey: cert
      keyKey: key
    registerPath: "/register"
    tokenPath: "/secured/oauth/token"
    createClonePattern: '{"key": "%s"}'
    createBindingPattern: '{}'
    useClone: "false"
  director:
    host: compass-director.compass-system.svc.cluster.local
    prefix: /director
    graphql:
      external:
        port: 3000
    tls:
      secure:
        internal:
          host: compass-director-internal
    validator:
      port: 8080
    metrics:
      port: 3003
      enableGraphqlOperationInstrumentation: true
    operations:
      port: 3002
      path: "/operation"
      lastOperationPath: "/last_operation"
    info:
      path: "/v1/info"
    subscription:
      subscriptionProviderLabelKey: "subscriptionProviderId"
      consumerSubaccountLabelKey: "consumer_subaccount_id"
      subscriptionLabelKey: "subscription"
      tokenPrefix: "sb-"
    selfRegister:
      secret:
        name: "region-instances-credentials"
        key: "keyConfig"
        path: "/tmp"
      clientIdPath: "clientId"
      clientSecretPath: "clientSecret"
      urlPath: "url"
      tokenUrlPath: "tokenUrl"
      clientCertPath: "clientCert"
      clientKeyPath: "clientKey"
      local:
        templateMappings:
          clientIDMapping: '{{ printf "\"%s\":\"client_id\"" .Values.global.director.selfRegister.clientIdPath }}'
          clientSecretMapping: '{{ printf "\"%s\":\"client_secret\"" .Values.global.director.selfRegister.clientSecretPath }}'
          urlMapping: '{{ printf "\"%s\":\"http://compass-external-services-mock.%s.svc.cluster.local:%s\"" .Values.global.director.selfRegister.urlPath .Release.Namespace (.Values.service.port | toString) }}'
          tokenURLMapping: '{{ printf "\"%s\":\"https://%s.%s:%s\"" .Values.global.director.selfRegister.tokenUrlPath .Values.global.externalServicesMock.certSecuredHost .Values.global.ingress.domainName (.Values.service.certPort | toString) }}'
          x509CertificateMapping: '{{ printf "\"%s\":\"%s\"" .Values.global.director.selfRegister.clientCertPath .Values.global.connector.caCertificate }}'
          x509KeyMapping: '{{ printf "\"%s\":\"%s\"" .Values.global.director.selfRegister.clientKeyPath .Values.global.connector.caKey }}'
      oauthTokenPath: "/cert/token"
      oauthMode: "oauth-mtls"
      label: "selfRegLabel"
      labelValuePrefix: "self-reg-prefix-"
      responseKey: "self-reg-key"
      path: "/external-api/self-reg"
      nameQueryParam: "name"
      tenantQueryParam: "tenant"
      requestBodyPattern: '{"key": "%s"}'
    clientIDHeaderKey: client_user
    suggestTokenHeaderKey: suggest_token
    runtimeTypeLabelKey: "runtimeType"
    kymaRuntimeTypeLabelValue: "kyma"
    fetchTenantEndpoint: '{{ printf "https://%s.%s%s/v1/fetch" .Values.global.gateway.tls.secure.internal.host .Values.global.ingress.domainName .Values.global.tenantFetcher.prefix }}'
  auditlog:
    configMapName: "compass-gateway-auditlog-config"
    mtlsTokenPath: "/cert/token"
    standardTokenPath: "/secured/oauth/token"
    skipSSLValidation: false
    secret:
      name: "compass-gateway-auditlog-secret"
      urlKey: url
      clientIdKey: client-id
      clientSecretKey: client-secret
      clientCertKey: client-cert
      clientKeyKey: client-key
  log:
    format: "kibana"
  enableCompassDefaultScenarioAssignment: true
  tenantConfig:
    useDefaultTenants: true
    dbPool:
      maxOpenConnections: 1
      maxIdleConnections: 1
  connector:
    prefix: /connector
    graphql:
      external:
        port: 3000
    validator:
      port: 8080
    # If secrets do not exist they will be created
    secrets:
      ca:
        name: compass-connector-app-ca
        namespace: compass-system
        certificateKey: ca.crt
        keyKey: ca.key
      rootCA:
        namespace: istio-system # For Ingress Gateway to work properly the namespace needs to be istio-system
        # In order for istio mTLS to work we should have two different secrets one containing the server certificate (let’s say X) and one used for validation of the client’s certificates.
        # The second one should be our root certificate and istio wants it to be named X-cacert. (-cacert suffix).
        # This is the reason for the confusing name of our root certificate. https://preliminary.istio.io/v1.6/docs/tasks/traffic-management/ingress/secure-ingress/#configure-a-mutual-tls-ingress-gateway
        cacert: compass-gateway-mtls-certs-cacert # For cert-rotation the cacert should be in different secret
        certificateKey: cacert
    revocation:
      configmap:
        name: revocations-config
        namespace: "{{ .Release.Namespace }}"
    # If key and certificate are not provided they will be generated
    caKey: ""
    caCertificate: ""
  system_broker:
    enabled: true
    port: 5001
    prefix: /broker
    tokenProviderFromHeader:
      forwardHeaders: Authorization
    tokenProviderFromSecret:
      enabled: false
      secrets:
        integrationSystemCredentials:
          name: compass-system-broker-credentials
          namespace: compass-system
    testNamespace: kyma-system
  gateway:
    port: 3000
    tls:
      host: compass-gateway
      adapterHost: compass-ns-adapter
      secure:
        internal:
          host: compass-gateway-internal
        oauth:
          host: compass-gateway-auth-oauth
    mtls:
      manageCerts: true
      host: compass-gateway-mtls
      certSecret: compass-gateway-mtls-certs
      external:
        host: compass-gateway-sap-mtls
        certSecret: compass-gateway-mtls-certs # Use connector's root CA as root CA by default. This should be overridden for productive deployments.
    headers:
      rateLimit: X-Flow-Identity
      request:
        remove:
          - "Client-Id-From-Token"
          - "Client-Id-From-Certificate"
          - "Client-Certificate-Hash"
          - "Certificate-Data"
  hydrator:
    host: compass-hydrator.compass-system.svc.cluster.local
    port: 3000
    prefix: /hydrators
    subjectConsumerMappingConfig: '[{"consumer_type": "Super Admin", "tenant_access_levels": ["customer", "account","subaccount"], "subject": "C=DE, L=local, O=SAP SE, OU=Region, OU=SAP Cloud Platform Clients, OU=f8075207-1478-4a80-bd26-24a4785a2bfd, CN=compass"},{"consumer_type": "Integration System", "tenant_access_levels": ["account","subaccount"], "subject": "C=DE, L=local, O=SAP SE, OU=Region, OU=SAP Cloud Platform Clients, OU=f8075207-1478-4a80-bd26-24a4785a2bfd, CN=integration-system-test"}]'
    certificateDataHeader: "Certificate-Data"
    http:
      client:
        skipSSLValidation: false
    metrics:
      port: 3003
      enableClientInstrumentation: true
      censoredFlows: "JWT"
  operations_controller:
    enabled: true
  connectivity_adapter:
    port: 8080
    tls:
      host: adapter-gateway
    mtls:
      host: adapter-gateway-mtls
  oathkeeperFilters:
    workloadLabel: oathkeeper
    namespace: kyma-system
    tokenDataHeader: "Connector-Token"
    certificateDataHeader: "Certificate-Data"
  istio:
    externalMtlsGateway:
      name: "compass-gateway-external-mtls"
      namespace: "compass-system"
    mtlsGateway:
      name: "compass-gateway-mtls"
      namespace: "compass-system"
    gateway:
      name: "kyma-gateway"
      namespace: "kyma-system"
    proxy:
      port: 15020
    namespace: istio-system
    ingressgateway:
      workloadLabel: istio-ingressgateway
      requestPayloadSizeLimit2MB: 2097152
      requestPayloadSizeLimit2MBLabel: "2MB"
      requestPayloadSizeLimit5MB: 5097152
      requestPayloadSizeLimit5MBLabel: "5MB"
      correlationHeaderRewriteFilter:
        expectedHeaders:
          - "x-request-id"
          - "x-correlation-id"
          - "x-correlationid"
          - "x-forrequest-id"
          - "x-vcap-request-id"
          - "x-broker-api-request-identity"
  kubernetes:
    serviceAccountTokenIssuer: kubernetes/serviceaccount
    serviceAccountTokenJWKS: https://kubernetes.default.svc.cluster.local/openid/v1/jwks
  ingress:
    domainName: "local.kyma.dev"
  database:
    sqlProxyServiceAccount: "proxy-user@gcp-cmp.iam.gserviceaccount.com"
    manageSecrets: true
    embedded:
      enabled: true
      director:
        name: "postgres"
      directorDBName: "postgres"
    managedGCP:
      serviceAccountKey: ""
      instanceConnectionName: ""
      director:
        name: ""
        user: ""
        password: ""
      host: "localhost"
      hostPort: "5432"
      sslMode: ""
      #TODO remove below after migration to separate user will be done
      dbUser: ""
      dbPassword: ""
      directorDBName: ""
  oathkeeper:
    host: ory-oathkeeper-proxy.kyma-system.svc.cluster.local
    port: 4455
    timeout_ms: 120000
    ns_adapter_timeout_ms: 3600000
    idTokenConfig:
      claims: '{"scopes": "{{ print .Extra.scope }}","tenant": "{{ .Extra.tenant }}", "consumerID": "{{ print .Extra.consumerID}}", "consumerType": "{{ print .Extra.consumerType }}", "flow": "{{ print .Extra.flow }}", "onBehalfOf": "{{ print .Extra.onBehalfOf }}", "region": "{{ print .Extra.region }}", "tokenClientID": "{{ print .Extra.tokenClientID }}"}'
      internalClaims: '{"scopes": "application:read application:write application.webhooks:read application_template.webhooks:read webhooks.auth:read runtime:write runtime:read tenant:read tenant:write tenant_subscription:write ory_internal fetch_tenant application_template:read","tenant":"{ {{ if .Header.Tenant }} \"consumerTenant\":\"{{ print (index .Header.Tenant 0) }}\", {{ end }} \"externalTenant\":\"\"}", "consumerType": "Internal Component", "flow": "Internal"}'
    mutators:
      runtimeMappingService:
        config:
          api:
            url: http://compass-hydrator.compass-system.svc.cluster.local:3000/hydrators/runtime-mapping
            retry:
              give_up_after: 6s
              max_delay: 2000ms
      authenticationMappingServices:
        nsadapter:
          cfg:
            config:
              api:
                url: http://compass-hydrator.compass-system.svc.cluster.local:3000/hydrators/authn-mapping/nsadapter
                retry:
                  give_up_after: 6s
                  max_delay: 2000ms
          authenticator:
            enabled: false
            createRule: true
            gatewayHost: "compass-gateway-xsuaa"
            trusted_issuers: '[{"domain_url": "compass-system.svc.cluster.local:8080", "scope_prefix": "prefix.", "protocol": "http"}]'
            attributes: '{"uniqueAttribute": { "key": "ns-adapter-test", "value": "ns-adapter-flow" }, "tenant": { "key": "tenant" }, "identity": { "key": "identity" }, "clientid": { "key": "client_id" } }'
            path: /nsadapter/api/v1/notifications
            upstreamComponent: "compass-gateway"
            checkSuffix: true
        tenant-fetcher:
          cfg:
            config:
              api:
                url: http://compass-hydrator.compass-system.svc.cluster.local:3000/hydrators/authn-mapping/tenant-fetcher
                retry:
                  give_up_after: 6s
                  max_delay: 2000ms
          authenticator:
            enabled: false
            createRule: true
            gatewayHost: "compass-gateway"
            trusted_issuers: '[{"domain_url": "compass-system.svc.cluster.local:8080", "scope_prefix": "prefix.", "protocol": "http"}]'
            attributes: '{"uniqueAttribute": { "key": "test", "value": "tenant-fetcher" }, "tenant": { "key": "tenant" }, "identity": { "key": "identity" } }'
            path: /tenants/<.*>
            upstreamComponent: "compass-tenant-fetcher"
            checkSuffix: false
        subscriber:
          cfg:
            config:
              api:
                url: http://compass-hydrator.compass-system.svc.cluster.local:3000/hydrators/authn-mapping/subscriber
                retry:
                  give_up_after: 6s
                  max_delay: 2000ms
          authenticator:
            enabled: false
            createRule: false
            gatewayHost: "compass-gateway-sap-mtls"
            trusted_issuers: '[{"domain_url": "compass-system.svc.cluster.local:8080", "scope_prefix": "prefix.", "protocol": "http", "region": "eu-1"}]'
            attributes: '{"uniqueAttribute": { "key": "subsc-key-test", "value": "subscription-flow" }, "tenant": { "key": "tenant" }, "identity": { "key": "identity" }, "clientid": { "key": "client_id" } }'
            path: /<.*>
            checkSuffix: false
      tenantMappingService:
        config:
          api:
            url: http://compass-hydrator.compass-system.svc.cluster.local:3000/hydrators/tenant-mapping
            retry:
              give_up_after: 6s
              max_delay: 2000ms
      certificateResolverService:
        config:
          api:
            url: http://compass-hydrator.compass-system.svc.cluster.local:3000/hydrators/v1/certificate/data/resolve
            retry:
              give_up_after: 6s
              max_delay: 2000ms
      tokenResolverService:
        config:
          api:
            url: http://compass-hydrator.compass-system.svc.cluster.local:3000/hydrators/v1/tokens/resolve
            retry:
              give_up_after: 6s
              max_delay: 2000ms
  cockpit:
    auth:
      allowedConnectSrc: "https://*.ondemand.com"
      secretName: "cockpit-auth-secret"
      idpHost: ""
      clientID: ""
      scopes: "openid profile email"
      path: "/oauth2/certs"
  tenantFetcher:
    manageSecrets: true
    host: compass-tenant-fetcher.compass-system.svc.cluster.local
    prefix: /tenants
    port: 3000
    requiredAuthScope: Callback
    fetchTenantAuthScope: fetch_tenant
    authentication:
      jwksEndpoint: "http://ory-oathkeeper-api.kyma-system.svc.cluster.local:4456/.well-known/jwks.json"
    tenantProvider:
      tenantIdProperty: "tenantId"
      customerIdProperty: "customerId"
      subaccountTenantIdProperty: "subaccountTenantId"
      subdomainProperty: "subdomain"
      name: "provider"
      subscriptionProviderIdProperty: "subscriptionProviderIdProperty"
      providerSubaccountIdProperty: "providerSubaccountIdProperty"
      consumerTenantIdProperty: "consumerTenantIdProperty"
      subscriptionProviderAppNameProperty: "subscriptionProviderAppNameProperty"
    server:
      fetchTenantEndpoint: "/v1/fetch/{parentTenantId}/{tenantId}"
      regionalHandlerEndpoint: "/v1/regional/{region}/callback/{tenantId}"
      dependenciesEndpoint: "/v1/dependencies"
      tenantPathParam: "tenantId"
      regionPathParam: "region"
    containerName: "tenant-fetcher"
    oauth:
      client: "client_id"
      secret: ""
      tokenURL: '{{ printf "https://%s.%s" .Values.global.externalServicesMock.certSecuredHost .Values.global.ingress.domainName }}'
      tokenPath: "/cert/token"
    secret:
      name: "compass-tenant-fetcher-secret"
      clientIdKey: "client-id"
      oauthMode: "oauth-mtls"
      clientCertKey: "client-cert"
      clientKeyKey: "client-key"
      oauthUrlKey: "url"
      skipSSLValidation: true
    endpoints:
      subaccountCreated: "127.0.0.1/events?type=subaccount-created"
    fieldMapping:
      totalPagesField: "totalPages"
      totalResultsField: "totalResults"
      tenantEventsField: "events"
      idField: "id"
      nameField: "name"
      customerIdField: "customerId"
      subdomainField: "subdomain"
      discriminatorField: ""
      discriminatorValue: ""
      detailsField: "details"
      entityTypeField: "entityType"
      globalAccountID: "gaID"
      regionField: "region"
    regionDetails: '[{"central", ""}]'
  externalCertConfiguration:
    issuer: "C=DE, L=local, O=SAP SE, OU=SAP Cloud Platform Clients, CN=compass-ca"
    issuerLocality: "local" # In local setup we have manually created connector CA certificate with 'local' Locality property
    subjectPattern: "/C=DE/O=SAP SE/OU=SAP Cloud Platform Clients/OU=Region/OU=%s/L=%s/CN=%s"
    ouCertSubaccountID: "f8075207-1478-4a80-bd26-24a4785a2bfd"
    commonName: "compass"
    locality: "local"
    certSvcApiPath: "/cert"
    tokenPath: "/cert/token"
    secrets:
      externalCertSvcSecret:
        manage: false
        name: "cert-svc-secret"
        clientIdKey: client-id
        clientSecretKey: client-secret
        oauthUrlKey: url
        csrEndpointKey: csr-endpoint
        clientCert: client-cert
        clientKey: client-key
        skipSSLValidationFlag: "-k"
      externalClientCertSecret:
        name: "external-client-certificate"
        namespace: compass-system
        certKey: tls.crt
        keyKey: tls.key
    rotationCronjob:
      name: "external-certificate-rotation"
      schedule: "*/1 * * * *" # Executes every minute
      certValidity: "7"
      clientCertRetryAttempts: "8"
      containerName: "certificate-rotation"
  ordService:
    host: compass-ord-service.compass-system.svc.cluster.local
    prefix: /open-resource-discovery-service/v0
    docsPrefix: /open-resource-discovery-docs
    staticPrefix: /open-resource-discovery-static/v0
    port: 3000
    defaultResponseType: "xml"
  ordAggregator:
    name: ord-aggregator
    enabled: true
    schedule: "*/1 * * * *"
    http:
      client:
        skipSSLValidation: false
      retry:
        attempts: 3
        delay: 100ms
    dbPool:
      maxOpenConnections: 2
      maxIdleConnections: 2
    globalRegistryUrl: http://compass-external-services-mock.compass-system.svc.cluster.local:8087/.well-known/open-resource-discovery
    maxParallelApplicationProcessors: 4
  systemFetcher:
    enabled: false
    name: "system-fetcher"
    schedule: "0 0 * * *"
    manageSecrets: true
    # enableSystemDeletion - whether systems in deleted state should be deleted from director database
    enableSystemDeletion: true
    # fetchParallelism - shows how many http calls will be made in parallel to fetch systems
    fetchParallellism: 30
    # queueSize - shows how many system fetches (individual requests may fetch more than 1 system)
    # can be put in the queue for processing before blocking. It is best for the queue to be about 2 times bigger than the parallellism
    queueSize: 100
    # fetchRequestTimeout - shows the timeout to wait for oauth token and for fetching systems (in one request) separately
    fetchRequestTimeout: "30s"
    # directorRequestTimeout - graphql requests timeout to director
    directorRequestTimeout: "30s"
    dbPool:
      maxOpenConnections: 20
      maxIdleConnections: 2
    # systemsAPIEndpoint - endpoint of the service to fetch systems from
    systemsAPIEndpoint: ""
    # systemsAPIFilterCriteria - criteria for fetching systems
    systemsAPIFilterCriteria: ""
    # systemToTemplateMappings - how to map system properties to an existing application template
    systemToTemplateMappings: '{}'
    templateRegion: "eu-1"
    templatePlaceholderToSystemKeyMappings: '[{"placeholder_name": "name","system_key": "displayName"},{"placeholder_name": "display-name","system_key": "displayName"},{"placeholder_name": "systemNumber","system_key": "systemNumber"},{"placeholder_name": "productId","system_key": "productId"},{"placeholder_name": "ppmsProductVersionId","system_key": "ppmsProductVersionId"},{"placeholder_name": "description","system_key": "productDescription", "optional": true},{"placeholder_name": "baseUrl","system_key": "additionalUrls.mainUrl", "optional":true},{"placeholder_name": "providerName","system_key": "infrastructureProvider", "optional": true}]'
    templateOverrideApplicationInput: '{"name": "{{name}}","description": "{{description}}","providerName": "{{providerName}}","statusCondition": "INITIAL","systemNumber": "{{systemNumber}}","labels": {"managed": "true","productId": "{{productId}}","ppmsProductVersionId": "{{ppmsProductVersionId}}"},"baseUrl": "{{baseUrl}}"}'
    http:
      client:
        skipSSLValidation: false
    oauth:
      client: "client_id"
      tokenEndpointProtocol: "https"
      tokenBaseHost: "compass-external-services-mock-sap-mtls"
      tokenPath: "/cert/token"
      scopesClaim: "scopes"
      tenantHeaderName: "x-zid"
      tokenRequestTimeout: 30s
      skipSSLValidation: true
    secret:
      name: "compass-system-fetcher-secret"
      clientIdKey: client-id
      oauthUrlKey: url
    paging:
      pageSize: 200
      sizeParam: "$top"
      skipParam: "$skip"
    containerName: "system-fetcher"
  tenantFetchers:
    job1:
      cron:
        enabled: false
      enabled: false
      job:
        interval: "5m"
      configMapNamespace: "compass-system"
      manageSecrets: true
      providerName: "compass"
      schedule: "*/5 * * * *"
      tenantInsertChunkSize: "500"
      kubernetes:
        configMapNamespace: "compass-system"
        pollInterval: 2s
        pollTimeout: 1m
        timeout: 2m
      oauth:
        client: ""
        secret: ""
        tokenURL: ""
        tokenPath: ""
      secret:
        name: "compass-tenant-fetcher-secret-job1"
        clientIdKey: client-id
        clientSecretKey: client-secret
        oauthUrlKey: url
        oauthMode: "oauth-mtls"
        clientCertKey: client-cert
        clientKeyKey: client-key
        skipSSLValidation: true
      endpoints:
        accountCreated: "127.0.0.1/events?type=account-created"
        accountDeleted: "127.0.0.1/events?type=account-deleted"
        accountUpdated: "127.0.0.1/events?type=account-updated"
        subaccountCreated: "127.0.0.1/events?type=subaccount-created"
        subaccountDeleted: "127.0.0.1/events?type=subaccount-deleted"
        subaccountUpdated: "127.0.0.1/events?type=subaccount-updated"
        subaccountMoved: "127.0.0.1/events?type=subaccount-moved"
      fieldMapping:
        totalPagesField: "totalPages"
        totalResultsField: "totalResults"
        tenantEventsField: "events"
        idField: "id"
        nameField: "name"
        customerIdField: "customerId"
        subdomainField: "subdomain"
        discriminatorField: ""
        discriminatorValue: ""
        detailsField: "details"
        entityTypeField: "entityType"
        globalAccountID: "gaID"
        regionField: "region"
        movedSubaccountTargetField: "targetGlobalAccountGUID"
        movedSubaccountSourceField: "sourceGlobalAccountGUID"
      queryMapping:
        pageNumField: "pageNum"
        pageSizeField: "pageSize"
        timestampField: "timestamp"
      query:
        startPage: "0"
        pageSize: "100"
      shouldSyncSubaccounts: "false"
      dbPool:
        maxOpenConnections: 1
        maxIdleConnections: 1
  metrics:
    enabled: true
    pushEndpoint: http://monitoring-prometheus-pushgateway.kyma-system.svc.cluster.local:9091
  externalServicesMock:
    enabled: false
    certSecuredPort: 8081
    ordCertSecuredPort: 8082
    unsecuredPort: 8083
    basicSecuredPort: 8084
    oauthSecuredPort: 8085
    ordGlobalRegistryCertPort: 8086
    ordGlobalRegistryUnsecuredPort: 8087
    certSecuredHost: compass-external-services-mock-sap-mtls
    ordCertSecuredHost: compass-external-services-mock-sap-mtls-ord
    ordGlobalCertSecuredHost: compass-external-services-mock-sap-mtls-global-ord-registry
    unSecuredHost: compass-external-services-mock
    host: compass-external-services-mock.compass-system.svc.cluster.local
    regionInstancesCredentials:
      manage: false
    oauthSecret:
      manage: false
      name: compass-external-services-mock-oauth-credentials
      clientIdKey: client-id
      clientSecretKey: client-secret
      oauthUrlKey: url
      oauthTokenPath: "/secured/oauth/token"
    auditlog:
      applyMockConfiguration: false
      managementApiPath: /audit-log/v2/configuration-changes/search
      mtlsTokenPath: "/cert/token"
      secret:
        name: "auditlog-instance-management"
        urlKey: url
        tokenUrlKey: token-url
        clientIdKey: client-id
        clientSecretKey: client-secret
        clientCertKey: client-cert
        clientKeyKey: client-key
  tests:
    http:
      client:
        skipSSLValidation: false
    externalCertConfiguration:
      ouCertSubaccountID: "bad76f69-e5c2-4d55-bca5-240944824b83"
    director:
      skipPattern: ""
      externalClientCertTestSecretName: "external-client-certificate-integration-system-test-secret"
      externalClientCertTestSecretNamespace: "compass-system"
      externalCertIntSystemCN: "integration-system-test"
      externalCertTestJobName: "external-client-certificate-integration-system-test-job"
    tenantFetcher:
      tenantOnDemandID: "8d42d818-d4c4-4036-b82f-b199db7ffeb5"
    ordService:
      accountTenantID: "5577cf46-4f78-45fa-b55f-a42a3bdba868" # testDefaultTenant from our testing tenants
      skipPattern: ""
    externalServicesMock:
      skipPattern: ""
    selfRegistration:
      region: "eu-1"
      region2: "eu-2"
    subscription:
      tenants:
        consumerAccountID: "5984a414-1eed-4972-af2c-b2b6a415c7d7" # ApplicationsForRuntimeTenantName from our testing tenants
        providerSubaccountID: "f8075207-1478-4a80-bd26-24a4785a2bfd" # TestProviderSubaccount from our testing tenants
        consumerSubaccountID: "1f538f34-30bf-4d3d-aeaa-02e69eef84ae" # randomly chosen
        consumerTenantID: "ba49f1aa-ddc1-43ff-943c-fe949857a34a" # randomly chosen
      oauthSecret:
        manage: false
        name: compass-subscription-secret
        clientIdKey: client-id
        clientSecretKey: client-secret
        oauthUrlKey: url
      propagatedProviderSubaccountHeader: "X-Provider-Subaccount"
      externalClientCertTestSecretName: "external-client-certificate-test-secret"
      externalClientCertTestSecretNamespace: "compass-system"
      externalCertTestJobName: "external-certificate-rotation-test-job"
      certSvcInstanceTestSecretName: "cert-svc-secret"
      consumerTokenURL: "http://compass-external-services-mock.compass-system.svc.cluster.local:8080"
      subscriptionURL: "http://compass-external-services-mock.compass-system.svc.cluster.local:8080"
      subscriptionProviderIdValue: "id-value!t12345"
      subscriptionProviderAppNameValue: "subscriptionProviderAppNameValue"
    namespace: kyma-system
    connectivityAdapterFQDN: http://compass-connectivity-adapter.compass-system.svc.cluster.local
    externalServicesMockFQDN: http://compass-external-services-mock.compass-system.svc.cluster.local
    ordServiceFQDN: http://compass-ord-service.compass-system.svc.cluster.local
    systemBrokerFQDN: http://compass-system-broker.compass-system.svc.cluster.local
    tenantFetcherFQDN: http://compass-tenant-fetcher.compass-system.svc.cluster.local
    hydratorFQDN: http://compass-hydrator.compass-system.svc.cluster.local
    basicCredentials:
      manage: false
      secretName: "test-basic-credentials-secret"
    db:
      maxOpenConnections: 3
      maxIdleConnections: 1
    securityContext: # Set on container level
      runAsUser: 2000
      allowPrivilegeEscalation: false
  expectedSchemaVersionUpdateJob:
    cm:
      name: "expected-schema-version"
  migratorJob:
    nodeSelectorEnabled: false
    pvc:
      name: "compass-director-migrations"
      namespace: "compass-system"
      migrationsPath: "/compass-migrations"
      isLocalEnv: true
  http:
    client:
      skipSSLValidation: false
  pairingAdapter:
    templateName: "pairing-adapter-app-template"
    watcherCorrelationID: "pairing-adapter-watcher-id"
    configMap:
      manage: false
      key: "config.json"
      name: "pairing-adapter-config-local"
      namespace: "compass-system"
      localAdapterFQDN: "http://compass-pairing-adapter.compass-system.svc.cluster.local/adapter-local-mtls"
      integrationSystemID: "d3e9b9f5-25dc-4adb-a0a0-ed69ef371fb6"
    e2e:
      appName: "test-app"
      appID: "123-test-456"
      clientUser: "test-user"
      tenant: "test-tenant"
  # Scopes assigned for every new Client Credentials by given object type (Runtime / Application / Integration System)
  # and scopes mapped to a consumer with the given type, then that consumer is using a client certificate
  scopes:
    scopesPerConsumerType:
      runtime:
        - "runtime:read"
        - "runtime:write"
        - "application:read"
        - "runtime.auths:read"
        - "bundle.instance_auths:read"
        - "runtime.webhooks:read"
        - "webhook:write"
      external_certificate:
        - "runtime:read"
        - "runtime:write"
        - "application:read"
        - "application:write"
        - "runtime.auths:read"
        - "bundle.instance_auths:read"
        - "runtime.webhooks:read"
        - "webhook:write"
        - "application_template:read"
        - "application_template:write"
      application:
        - "application:read"
        - "application:write"
        - "application.auths:read"
        - "application.webhooks:read"
        - "bundle.instance_auths:read"
        - "document.fetch_request:read"
        - "event_spec.fetch_request:read"
        - "api_spec.fetch_request:read"
        - "fetch-request.auth:read"
        - "webhook:write"
      integration_system:
        - "application:read"
        - "application:write"
        - "application.local_tenant_id:write"
        - "application_template:read"
        - "application_template:write"
        - "runtime:read"
        - "runtime:write"
        - "integration_system:read"
        - "label_definition:read"
        - "label_definition:write"
        - "automatic_scenario_assignment:read"
        - "automatic_scenario_assignment:write"
        - "integration_system.auths:read"
        - "application_template.webhooks:read"
        - "formation:write"
        - "formation:read"
        - "internal_visibility:read"
        - "application.auths:read"
        - "webhook:write"
        - "formation_template:read"
      super_admin:
        - "application:read"
        - "application:write"
        - "application_template:read"
        - "application_template:write"
        - "integration_system:read"
        - "integration_system:write"
        - "runtime:read"
        - "runtime:write"
        - "label_definition:read"
        - "label_definition:write"
        - "eventing:manage"
        - "tenant:read"
        - "automatic_scenario_assignment:read"
        - "automatic_scenario_assignment:write"
        - "application.auths:read"
        - "application.webhooks:read"
        - "application_template.webhooks:read"
        - "bundle.instance_auths:read"
        - "document.fetch_request:read"
        - "event_spec.fetch_request:read"
        - "api_spec.fetch_request:read"
        - "integration_system.auths:read"
        - "runtime.auths:read"
        - "fetch-request.auth:read"
        - "webhooks.auth:read"
        - "formation:write"
        - "formation:read"
        - "internal_visibility:read"
        - "runtime.webhooks:read"
        - "webhook:write"
        - "formation_template:read"
        - "formation_template:write"
      default:
        - "runtime:read"
        - "runtime:write"
        - "tenant:read"<|MERGE_RESOLUTION|>--- conflicted
+++ resolved
@@ -114,11 +114,7 @@
       version: "PR-2383"
     director:
       dir:
-<<<<<<< HEAD
       version: "PR-2425"
-=======
-      version: "PR-2480"
->>>>>>> 4fa48cfe
     hydrator:
       dir:
       version: "PR-2458"
