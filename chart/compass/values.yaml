--- conflicted
+++ resolved
@@ -180,11 +180,7 @@
       name: compass-console
     e2e_tests:
       dir:
-<<<<<<< HEAD
       version: "PR-2901"
-=======
-      version: "PR-2910"
->>>>>>> ac5deac6
       name: compass-e2e-tests
   isLocalEnv: false
   isForTesting: false
