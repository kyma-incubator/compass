--- conflicted
+++ resolved
@@ -91,11 +91,7 @@
       version: "PR-2212"
     director:
       dir:
-<<<<<<< HEAD
       version: "PR-2228"
-=======
-      version: "PR-2212"
->>>>>>> a4a107ec
     gateway:
       dir:
       version: "PR-2212"
