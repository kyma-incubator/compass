--- conflicted
+++ resolved
@@ -118,11 +118,7 @@
       version: "PR-2501"
     director:
       dir:
-<<<<<<< HEAD
-      version: "PR-2501"
-=======
-      version: "PR-2478"
->>>>>>> 8807c96c
+      version: "PR-2501"
     hydrator:
       dir:
       version: "PR-2501"
@@ -154,11 +150,7 @@
       version: "PR-68"
     e2e_tests:
       dir:
-<<<<<<< HEAD
-      version: "PR-2501"
-=======
-      version: "PR-2478"
->>>>>>> 8807c96c
+      version: "PR-2501"
   isLocalEnv: false
   isForTesting: false
   oauth2:
