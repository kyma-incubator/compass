global:
  disableLegacyConnectivity: true
  defaultTenant: 3e64ebae-38b5-46a0-b1ed-9ccee153a0ae
  tenants:
    - name: default
      id: 3e64ebae-38b5-46a0-b1ed-9ccee153a0ae
    - name: foo
      id: 1eba80dd-8ff6-54ee-be4d-77944d17b10b
    - name: bar
      id: af9f84a9-1d3a-4d9f-ae0c-94f883b33b6e
    - name: Test1
      id: f1c4b5be-b0e1-41f9-b0bc-b378200dcca0
    - name: Test4
      id: f739b36c-813f-4fc3-996e-dd03c7d13aa0
    - name: TestDeleteAssignmentsForSelector
      id: d9553135-6115-4c67-b4d9-962c00f3725f
    - name: TestCreateAutomaticScenarioAssignment
      id: 8c733a45-d988-4472-af10-1256b82c70c0
    - name: TestWholeScenario
      id: 65a63692-c00a-4a7d-8376-8615ee37f45c
    - name: TestTenantsQueryTenantNotInitialized
      id: 72329135-27fd-4284-9bcb-37ea8d6307d0
    - name: Test Default
      id: 5577cf46-4f78-45fa-b55f-a42a3bdba868
    - name: Test3
      id: 2bf03de1-23b1-4063-9d3e-67096800accc
    - name: ASA1
      id: 8263cc13-5698-4a2d-9257-e8e76b543e88
    - name: TestGetScenariosLabelDefinitionCreatesOneIfNotExists
      id: 2263cc13-5698-4a2d-9257-e8e76b543e33
    - name: Test2
      id: 5984a414-1eed-4972-af2c-b2b6a415c7d7
    - name: TestDeleteAssignments
      id: d08e4cb6-a77f-4a07-b021-e3317a373597
    - name: TestApplicationsForRuntimeWithHiddenApps
      id: 7e1f2df8-36dc-4e40-8be3-d1555d50c91c
    - name: TestTenantsQueryTenantInitialized
      id: 8cf0c909-f816-4fe3-a507-a7917ccd8380

  images:
    containerRegistry:
      path: eu.gcr.io/kyma-project/incubator
    connector:
      dir:
      version: "PR-1750"
    connectivity_adapter:
      dir:
      version: "PR-1750"
    pairing_adapter:
      dir:
      version: "PR-1750"
    director:
      dir:
      version: "PR-1761"
    gateway:
      dir:
      version: "PR-1750"
    operations_controller:
      dir:
      version: "PR-1750"
    tenant_fetcher:
      dir:
      version: "PR-1750"
    ord_service:
      dir:
      version: "PR-15"
    schema_migrator:
      dir:
      version: "PR-1761"
    system_broker:
      dir:
      version: "PR-1750"
    certs_setup_job:
      containerRegistry:
        path: eu.gcr.io/kyma-project
      dir:
      version: "0a651695"
    external_services_mock:
      dir:
      version: "PR-1750"
    console:
      dir:
      version: "PR-22"
    tests:
<<<<<<< HEAD
      e2e:
=======
      director:
        dir:
        version: "PR-1761"
      connector:
        dir:
        version: "PR-1715"
      connectivity_adapter:
        dir:
        version: "PR-1693"
      operations_controller:
>>>>>>> ba0894d7
        dir:
        version: "PR-1760"
  isLocalEnv: false
  oauth2:
    host: oauth2
  livenessProbe:
    initialDelaySeconds: 30
    timeoutSeconds: 1
    periodSeconds: 10
  readinessProbe:
    initialDelaySeconds: 5
    timeoutSeconds: 1
    periodSeconds: 2

  agentPreconfiguration: false

  director:
    prefix: /director
    port: 3000
    operations:
      port: 3002

    clientIDHeaderKey: client_user

    tests:
      scopes: "runtime:write application:write label_definition:write integration_system:write application:read runtime:read label_definition:read integration_system:read health_checks:read application_template:read application_template:write eventing:manage tenant:read automatic_scenario_assignment:read automatic_scenario_assignment:write"

  auditlog:
    configMapName: "compass-gateway-auditlog-config"
    secretName: "compass-gateway-auditlog-secret"
    script:
      configMapName: "auditlog-script"

  testCredentials:
    secretName: "test-credentials-secret"

  enableCompassDefaultScenarioAssignment: true

  tenantConfig:
    useDefaultTenants: true
    dbPool:
      maxOpenConnections: 1
      maxIdleConnections: 1

  connector:
    prefix: /connector
    graphql:
      external:
        port: 3000
      internal:
        port: 3001
    validator:
      port: 8080
    # If secrets do not exist they will be created
    secrets:
      ca:
        name: compass-connector-app-ca
        namespace: compass-system
        certificateKey: ca.crt
        keyKey: ca.key
      rootCA:
        namespace: istio-system # For Ingress Gateway to work properly the namespace needs to be istio-system
        # In order for istio mTLS to work we should have two different secrets one containing the server certificate (let’s say X) and one used for validation of the client’s certificates.
        # The second one should be our root certificate and istio wants it to be named X-cacert. (-cacert suffix).
        # This is the reason for the confusing name of our root certificate. https://preliminary.istio.io/v1.6/docs/tasks/traffic-management/ingress/secure-ingress/#configure-a-mutual-tls-ingress-gateway
        cacert: compass-gateway-mtls-certs-cacert # For cert-rotation the cacert should be in different secret
        certificateKey: cacert
    certificateDataHeader: "Certificate-Data"
    revocation:
      configmap:
        name: revocations-config
        namespace: "{{ .Release.Namespace }}"
    # If key and certificate are not provided they will be generated
    caKey: ""
    caCertificate: ""

  system_broker:
    enabled: true
    port: 5001
    prefix: /broker
    tokenProviderFromHeader:
      forwardHeaders: Authorization
    tokenProviderFromSecret:
      enabled: false
      secrets:
        integrationSystemCredentials:
          name: compass-system-broker-credentials
          namespace: compass-system
    testNamespace: kyma-system

  gateway:
    port: 3000
    tls:
      host: compass-gateway
      secure:
        oauth:
          host: compass-gateway-auth-oauth
    mtls:
      host: compass-gateway-mtls
      certSecret: compass-gateway-mtls-certs
    headers:
      request:
        remove:
          - "Client-Id-From-Token"
          - "Client-Id-From-Certificate"
          - "Client-Certificate-Hash"
          - "Certificate-Data"

  operations_controller:
    enabled: true

  connectivity_adapter:
    port: 8080
    tls:
      host: adapter-gateway
    mtls:
      host: adapter-gateway-mtls

  rewriteFilters:
    workloadLabel: oathkeeper
    namespace: kyma-system
    tokenDataHeader: "Connector-Token"
    certificateDataHeader: "Certificate-Data"

  istio:
    mtlsGateway:
      name: "compass-gateway-mtls"
      namespace: "compass-system"
    gateway:
      name: "kyma-gateway"
      namespace: "kyma-system"
    proxy:
      port: 15020
    namespace: istio-system
    ingressgateway:
      workloadLabel: istio-ingressgateway
      correlationHeaderRewriteFilter:
        expectedHeaders:
        - "x-request-id"
        - "x-correlation-id"
        - "x-correlationid"
        - "x-forrequest-id"
        - "x-vcap-request-id"
        - "x-broker-api-request-identity"

  ingress:
    domainName: "kyma.local"

  database:
    manageSecrets: true
    embedded:
      enabled: true
      director:
        name: "postgres"
      directorDBName: "postgres"
    managedGCP:
      serviceAccountKey: ""
      instanceConnectionName: ""
      director:
        name: ""
        user: ""
        password: ""
      host: "localhost"
      hostPort: "5432"
      sslMode: ""

      #TODO remove below after migration to separate user will be done
      dbUser: ""
      dbPassword: ""
      directorDBName: ""

  oathkeeper:
    host: ory-oathkeeper-proxy.kyma-system.svc.cluster.local
    port: 4455
    idTokenConfig:
      claims: '{"scopes": "{{ print .Extra.scope }}", "tenant": "{{ print .Extra.tenant }}", "externalTenant": "{{ print .Extra.externalTenant }}", "consumerID": "{{ print .Extra.consumerID}}", "consumerType": "{{ print .Extra.consumerType }}"}'
    mutators:
      runtimeMappingService:
        config:
          api:
            url: http://compass-director.compass-system.svc.cluster.local:3000/runtime-mapping
            retry:
              give_up_after: 3s
              max_delay: 2000ms
      authenticationMappingService:
        config:
          api:
            url: http://compass-director.compass-system.svc.cluster.local:3000/authn-mapping
            retry:
              give_up_after: 3s
              max_delay: 2000ms
      tenantMappingService:
        config:
          api:
            url: http://compass-director.compass-system.svc.cluster.local:3000/tenant-mapping
            retry:
              give_up_after: 3s
              max_delay: 2000ms
      certificateResolverService:
        config:
          api:
            url: http://compass-connector.compass-system.svc.cluster.local:8080/v1/certificate/data/resolve
            retry:
              give_up_after: 3s
              max_delay: 2000ms
      tokenResolverService:
        config:
          api:
            url: http://compass-connector.compass-system.svc.cluster.local:8080/v1/tokens/resolve
            retry:
              give_up_after: 3s
              max_delay: 2000ms

  tenantFetcher:
    host: compass-tenant-fetcher.compass-system.svc.cluster.local
    prefix: /tenants
    port: 3000
    authentication:
      allowJWTSigningNone: true
      jwksEndpoint: "http://ory-oathkeeper-api.kyma-system.svc.cluster.local:4456/.well-known/jwks.json"
      identityZone: "id-zone"
    tenantProvider:
      tenantIdProperty: "tenantId"
      name: "provider"

  ordService:
    host: compass-ord-service.compass-system.svc.cluster.local
    prefix: /open-resource-discovery-service/v0
    docsPrefix: /open-resource-discovery-docs
    staticPrefix: /open-resource-discovery-static/v0
    port: 3000
    defaultResponseType: "xml"

  tenantFetchers:
    job1:
      enabled: false
      configMapNamespace: "compass-system"
      manageSecrets: true
      providerName: "compass"
      schedule: "*/5 * * * *"
      kubernetes:
        configMapNamespace: "compass-system"
        pollInterval: 2s
        pollTimeout: 1m
        timeout: 2m
      oauth:
        client: ""
        secret: ""
        tokenURL: ""
      endpoints:
        tenantCreated: "127.0.0.1/events?type=created"
        tenantDeleted: "127.0.0.1/events?type=deleted"
        tenantUpdated: "127.0.0.1/events?type=updated"
      fieldMapping:
        totalPagesField: "totalPages"
        totalResultsField: "totalResults"
        tenantEventsField: "events"
        idField: "id"
        nameField: "name"
        discriminatorField: ""
        discriminatorValue: ""
        detailsField: "details"
      queryMapping:
        pageNumField: "pageNum"
        pageSizeField: "pageSize"
        timestampField: "timestamp"
      query:
        startPage: "0"
        pageSize: "100"
      dbPool:
        maxOpenConnections: 1
        maxIdleConnections: 1

  metrics:
    enabled: true
    pushEndpoint: http://monitoring-prometheus-pushgateway.kyma-system.svc.cluster.local:9091

  authenticators:
    authenticator0:
      enabled: true
      gatewayHost: "compass-gateway-authenticator0"
      trusted_issuers: '[{"domain_url": "authenticator.domain", "scope_prefix": "prefix."}, {}]'
      attributes: '{"uniqueAttribute": { "key": "key", "value": "val" }, "tenant": { "key": "key" }, "identity": { "key": "key" } }'

  externalServicesMock:
    enabled: false

  tests:
    namespace: kyma-system
    connectivityAdapterFQDN: http://compass-connectivity-adapter.compass-system.svc.cluster.local
    directorFQDN: http://compass-director.compass-system.svc.cluster.local
    connectorFQDN: http://compass-connector.compass-system.svc.cluster.local
    externalServicesMockFQDN: http://compass-external-services-mock.compass-system.svc.cluster.local
    ordServiceFQDN: http://compass-ord-service.compass-system.svc.cluster.local
    systemBrokerFQDN: http://compass-system-broker.compass-system.svc.cluster.local
    tenantFetcherFQDN: http://compass-tenant-fetcher.compass-system.svc.cluster.local
    webhookURL: https://kyma-project.io
    handlerEndpoint: /v1/callback/{tenantId}
    defaultScenario: "DEFAULT"
    normalizationPrefix: "mp-"
    tenantPathParam: tenantId
    tenantProvider: "test-provider"
    db:
      maxOpenConnections: 30
      maxIdleConnections: 2
pairing-adapter:
  enabled: false<|MERGE_RESOLUTION|>--- conflicted
+++ resolved
@@ -82,20 +82,7 @@
       dir:
       version: "PR-22"
     tests:
-<<<<<<< HEAD
       e2e:
-=======
-      director:
-        dir:
-        version: "PR-1761"
-      connector:
-        dir:
-        version: "PR-1715"
-      connectivity_adapter:
-        dir:
-        version: "PR-1693"
-      operations_controller:
->>>>>>> ba0894d7
         dir:
         version: "PR-1760"
   isLocalEnv: false
