global:
  disableLegacyConnectivity: true
  defaultTenant: 3e64ebae-38b5-46a0-b1ed-9ccee153a0ae
  defaultTenantRegion: "eu-1"
  tenants: # tenant order matters, so new tenants should be added to the end of the list
    - name: default
      id: 3e64ebae-38b5-46a0-b1ed-9ccee153a0ae
      type: account
    - name: foo
      id: 1eba80dd-8ff6-54ee-be4d-77944d17b10b
      type: account
    - name: bar
      id: af9f84a9-1d3a-4d9f-ae0c-94f883b33b6e
      type: account
    - name: TestTenantSeparation
      id: f1c4b5be-b0e1-41f9-b0bc-b378200dcca0
      type: account
    - name: TestDeleteLastScenarioForApplication
      id: 0403be1e-f854-475e-9074-922120277af5
      type: account
    - name: Test_DeleteAutomaticScenarioAssignmentForSelector
      id: d9553135-6115-4c67-b4d9-962c00f3725f
      type: account
    - name: Test_AutomaticScenarioAssigmentForRuntime
      id: 8c733a45-d988-4472-af10-1256b82c70c0
      type: account
    - name: TestAutomaticScenarioAssignmentsWholeScenario
      id: 65a63692-c00a-4a7d-8376-8615ee37f45c
      type: account
    - name: TestTenantsQueryTenantNotInitialized
      id: 72329135-27fd-4284-9bcb-37ea8d6307d0
      type: account
    - name: Test Default
      id: 5577cf46-4f78-45fa-b55f-a42a3bdba868
      type: account
      parent: 2c4f4a25-ba9a-4dbc-be68-e0beb77a7eb0
    - name: Test_DefaultCustomer
      id: 2c4f4a25-ba9a-4dbc-be68-e0beb77a7eb0
      type: customer
    - name: TestListLabelDefinitions
      id: 3f641cf5-2d14-4e0f-a122-16e7569926f1
      type: account
    - name: Test_AutomaticScenarioAssignmentQueries
      id: 8263cc13-5698-4a2d-9257-e8e76b543e88
      type: account
    - name: TestGetScenariosLabelDefinitionCreatesOneIfNotExists
      id: 2263cc13-5698-4a2d-9257-e8e76b543e33
      type: account
    - name: TestApplicationsForRuntime
      id: 5984a414-1eed-4972-af2c-b2b6a415c7d7
      type: account
    - name: Test_DeleteAutomaticScenarioAssignmentForScenario
      id: d08e4cb6-a77f-4a07-b021-e3317a373597
      type: account
    - name: TestApplicationsForRuntimeWithHiddenApps
      id: 7e1f2df8-36dc-4e40-8be3-d1555d50c91c
      type: account
    - name: TestTenantsQueryTenantInitialized
      id: 8cf0c909-f816-4fe3-a507-a7917ccd8380
      type: account
    - name: TestDeleteApplicationIfInScenario
      id: 0d597250-6b2d-4d89-9c54-e23cb497cd01
      type: account
    - name: TestProviderSubaccount
      id: 47b4575a-f102-414a-8398-2d973ad65f3a
      type: subaccount
      parent: 5577cf46-4f78-45fa-b55f-a42a3bdba868
    - name: TestCompassProviderSubaccount
      id: f8075207-1478-4a80-bd26-24a4785a2bfd
      type: subaccount
      parent: 5577cf46-4f78-45fa-b55f-a42a3bdba868
    - name: TestProviderSubaccountRegion2
      id: 731b7bc4-5472-41d2-a447-e4c0f45de739
      type: subaccount
      region: "eu-2"
      parent: 5577cf46-4f78-45fa-b55f-a42a3bdba868
    - name: TestCertificateSubaccount
      id: 123e4567-e89b-12d3-a456-426614174001
      type: subaccount
      parent: 5577cf46-4f78-45fa-b55f-a42a3bdba868
    - name: TestNsAdapter
      id: 08b6da37-e911-48fb-a0cb-fa635a6c5678
      type: subaccount
      parent: 5577cf46-4f78-45fa-b55f-a42a3bdba868
    - name: TestNsAdapterSubaccountWithApplications
      id: 08b6da37-e911-48fb-a0cb-fa635a6c4321
      type: subaccount
      parent: 5577cf46-4f78-45fa-b55f-a42a3bdba868
    - name: TestIntegrationSystemManagedSubaccount
      id: 3cfcdd62-320d-403b-b66a-4ee3cdd06947
      type: subaccount
      parent: 5577cf46-4f78-45fa-b55f-a42a3bdba868
    - name: TestIntegrationSystemManagedAccount
      id: 7e8ab2e3-3bb4-42e3-92b2-4e0bf48559d3
      type: account
      parent: 2c4f4a25-ba9a-4dbc-be68-e0beb77a7eb0
    - name: TestSystemFetcherAccount
      id: c395681d-11dd-4cde-bbcf-570b4a153e79
      type: account
      parent: 2c4f4a25-ba9a-4dbc-be68-e0beb77a7eb0
    - name: TestConsumerSubaccount
      id: 1f538f34-30bf-4d3d-aeaa-02e69eef84ae
      type: subaccount
      parent: 5984a414-1eed-4972-af2c-b2b6a415c7d7
    - name: TestTenantsOnDemandAPI
      id: 8d42d818-d4c4-4036-b82f-b199db7ffeb5
      type: subaccount
      parent: 5984a414-1eed-4972-af2c-b2b6a415c7d7
    - name: TestExternalCertificateSubaccount
      id: bad76f69-e5c2-4d55-bca5-240944824b83
      type: subaccount
      parent: 5577cf46-4f78-45fa-b55f-a42a3bdba868
    - name: TestAtomOrganization
      id: f2724f8e-1a58-4f32-bfd0-8b831de34e71
      type: organization
      parent: 2c4f4a25-ba9a-4dbc-be68-e0beb77a7eb0
    - name: TestAtomFolder
      id: 4c31b7c7-2bea-4bd5-9ea5-e9a8d704f900
      type: folder
      parent: f2724f8e-1a58-4f32-bfd0-8b831de34e71
    - name: TestAtomResourceGroup
      id: ff30da87-7685-4462-869a-baae6441898b
      type: resource-group
      parent: 4c31b7c7-2bea-4bd5-9ea5-e9a8d704f900
  images:
    containerRegistry:
      path: eu.gcr.io/kyma-project/incubator
    connector:
      dir:
      version: "PR-3014"
      name: compass-connector
    connectivity_adapter:
      dir:
      version: "PR-3014"
      name: compass-connectivity-adapter
    pairing_adapter:
      dir:
      version: "PR-3014"
      name: compass-pairing-adapter
    director:
      dir:
      version: "PR-3014"
      name: compass-director
    hydrator:
      dir:
      version: "PR-3014"
      name: compass-hydrator
    ias_adapter:
      dir:
      version: "PR-3028"
      name: compass-ias-adapter
    gateway:
      dir:
      version: "PR-3014"
      name: compass-gateway
    operations_controller:
      dir:
      version: "PR-3014"
      name: compass-operations-controller
    ord_service:
      dir:
      version: "PR-91"
      name: compass-ord-service
    schema_migrator:
      dir:
      version: "PR-3003"
      name: compass-schema-migrator
    system_broker:
      dir:
      version: "PR-3014"
      name: compass-system-broker
    certs_setup_job:
      containerRegistry:
        path: eu.gcr.io/kyma-project
      dir:
      version: "0a651695"
    external_services_mock:
      dir:
      version: "PR-3014"
      name: compass-external-services-mock
    console:
      dir:
      version: "PR-80"
      name: compass-console
    e2e_tests:
      dir:
<<<<<<< HEAD
      version: "PR-2961"
=======
      version: "PR-3014"
>>>>>>> 1baa188e
      name: compass-e2e-tests
  isLocalEnv: false
  isForTesting: false
  oauth2:
    host: oauth2
  livenessProbe:
    initialDelaySeconds: 30
    timeoutSeconds: 1
    periodSeconds: 10
  readinessProbe:
    initialDelaySeconds: 5
    timeoutSeconds: 1
    periodSeconds: 2
  agentPreconfiguration: false
  portieris:
    isEnabled: false
    imagePullSecretName: "portieris-dummy-image-pull-secret"
  nsAdapter:
    external:
      port: 3005
    e2eTests:
      gatewayHost: "compass-gateway-xsuaa"
    prefix: /nsadapter
    path: /nsadapter/api/v1/notifications
    systemToTemplateMappings: '[{  "Name": "SAP S/4HANA On-Premise",  "SourceKey": ["type"],  "SourceValue": ["abapSys"]},{  "Name": "SAP S/4HANA On-Premise",  "SourceKey": ["type"],  "SourceValue": ["nonSAPsys"]},{  "Name": "SAP S/4HANA On-Premise",  "SourceKey": ["type"],  "SourceValue": ["hana"]}]'
    secret:
      name: nsadapter-secret
      subaccountKey: subaccount
      local:
        subaccountValue: subaccount
    authSecret:
      name: "compass-external-services-mock-oauth-credentials"
      clientIdKey: client-id
      clientSecretKey: client-secret
      tokenUrlKey: url
      instanceUrlKey: url
      certKey: cert
      keyKey: key
    registerPath: "/register"
    tokenPath: "/secured/oauth/token"
    createClonePattern: '{"key": "%s"}'
    createBindingPattern: '{}'
    useClone: "false"
  director:
    host: compass-director.compass-system.svc.cluster.local
    formationMappingAsyncStatusApi:
      pathPrefix: "/v1/businessIntegrations"
      formationAssignmentPath: "/{ucl-formation-id}/assignments/{ucl-assignment-id}/status"
      formationPath: "/{ucl-formation-id}/status"
    prefix: /director
    graphql:
      external:
        port: 3000
    tls:
      secure:
        internal:
          host: compass-director-internal
    validator:
      port: 8080
    metrics:
      port: 3003
      enableGraphqlOperationInstrumentation: true
    operations:
      port: 3002
      path: "/operation"
      lastOperationPath: "/last_operation"
    info:
      path: "/v1/info"
    subscription:
      subscriptionProviderLabelKey: "subscriptionProviderId"
      consumerSubaccountLabelKey: "global_subaccount_id"
      subscriptionLabelKey: "subscription"
      tokenPrefix: "sb-"
    selfRegister:
      secrets:
        instancesCreds:
          name: "region-instances-credentials"
          key: "keyConfig"
          path: "/tmp"
        saasAppNameCfg:
          name: "saas-app-names"
          key: "appNameConfig"
          path: "/tmp/appNameConfig"
      clientIdPath: "clientId"
      clientSecretPath: "clientSecret"
      urlPath: "url"
      tokenUrlPath: "tokenUrl"
      clientCertPath: "clientCert"
      clientKeyPath: "clientKey"
      local:
        templateMappings:
          clientIDMapping: '{{ printf "\"%s\":\"client_id\"" .Values.global.director.selfRegister.clientIdPath }}'
          clientSecretMapping: '{{ printf "\"%s\":\"client_secret\"" .Values.global.director.selfRegister.clientSecretPath }}'
          urlMapping: '{{ printf "\"%s\":\"http://compass-external-services-mock.%s.svc.cluster.local:%s\"" .Values.global.director.selfRegister.urlPath .Release.Namespace (.Values.service.port | toString) }}'
          tokenURLMapping: '{{ printf "\"%s\":\"https://%s.%s:%s\"" .Values.global.director.selfRegister.tokenUrlPath .Values.global.externalServicesMock.certSecuredHost .Values.global.ingress.domainName (.Values.service.certPort | toString) }}'
          x509CertificateMapping: '{{ printf "\"%s\":\"%s\"" .Values.global.director.selfRegister.clientCertPath .Values.global.connector.caCertificate }}'
          x509KeyMapping: '{{ printf "\"%s\":\"%s\"" .Values.global.director.selfRegister.clientKeyPath .Values.global.connector.caKey }}'
      oauthTokenPath: "/cert/token"
      oauthMode: "oauth-mtls"
      label: "selfRegLabel"
      labelValuePrefix: "self-reg-prefix-"
      responseKey: "self-reg-key"
      path: "/external-api/self-reg"
      nameQueryParam: "name"
      tenantQueryParam: "tenant"
      requestBodyPattern: '{"key": "%s"}'
      saasAppNameLabelKey: "CMPSaaSAppName"
      saasAppNamePath: "localSaaSAppNamePath"
    clientIDHeaderKey: client_user
    suggestTokenHeaderKey: suggest_token
    runtimeTypeLabelKey: "runtimeType"
    applicationTypeLabelKey: "applicationType"
    kymaRuntimeTypeLabelValue: "kyma"
    kymaApplicationNamespaceValue: "sap.kyma"
    fetchTenantEndpoint: '{{ printf "https://%s.%s%s/v1/fetch" .Values.global.gateway.tls.secure.internal.host .Values.global.ingress.domainName .Values.global.tenantFetcher.prefix }}'
    ordWebhookMappings: '[]'
    tenantMappingsPath: "/tmp/tenantMappingsConfig"
    tenantMappingsKey: "tenant-mapping-config.json"
    tenantMappings:
      SYNC:
        v1.0:
          - type: CONFIGURATION_CHANGED
            mode: SYNC
            urlTemplate: '{"path":"%s/v1/tenant-mappings/{{.RuntimeContext.Value}}","method":"PATCH"}'
            inputTemplate: '{"context":{ {{ if .CustomerTenantContext.AccountID }}"btp": {"uclFormationId":"{{.FormationID}}","globalAccountId":"{{.CustomerTenantContext.AccountID}}","crmId":"{{.CustomerTenantContext.CustomerID}}"} {{ else }}"atom": {"uclFormationId":"{{.FormationID}}","path":"{{.CustomerTenantContext.Path}}","crmId":"{{.CustomerTenantContext.CustomerID}}"} {{ end }} },"items": [ {"uclAssignmentId":"{{ .Assignment.ID }}","operation":"{{.Operation}}","deploymentRegion":"{{if .Application.Labels.region }}{{.Application.Labels.region}}{{ else }}{{.ApplicationTemplate.Labels.region}}{{end }}","applicationNamespace":"{{ if .Application.ApplicationNamespace }}{{.Application.ApplicationNamespace}}{{else }}{{.ApplicationTemplate.ApplicationNamespace}}{{ end }}","applicationTenantId":"{{.Application.LocalTenantID}}","uclSystemTenantId":"{{.Application.ID}}",{{ if .ApplicationTemplate.Labels.parameters }}"parameters": {{.ApplicationTemplate.Labels.parameters}},{{ end }}"configuration": {{.ReverseAssignment.Value}} } ] }'
            headerTemplate: '{"Content-Type": ["application/json"]}'
            outputTemplate: '{"error":"{{.Body.error}}","success_status_code": 200}'
          - type: APPLICATION_TENANT_MAPPING
            mode: SYNC
            urlTemplate: '{"path":"%s/v1/tenant-mappings/{{.TargetApplication.LocalTenantID}}","method":"PATCH"}'
            inputTemplate: '{"context": { {{ if .CustomerTenantContext.AccountID }}"btp":{"uclFormationId":"{{.FormationID}}","globalAccountId":"{{.CustomerTenantContext.AccountID}}","crmId":"{{.CustomerTenantContext.CustomerID}}"} {{ else }}"atom": {"uclFormationId":"{{.FormationID}}","path":"{{.CustomerTenantContext.Path}}","crmId":"{{.CustomerTenantContext.CustomerID}}"} {{ end }} },"items": [ {"uclAssignmentId":"{{ .Assignment.ID }}","operation":"{{.Operation}}","deploymentRegion":"{{if .SourceApplication.Labels.region }}{{.SourceApplication.Labels.region}}{{else }}{{.SourceApplicationTemplate.Labels.region}}{{ end }}","applicationNamespace":"{{if .SourceApplication.ApplicationNamespace }}{{.SourceApplication.ApplicationNamespace}}{{else }}{{.SourceApplicationTemplate.ApplicationNamespace}}{{ end }}","applicationTenantId":"{{.SourceApplication.LocalTenantID}}","uclSystemTenantId":"{{.SourceApplication.ID}}",{{ if .SourceApplicationTemplate.Labels.parameters }}"parameters": {{.SourceApplicationTemplate.Labels.parameters}},{{ end }}"configuration": {{.ReverseAssignment.Value}} } ]}'
            headerTemplate: '{"Content-Type": ["application/json"]}'
            outputTemplate: '{"error":"{{.Body.error}}","success_status_code": 200}'
        configuration_changed:v1.0:
          - type: CONFIGURATION_CHANGED
            mode: SYNC
            urlTemplate: '{"path":"%s/v1/tenant-mappings/{{.RuntimeContext.Value}}","method":"PATCH"}'
            inputTemplate: '{"context":{ {{ if .CustomerTenantContext.AccountID }}"btp": {"uclFormationId":"{{.FormationID}}","globalAccountId":"{{.CustomerTenantContext.AccountID}}","crmId":"{{.CustomerTenantContext.CustomerID}}"} {{ else }}"atom": {"uclFormationId":"{{.FormationID}}","path":"{{.CustomerTenantContext.Path}}","crmId":"{{.CustomerTenantContext.CustomerID}}"} {{ end }} },"items": [ {"uclAssignmentId":"{{ .Assignment.ID }}","operation":"{{.Operation}}","deploymentRegion":"{{if .Application.Labels.region }}{{.Application.Labels.region}}{{ else }}{{.ApplicationTemplate.Labels.region}}{{end }}","applicationNamespace":"{{ if .Application.ApplicationNamespace }}{{.Application.ApplicationNamespace}}{{else }}{{.ApplicationTemplate.ApplicationNamespace}}{{ end }}","applicationTenantId":"{{.Application.LocalTenantID}}","uclSystemTenantId":"{{.Application.ID}}",{{ if .ApplicationTemplate.Labels.parameters }}"parameters": {{.ApplicationTemplate.Labels.parameters}},{{ end }}"configuration": {{.ReverseAssignment.Value}} } ] }'
            headerTemplate: '{"Content-Type": ["application/json"]}'
            outputTemplate: '{"error":"{{.Body.error}}","success_status_code": 200}'
        application_tenant_mapping:v1.0:
          - type: APPLICATION_TENANT_MAPPING
            mode: SYNC
            urlTemplate: '{"path":"%s/v1/tenant-mappings/{{.TargetApplication.LocalTenantID}}","method":"PATCH"}'
            inputTemplate: '{"context": { {{ if .CustomerTenantContext.AccountID }}"btp":{"uclFormationId":"{{.FormationID}}","globalAccountId":"{{.CustomerTenantContext.AccountID}}","crmId":"{{.CustomerTenantContext.CustomerID}}"} {{ else }}"atom": {"uclFormationId":"{{.FormationID}}","path":"{{.CustomerTenantContext.Path}}","crmId":"{{.CustomerTenantContext.CustomerID}}"} {{ end }} },"items": [ {"uclAssignmentId":"{{ .Assignment.ID }}","operation":"{{.Operation}}","deploymentRegion":"{{if .SourceApplication.Labels.region }}{{.SourceApplication.Labels.region}}{{else }}{{.SourceApplicationTemplate.Labels.region}}{{ end }}","applicationNamespace":"{{if .SourceApplication.ApplicationNamespace }}{{.SourceApplication.ApplicationNamespace}}{{else }}{{.SourceApplicationTemplate.ApplicationNamespace}}{{ end }}","applicationTenantId":"{{.SourceApplication.LocalTenantID}}","uclSystemTenantId":"{{.SourceApplication.ID}}",{{ if .SourceApplicationTemplate.Labels.parameters }}"parameters": {{.SourceApplicationTemplate.Labels.parameters}},{{ end }}"configuration": {{.ReverseAssignment.Value}} } ]}'
            headerTemplate: '{"Content-Type": ["application/json"]}'
            outputTemplate: '{"error":"{{.Body.error}}","success_status_code": 200}'
        application_tenant_mapping:v1.1:
          - type: APPLICATION_TENANT_MAPPING
            mode: SYNC
            urlTemplate: '{"path":"%s/v1/tenant-mappings/{{.TargetApplication.LocalTenantID}}","method":"PATCH"}'
            inputTemplate: '{"context": { {{ if .CustomerTenantContext.AccountID }}"btp":{"uclFormationId":"{{.FormationID}}","globalAccountId":"{{.CustomerTenantContext.AccountID}}","crmId":"{{.CustomerTenantContext.CustomerID}}"} {{ else }}"atom": {"uclFormationId":"{{.FormationID}}","path":"{{.CustomerTenantContext.Path}}","crmId":"{{.CustomerTenantContext.CustomerID}}"} {{ end }} },"receiverTenant": {"deploymentRegion":"{{ if .TargetApplication.Labels.region}}{{.TargetApplication.Labels.region}}{{ else }}{{.TargetApplicationTemplate.Labels.region}}{{end }}","applicationNamespace":"{{ if .TargetApplication.ApplicationNamespace}}{{.TargetApplication.ApplicationNamespace}}{{ else }}{{.TargetApplicationTemplate.ApplicationNamespace}}{{end }}","applicationUrl":"{{ .TargetApplication.BaseURL }}","applicationTenantId":"{{.TargetApplication.LocalTenantID }}","uclSystemTenantId":"{{ .TargetApplication.ID}}", {{ if .TargetApplicationTemplate.Labels.parameters }}"parameters": {{.TargetApplicationTemplate.Labels.parameters}}{{ end }} },"assignedTenants": [ {"uclAssignmentId":"{{ .Assignment.ID }}","operation":"{{.Operation}}","deploymentRegion":"{{if .SourceApplication.Labels.region }}{{.SourceApplication.Labels.region}}{{else }}{{.SourceApplicationTemplate.Labels.region}}{{ end }}","applicationNamespace":"{{if .SourceApplication.ApplicationNamespace }}{{.SourceApplication.ApplicationNamespace}}{{else }}{{.SourceApplicationTemplate.ApplicationNamespace}}{{ end }}","applicationUrl":"{{.SourceApplication.BaseURL }}","applicationTenantId":"{{.SourceApplication.LocalTenantID}}","uclSystemTenantId":"{{.SourceApplication.ID}}",{{ if .SourceApplicationTemplate.Labels.parameters }}"parameters": {{.SourceApplicationTemplate.Labels.parameters}},{{ end }}"configuration": {{.ReverseAssignment.Value}} } ]}'
            headerTemplate: '{"Content-Type": ["application/json"]}'
            outputTemplate: '{"error":"{{.Body.error}}","success_status_code": 200}'
      ASYNC_CALLBACK:
        v1.0:
          - type: CONFIGURATION_CHANGED
            mode: ASYNC_CALLBACK
            urlTemplate: '{"path":"%s/v1/tenant-mappings/{{.RuntimeContext.Value}}","method":"PATCH"}'
            inputTemplate: '{"context":{ {{ if .CustomerTenantContext.AccountID }}"btp": {"uclFormationId":"{{.FormationID}}","globalAccountId":"{{.CustomerTenantContext.AccountID}}","crmId":"{{.CustomerTenantContext.CustomerID}}"} {{ else }}"atom": {"uclFormationId":"{{.FormationID}}","path":"{{.CustomerTenantContext.Path}}","crmId":"{{.CustomerTenantContext.CustomerID}}"} {{ end }} },"items": [ {"uclAssignmentId":"{{ .Assignment.ID }}","operation":"{{.Operation}}","deploymentRegion":"{{if .Application.Labels.region }}{{.Application.Labels.region}}{{ else }}{{.ApplicationTemplate.Labels.region}}{{end }}","applicationNamespace":"{{ if .Application.ApplicationNamespace }}{{.Application.ApplicationNamespace}}{{else }}{{.ApplicationTemplate.ApplicationNamespace}}{{ end }}","applicationTenantId":"{{.Application.LocalTenantID}}","uclSystemTenantId":"{{.Application.ID}}",{{ if .ApplicationTemplate.Labels.parameters }}"parameters": {{.ApplicationTemplate.Labels.parameters}},{{ end }}"configuration": {{.ReverseAssignment.Value}} } ] }'
            headerTemplate: '{"Content-Type": ["application/json"],"Location": ["%s/v1/businessIntegrations/{{.FormationID}}/assignments/{{.Assignment.ID}}/status"]}'
            outputTemplate: '{"error":"{{.Body.error}}","success_status_code": 202}'
          - type: APPLICATION_TENANT_MAPPING
            mode: ASYNC_CALLBACK
            urlTemplate: '{"path":"%s/v1/tenant-mappings/{{.TargetApplication.LocalTenantID}}","method":"PATCH"}'
            inputTemplate: '{"context": { {{ if .CustomerTenantContext.AccountID }}"btp":{"uclFormationId":"{{.FormationID}}","globalAccountId":"{{.CustomerTenantContext.AccountID}}","crmId":"{{.CustomerTenantContext.CustomerID}}"} {{ else }}"atom": {"uclFormationId":"{{.FormationID}}","path":"{{.CustomerTenantContext.Path}}","crmId":"{{.CustomerTenantContext.CustomerID}}"} {{ end }} },"items": [ {"uclAssignmentId":"{{ .Assignment.ID }}","operation":"{{.Operation}}","deploymentRegion":"{{if .SourceApplication.Labels.region }}{{.SourceApplication.Labels.region}}{{else }}{{.SourceApplicationTemplate.Labels.region}}{{ end }}","applicationNamespace":"{{if .SourceApplication.ApplicationNamespace }}{{.SourceApplication.ApplicationNamespace}}{{else }}{{.SourceApplicationTemplate.ApplicationNamespace}}{{ end }}","applicationTenantId":"{{.SourceApplication.LocalTenantID}}","uclSystemTenantId":"{{.SourceApplication.ID}}",{{ if .SourceApplicationTemplate.Labels.parameters }}"parameters": {{.SourceApplicationTemplate.Labels.parameters}},{{ end }}"configuration": {{.ReverseAssignment.Value}} } ]}'
            headerTemplate: '{"Content-Type": ["application/json"],"Location": ["%s/v1/businessIntegrations/{{.FormationID}}/assignments/{{.Assignment.ID}}/status"]}'
            outputTemplate: '{"error":"{{.Body.error}}","success_status_code": 202}'
        configuration_changed:v1.0:
          - type: CONFIGURATION_CHANGED
            mode: ASYNC_CALLBACK
            urlTemplate: '{"path":"%s/v1/tenant-mappings/{{.RuntimeContext.Value}}","method":"PATCH"}'
            inputTemplate: '{"context":{ {{ if .CustomerTenantContext.AccountID }}"btp": {"uclFormationId":"{{.FormationID}}","globalAccountId":"{{.CustomerTenantContext.AccountID}}","crmId":"{{.CustomerTenantContext.CustomerID}}"} {{ else }}"atom": {"uclFormationId":"{{.FormationID}}","path":"{{.CustomerTenantContext.Path}}","crmId":"{{.CustomerTenantContext.CustomerID}}"} {{ end }} },"items": [ {"uclAssignmentId":"{{ .Assignment.ID }}","operation":"{{.Operation}}","deploymentRegion":"{{if .Application.Labels.region }}{{.Application.Labels.region}}{{ else }}{{.ApplicationTemplate.Labels.region}}{{end }}","applicationNamespace":"{{ if .Application.ApplicationNamespace }}{{.Application.ApplicationNamespace}}{{else }}{{.ApplicationTemplate.ApplicationNamespace}}{{ end }}","applicationTenantId":"{{.Application.LocalTenantID}}","uclSystemTenantId":"{{.Application.ID}}",{{ if .ApplicationTemplate.Labels.parameters }}"parameters": {{.ApplicationTemplate.Labels.parameters}},{{ end }}"configuration": {{.ReverseAssignment.Value}} } ] }'
            headerTemplate: '{"Content-Type": ["application/json"],"Location": ["%s/v1/businessIntegrations/{{.FormationID}}/assignments/{{.Assignment.ID}}/status"]}'
            outputTemplate: '{"error":"{{.Body.error}}","success_status_code": 202}'
        application_tenant_mapping:v1.0:
          - type: APPLICATION_TENANT_MAPPING
            mode: ASYNC_CALLBACK
            urlTemplate: '{"path":"%s/v1/tenant-mappings/{{.TargetApplication.LocalTenantID}}","method":"PATCH"}'
            inputTemplate: '{"context": { {{ if .CustomerTenantContext.AccountID }}"btp":{"uclFormationId":"{{.FormationID}}","globalAccountId":"{{.CustomerTenantContext.AccountID}}","crmId":"{{.CustomerTenantContext.CustomerID}}"} {{ else }}"atom": {"uclFormationId":"{{.FormationID}}","path":"{{.CustomerTenantContext.Path}}","crmId":"{{.CustomerTenantContext.CustomerID}}"} {{ end }} },"items": [ {"uclAssignmentId":"{{ .Assignment.ID }}","operation":"{{.Operation}}","deploymentRegion":"{{if .SourceApplication.Labels.region }}{{.SourceApplication.Labels.region}}{{else }}{{.SourceApplicationTemplate.Labels.region}}{{ end }}","applicationNamespace":"{{if .SourceApplication.ApplicationNamespace }}{{.SourceApplication.ApplicationNamespace}}{{else }}{{.SourceApplicationTemplate.ApplicationNamespace}}{{ end }}","applicationTenantId":"{{.SourceApplication.LocalTenantID}}","uclSystemTenantId":"{{.SourceApplication.ID}}",{{ if .SourceApplicationTemplate.Labels.parameters }}"parameters": {{.SourceApplicationTemplate.Labels.parameters}},{{ end }}"configuration": {{.ReverseAssignment.Value}} } ]}'
            headerTemplate: '{"Content-Type": ["application/json"],"Location": ["%s/v1/businessIntegrations/{{.FormationID}}/assignments/{{.Assignment.ID}}/status"]}'
            outputTemplate: '{"error":"{{.Body.error}}","success_status_code": 202}'
        application_tenant_mapping:v1.1:
          - type: APPLICATION_TENANT_MAPPING
            mode: ASYNC_CALLBACK
            urlTemplate: '{"path":"%s/v1/tenant-mappings/{{.TargetApplication.LocalTenantID}}","method":"PATCH"}'
            inputTemplate: '{"context": { {{ if .CustomerTenantContext.AccountID }}"btp":{"uclFormationId":"{{.FormationID}}","globalAccountId":"{{.CustomerTenantContext.AccountID}}","crmId":"{{.CustomerTenantContext.CustomerID}}"} {{ else }}"atom": {"uclFormationId":"{{.FormationID}}","path":"{{.CustomerTenantContext.Path}}","crmId":"{{.CustomerTenantContext.CustomerID}}"} {{ end }} },"receiverTenant": {"deploymentRegion":"{{ if .TargetApplication.Labels.region}}{{.TargetApplication.Labels.region}}{{ else }}{{.TargetApplicationTemplate.Labels.region}}{{end }}","applicationNamespace":"{{ if .TargetApplication.ApplicationNamespace}}{{.TargetApplication.ApplicationNamespace}}{{ else }}{{.TargetApplicationTemplate.ApplicationNamespace}}{{end }}","applicationUrl":"{{ .TargetApplication.BaseURL }}","applicationTenantId":"{{.TargetApplication.LocalTenantID }}","uclSystemTenantId":"{{ .TargetApplication.ID}}", {{ if .TargetApplicationTemplate.Labels.parameters }}"parameters": {{.TargetApplicationTemplate.Labels.parameters}}{{ end }} },"assignedTenants": [ {"uclAssignmentId":"{{ .Assignment.ID }}","operation":"{{.Operation}}","deploymentRegion":"{{if .SourceApplication.Labels.region }}{{.SourceApplication.Labels.region}}{{else }}{{.SourceApplicationTemplate.Labels.region}}{{ end }}","applicationNamespace":"{{if .SourceApplication.ApplicationNamespace }}{{.SourceApplication.ApplicationNamespace}}{{else }}{{.SourceApplicationTemplate.ApplicationNamespace}}{{ end }}","applicationUrl":"{{.SourceApplication.BaseURL }}","applicationTenantId":"{{.SourceApplication.LocalTenantID}}","uclSystemTenantId":"{{.SourceApplication.ID}}",{{ if .SourceApplicationTemplate.Labels.parameters }}"parameters": {{.SourceApplicationTemplate.Labels.parameters}},{{ end }}"configuration": {{.ReverseAssignment.Value}} } ]}'
            headerTemplate: '{"Content-Type": ["application/json"],"Location": ["%s/v1/businessIntegrations/{{.FormationID}}/assignments/{{.Assignment.ID}}/status"]}'
            outputTemplate: '{"error":"{{.Body.error}}","success_status_code": 202}'
  auditlog:
    configMapName: "compass-gateway-auditlog-config"
    mtlsTokenPath: "/cert/token"
    standardTokenPath: "/secured/oauth/token"
    skipSSLValidation: false
    secret:
      name: "compass-gateway-auditlog-secret"
      urlKey: url
      clientIdKey: client-id
      clientSecretKey: client-secret
      clientCertKey: client-cert
      clientKeyKey: client-key
  log:
    format: "kibana"
  tenantConfig:
    useDefaultTenants: true
    dbPool:
      maxOpenConnections: 1
      maxIdleConnections: 1
  connector:
    prefix: /connector
    graphql:
      external:
        port: 3000
    validator:
      port: 8080
    # If secrets do not exist they will be created
    secrets:
      ca:
        name: compass-connector-app-ca
        namespace: compass-system
        certificateKey: ca.crt
        keyKey: ca.key
      rootCA:
        namespace: istio-system # For Ingress Gateway to work properly the namespace needs to be istio-system
        # In order for istio mTLS to work we should have two different secrets one containing the server certificate (let’s say X) and one used for validation of the client’s certificates.
        # The second one should be our root certificate and istio wants it to be named X-cacert. (-cacert suffix).
        # This is the reason for the confusing name of our root certificate. https://preliminary.istio.io/v1.6/docs/tasks/traffic-management/ingress/secure-ingress/#configure-a-mutual-tls-ingress-gateway
        cacert: compass-gateway-mtls-certs-cacert # For cert-rotation the cacert should be in different secret
        certificateKey: cacert
    revocation:
      configmap:
        name: revocations-config
        namespace: "{{ .Release.Namespace }}"
    # If key and certificate are not provided they will be generated
    caKey: ""
    caCertificate: ""
  system_broker:
    enabled: false
    port: 5001
    prefix: /broker
    tokenProviderFromHeader:
      forwardHeaders: Authorization
    tokenProviderFromSecret:
      enabled: false
      secrets:
        integrationSystemCredentials:
          name: compass-system-broker-credentials
          namespace: compass-system
    testNamespace: kyma-system
  gateway:
    port: 3000
    tls:
      host: compass-gateway
      adapterHost: compass-ns-adapter
      secure:
        internal:
          host: compass-gateway-internal
        oauth:
          host: compass-gateway-auth-oauth
    mtls:
      manageCerts: false
      host: compass-gateway-mtls
      certSecret: compass-gateway-mtls-certs
      external:
        host: compass-gateway-sap-mtls
        certSecret: compass-gateway-mtls-certs # Use connector's root CA as root CA by default. This should be overridden for productive deployments.
    headers:
      rateLimit: X-Flow-Identity
      request:
        remove:
          - "Client-Id-From-Token"
          - "Client-Id-From-Certificate"
          - "Client-Certificate-Hash"
          - "Certificate-Data"
  hydrator:
    host: compass-hydrator.compass-system.svc.cluster.local
    port: 3000
    prefix: /hydrators
    certSubjectMappingResyncInterval: "10s"
    subjectConsumerMappingConfig: '[{"consumer_type": "Super Admin", "tenant_access_levels": ["customer", "account","subaccount", "global", "organization", "folder", "resource-group"], "subject": "C=DE, L=local, O=SAP SE, OU=Region, OU=SAP Cloud Platform Clients, OU=f8075207-1478-4a80-bd26-24a4785a2bfd, CN=compass"}, {"consumer_type": "Integration System", "tenant_access_levels": ["account","subaccount"], "subject": "C=DE, L=local, O=SAP SE, OU=Region, OU=SAP Cloud Platform Clients, OU=f8075207-1478-4a80-bd26-24a4785a2bfd, CN=integration-system-test"}, {"consumer_type": "Technical Client", "tenant_access_levels": ["global"], "subject": "C=DE, L=local, O=SAP SE, OU=SAP Cloud Platform Clients, OU=1f538f34-30bf-4d3d-aeaa-02e69eef84ae, CN=technical-client-test"}]'
    certificateDataHeader: "Certificate-Data"
    consumerClaimsKeys:
      clientIDKey: "client_id"
      tenantIDKey: "tenantid"
      userNameKey: "user_name"
      subdomainKey: "subdomain"
    http:
      client:
        skipSSLValidation: false
    metrics:
      port: 3003
      enableClientInstrumentation: true
      censoredFlows: "JWT"
  iasAdapter:
    port: 8080
    apiRootPath: "/ias-adapter"
    readTimeout: 30s
    readHeaderTimeout: 30s
    writeTimeout: 30s
    idleTimeout: 30s
    tenantInfo:
      requestTimeout: 30s
      insecureSkipVerify: false
    ias:
      requestTimeout: 30s
      secret:
        name: "ias-adapter-cockpit"
        path: "/tmp"
        fileName: "ias-adapter-cockpit.yaml"
        clientCert: cert
        clientKey: key
        ca: ca
        manage: false
    postgres:
      connectTimeout: 30s
      requestTimeout: 30s
    authentication:
      jwksEndpoint: "http://ory-oathkeeper-api.kyma-system.svc.cluster.local:4456/.well-known/jwks.json"
  operations_controller:
    enabled: true
  connectivity_adapter:
    port: 8080
    tls:
      host: adapter-gateway
    mtls:
      host: adapter-gateway-mtls
  oathkeeperFilters:
    workloadLabel: oathkeeper
    namespace: kyma-system
    tokenDataHeader: "Connector-Token"
    certificateDataHeader: "Certificate-Data"
  istio:
    discoveryMtlsGateway:
      name: "discovery-gateway"
      namespace: "compass-system"
      certSecretName: discovery-gateway-certs
      localCA: # the CA property and its nested fields are used only in local setup
        secretName: discovery-gateway-certs-cacert
        namespace: istio-system # For Ingress Gateway to work properly the namespace needs to be istio-system
        certificate: ""
        key: ""
    externalMtlsGateway:
      name: "compass-gateway-external-mtls"
      namespace: "compass-system"
    mtlsGateway:
      name: "compass-gateway-mtls"
      namespace: "compass-system"
    gateway:
      name: "kyma-gateway"
      namespace: "kyma-system"
    proxy:
      port: 15020
    namespace: istio-system
    ingressgateway:
      workloadLabel: istio-ingressgateway
      requestPayloadSizeLimit2MB: 2097152
      requestPayloadSizeLimit2MBLabel: "2MB"
      requestPayloadSizeLimit5MB: 5097152
      requestPayloadSizeLimit5MBLabel: "5MB"
      correlationHeaderRewriteFilter:
        expectedHeaders:
          - "x-request-id"
          - "x-correlation-id"
          - "x-correlationid"
          - "x-forrequest-id"
          - "x-vcap-request-id"
          - "x-broker-api-request-identity"
  kubernetes:
    serviceAccountTokenIssuer: https://kubernetes.default.svc.cluster.local
    serviceAccountTokenJWKS: https://kubernetes.default.svc.cluster.local/openid/v1/jwks
  ingress:
    domainName: "local.kyma.dev"
    discoveryDomain:
      name: "discovery.api.local"
      tlsCert: ""
      tlsKey: ""
  database:
    sqlProxyServiceAccount: "proxy-user@gcp-cmp.iam.gserviceaccount.com"
    manageSecrets: true
    embedded:
      enabled: true
      director:
        name: "postgres"
      ias_adapter:
        name: "postgres2"
      directorDBName: "postgres"
    managedGCP:
      serviceAccountKey: ""
      instanceConnectionName: ""
      director:
        name: ""
        user: ""
        password: ""
      iasAdapter:
        name: ""
        user: ""
        password: ""
      host: "localhost"
      hostPort: "5432"
      sslMode: ""
      #TODO remove below after migration to separate user will be done
      dbUser: ""
      dbPassword: ""
      directorDBName: ""
  oathkeeper:
    host: ory-oathkeeper-proxy.kyma-system.svc.cluster.local
    port: 4455
    timeout_ms: 120000
    ns_adapter_timeout_ms: 3600000
    idTokenConfig:
      claims: '{"scopes": "{{ print .Extra.scope }}","tenant": "{{ .Extra.tenant }}", "consumerID": "{{ print .Extra.consumerID}}", "consumerType": "{{ print .Extra.consumerType }}", "flow": "{{ print .Extra.flow }}", "onBehalfOf": "{{ print .Extra.onBehalfOf }}", "region": "{{ print .Extra.region }}", "tokenClientID": "{{ print .Extra.tokenClientID }}"}'
      internalClaims: '{"scopes": "application:read application:write application.webhooks:read application.application_template:read application_template.webhooks:read webhooks.auth:read runtime:write runtime:read tenant:read tenant:write tenant_subscription:write ory_internal fetch_tenant application_template:read destinations_sensitive_data:read destinations:sync ord_aggregator:sync certificate_subject_mapping:read certificate_subject_mapping:write","tenant":"{ {{ if .Header.Tenant }} \"consumerTenant\":\"{{ print (index .Header.Tenant 0) }}\", {{ end }} \"externalTenant\":\"\"}", "consumerType": "Internal Component", "flow": "Internal"}'
    mutators:
      runtimeMappingService:
        config:
          api:
            url: http://compass-hydrator.compass-system.svc.cluster.local:3000/hydrators/runtime-mapping
            retry:
              give_up_after: 6s
              max_delay: 2000ms
      authenticationMappingServices:
        nsadapter:
          cfg:
            config:
              api:
                url: http://compass-hydrator.compass-system.svc.cluster.local:3000/hydrators/authn-mapping/nsadapter
                retry:
                  give_up_after: 6s
                  max_delay: 2000ms
          authenticator:
            enabled: false
            createRule: true
            gatewayHost: "compass-gateway-xsuaa"
            trusted_issuers: '[{"domain_url": "compass-system.svc.cluster.local:8080", "scope_prefix": "prefix.", "protocol": "http"}]'
            attributes: '{"uniqueAttribute": { "key": "ns-adapter-test", "value": "ns-adapter-flow" }, "tenant": { "key": "tenant" }, "identity": { "key": "identity" }, "clientid": { "key": "client_id" } }'
            path: /nsadapter/api/v1/notifications
            upstreamComponent: "compass-gateway"
            checkSuffix: true
        tenant-fetcher:
          cfg:
            config:
              api:
                url: http://compass-hydrator.compass-system.svc.cluster.local:3000/hydrators/authn-mapping/tenant-fetcher
                retry:
                  give_up_after: 6s
                  max_delay: 2000ms
          authenticator:
            enabled: false
            createRule: true
            gatewayHost: "compass-gateway"
            trusted_issuers: '[{"domain_url": "compass-system.svc.cluster.local:8080", "scope_prefix": "prefix.", "protocol": "http"}]'
            attributes: '{"uniqueAttribute": { "key": "test", "value": "tenant-fetcher" }, "tenant": { "key": "tenant" }, "identity": { "key": "identity" } }'
            path: /tenants/<.*>
            upstreamComponent: "compass-tenant-fetcher"
            checkSuffix: false
        subscriber:
          cfg:
            config:
              api:
                url: http://compass-hydrator.compass-system.svc.cluster.local:3000/hydrators/authn-mapping/subscriber
                retry:
                  give_up_after: 6s
                  max_delay: 2000ms
          authenticator:
            enabled: false
            createRule: false
            gatewayHost: "compass-gateway-sap-mtls"
            trusted_issuers: '[{"domain_url": "compass-system.svc.cluster.local:8080", "scope_prefix": "prefix.", "protocol": "http", "region": "eu-1"}]'
            attributes: '{"uniqueAttribute": { "key": "subsc-key-test", "value": "subscription-flow" }, "tenant": { "key": "tenant" }, "identity": { "key": "user_name" }, "clientid": { "key": "client_id" } }'
            path: /<.*>
            checkSuffix: false
      tenantMappingService:
        config:
          api:
            url: http://compass-hydrator.compass-system.svc.cluster.local:3000/hydrators/tenant-mapping
            retry:
              give_up_after: 6s
              max_delay: 2000ms
      certificateResolverService:
        config:
          api:
            url: http://compass-hydrator.compass-system.svc.cluster.local:3000/hydrators/v1/certificate/data/resolve
            retry:
              give_up_after: 6s
              max_delay: 2000ms
      tokenResolverService:
        config:
          api:
            url: http://compass-hydrator.compass-system.svc.cluster.local:3000/hydrators/v1/tokens/resolve
            retry:
              give_up_after: 6s
              max_delay: 2000ms
  cockpit:
    auth:
      allowedConnectSrc: "https://*.ondemand.com"
      secretName: "cockpit-auth-secret"
      idpHost: ""
      clientID: ""
      scopes: "openid profile email"
      path: "/oauth2/certs"
  destinationFetcher:
    manageSecrets: true
    host: compass-destination-fetcher.compass-system.svc.cluster.local
    prefix: /destination-configuration
    port: 3000
    jobSchedule: 10m
    lease:
      lockname: destinationlease
    parallelTenants: 10
    tenantSyncTimeout: "5m"
    authentication:
      jwksEndpoint: "http://ory-oathkeeper-api.kyma-system.svc.cluster.local:4456/.well-known/jwks.json"
      appDestinationsSyncScope: "destinations:sync"
      appDetinationsSensitiveDataScope: "destinations_sensitive_data:read"
    server:
      tenantDestinationsEndpoint: "/v1/subaccountDestinations"
      sensitiveDataEndpoint: "/v1/destinations"
      sensitiveDataQueryParam: "name"
    request:
      skipSSLValidation: false
      retry_interval: "100ms"
      retry_attempts: 3
      goroutineLimit: 10
      requestTimeout: "5s"
      pageSize: 100
      oauthTokenPath: "/oauth/token"
    instance:
      clientIdPath: "clientid"
      clientSecretPath: "clientsecret"
      urlPath: "uri"
      tokenUrlPath: "certurl"
      clientCertPath: "certificate"
      clientKeyPath: "key"
    secretName: destination-region-instances
    dependenciesConfig:
      path: "/cfg/dependencies"
    oauthMode: "oauth-mtls"
  destinationRegionSecret:
    secretName: "destination-region-instances"
    fileName: "keyConfig"
    local:
      templateMappings:
        xsappMapping: '{{ printf "\"%s\":\"xsappname1\"" .Values.global.tenantFetcher.xsappNamePath }}'
        clientIDMapping: '{{ printf "\"%s\":\"client_id\"" .Values.global.destinationFetcher.instance.clientIdPath }}'
        clientSecretMapping: '{{ printf "\"%s\":\"client_secret\"" .Values.global.destinationFetcher.instance.clientSecretPath }}'
        urlMapping: '{{ printf "\"%s\":\"http://compass-external-services-mock.%s.svc.cluster.local:%s\"" .Values.global.destinationFetcher.instance.urlPath .Release.Namespace (.Values.service.port | toString) }}'
        tokenURLMapping: '{{ printf "\"%s\":\"https://%s.%s:%s\"" .Values.global.destinationFetcher.instance.tokenUrlPath .Values.global.externalServicesMock.certSecuredHost .Values.global.ingress.domainName (.Values.service.certPort | toString) }}'
        x509CertificateMapping: '{{ printf "\"%s\":\"%s\"" .Values.global.destinationFetcher.instance.clientCertPath .Values.global.connector.caCertificate }}'
        x509KeyMapping: '{{ printf "\"%s\":\"%s\"" .Values.global.destinationFetcher.instance.clientKeyPath .Values.global.connector.caKey }}'
  tenantFetcher:
    k8sSecret:
      manageSecrets: true
      name: "tenant-fetcher-secret"
      namespace: "compass-system"
      key: "keyConfig"
      path: "/tmp"
    host: compass-tenant-fetcher.compass-system.svc.cluster.local
    prefix: /tenants
    port: 3000
    xsappNamePath: "xsappname"
    omitDependenciesParamName: ""
    omitDependenciesParamValue: ""
    requiredAuthScope: Callback
    fetchTenantAuthScope: fetch_tenant
    authentication:
      jwksEndpoint: "http://ory-oathkeeper-api.kyma-system.svc.cluster.local:4456/.well-known/jwks.json"
    tenantProvider:
      tenantIdProperty: "tenantId"
      customerIdProperty: "customerId"
      subaccountTenantIdProperty: "subaccountTenantId"
      subdomainProperty: "subdomain"
      licenseTypeProperty: "licenseType"
      name: "provider"
      subscriptionProviderIdProperty: "subscriptionProviderIdProperty"
      providerSubaccountIdProperty: "providerSubaccountIdProperty"
      consumerTenantIdProperty: "consumerTenantIdProperty"
      subscriptionProviderAppNameProperty: "subscriptionProviderAppNameProperty"
    server:
      fetchTenantEndpoint: "/v1/fetch/{parentTenantId}/{tenantId}"
      regionalHandlerEndpoint: "/v1/regional/{region}/callback/{tenantId}"
      dependenciesEndpoint: "/v1/regional/{region}/dependencies"
      tenantPathParam: "tenantId"
      regionPathParam: "region"
    dependenciesConfig:
      path: "/cfg/dependencies"
    local:
      templateMappings:
        xsappMapping: '{{ printf "\"%s\":\"xsappname1\"" .Values.global.tenantFetcher.xsappNamePath }}'
    containerName: "tenant-fetcher"
  externalCertConfiguration:
    issuerLocality: "local,local2" # In local setup we have manually created connector CA certificate with 'local' Locality property
    subjectPattern: "/C=DE/O=SAP SE/OU=SAP Cloud Platform Clients/OU=Region/OU=%s/L=%s/CN=%s"
    technicalClientSubjectPattern: "/C=DE/O=SAP SE/OU=SAP Cloud Platform Clients/OU=%s/L=%s/CN=%s"
    ouCertSubaccountID: "f8075207-1478-4a80-bd26-24a4785a2bfd"
    commonName: "compass"
    locality: "local"
    certSvcApiPath: "/cert"
    tokenPath: "/cert/token"
    secrets:
      externalCertSvcSecret:
        manage: false
        name: "cert-svc-secret"
        clientIdKey: client-id
        clientSecretKey: client-secret
        oauthUrlKey: url
        csrEndpointKey: csr-endpoint
        clientCert: client-cert
        clientKey: client-key
        skipSSLValidationFlag: "-k"
      externalClientCertSecret:
        name: "external-client-certificate"
        namespace: compass-system
        certKey: tls.crt
        keyKey: tls.key
    rotationCronjob:
      name: "external-certificate-rotation"
      schedule: "*/1 * * * *" # Executes every minute
      certValidity: "7"
      clientCertRetryAttempts: "8"
      containerName: "certificate-rotation"
  extSvcCertConfiguration:
    issuerLocality: "local,local2" # In local setup we have manually created connector CA certificate with 'local' Locality property
    subjectPattern: "/C=DE/O=SAP SE/OU=SAP Cloud Platform Clients/OU=Region/OU=%s/L=%s/CN=%s"
    ouCertSubaccountID: "f8075207-1478-4a80-bd26-24a4785a2bfd"
    commonName: "compass"
    locality: "local"
    certSvcApiPath: "/cert"
    tokenPath: "/cert/token"
    secrets:
      extSvcCertSvcSecret:
        manage: false
        name: "ext-svc-cert-svc-secret"
        clientIdKey: client-id
        clientSecretKey: client-secret
        oauthUrlKey: url
        csrEndpointKey: csr-endpoint
        clientCert: client-cert
        clientKey: client-key
        skipSSLValidationFlag: "-k"
      extSvcClientCertSecret:
        name: "ext-svc-client-certificate"
        namespace: compass-system
        certKey: tls.crt
        keyKey: tls.key
    rotationCronjob:
      name: "ext-svc-certificate-rotation"
      schedule: "*/1 * * * *" # Executes every minute
      certValidity: "7"
      clientCertRetryAttempts: "8"
      containerName: "ext-svc-certificate-rotation"
  ordService:
    host: compass-ord-service.compass-system.svc.cluster.local
    prefix: /open-resource-discovery-service/v0
    docsPrefix: /open-resource-discovery-docs
    staticPrefix: /open-resource-discovery-static/v0
    port: 3000
    defaultResponseType: "xml"
    userContextHeader: "user_context"
    authTokenPath: "/var/run/secrets/kubernetes.io/serviceaccount/token"
    skipSSLValidation: false
  ordAggregator:
    port: 3000
    prefix: /ord-aggregator
    name: ord-aggregator
    job:
      schedulePeriod: 60m
      isSchedulable: true
    lease:
      lockname: aggregatorlease
    authentication:
      jwksEndpoint: "http://ory-oathkeeper-api.kyma-system.svc.cluster.local:4456/.well-known/jwks.json"
    http:
      client:
        skipSSLValidation: false
      retry:
        attempts: 3
        delay: 100ms
    dbPool:
      maxOpenConnections: 2
      maxIdleConnections: 2
    globalRegistryUrl: http://compass-external-services-mock.compass-system.svc.cluster.local:8087/.well-known/open-resource-discovery
    maxParallelWebhookProcessors: 4
    maxParallelDocumentsPerApplication: 10
    maxParallelSpecificationProcessors: 100
    ordWebhookPartialProcessURL: ""
    ordWebhookPartialProcessMaxDays: 0
    ordWebhookPartialProcessing: false
    containerName: "ord-aggregator"
  systemFetcher:
    enabled: false
    name: "system-fetcher"
    schedule: "0 0 * * *"
    manageSecrets: true
    # enableSystemDeletion - whether systems in deleted state should be deleted from director database
    enableSystemDeletion: true
    # fetchParallelism - shows how many http calls will be made in parallel to fetch systems
    fetchParallellism: 30
    # queueSize - shows how many system fetches (individual requests may fetch more than 1 system)
    # can be put in the queue for processing before blocking. It is best for the queue to be about 2 times bigger than the parallellism
    queueSize: 100
    # fetchRequestTimeout - shows the timeout to wait for oauth token and for fetching systems (in one request) separately
    fetchRequestTimeout: "30s"
    # directorRequestTimeout - graphql requests timeout to director
    directorRequestTimeout: "30s"
    dbPool:
      maxOpenConnections: 20
      maxIdleConnections: 2
    # systemsAPIEndpoint - endpoint of the service to fetch systems from
    systemsAPIEndpoint: ""
    # systemsAPIFilterCriteria - criteria for fetching systems
    systemsAPIFilterCriteria: ""
    appTemplatesProductLabel: "systemRole"
    systemSourceKey: "prop"
    appTemplates: []
    templatePlaceholderToSystemKeyMappings: '[ { "placeholder_name": "name", "system_key": "displayName" }, { "placeholder_name": "display-name", "system_key": "displayName" }, { "placeholder_name": "systemNumber", "system_key": "systemNumber" }, { "placeholder_name": "productId", "system_key": "productId" }, { "placeholder_name": "ppmsProductVersionId", "system_key": "ppmsProductVersionId", "optional": true }, { "placeholder_name": "region", "system_key": "additionalAttributes.systemSCPLandscapeID", "optional": true }, { "placeholder_name": "description", "system_key": "productDescription", "optional": true }, { "placeholder_name": "baseUrl", "system_key": "additionalUrls.mainUrl", "optional": true }, { "placeholder_name": "providerName", "system_key": "infrastructureProvider", "optional": true } ]'
    templateOverrideApplicationInput: '{"name": "{{name}}","description": "{{description}}","providerName": "{{providerName}}","statusCondition": "INITIAL","systemNumber": "{{systemNumber}}","labels": {"managed": "true","productId": "{{productId}}","ppmsProductVersionId": "{{ppmsProductVersionId}}","region": "{{region}}"},"baseUrl": "{{baseUrl}}"}'
    http:
      client:
        skipSSLValidation: false
    oauth:
      client: "client_id"
      tokenEndpointProtocol: "https"
      tokenBaseHost: "compass-external-services-mock-sap-mtls"
      tokenPath: "/cert/token"
      scopesClaim: "scopes"
      tenantHeaderName: "x-zid"
      tokenRequestTimeout: 30s
      skipSSLValidation: true
    secret:
      name: "compass-system-fetcher-secret"
      clientIdKey: client-id
      oauthUrlKey: url
    paging:
      pageSize: 200
      sizeParam: "$top"
      skipParam: "$skip"
    containerName: "system-fetcher"
  tenantFetchers:
    job1:
      enabled: false
      job:
        interval: "5m"
      configMapNamespace: "compass-system"
      manageSecrets: true
      providerName: "compass"
      tenantType: "subaccount"
      schedule: "*/5 * * * *"
      tenantInsertChunkSize: "500"
      kubernetes:
        configMapNamespace: "compass-system"
        pollInterval: 2s
        pollTimeout: 1m
        timeout: 2m
      authConfig:
        skipSSLValidation: true
        oauthMode: "oauth-mtls"
        clientIDPath: "clientid"
        clientSecretPath: "secret"
        clientCertPath: "cert"
        clientKeyPath: "key"
        tokenEndpointPath: "url"
        tokenURLPath: "/cert/token"
      queryMapping:
        regionField: "region"
        pageNumField: "pageNum"
        pageSizeField: "pageSize"
        timestampField: "timestamp"
      query:
        startPage: "0"
        pageSize: "100"
      api:
        regionName: "central"
        authConfigSecretKey: "central"
        fieldMapping:
          totalPagesField: "totalPages"
          totalResultsField: "totalResults"
          tenantEventsField: "events"
          idField: "id"
          nameField: "name"
          customerIdField: "customerId"
          subdomainField: "subdomain"
          licenseTypeField: "licenseType"
          discriminatorField: ""
          discriminatorValue: ""
          detailsField: "details"
          entityTypeField: "entityType"
          globalAccountID: "gaID"
          regionField: "region"
          movedSubaccountTargetField: "targetGlobalAccountGUID"
          movedSubaccountSourceField: "sourceGlobalAccountGUID"
        endpoints:
          accountCreated: "127.0.0.1/events?type=account-created"
          accountDeleted: "127.0.0.1/events?type=account-deleted"
          accountUpdated: "127.0.0.1/events?type=account-updated"
          subaccountCreated: "127.0.0.1/events?type=subaccount-created"
          subaccountDeleted: "127.0.0.1/events?type=subaccount-deleted"
          subaccountUpdated: "127.0.0.1/events?type=subaccount-updated"
          subaccountMoved: "127.0.0.1/events?type=subaccount-moved"
      regionalConfig:
        fieldMapping:
          totalPagesField: "totalPages"
          totalResultsField: "totalResults"
          tenantEventsField: "events"
          idField: "guid"
          nameField: "displayName"
          customerIdField: "customerId"
          subdomainField: "subdomain"
          licenseTypeField: "licenseType"
          discriminatorField: ""
          discriminatorValue: ""
          detailsField: "details"
          entityTypeField: "entityType"
          globalAccountID: "globalAccountGUID"
          regionField: "region"
          movedSubaccountTargetField: "targetGlobalAccountGUID"
          movedSubaccountSourceField: "sourceGlobalAccountGUID"
        regions:
          eu-east:
            api:
              oauthMode: "oauth-mtls"
              authConfigSecretKey: "central"
              endpoints:
                accountCreated: "127.0.0.1/events?type=account-created"
                accountDeleted: "127.0.0.1/events?type=account-deleted"
                accountUpdated: "127.0.0.1/events?type=account-updated"
                subaccountCreated: "127.0.0.1/events?type=subaccount-created"
                subaccountDeleted: "127.0.0.1/events?type=subaccount-deleted"
                subaccountUpdated: "127.0.0.1/events?type=subaccount-updated"
                subaccountMoved: "127.0.0.1/events?type=subaccount-moved"
      dbPool:
        maxOpenConnections: 1
        maxIdleConnections: 1
  metrics:
    enabled: true
    pushEndpoint: http://monitoring-prometheus-pushgateway.kyma-system.svc.cluster.local:9091
  externalServicesMock:
    enabled: false
    certSecuredPort: 8081
    ordCertSecuredPort: 8082
    unsecuredPort: 8083
    basicSecuredPort: 8084
    oauthSecuredPort: 8085
    ordGlobalRegistryCertPort: 8086
    ordGlobalRegistryUnsecuredPort: 8087
    unsecuredPortWithAdditionalContent: 8088
    unsecuredMultiTenantPort: 8089
    certSecuredHost: compass-external-services-mock-sap-mtls
    ordCertSecuredHost: compass-external-services-mock-sap-mtls-ord
    ordGlobalCertSecuredHost: compass-external-services-mock-sap-mtls-global-ord-registry
    unSecuredHost: compass-external-services-mock
    host: compass-external-services-mock.compass-system.svc.cluster.local
    saasAppNamesSecret:
      manage: false
    regionInstancesCredentials:
      manage: false
    oauthSecret:
      manage: false
      name: compass-external-services-mock-oauth-credentials
      clientIdKey: client-id
      clientSecretKey: client-secret
      oauthUrlKey: url
      oauthTokenPath: "/secured/oauth/token"
    auditlog:
      applyMockConfiguration: false
      managementApiPath: /audit-log/v2/configuration-changes/search
      mtlsTokenPath: "/cert/token"
      secret:
        name: "auditlog-instance-management"
        urlKey: url
        tokenUrlKey: token-url
        clientIdKey: client-id
        clientSecretKey: client-secret
        clientCertKey: client-cert
        clientKeyKey: client-key
    iasAdapter:
      consumerAppID: "consumer-app-id"
      consumerAppClientID: "consumer-client-id"
      consumerAppTenantID: "consumer-app-tenant-id"
      providerAppID: "provider-app-id"
      providerAppClientID: "provider-client-id"
      providerAppTenantID: "provider-app-tenant-id"
      apiName: "Test API Name"
  tests:
    http:
      client:
        skipSSLValidation: false
    externalCertConfiguration:
      ouCertSubaccountID: "bad76f69-e5c2-4d55-bca5-240944824b83"
      issuerLocalityRegion2: "local"
    director:
      skipPattern: ""
      externalCertIntSystemCN: "integration-system-test"
      supportedOrdApplicationType: "SAP temp1"
    tenantFetcher:
      tenantOnDemandID: "8d42d818-d4c4-4036-b82f-b199db7ffeb5"
      region: "eu-1"
      region2: "eu-2"
    ordAggregator:
      skipPattern: ""
    ordService:
      accountTenantID: "5577cf46-4f78-45fa-b55f-a42a3bdba868" # testDefaultTenant from our testing tenants
      skipPattern: "(.*Requesting_filtering_of_Bundles_that_have_only_ODATA_APIs|.*Requesting_filtering_of_Bundles_that_do_not_have_only_ODATA_APIs)"
    externalServicesMock:
      skipPattern: ""
      formationAsyncApi:
        responseDelayInSeconds: 3
    selfRegistration:
      region: "eu-1"
      region2: "eu-2"
    destination:
      consumerSubdomain: "compass-external-services-mock-sap-mtls"
    subscription:
      consumerSubdomain: "compass-external-services-mock-sap-mtls"
      tenants:
        providerAccountID: "5577cf46-4f78-45fa-b55f-a42a3bdba868" # testDefaultTenant from our testing tenants
        providerSubaccountID: "47b4575a-f102-414a-8398-2d973ad65f3a" # TestProviderSubaccount from our testing tenants
        consumerAccountID: "5984a414-1eed-4972-af2c-b2b6a415c7d7" # ApplicationsForRuntimeTenantName from our testing tenants
        consumerSubaccountID: "1f538f34-30bf-4d3d-aeaa-02e69eef84ae" # randomly chosen
        consumerTenantID: "ba49f1aa-ddc1-43ff-943c-fe949857a34a" # randomly chosen
        providerSubaccountIDRegion2: "731b7bc4-5472-41d2-a447-e4c0f45de739" # TestProviderSubaccountRegion2 from our testing tenants
        consumerAccountIDTenantHierarchy: "5577cf46-4f78-45fa-b55f-a42a3bdba868" # testDefaultTenant from our testing tenants; more info in 'TestFormationNotificationsTenantHierarchy'
        consumerSubaccountIDTenantHierarchy: "3cfcdd62-320d-403b-b66a-4ee3cdd06947" # TestIntegrationSystemManagedSubaccount from our testing tenants; more info in 'TestFormationNotificationsTenantHierarchy'
      oauthSecret:
        manage: false
        name: compass-subscription-secret
        clientIdKey: client-id
        clientSecretKey: client-secret
        oauthUrlKey: url
      propagatedProviderSubaccountHeader: "X-Provider-Subaccount"
      externalClientCertTestSecretName: "external-client-certificate-test-secret"
      externalClientCertTestSecretNamespace: "compass-system"
      externalCertTestJobName: "external-certificate-rotation-test-job"
      certSvcInstanceTestSecretName: "cert-svc-secret"
      certSvcInstanceTestRegion2SecretName: "cert-svc-secret-eu2"
      consumerTokenURL: "http://compass-external-services-mock.compass-system.svc.cluster.local:8080"
      subscriptionURL: "http://compass-external-services-mock.compass-system.svc.cluster.local:8080"
      subscriptionProviderIdValue: "id-value!t12345"
      subscriptionProviderAppNameValue: "subscriptionProviderAppNameValue"
    namespace: kyma-system
    connectivityAdapterFQDN: http://compass-connectivity-adapter.compass-system.svc.cluster.local
    externalServicesMockFQDN: http://compass-external-services-mock.compass-system.svc.cluster.local
    ordServiceFQDN: http://compass-ord-service.compass-system.svc.cluster.local
    systemBrokerFQDN: http://compass-system-broker.compass-system.svc.cluster.local
    tenantFetcherFQDN: http://compass-tenant-fetcher.compass-system.svc.cluster.local
    hydratorFQDN: http://compass-hydrator.compass-system.svc.cluster.local
    basicCredentials:
      manage: false
      secretName: "test-basic-credentials-secret"
    db:
      maxOpenConnections: 3
      maxIdleConnections: 1
    securityContext: # Set on container level
      runAsUser: 2000
      allowPrivilegeEscalation: false
  expectedSchemaVersionUpdateJob:
    cm:
      name: "expected-schema-version"
    ias_adapter:
      cm:
        name: "ias-adapter-expected-schema-version"
  migratorJob:
    nodeSelectorEnabled: false
    pvc:
      name: "compass-director-migrations"
      namespace: "compass-system"
      migrationsPath: "/compass-migrations"
      storageClass: local-path
    ias_adapter:
      pvc:
        name: "compass-ias-adapter-migrations"
        namespace: "compass-system"
        migrationsPath: "/compass-ias-adapter-migrations"
        storageClass: local-path
  http:
    client:
      skipSSLValidation: false
  pairingAdapter:
    templateName: "pairing-adapter-app-template"
    watcherCorrelationID: "pairing-adapter-watcher-id"
    configMap:
      manage: false
      key: "config.json"
      name: "pairing-adapter-config-local"
      namespace: "compass-system"
      localAdapterFQDN: "http://compass-pairing-adapter.compass-system.svc.cluster.local/adapter-local-mtls"
      integrationSystemID: "d3e9b9f5-25dc-4adb-a0a0-ed69ef371fb6"
    e2e:
      appName: "test-app"
      appID: "123-test-456"
      clientUser: "test-user"
      tenant: "test-tenant"
  # Scopes assigned for every new Client Credentials by given object type (Runtime / Application / Integration System)
  # and scopes mapped to a consumer with the given type, then that consumer is using a client certificate
  scopes:
    scopesPerConsumerType:
      business_integration:
        - "application_template:read"
        - "application_template:write"
        - "formation:read"
        - "formation:write"
        - "formation.state:write"
        - "formation_template:read"
        - "formation_template:write"
        - "formation_template.webhooks:read"
      managed_application_provider_operator:
        - "application.local_tenant_id:write"
        - "application_template:write"
        - "application_template:read"
        - "application_template.webhooks:read"
        - "internal_visibility:read"
        - "webhook:write"
        - "certificate_subject_mapping:write"
      managed_application_consumer: []
      landscape_resource_operator:
        - "application:read"
        - "application:write"
        - "application.local_tenant_id:write"
        - "tenant_access:write"
        - "formation:read"
        - "formation:write"
      technical_client:
        - "tenant:read"
        - "tenant:write"
      runtime:
        - "runtime:read"
        - "runtime:write"
        - "application:read"
        - "runtime.auths:read"
        - "bundle.instance_auths:read"
        - "runtime.webhooks:read"
        - "webhook:write"
      external_certificate:
        - "runtime:read"
        - "runtime:write"
        - "application:read"
        - "application:write"
        - "runtime.auths:read"
        - "bundle.instance_auths:read"
        - "runtime.webhooks:read"
        - "webhook:write"
        - "application_template:read"
        - "application_template:write"
        - "formation_template:read"
        - "formation_template:write"
        - "formation_template.webhooks:read"
      application:
        - "application:read"
        - "application:write"
        - "application.auths:read"
        - "application.webhooks:read"
        - "application.application_template:read"
        - "bundle.instance_auths:read"
        - "document.fetch_request:read"
        - "event_spec.fetch_request:read"
        - "api_spec.fetch_request:read"
        - "fetch-request.auth:read"
        - "webhook:write"
      integration_system:
        - "application:read"
        - "application:write"
        - "application.local_tenant_id:write"
        - "application.application_template:read"
        - "application_template:read"
        - "application_template:write"
        - "runtime:read"
        - "runtime:write"
        - "integration_system:read"
        - "label_definition:read"
        - "label_definition:write"
        - "automatic_scenario_assignment:read"
        - "integration_system.auths:read"
        - "application_template.webhooks:read"
        - "formation:write"
        - "formation:read"
        - "internal_visibility:read"
        - "application.auths:read"
        - "webhook:write"
        - "formation_template:read"
        - "formation_template.webhooks:read"
      super_admin:
        - "application:read"
        - "application:write"
        - "application.local_tenant_id:write"
        - "application_template:read"
        - "application_template:write"
        - "integration_system:read"
        - "integration_system:write"
        - "runtime:read"
        - "runtime:write"
        - "label_definition:read"
        - "label_definition:write"
        - "eventing:manage"
        - "tenant:read"
        - "tenant:write"
        - "automatic_scenario_assignment:read"
        - "application.auths:read"
        - "application.webhooks:read"
        - "application.application_template:read"
        - "application_template.webhooks:read"
        - "bundle.instance_auths:read"
        - "document.fetch_request:read"
        - "event_spec.fetch_request:read"
        - "api_spec.fetch_request:read"
        - "integration_system.auths:read"
        - "runtime.auths:read"
        - "fetch-request.auth:read"
        - "webhooks.auth:read"
        - "formation:write"
        - "formation:read"
        - "internal_visibility:read"
        - "runtime.webhooks:read"
        - "webhook:write"
        - "formation_template:read"
        - "formation_template:write"
        - "formation_template.webhooks:read"
        - "formation_constraint:read"
        - "formation_constraint:write"
        - "certificate_subject_mapping:read"
        - "certificate_subject_mapping:write"
        - "formation.state:write"
        - "tenant_access:write"
      default:
        - "runtime:read"
        - "runtime:write"
        - "tenant:read"<|MERGE_RESOLUTION|>--- conflicted
+++ resolved
@@ -184,11 +184,7 @@
       name: compass-console
     e2e_tests:
       dir:
-<<<<<<< HEAD
       version: "PR-2961"
-=======
-      version: "PR-3014"
->>>>>>> 1baa188e
       name: compass-e2e-tests
   isLocalEnv: false
   isForTesting: false
