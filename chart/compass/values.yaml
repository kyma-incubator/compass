--- conflicted
+++ resolved
@@ -139,11 +139,7 @@
       name: compass-pairing-adapter
     director:
       dir: dev/incubator/
-<<<<<<< HEAD
       version: "PR-3169"
-=======
-      version: "PR-3156"
->>>>>>> 506a64e8
       name: compass-director
     hydrator:
       dir: dev/incubator/
