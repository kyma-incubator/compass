global:
  disableLegacyConnectivity: true
  defaultTenant: 3e64ebae-38b5-46a0-b1ed-9ccee153a0ae
  defaultTenantRegion: "eu-1"
  tenants: # tenant order matters, so new tenants should be added to the end of the list
    - name: default
      id: 3e64ebae-38b5-46a0-b1ed-9ccee153a0ae
      type: account
    - name: foo
      id: 1eba80dd-8ff6-54ee-be4d-77944d17b10b
      type: account
    - name: bar
      id: af9f84a9-1d3a-4d9f-ae0c-94f883b33b6e
      type: account
    - name: TestTenantSeparation
      id: f1c4b5be-b0e1-41f9-b0bc-b378200dcca0
      type: account
    - name: TestDeleteLastScenarioForApplication
      id: 0403be1e-f854-475e-9074-922120277af5
      type: account
    - name: Test_DeleteAutomaticScenarioAssignmentForSelector
      id: d9553135-6115-4c67-b4d9-962c00f3725f
      type: account
    - name: Test_AutomaticScenarioAssigmentForRuntime
      id: 8c733a45-d988-4472-af10-1256b82c70c0
      type: account
    - name: TestAutomaticScenarioAssignmentsWholeScenario
      id: 65a63692-c00a-4a7d-8376-8615ee37f45c
      type: account
    - name: TestTenantsQueryTenantNotInitialized
      id: 72329135-27fd-4284-9bcb-37ea8d6307d0
      type: account
    - name: Test Default
      id: 5577cf46-4f78-45fa-b55f-a42a3bdba868
      type: account
      parent: 2c4f4a25-ba9a-4dbc-be68-e0beb77a7eb0
    - name: Test_DefaultCustomer
      id: 2c4f4a25-ba9a-4dbc-be68-e0beb77a7eb0
      type: customer
    - name: TestListLabelDefinitions
      id: 3f641cf5-2d14-4e0f-a122-16e7569926f1
      type: account
    - name: Test_AutomaticScenarioAssignmentQueries
      id: 8263cc13-5698-4a2d-9257-e8e76b543e88
      type: account
    - name: TestGetScenariosLabelDefinitionCreatesOneIfNotExists
      id: 2263cc13-5698-4a2d-9257-e8e76b543e33
      type: account
    - name: TestApplicationsForRuntime
      id: 5984a414-1eed-4972-af2c-b2b6a415c7d7
      type: account
    - name: Test_DeleteAutomaticScenarioAssignmentForScenario
      id: d08e4cb6-a77f-4a07-b021-e3317a373597
      type: account
    - name: TestApplicationsForRuntimeWithHiddenApps
      id: 7e1f2df8-36dc-4e40-8be3-d1555d50c91c
      type: account
    - name: TestTenantsQueryTenantInitialized
      id: 8cf0c909-f816-4fe3-a507-a7917ccd8380
      type: account
    - name: TestDeleteApplicationIfInScenario
      id: 0d597250-6b2d-4d89-9c54-e23cb497cd01
      type: account
    - name: TestProviderSubaccount
      id: 47b4575a-f102-414a-8398-2d973ad65f3a
      type: subaccount
      parent: 5577cf46-4f78-45fa-b55f-a42a3bdba868
    - name: TestCompassProviderSubaccount
      id: f8075207-1478-4a80-bd26-24a4785a2bfd
      type: subaccount
      parent: 5577cf46-4f78-45fa-b55f-a42a3bdba868
    - name: TestProviderSubaccountRegion2
      id: 731b7bc4-5472-41d2-a447-e4c0f45de739
      type: subaccount
      region: "eu-2"
      parent: 5577cf46-4f78-45fa-b55f-a42a3bdba868
    - name: TestCertificateSubaccount
      id: 123e4567-e89b-12d3-a456-426614174001
      type: subaccount
      parent: 5577cf46-4f78-45fa-b55f-a42a3bdba868
    - name: TestNsAdapter
      id: 08b6da37-e911-48fb-a0cb-fa635a6c5678
      type: subaccount
      parent: 5577cf46-4f78-45fa-b55f-a42a3bdba868
    - name: TestNsAdapterSubaccountWithApplications
      id: 08b6da37-e911-48fb-a0cb-fa635a6c4321
      type: subaccount
      parent: 5577cf46-4f78-45fa-b55f-a42a3bdba868
    - name: TestIntegrationSystemManagedSubaccount
      id: 3cfcdd62-320d-403b-b66a-4ee3cdd06947
      type: subaccount
      parent: 5577cf46-4f78-45fa-b55f-a42a3bdba868
    - name: TestIntegrationSystemManagedAccount
      id: 7e8ab2e3-3bb4-42e3-92b2-4e0bf48559d3
      type: account
      parent: 2c4f4a25-ba9a-4dbc-be68-e0beb77a7eb0
    - name: TestSystemFetcherAccount
      id: c395681d-11dd-4cde-bbcf-570b4a153e79
      type: account
      parent: 2c4f4a25-ba9a-4dbc-be68-e0beb77a7eb0
    - name: TestConsumerSubaccount
      id: 1f538f34-30bf-4d3d-aeaa-02e69eef84ae
      type: subaccount
      parent: 5984a414-1eed-4972-af2c-b2b6a415c7d7
    - name: TestTenantsOnDemandAPI
      id: 8d42d818-d4c4-4036-b82f-b199db7ffeb5
      type: subaccount
      parent: 5984a414-1eed-4972-af2c-b2b6a415c7d7
    - name: TestExternalCertificateSubaccount
      id: bad76f69-e5c2-4d55-bca5-240944824b83
      type: subaccount
      parent: 5577cf46-4f78-45fa-b55f-a42a3bdba868
    - name: TestAtomOrganization
      id: f2724f8e-1a58-4f32-bfd0-8b831de34e71
      type: organization
      parent: 2c4f4a25-ba9a-4dbc-be68-e0beb77a7eb0
    - name: TestAtomFolder
      id: 4c31b7c7-2bea-4bd5-9ea5-e9a8d704f900
      type: folder
      parent: f2724f8e-1a58-4f32-bfd0-8b831de34e71
    - name: TestAtomResourceGroup
      id: ff30da87-7685-4462-869a-baae6441898b
      type: resource-group
      parent: 4c31b7c7-2bea-4bd5-9ea5-e9a8d704f900
  images:
    containerRegistry:
      path: eu.gcr.io/kyma-project/incubator
    connector:
      dir:
      version: "PR-3022"
      name: compass-connector
    connectivity_adapter:
      dir:
      version: "PR-3022"
      name: compass-connectivity-adapter
    pairing_adapter:
      dir:
      version: "PR-3022"
      name: compass-pairing-adapter
    director:
      dir:
<<<<<<< HEAD
      version: "PR-3031"
=======
      version: "PR-2999"
>>>>>>> f4ecf72b
      name: compass-director
    hydrator:
      dir:
      version: "PR-3022"
      name: compass-hydrator
    ias_adapter:
      dir:
      version: "PR-3022"
      name: compass-ias-adapter
    gateway:
      dir:
      version: "PR-3022"
      name: compass-gateway
    operations_controller:
      dir:
      version: "PR-3022"
      name: compass-operations-controller
    ord_service:
      dir:
      version: "PR-92"
      name: compass-ord-service
    schema_migrator:
      dir:
      version: "PR-3022"
      name: compass-schema-migrator
    system_broker:
      dir:
      version: "PR-3022"
      name: compass-system-broker
    certs_setup_job:
      containerRegistry:
        path: eu.gcr.io/kyma-project
      dir:
      version: "0a651695"
    external_services_mock:
      dir:
      version: "PR-3022"
      name: compass-external-services-mock
    console:
      dir:
      version: "PR-83"
      name: compass-console
    e2e_tests:
      dir:
      version: "PR-2999"
      name: compass-e2e-tests
  isLocalEnv: false
  isForTesting: false
  oauth2:
    host: oauth2
  livenessProbe:
    initialDelaySeconds: 30
    timeoutSeconds: 1
    periodSeconds: 10
  readinessProbe:
    initialDelaySeconds: 5
    timeoutSeconds: 1
    periodSeconds: 2
  agentPreconfiguration: false
  portieris:
    isEnabled: false
    imagePullSecretName: "portieris-dummy-image-pull-secret"
  nsAdapter:
    external:
      port: 3005
    e2eTests:
      gatewayHost: "compass-gateway-xsuaa"
    prefix: /nsadapter
    path: /nsadapter/api/v1/notifications
    systemToTemplateMappings: '[{  "Name": "SAP S/4HANA On-Premise",  "SourceKey": ["type"],  "SourceValue": ["abapSys"]},{  "Name": "SAP S/4HANA On-Premise",  "SourceKey": ["type"],  "SourceValue": ["nonSAPsys"]},{  "Name": "SAP S/4HANA On-Premise",  "SourceKey": ["type"],  "SourceValue": ["hana"]}]'
    secret:
      name: nsadapter-secret
      subaccountKey: subaccount
      local:
        subaccountValue: subaccount
    authSecret:
      name: "compass-external-services-mock-oauth-credentials"
      clientIdKey: client-id
      clientSecretKey: client-secret
      tokenUrlKey: url
      instanceUrlKey: url
      certKey: cert
      keyKey: key
    registerPath: "/register"
    tokenPath: "/secured/oauth/token"
    createClonePattern: '{"key": "%s"}'
    createBindingPattern: '{}'
    useClone: "false"
  director:
    host: compass-director.compass-system.svc.cluster.local
    formationMappingAsyncStatusApi:
      pathPrefix: "/v1/businessIntegrations"
      formationAssignmentPath: "/{ucl-formation-id}/assignments/{ucl-assignment-id}/status"
      formationPath: "/{ucl-formation-id}/status"
    prefix: /director
    graphql:
      external:
        port: 3000
    tls:
      secure:
        internal:
          host: compass-director-internal
    validator:
      port: 8080
    metrics:
      port: 3003
      enableGraphqlOperationInstrumentation: true
    operations:
      port: 3002
      path: "/operation"
      lastOperationPath: "/last_operation"
    info:
      path: "/v1/info"
    subscription:
      subscriptionProviderLabelKey: "subscriptionProviderId"
      consumerSubaccountLabelKey: "global_subaccount_id"
      subscriptionLabelKey: "subscription"
      tokenPrefix: "sb-"
    selfRegister:
      secrets:
        instancesCreds:
          name: "region-instances-credentials"
          key: "keyConfig"
          path: "/tmp"
        saasAppNameCfg:
          name: "saas-app-names"
          key: "appNameConfig"
          path: "/tmp/appNameConfig"
      clientIdPath: "clientId"
      clientSecretPath: "clientSecret"
      urlPath: "url"
      tokenUrlPath: "tokenUrl"
      clientCertPath: "clientCert"
      clientKeyPath: "clientKey"
      local:
        templateMappings:
          clientIDMapping: '{{ printf "\"%s\":\"client_id\"" .Values.global.director.selfRegister.clientIdPath }}'
          clientSecretMapping: '{{ printf "\"%s\":\"client_secret\"" .Values.global.director.selfRegister.clientSecretPath }}'
          urlMapping: '{{ printf "\"%s\":\"http://compass-external-services-mock.%s.svc.cluster.local:%s\"" .Values.global.director.selfRegister.urlPath .Release.Namespace (.Values.service.port | toString) }}'
          tokenURLMapping: '{{ printf "\"%s\":\"https://%s.%s:%s\"" .Values.global.director.selfRegister.tokenUrlPath .Values.global.externalServicesMock.certSecuredHost .Values.global.ingress.domainName (.Values.service.certPort | toString) }}'
          x509CertificateMapping: '{{ printf "\"%s\":\"%s\"" .Values.global.director.selfRegister.clientCertPath .Values.global.connector.caCertificate }}'
          x509KeyMapping: '{{ printf "\"%s\":\"%s\"" .Values.global.director.selfRegister.clientKeyPath .Values.global.connector.caKey }}'
      oauthTokenPath: "/cert/token"
      oauthMode: "oauth-mtls"
      label: "selfRegLabel"
      labelValuePrefix: "self-reg-prefix-"
      responseKey: "self-reg-key"
      path: "/external-api/self-reg"
      nameQueryParam: "name"
      tenantQueryParam: "tenant"
      requestBodyPattern: '{"key": "%s"}'
      saasAppNameLabelKey: "CMPSaaSAppName"
      saasAppNamePath: "localSaaSAppNamePath"
    clientIDHeaderKey: client_user
    suggestTokenHeaderKey: suggest_token
    runtimeTypeLabelKey: "runtimeType"
    applicationTypeLabelKey: "applicationType"
    kymaRuntimeTypeLabelValue: "kyma"
    kymaApplicationNamespaceValue: "sap.kyma"
    fetchTenantEndpoint: '{{ printf "https://%s.%s%s/v1/fetch" .Values.global.gateway.tls.secure.internal.host .Values.global.ingress.domainName .Values.global.tenantFetcher.prefix }}'
    ordWebhookMappings: '[]'
    tenantMappingsPath: "/tmp/tenantMappingsConfig"
    tenantMappingsKey: "tenant-mapping-config.json"
    tenantMappings:
      SYNC:
        v1.0:
          - type: CONFIGURATION_CHANGED
            mode: SYNC
            urlTemplate: '{"path":"%s/v1/tenant-mappings/{{.RuntimeContext.Value}}","method":"PATCH"}'
            inputTemplate: '{"context":{ {{ if .CustomerTenantContext.AccountID }}"btp": {"uclFormationId":"{{.FormationID}}","globalAccountId":"{{.CustomerTenantContext.AccountID}}","crmId":"{{.CustomerTenantContext.CustomerID}}"} {{ else }}"atom": {"uclFormationId":"{{.FormationID}}","path":"{{.CustomerTenantContext.Path}}","crmId":"{{.CustomerTenantContext.CustomerID}}"} {{ end }} },"items": [ {"uclAssignmentId":"{{ .Assignment.ID }}","operation":"{{.Operation}}","deploymentRegion":"{{if .Application.Labels.region }}{{.Application.Labels.region}}{{ else }}{{.ApplicationTemplate.Labels.region}}{{end }}","applicationNamespace":"{{ if .Application.ApplicationNamespace }}{{.Application.ApplicationNamespace}}{{else }}{{.ApplicationTemplate.ApplicationNamespace}}{{ end }}","applicationTenantId":"{{.Application.LocalTenantID}}","uclSystemTenantId":"{{.Application.ID}}",{{ if .ApplicationTemplate.Labels.parameters }}"parameters": {{.ApplicationTemplate.Labels.parameters}},{{ end }}"configuration": {{.ReverseAssignment.Value}} } ] }'
            headerTemplate: '{"Content-Type": ["application/json"]}'
            outputTemplate: '{"error":"{{.Body.error}}","success_status_code": 200}'
          - type: APPLICATION_TENANT_MAPPING
            mode: SYNC
            urlTemplate: '{"path":"%s/v1/tenant-mappings/{{.TargetApplication.LocalTenantID}}","method":"PATCH"}'
            inputTemplate: '{"context": { {{ if .CustomerTenantContext.AccountID }}"btp":{"uclFormationId":"{{.FormationID}}","globalAccountId":"{{.CustomerTenantContext.AccountID}}","crmId":"{{.CustomerTenantContext.CustomerID}}"} {{ else }}"atom": {"uclFormationId":"{{.FormationID}}","path":"{{.CustomerTenantContext.Path}}","crmId":"{{.CustomerTenantContext.CustomerID}}"} {{ end }} },"items": [ {"uclAssignmentId":"{{ .Assignment.ID }}","operation":"{{.Operation}}","deploymentRegion":"{{if .SourceApplication.Labels.region }}{{.SourceApplication.Labels.region}}{{else }}{{.SourceApplicationTemplate.Labels.region}}{{ end }}","applicationNamespace":"{{if .SourceApplication.ApplicationNamespace }}{{.SourceApplication.ApplicationNamespace}}{{else }}{{.SourceApplicationTemplate.ApplicationNamespace}}{{ end }}","applicationTenantId":"{{.SourceApplication.LocalTenantID}}","uclSystemTenantId":"{{.SourceApplication.ID}}",{{ if .SourceApplicationTemplate.Labels.parameters }}"parameters": {{.SourceApplicationTemplate.Labels.parameters}},{{ end }}"configuration": {{.ReverseAssignment.Value}} } ]}'
            headerTemplate: '{"Content-Type": ["application/json"]}'
            outputTemplate: '{"error":"{{.Body.error}}","success_status_code": 200}'
        configuration_changed:v1.0:
          - type: CONFIGURATION_CHANGED
            mode: SYNC
            urlTemplate: '{"path":"%s/v1/tenant-mappings/{{.RuntimeContext.Value}}","method":"PATCH"}'
            inputTemplate: '{"context":{ {{ if .CustomerTenantContext.AccountID }}"btp": {"uclFormationId":"{{.FormationID}}","globalAccountId":"{{.CustomerTenantContext.AccountID}}","crmId":"{{.CustomerTenantContext.CustomerID}}"} {{ else }}"atom": {"uclFormationId":"{{.FormationID}}","path":"{{.CustomerTenantContext.Path}}","crmId":"{{.CustomerTenantContext.CustomerID}}"} {{ end }} },"items": [ {"uclAssignmentId":"{{ .Assignment.ID }}","operation":"{{.Operation}}","deploymentRegion":"{{if .Application.Labels.region }}{{.Application.Labels.region}}{{ else }}{{.ApplicationTemplate.Labels.region}}{{end }}","applicationNamespace":"{{ if .Application.ApplicationNamespace }}{{.Application.ApplicationNamespace}}{{else }}{{.ApplicationTemplate.ApplicationNamespace}}{{ end }}","applicationTenantId":"{{.Application.LocalTenantID}}","uclSystemTenantId":"{{.Application.ID}}",{{ if .ApplicationTemplate.Labels.parameters }}"parameters": {{.ApplicationTemplate.Labels.parameters}},{{ end }}"configuration": {{.ReverseAssignment.Value}} } ] }'
            headerTemplate: '{"Content-Type": ["application/json"]}'
            outputTemplate: '{"error":"{{.Body.error}}","success_status_code": 200}'
        application_tenant_mapping:v1.0:
          - type: APPLICATION_TENANT_MAPPING
            mode: SYNC
            urlTemplate: '{"path":"%s/v1/tenant-mappings/{{.TargetApplication.LocalTenantID}}","method":"PATCH"}'
            inputTemplate: '{"context": { {{ if .CustomerTenantContext.AccountID }}"btp":{"uclFormationId":"{{.FormationID}}","globalAccountId":"{{.CustomerTenantContext.AccountID}}","crmId":"{{.CustomerTenantContext.CustomerID}}"} {{ else }}"atom": {"uclFormationId":"{{.FormationID}}","path":"{{.CustomerTenantContext.Path}}","crmId":"{{.CustomerTenantContext.CustomerID}}"} {{ end }} },"items": [ {"uclAssignmentId":"{{ .Assignment.ID }}","operation":"{{.Operation}}","deploymentRegion":"{{if .SourceApplication.Labels.region }}{{.SourceApplication.Labels.region}}{{else }}{{.SourceApplicationTemplate.Labels.region}}{{ end }}","applicationNamespace":"{{if .SourceApplication.ApplicationNamespace }}{{.SourceApplication.ApplicationNamespace}}{{else }}{{.SourceApplicationTemplate.ApplicationNamespace}}{{ end }}","applicationTenantId":"{{.SourceApplication.LocalTenantID}}","uclSystemTenantId":"{{.SourceApplication.ID}}",{{ if .SourceApplicationTemplate.Labels.parameters }}"parameters": {{.SourceApplicationTemplate.Labels.parameters}},{{ end }}"configuration": {{.ReverseAssignment.Value}} } ]}'
            headerTemplate: '{"Content-Type": ["application/json"]}'
            outputTemplate: '{"error":"{{.Body.error}}","success_status_code": 200}'
        application_tenant_mapping:v1.1:
          - type: APPLICATION_TENANT_MAPPING
            mode: SYNC
            urlTemplate: '{"path":"%s/v1/tenant-mappings/{{.TargetApplication.LocalTenantID}}","method":"PATCH"}'
            inputTemplate: '{"context": { {{ if .CustomerTenantContext.AccountID }}"btp":{"uclFormationId":"{{.FormationID}}","globalAccountId":"{{.CustomerTenantContext.AccountID}}","crmId":"{{.CustomerTenantContext.CustomerID}}"} {{ else }}"atom": {"uclFormationId":"{{.FormationID}}","path":"{{.CustomerTenantContext.Path}}","crmId":"{{.CustomerTenantContext.CustomerID}}"} {{ end }} },"receiverTenant": {"deploymentRegion":"{{ if .TargetApplication.Labels.region}}{{.TargetApplication.Labels.region}}{{ else }}{{.TargetApplicationTemplate.Labels.region}}{{end }}","applicationNamespace":"{{ if .TargetApplication.ApplicationNamespace}}{{.TargetApplication.ApplicationNamespace}}{{ else }}{{.TargetApplicationTemplate.ApplicationNamespace}}{{end }}","applicationUrl":"{{ .TargetApplication.BaseURL }}","applicationTenantId":"{{.TargetApplication.LocalTenantID }}","uclSystemTenantId":"{{ .TargetApplication.ID}}", {{ if .TargetApplicationTemplate.Labels.parameters }}"parameters": {{.TargetApplicationTemplate.Labels.parameters}}{{ end }} },"assignedTenants": [ {"uclAssignmentId":"{{ .Assignment.ID }}","operation":"{{.Operation}}","deploymentRegion":"{{if .SourceApplication.Labels.region }}{{.SourceApplication.Labels.region}}{{else }}{{.SourceApplicationTemplate.Labels.region}}{{ end }}","applicationNamespace":"{{if .SourceApplication.ApplicationNamespace }}{{.SourceApplication.ApplicationNamespace}}{{else }}{{.SourceApplicationTemplate.ApplicationNamespace}}{{ end }}","applicationUrl":"{{.SourceApplication.BaseURL }}","applicationTenantId":"{{.SourceApplication.LocalTenantID}}","uclSystemTenantId":"{{.SourceApplication.ID}}",{{ if .SourceApplicationTemplate.Labels.parameters }}"parameters": {{.SourceApplicationTemplate.Labels.parameters}},{{ end }}"configuration": {{.ReverseAssignment.Value}} } ]}'
            headerTemplate: '{"Content-Type": ["application/json"]}'
            outputTemplate: '{"error":"{{.Body.error}}","success_status_code": 200}'
      ASYNC_CALLBACK:
        v1.0:
          - type: CONFIGURATION_CHANGED
            mode: ASYNC_CALLBACK
            urlTemplate: '{"path":"%s/v1/tenant-mappings/{{.RuntimeContext.Value}}","method":"PATCH"}'
            inputTemplate: '{"context":{ {{ if .CustomerTenantContext.AccountID }}"btp": {"uclFormationId":"{{.FormationID}}","globalAccountId":"{{.CustomerTenantContext.AccountID}}","crmId":"{{.CustomerTenantContext.CustomerID}}"} {{ else }}"atom": {"uclFormationId":"{{.FormationID}}","path":"{{.CustomerTenantContext.Path}}","crmId":"{{.CustomerTenantContext.CustomerID}}"} {{ end }} },"items": [ {"uclAssignmentId":"{{ .Assignment.ID }}","operation":"{{.Operation}}","deploymentRegion":"{{if .Application.Labels.region }}{{.Application.Labels.region}}{{ else }}{{.ApplicationTemplate.Labels.region}}{{end }}","applicationNamespace":"{{ if .Application.ApplicationNamespace }}{{.Application.ApplicationNamespace}}{{else }}{{.ApplicationTemplate.ApplicationNamespace}}{{ end }}","applicationTenantId":"{{.Application.LocalTenantID}}","uclSystemTenantId":"{{.Application.ID}}",{{ if .ApplicationTemplate.Labels.parameters }}"parameters": {{.ApplicationTemplate.Labels.parameters}},{{ end }}"configuration": {{.ReverseAssignment.Value}} } ] }'
            headerTemplate: '{"Content-Type": ["application/json"],"Location": ["%s/v1/businessIntegrations/{{.FormationID}}/assignments/{{.Assignment.ID}}/status"]}'
            outputTemplate: '{"error":"{{.Body.error}}","success_status_code": 202}'
          - type: APPLICATION_TENANT_MAPPING
            mode: ASYNC_CALLBACK
            urlTemplate: '{"path":"%s/v1/tenant-mappings/{{.TargetApplication.LocalTenantID}}","method":"PATCH"}'
            inputTemplate: '{"context": { {{ if .CustomerTenantContext.AccountID }}"btp":{"uclFormationId":"{{.FormationID}}","globalAccountId":"{{.CustomerTenantContext.AccountID}}","crmId":"{{.CustomerTenantContext.CustomerID}}"} {{ else }}"atom": {"uclFormationId":"{{.FormationID}}","path":"{{.CustomerTenantContext.Path}}","crmId":"{{.CustomerTenantContext.CustomerID}}"} {{ end }} },"items": [ {"uclAssignmentId":"{{ .Assignment.ID }}","operation":"{{.Operation}}","deploymentRegion":"{{if .SourceApplication.Labels.region }}{{.SourceApplication.Labels.region}}{{else }}{{.SourceApplicationTemplate.Labels.region}}{{ end }}","applicationNamespace":"{{if .SourceApplication.ApplicationNamespace }}{{.SourceApplication.ApplicationNamespace}}{{else }}{{.SourceApplicationTemplate.ApplicationNamespace}}{{ end }}","applicationTenantId":"{{.SourceApplication.LocalTenantID}}","uclSystemTenantId":"{{.SourceApplication.ID}}",{{ if .SourceApplicationTemplate.Labels.parameters }}"parameters": {{.SourceApplicationTemplate.Labels.parameters}},{{ end }}"configuration": {{.ReverseAssignment.Value}} } ]}'
            headerTemplate: '{"Content-Type": ["application/json"],"Location": ["%s/v1/businessIntegrations/{{.FormationID}}/assignments/{{.Assignment.ID}}/status"]}'
            outputTemplate: '{"error":"{{.Body.error}}","success_status_code": 202}'
        configuration_changed:v1.0:
          - type: CONFIGURATION_CHANGED
            mode: ASYNC_CALLBACK
            urlTemplate: '{"path":"%s/v1/tenant-mappings/{{.RuntimeContext.Value}}","method":"PATCH"}'
            inputTemplate: '{"context":{ {{ if .CustomerTenantContext.AccountID }}"btp": {"uclFormationId":"{{.FormationID}}","globalAccountId":"{{.CustomerTenantContext.AccountID}}","crmId":"{{.CustomerTenantContext.CustomerID}}"} {{ else }}"atom": {"uclFormationId":"{{.FormationID}}","path":"{{.CustomerTenantContext.Path}}","crmId":"{{.CustomerTenantContext.CustomerID}}"} {{ end }} },"items": [ {"uclAssignmentId":"{{ .Assignment.ID }}","operation":"{{.Operation}}","deploymentRegion":"{{if .Application.Labels.region }}{{.Application.Labels.region}}{{ else }}{{.ApplicationTemplate.Labels.region}}{{end }}","applicationNamespace":"{{ if .Application.ApplicationNamespace }}{{.Application.ApplicationNamespace}}{{else }}{{.ApplicationTemplate.ApplicationNamespace}}{{ end }}","applicationTenantId":"{{.Application.LocalTenantID}}","uclSystemTenantId":"{{.Application.ID}}",{{ if .ApplicationTemplate.Labels.parameters }}"parameters": {{.ApplicationTemplate.Labels.parameters}},{{ end }}"configuration": {{.ReverseAssignment.Value}} } ] }'
            headerTemplate: '{"Content-Type": ["application/json"],"Location": ["%s/v1/businessIntegrations/{{.FormationID}}/assignments/{{.Assignment.ID}}/status"]}'
            outputTemplate: '{"error":"{{.Body.error}}","success_status_code": 202}'
        application_tenant_mapping:v1.0:
          - type: APPLICATION_TENANT_MAPPING
            mode: ASYNC_CALLBACK
            urlTemplate: '{"path":"%s/v1/tenant-mappings/{{.TargetApplication.LocalTenantID}}","method":"PATCH"}'
            inputTemplate: '{"context": { {{ if .CustomerTenantContext.AccountID }}"btp":{"uclFormationId":"{{.FormationID}}","globalAccountId":"{{.CustomerTenantContext.AccountID}}","crmId":"{{.CustomerTenantContext.CustomerID}}"} {{ else }}"atom": {"uclFormationId":"{{.FormationID}}","path":"{{.CustomerTenantContext.Path}}","crmId":"{{.CustomerTenantContext.CustomerID}}"} {{ end }} },"items": [ {"uclAssignmentId":"{{ .Assignment.ID }}","operation":"{{.Operation}}","deploymentRegion":"{{if .SourceApplication.Labels.region }}{{.SourceApplication.Labels.region}}{{else }}{{.SourceApplicationTemplate.Labels.region}}{{ end }}","applicationNamespace":"{{if .SourceApplication.ApplicationNamespace }}{{.SourceApplication.ApplicationNamespace}}{{else }}{{.SourceApplicationTemplate.ApplicationNamespace}}{{ end }}","applicationTenantId":"{{.SourceApplication.LocalTenantID}}","uclSystemTenantId":"{{.SourceApplication.ID}}",{{ if .SourceApplicationTemplate.Labels.parameters }}"parameters": {{.SourceApplicationTemplate.Labels.parameters}},{{ end }}"configuration": {{.ReverseAssignment.Value}} } ]}'
            headerTemplate: '{"Content-Type": ["application/json"],"Location": ["%s/v1/businessIntegrations/{{.FormationID}}/assignments/{{.Assignment.ID}}/status"]}'
            outputTemplate: '{"error":"{{.Body.error}}","success_status_code": 202}'
        application_tenant_mapping:v1.1:
          - type: APPLICATION_TENANT_MAPPING
            mode: ASYNC_CALLBACK
            urlTemplate: '{"path":"%s/v1/tenant-mappings/{{.TargetApplication.LocalTenantID}}","method":"PATCH"}'
            inputTemplate: '{"context": { {{ if .CustomerTenantContext.AccountID }}"btp":{"uclFormationId":"{{.FormationID}}","globalAccountId":"{{.CustomerTenantContext.AccountID}}","crmId":"{{.CustomerTenantContext.CustomerID}}"} {{ else }}"atom": {"uclFormationId":"{{.FormationID}}","path":"{{.CustomerTenantContext.Path}}","crmId":"{{.CustomerTenantContext.CustomerID}}"} {{ end }} },"receiverTenant": {"deploymentRegion":"{{ if .TargetApplication.Labels.region}}{{.TargetApplication.Labels.region}}{{ else }}{{.TargetApplicationTemplate.Labels.region}}{{end }}","applicationNamespace":"{{ if .TargetApplication.ApplicationNamespace}}{{.TargetApplication.ApplicationNamespace}}{{ else }}{{.TargetApplicationTemplate.ApplicationNamespace}}{{end }}","applicationUrl":"{{ .TargetApplication.BaseURL }}","applicationTenantId":"{{.TargetApplication.LocalTenantID }}","uclSystemTenantId":"{{ .TargetApplication.ID}}", {{ if .TargetApplicationTemplate.Labels.parameters }}"parameters": {{.TargetApplicationTemplate.Labels.parameters}}{{ end }} },"assignedTenants": [ {"uclAssignmentId":"{{ .Assignment.ID }}","operation":"{{.Operation}}","deploymentRegion":"{{if .SourceApplication.Labels.region }}{{.SourceApplication.Labels.region}}{{else }}{{.SourceApplicationTemplate.Labels.region}}{{ end }}","applicationNamespace":"{{if .SourceApplication.ApplicationNamespace }}{{.SourceApplication.ApplicationNamespace}}{{else }}{{.SourceApplicationTemplate.ApplicationNamespace}}{{ end }}","applicationUrl":"{{.SourceApplication.BaseURL }}","applicationTenantId":"{{.SourceApplication.LocalTenantID}}","uclSystemTenantId":"{{.SourceApplication.ID}}",{{ if .SourceApplicationTemplate.Labels.parameters }}"parameters": {{.SourceApplicationTemplate.Labels.parameters}},{{ end }}"configuration": {{.ReverseAssignment.Value}} } ]}'
            headerTemplate: '{"Content-Type": ["application/json"],"Location": ["%s/v1/businessIntegrations/{{.FormationID}}/assignments/{{.Assignment.ID}}/status"]}'
            outputTemplate: '{"error":"{{.Body.error}}","success_status_code": 202}'
  auditlog:
    configMapName: "compass-gateway-auditlog-config"
    mtlsTokenPath: "/cert/token"
    standardTokenPath: "/secured/oauth/token"
    skipSSLValidation: false
    secret:
      name: "compass-gateway-auditlog-secret"
      urlKey: url
      clientIdKey: client-id
      clientSecretKey: client-secret
      clientCertKey: client-cert
      clientKeyKey: client-key
  log:
    format: "kibana"
  tenantConfig:
    useDefaultTenants: true
    dbPool:
      maxOpenConnections: 1
      maxIdleConnections: 1
  connector:
    prefix: /connector
    graphql:
      external:
        port: 3000
    validator:
      port: 8080
    # If secrets do not exist they will be created
    secrets:
      ca:
        name: compass-connector-app-ca
        namespace: compass-system
        certificateKey: ca.crt
        keyKey: ca.key
      rootCA:
        namespace: istio-system # For Ingress Gateway to work properly the namespace needs to be istio-system
        # In order for istio mTLS to work we should have two different secrets one containing the server certificate (let’s say X) and one used for validation of the client’s certificates.
        # The second one should be our root certificate and istio wants it to be named X-cacert. (-cacert suffix).
        # This is the reason for the confusing name of our root certificate. https://preliminary.istio.io/v1.6/docs/tasks/traffic-management/ingress/secure-ingress/#configure-a-mutual-tls-ingress-gateway
        cacert: compass-gateway-mtls-certs-cacert # For cert-rotation the cacert should be in different secret
        certificateKey: cacert
    revocation:
      configmap:
        name: revocations-config
        namespace: "{{ .Release.Namespace }}"
    # If key and certificate are not provided they will be generated
    caKey: ""
    caCertificate: ""
  system_broker:
    enabled: false
    port: 5001
    prefix: /broker
    tokenProviderFromHeader:
      forwardHeaders: Authorization
    tokenProviderFromSecret:
      enabled: false
      secrets:
        integrationSystemCredentials:
          name: compass-system-broker-credentials
          namespace: compass-system
    testNamespace: kyma-system
  gateway:
    port: 3000
    tls:
      host: compass-gateway
      adapterHost: compass-ns-adapter
      secure:
        internal:
          host: compass-gateway-internal
        oauth:
          host: compass-gateway-auth-oauth
    mtls:
      manageCerts: false
      host: compass-gateway-mtls
      certSecret: compass-gateway-mtls-certs
      external:
        host: compass-gateway-sap-mtls
        certSecret: compass-gateway-mtls-certs # Use connector's root CA as root CA by default. This should be overridden for productive deployments.
    headers:
      rateLimit: X-Flow-Identity
      request:
        remove:
          - "Client-Id-From-Token"
          - "Client-Id-From-Certificate"
          - "Client-Certificate-Hash"
          - "Certificate-Data"
  hydrator:
    host: compass-hydrator.compass-system.svc.cluster.local
    port: 3000
    prefix: /hydrators
    certSubjectMappingResyncInterval: "10s"
    subjectConsumerMappingConfig: '[{"consumer_type": "Super Admin", "tenant_access_levels": ["customer", "account","subaccount", "global", "organization", "folder", "resource-group"], "subject": "C=DE, L=local, O=SAP SE, OU=Region, OU=SAP Cloud Platform Clients, OU=f8075207-1478-4a80-bd26-24a4785a2bfd, CN=compass"}, {"consumer_type": "Integration System", "tenant_access_levels": ["account","subaccount"], "subject": "C=DE, L=local, O=SAP SE, OU=Region, OU=SAP Cloud Platform Clients, OU=f8075207-1478-4a80-bd26-24a4785a2bfd, CN=integration-system-test"}, {"consumer_type": "Technical Client", "tenant_access_levels": ["global"], "subject": "C=DE, L=local, O=SAP SE, OU=SAP Cloud Platform Clients, OU=1f538f34-30bf-4d3d-aeaa-02e69eef84ae, CN=technical-client-test"}]'
    certificateDataHeader: "Certificate-Data"
    consumerClaimsKeys:
      clientIDKey: "client_id"
      tenantIDKey: "tenantid"
      userNameKey: "user_name"
      subdomainKey: "subdomain"
    http:
      client:
        skipSSLValidation: false
    metrics:
      port: 3003
      enableClientInstrumentation: true
      censoredFlows: "JWT"
  iasAdapter:
    port: 8080
    apiRootPath: "/ias-adapter"
    readTimeout: 30s
    readHeaderTimeout: 30s
    writeTimeout: 30s
    idleTimeout: 30s
    tenantInfo:
      requestTimeout: 30s
      insecureSkipVerify: false
    ias:
      requestTimeout: 30s
      secret:
        name: "ias-adapter-cockpit"
        path: "/tmp"
        fileName: "ias-adapter-cockpit.yaml"
        clientCert: cert
        clientKey: key
        ca: ca
        manage: false
    postgres:
      connectTimeout: 30s
      requestTimeout: 30s
    authentication:
      jwksEndpoint: "http://ory-oathkeeper-api.kyma-system.svc.cluster.local:4456/.well-known/jwks.json"
  operations_controller:
    enabled: true
  connectivity_adapter:
    port: 8080
    tls:
      host: adapter-gateway
    mtls:
      host: adapter-gateway-mtls
  oathkeeperFilters:
    workloadLabel: oathkeeper
    namespace: kyma-system
    tokenDataHeader: "Connector-Token"
    certificateDataHeader: "Certificate-Data"
  istio:
    discoveryMtlsGateway:
      name: "discovery-gateway"
      namespace: "compass-system"
      certSecretName: discovery-gateway-certs
      localCA: # the CA property and its nested fields are used only in local setup
        secretName: discovery-gateway-certs-cacert
        namespace: istio-system # For Ingress Gateway to work properly the namespace needs to be istio-system
        certificate: ""
        key: ""
    externalMtlsGateway:
      name: "compass-gateway-external-mtls"
      namespace: "compass-system"
    mtlsGateway:
      name: "compass-gateway-mtls"
      namespace: "compass-system"
    gateway:
      name: "kyma-gateway"
      namespace: "kyma-system"
    proxy:
      port: 15020
    namespace: istio-system
    ingressgateway:
      workloadLabel: istio-ingressgateway
      requestPayloadSizeLimit2MB: 2097152
      requestPayloadSizeLimit2MBLabel: "2MB"
      requestPayloadSizeLimit5MB: 5097152
      requestPayloadSizeLimit5MBLabel: "5MB"
      correlationHeaderRewriteFilter:
        expectedHeaders:
          - "x-request-id"
          - "x-correlation-id"
          - "x-correlationid"
          - "x-forrequest-id"
          - "x-vcap-request-id"
          - "x-broker-api-request-identity"
  kubernetes:
    serviceAccountTokenIssuer: https://kubernetes.default.svc.cluster.local
    serviceAccountTokenJWKS: https://kubernetes.default.svc.cluster.local/openid/v1/jwks
  ingress:
    domainName: "local.kyma.dev"
    discoveryDomain:
      name: "discovery.api.local"
      tlsCert: ""
      tlsKey: ""
  database:
    sqlProxyServiceAccount: "proxy-user@gcp-cmp.iam.gserviceaccount.com"
    manageSecrets: true
    embedded:
      enabled: true
      director:
        name: "postgres"
      ias_adapter:
        name: "postgres2"
      directorDBName: "postgres"
    managedGCP:
      serviceAccountKey: ""
      instanceConnectionName: ""
      director:
        name: ""
        user: ""
        password: ""
      iasAdapter:
        name: ""
        user: ""
        password: ""
      host: "localhost"
      hostPort: "5432"
      sslMode: ""
      #TODO remove below after migration to separate user will be done
      dbUser: ""
      dbPassword: ""
      directorDBName: ""
  oathkeeper:
    host: ory-oathkeeper-proxy.kyma-system.svc.cluster.local
    port: 4455
    timeout_ms: 120000
    ns_adapter_timeout_ms: 3600000
    idTokenConfig:
      claims: '{"scopes": "{{ print .Extra.scope }}","tenant": "{{ .Extra.tenant }}", "consumerID": "{{ print .Extra.consumerID}}", "consumerType": "{{ print .Extra.consumerType }}", "flow": "{{ print .Extra.flow }}", "onBehalfOf": "{{ print .Extra.onBehalfOf }}", "region": "{{ print .Extra.region }}", "tokenClientID": "{{ print .Extra.tokenClientID }}"}'
      internalClaims: '{"scopes": "application:read application:write application.webhooks:read application.application_template:read application_template.webhooks:read webhooks.auth:read runtime:write runtime:read tenant:read tenant:write tenant_subscription:write ory_internal fetch_tenant application_template:read destinations_sensitive_data:read destinations:sync ord_aggregator:sync certificate_subject_mapping:read certificate_subject_mapping:write","tenant":"{ {{ if .Header.Tenant }} \"consumerTenant\":\"{{ print (index .Header.Tenant 0) }}\", {{ end }} \"externalTenant\":\"\"}", "consumerType": "Internal Component", "flow": "Internal"}'
    mutators:
      runtimeMappingService:
        config:
          api:
            url: http://compass-hydrator.compass-system.svc.cluster.local:3000/hydrators/runtime-mapping
            retry:
              give_up_after: 6s
              max_delay: 2000ms
      authenticationMappingServices:
        nsadapter:
          cfg:
            config:
              api:
                url: http://compass-hydrator.compass-system.svc.cluster.local:3000/hydrators/authn-mapping/nsadapter
                retry:
                  give_up_after: 6s
                  max_delay: 2000ms
          authenticator:
            enabled: false
            createRule: true
            gatewayHost: "compass-gateway-xsuaa"
            trusted_issuers: '[{"domain_url": "compass-system.svc.cluster.local:8080", "scope_prefix": "prefix.", "protocol": "http"}]'
            attributes: '{"uniqueAttribute": { "key": "ns-adapter-test", "value": "ns-adapter-flow" }, "tenant": { "key": "tenant" }, "identity": { "key": "identity" }, "clientid": { "key": "client_id" } }'
            path: /nsadapter/api/v1/notifications
            upstreamComponent: "compass-gateway"
            checkSuffix: true
        tenant-fetcher:
          cfg:
            config:
              api:
                url: http://compass-hydrator.compass-system.svc.cluster.local:3000/hydrators/authn-mapping/tenant-fetcher
                retry:
                  give_up_after: 6s
                  max_delay: 2000ms
          authenticator:
            enabled: false
            createRule: true
            gatewayHost: "compass-gateway"
            trusted_issuers: '[{"domain_url": "compass-system.svc.cluster.local:8080", "scope_prefix": "prefix.", "protocol": "http"}]'
            attributes: '{"uniqueAttribute": { "key": "test", "value": "tenant-fetcher" }, "tenant": { "key": "tenant" }, "identity": { "key": "identity" } }'
            path: /tenants/<.*>
            upstreamComponent: "compass-tenant-fetcher"
            checkSuffix: false
        subscriber:
          cfg:
            config:
              api:
                url: http://compass-hydrator.compass-system.svc.cluster.local:3000/hydrators/authn-mapping/subscriber
                retry:
                  give_up_after: 6s
                  max_delay: 2000ms
          authenticator:
            enabled: false
            createRule: false
            gatewayHost: "compass-gateway-sap-mtls"
            trusted_issuers: '[{"domain_url": "compass-system.svc.cluster.local:8080", "scope_prefix": "prefix.", "protocol": "http", "region": "eu-1"}]'
            attributes: '{"uniqueAttribute": { "key": "subsc-key-test", "value": "subscription-flow" }, "tenant": { "key": "tenant" }, "identity": { "key": "user_name" }, "clientid": { "key": "client_id" } }'
            path: /<.*>
            checkSuffix: false
      tenantMappingService:
        config:
          api:
            url: http://compass-hydrator.compass-system.svc.cluster.local:3000/hydrators/tenant-mapping
            retry:
              give_up_after: 6s
              max_delay: 2000ms
      certificateResolverService:
        config:
          api:
            url: http://compass-hydrator.compass-system.svc.cluster.local:3000/hydrators/v1/certificate/data/resolve
            retry:
              give_up_after: 6s
              max_delay: 2000ms
      tokenResolverService:
        config:
          api:
            url: http://compass-hydrator.compass-system.svc.cluster.local:3000/hydrators/v1/tokens/resolve
            retry:
              give_up_after: 6s
              max_delay: 2000ms
  cockpit:
    auth:
      allowedConnectSrc: "https://*.ondemand.com"
      secretName: "cockpit-auth-secret"
      idpHost: ""
      clientID: ""
      scopes: "openid profile email"
      path: "/oauth2/certs"
  destinationFetcher:
    manageSecrets: true
    host: compass-destination-fetcher.compass-system.svc.cluster.local
    prefix: /destination-configuration
    port: 3000
    jobSchedule: 10m
    lease:
      lockname: destinationlease
    parallelTenants: 10
    tenantSyncTimeout: "5m"
    authentication:
      jwksEndpoint: "http://ory-oathkeeper-api.kyma-system.svc.cluster.local:4456/.well-known/jwks.json"
      appDestinationsSyncScope: "destinations:sync"
      appDetinationsSensitiveDataScope: "destinations_sensitive_data:read"
    server:
      tenantDestinationsEndpoint: "/v1/subaccountDestinations"
      sensitiveDataEndpoint: "/v1/destinations"
      sensitiveDataQueryParam: "name"
    request:
      skipSSLValidation: false
      retry_interval: "100ms"
      retry_attempts: 3
      goroutineLimit: 10
      requestTimeout: "5s"
      pageSize: 100
      oauthTokenPath: "/oauth/token"
    instance:
      clientIdPath: "clientid"
      clientSecretPath: "clientsecret"
      urlPath: "uri"
      tokenUrlPath: "certurl"
      clientCertPath: "certificate"
      clientKeyPath: "key"
    secretName: destination-region-instances
    dependenciesConfig:
      path: "/cfg/dependencies"
    oauthMode: "oauth-mtls"
  destinationRegionSecret:
    secretName: "destination-region-instances"
    fileName: "keyConfig"
    local:
      templateMappings:
        xsappMapping: '{{ printf "\"%s\":\"xsappname1\"" .Values.global.tenantFetcher.xsappNamePath }}'
        clientIDMapping: '{{ printf "\"%s\":\"client_id\"" .Values.global.destinationFetcher.instance.clientIdPath }}'
        clientSecretMapping: '{{ printf "\"%s\":\"client_secret\"" .Values.global.destinationFetcher.instance.clientSecretPath }}'
        urlMapping: '{{ printf "\"%s\":\"http://compass-external-services-mock.%s.svc.cluster.local:%s\"" .Values.global.destinationFetcher.instance.urlPath .Release.Namespace (.Values.service.port | toString) }}'
        tokenURLMapping: '{{ printf "\"%s\":\"https://%s.%s:%s\"" .Values.global.destinationFetcher.instance.tokenUrlPath .Values.global.externalServicesMock.certSecuredHost .Values.global.ingress.domainName (.Values.service.certPort | toString) }}'
        x509CertificateMapping: '{{ printf "\"%s\":\"%s\"" .Values.global.destinationFetcher.instance.clientCertPath .Values.global.connector.caCertificate }}'
        x509KeyMapping: '{{ printf "\"%s\":\"%s\"" .Values.global.destinationFetcher.instance.clientKeyPath .Values.global.connector.caKey }}'
  tenantFetcher:
    k8sSecret:
      manageSecrets: true
      name: "tenant-fetcher-secret"
      namespace: "compass-system"
      key: "keyConfig"
      path: "/tmp"
    host: compass-tenant-fetcher.compass-system.svc.cluster.local
    prefix: /tenants
    port: 3000
    xsappNamePath: "xsappname"
    omitDependenciesParamName: ""
    omitDependenciesParamValue: ""
    requiredAuthScope: Callback
    fetchTenantAuthScope: fetch_tenant
    authentication:
      jwksEndpoint: "http://ory-oathkeeper-api.kyma-system.svc.cluster.local:4456/.well-known/jwks.json"
    tenantProvider:
      tenantIdProperty: "tenantId"
      customerIdProperty: "customerId"
      subaccountTenantIdProperty: "subaccountTenantId"
      subdomainProperty: "subdomain"
      licenseTypeProperty: "licenseType"
      name: "provider"
      subscriptionProviderIdProperty: "subscriptionProviderIdProperty"
      providerSubaccountIdProperty: "providerSubaccountIdProperty"
      consumerTenantIdProperty: "consumerTenantIdProperty"
      subscriptionProviderAppNameProperty: "subscriptionProviderAppNameProperty"
    server:
      fetchTenantEndpoint: "/v1/fetch/{parentTenantId}/{tenantId}"
      regionalHandlerEndpoint: "/v1/regional/{region}/callback/{tenantId}"
      dependenciesEndpoint: "/v1/regional/{region}/dependencies"
      tenantPathParam: "tenantId"
      regionPathParam: "region"
    dependenciesConfig:
      path: "/cfg/dependencies"
    local:
      templateMappings:
        xsappMapping: '{{ printf "\"%s\":\"xsappname1\"" .Values.global.tenantFetcher.xsappNamePath }}'
    containerName: "tenant-fetcher"
  externalCertConfiguration:
    issuerLocality: "local,local2" # In local setup we have manually created connector CA certificate with 'local' Locality property
    subjectPattern: "/C=DE/O=SAP SE/OU=SAP Cloud Platform Clients/OU=Region/OU=%s/L=%s/CN=%s"
    technicalClientSubjectPattern: "/C=DE/O=SAP SE/OU=SAP Cloud Platform Clients/OU=%s/L=%s/CN=%s"
    ouCertSubaccountID: "f8075207-1478-4a80-bd26-24a4785a2bfd"
    commonName: "compass"
    locality: "local"
    certSvcApiPath: "/cert"
    tokenPath: "/cert/token"
    secrets:
      externalCertSvcSecret:
        manage: false
        name: "cert-svc-secret"
        clientIdKey: client-id
        clientSecretKey: client-secret
        oauthUrlKey: url
        csrEndpointKey: csr-endpoint
        clientCert: client-cert
        clientKey: client-key
        skipSSLValidationFlag: "-k"
      externalClientCertSecret:
        name: "external-client-certificate"
        namespace: compass-system
        certKey: tls.crt
        keyKey: tls.key
    rotationCronjob:
      name: "external-certificate-rotation"
      schedule: "*/1 * * * *" # Executes every minute
      certValidity: "7"
      clientCertRetryAttempts: "8"
      containerName: "certificate-rotation"
  extSvcCertConfiguration:
    issuerLocality: "local,local2" # In local setup we have manually created connector CA certificate with 'local' Locality property
    subjectPattern: "/C=DE/O=SAP SE/OU=SAP Cloud Platform Clients/OU=Region/OU=%s/L=%s/CN=%s"
    ouCertSubaccountID: "f8075207-1478-4a80-bd26-24a4785a2bfd"
    commonName: "compass"
    locality: "local"
    certSvcApiPath: "/cert"
    tokenPath: "/cert/token"
    secrets:
      extSvcCertSvcSecret:
        manage: false
        name: "ext-svc-cert-svc-secret"
        clientIdKey: client-id
        clientSecretKey: client-secret
        oauthUrlKey: url
        csrEndpointKey: csr-endpoint
        clientCert: client-cert
        clientKey: client-key
        skipSSLValidationFlag: "-k"
      extSvcClientCertSecret:
        name: "ext-svc-client-certificate"
        namespace: compass-system
        certKey: tls.crt
        keyKey: tls.key
    rotationCronjob:
      name: "ext-svc-certificate-rotation"
      schedule: "*/1 * * * *" # Executes every minute
      certValidity: "7"
      clientCertRetryAttempts: "8"
      containerName: "ext-svc-certificate-rotation"
  ordService:
    host: compass-ord-service.compass-system.svc.cluster.local
    prefix: /open-resource-discovery-service/v0
    docsPrefix: /open-resource-discovery-docs
    staticPrefix: /open-resource-discovery-static/v0
    port: 3000
    defaultResponseType: "xml"
    userContextHeader: "user_context"
    authTokenPath: "/var/run/secrets/kubernetes.io/serviceaccount/token"
    skipSSLValidation: false
  ordAggregator:
    port: 3000
    prefix: /ord-aggregator
    name: ord-aggregator
    job:
      schedulePeriod: 60m
      isSchedulable: true
    lease:
      lockname: aggregatorlease
    authentication:
      jwksEndpoint: "http://ory-oathkeeper-api.kyma-system.svc.cluster.local:4456/.well-known/jwks.json"
    http:
      client:
        skipSSLValidation: false
      retry:
        attempts: 3
        delay: 100ms
    dbPool:
      maxOpenConnections: 2
      maxIdleConnections: 2
    globalRegistryUrl: http://compass-external-services-mock.compass-system.svc.cluster.local:8087/.well-known/open-resource-discovery
    maxParallelWebhookProcessors: 4
    maxParallelDocumentsPerApplication: 10
    maxParallelSpecificationProcessors: 100
    ordWebhookPartialProcessURL: ""
    ordWebhookPartialProcessMaxDays: 0
    ordWebhookPartialProcessing: false
    containerName: "ord-aggregator"
  systemFetcher:
    enabled: false
    name: "system-fetcher"
    schedule: "0 0 * * *"
    manageSecrets: true
    # enableSystemDeletion - whether systems in deleted state should be deleted from director database
    enableSystemDeletion: true
    # fetchParallelism - shows how many http calls will be made in parallel to fetch systems
    fetchParallellism: 30
    # queueSize - shows how many system fetches (individual requests may fetch more than 1 system)
    # can be put in the queue for processing before blocking. It is best for the queue to be about 2 times bigger than the parallellism
    queueSize: 100
    # fetchRequestTimeout - shows the timeout to wait for oauth token and for fetching systems (in one request) separately
    fetchRequestTimeout: "30s"
    # directorRequestTimeout - graphql requests timeout to director
    directorRequestTimeout: "30s"
    dbPool:
      maxOpenConnections: 20
      maxIdleConnections: 2
    # systemsAPIEndpoint - endpoint of the service to fetch systems from
    systemsAPIEndpoint: ""
    # systemsAPIFilterCriteria - criteria for fetching systems
    systemsAPIFilterCriteria: ""
    appTemplatesProductLabel: "systemRole"
    systemSourceKey: "prop"
    appTemplates: []
    templatePlaceholderToSystemKeyMappings: '[ { "placeholder_name": "name", "system_key": "displayName" }, { "placeholder_name": "display-name", "system_key": "displayName" }, { "placeholder_name": "systemNumber", "system_key": "systemNumber" }, { "placeholder_name": "productId", "system_key": "productId" }, { "placeholder_name": "ppmsProductVersionId", "system_key": "ppmsProductVersionId", "optional": true }, { "placeholder_name": "region", "system_key": "additionalAttributes.systemSCPLandscapeID", "optional": true }, { "placeholder_name": "description", "system_key": "productDescription", "optional": true }, { "placeholder_name": "baseUrl", "system_key": "additionalUrls.mainUrl", "optional": true }, { "placeholder_name": "providerName", "system_key": "infrastructureProvider", "optional": true } ]'
    templateOverrideApplicationInput: '{"name": "{{name}}","description": "{{description}}","providerName": "{{providerName}}","statusCondition": "INITIAL","systemNumber": "{{systemNumber}}","labels": {"managed": "true","productId": "{{productId}}","ppmsProductVersionId": "{{ppmsProductVersionId}}","region": "{{region}}"},"baseUrl": "{{baseUrl}}"}'
    http:
      client:
        skipSSLValidation: false
    oauth:
      client: "client_id"
      tokenEndpointProtocol: "https"
      tokenBaseHost: "compass-external-services-mock-sap-mtls"
      tokenPath: "/cert/token"
      scopesClaim: "scopes"
      tenantHeaderName: "x-zid"
      tokenRequestTimeout: 30s
      skipSSLValidation: true
    secret:
      name: "compass-system-fetcher-secret"
      clientIdKey: client-id
      oauthUrlKey: url
    paging:
      pageSize: 200
      sizeParam: "$top"
      skipParam: "$skip"
    containerName: "system-fetcher"
  tenantFetchers:
    job1:
      enabled: false
      job:
        interval: "5m"
      configMapNamespace: "compass-system"
      manageSecrets: true
      providerName: "compass"
      tenantType: "subaccount"
      schedule: "*/5 * * * *"
      tenantInsertChunkSize: "500"
      kubernetes:
        configMapNamespace: "compass-system"
        pollInterval: 2s
        pollTimeout: 1m
        timeout: 2m
      authConfig:
        skipSSLValidation: true
        oauthMode: "oauth-mtls"
        clientIDPath: "clientid"
        clientSecretPath: "secret"
        clientCertPath: "cert"
        clientKeyPath: "key"
        tokenEndpointPath: "url"
        tokenURLPath: "/cert/token"
      queryMapping:
        regionField: "region"
        pageNumField: "pageNum"
        pageSizeField: "pageSize"
        timestampField: "timestamp"
      query:
        startPage: "0"
        pageSize: "100"
      api:
        regionName: "central"
        authConfigSecretKey: "central"
        fieldMapping:
          totalPagesField: "totalPages"
          totalResultsField: "totalResults"
          tenantEventsField: "events"
          idField: "id"
          nameField: "name"
          customerIdField: "customerId"
          subdomainField: "subdomain"
          licenseTypeField: "licenseType"
          discriminatorField: ""
          discriminatorValue: ""
          detailsField: "details"
          entityTypeField: "entityType"
          globalAccountID: "gaID"
          regionField: "region"
          movedSubaccountTargetField: "targetGlobalAccountGUID"
          movedSubaccountSourceField: "sourceGlobalAccountGUID"
        endpoints:
          accountCreated: "127.0.0.1/events?type=account-created"
          accountDeleted: "127.0.0.1/events?type=account-deleted"
          accountUpdated: "127.0.0.1/events?type=account-updated"
          subaccountCreated: "127.0.0.1/events?type=subaccount-created"
          subaccountDeleted: "127.0.0.1/events?type=subaccount-deleted"
          subaccountUpdated: "127.0.0.1/events?type=subaccount-updated"
          subaccountMoved: "127.0.0.1/events?type=subaccount-moved"
      regionalConfig:
        fieldMapping:
          totalPagesField: "totalPages"
          totalResultsField: "totalResults"
          tenantEventsField: "events"
          idField: "guid"
          nameField: "displayName"
          customerIdField: "customerId"
          subdomainField: "subdomain"
          licenseTypeField: "licenseType"
          discriminatorField: ""
          discriminatorValue: ""
          detailsField: "details"
          entityTypeField: "entityType"
          globalAccountID: "globalAccountGUID"
          regionField: "region"
          movedSubaccountTargetField: "targetGlobalAccountGUID"
          movedSubaccountSourceField: "sourceGlobalAccountGUID"
        regions:
          eu-east:
            api:
              oauthMode: "oauth-mtls"
              authConfigSecretKey: "central"
              endpoints:
                accountCreated: "127.0.0.1/events?type=account-created"
                accountDeleted: "127.0.0.1/events?type=account-deleted"
                accountUpdated: "127.0.0.1/events?type=account-updated"
                subaccountCreated: "127.0.0.1/events?type=subaccount-created"
                subaccountDeleted: "127.0.0.1/events?type=subaccount-deleted"
                subaccountUpdated: "127.0.0.1/events?type=subaccount-updated"
                subaccountMoved: "127.0.0.1/events?type=subaccount-moved"
      dbPool:
        maxOpenConnections: 1
        maxIdleConnections: 1
  metrics:
    enabled: true
    pushEndpoint: http://monitoring-prometheus-pushgateway.kyma-system.svc.cluster.local:9091
  externalServicesMock:
    enabled: false
    certSecuredPort: 8081
    ordCertSecuredPort: 8082
    unsecuredPort: 8083
    basicSecuredPort: 8084
    oauthSecuredPort: 8085
    ordGlobalRegistryCertPort: 8086
    ordGlobalRegistryUnsecuredPort: 8087
    unsecuredPortWithAdditionalContent: 8088
    unsecuredMultiTenantPort: 8089
    certSecuredHost: compass-external-services-mock-sap-mtls
    ordCertSecuredHost: compass-external-services-mock-sap-mtls-ord
    ordGlobalCertSecuredHost: compass-external-services-mock-sap-mtls-global-ord-registry
    unSecuredHost: compass-external-services-mock
    host: compass-external-services-mock.compass-system.svc.cluster.local
    saasAppNamesSecret:
      manage: false
    regionInstancesCredentials:
      manage: false
    oauthSecret:
      manage: false
      name: compass-external-services-mock-oauth-credentials
      clientIdKey: client-id
      clientSecretKey: client-secret
      oauthUrlKey: url
      oauthTokenPath: "/secured/oauth/token"
    auditlog:
      applyMockConfiguration: false
      managementApiPath: /audit-log/v2/configuration-changes/search
      mtlsTokenPath: "/cert/token"
      secret:
        name: "auditlog-instance-management"
        urlKey: url
        tokenUrlKey: token-url
        clientIdKey: client-id
        clientSecretKey: client-secret
        clientCertKey: client-cert
        clientKeyKey: client-key
    iasAdapter:
      consumerAppID: "consumer-app-id"
      consumerAppClientID: "consumer-client-id"
      consumerAppTenantID: "consumer-app-tenant-id"
      providerAppID: "provider-app-id"
      providerAppClientID: "provider-client-id"
      providerAppTenantID: "provider-app-tenant-id"
      apiName: "Test API Name"
  tests:
    http:
      client:
        skipSSLValidation: false
    externalCertConfiguration:
      ouCertSubaccountID: "bad76f69-e5c2-4d55-bca5-240944824b83"
      issuerLocalityRegion2: "local"
    director:
      skipPattern: ""
      externalCertIntSystemCN: "integration-system-test"
      supportedOrdApplicationType: "SAP temp1"
    tenantFetcher:
      tenantOnDemandID: "8d42d818-d4c4-4036-b82f-b199db7ffeb5"
      region: "eu-1"
      region2: "eu-2"
    ordAggregator:
      skipPattern: ""
    ordService:
      accountTenantID: "5577cf46-4f78-45fa-b55f-a42a3bdba868" # testDefaultTenant from our testing tenants
      skipPattern: "(.*Requesting_filtering_of_Bundles_that_have_only_ODATA_APIs|.*Requesting_filtering_of_Bundles_that_do_not_have_only_ODATA_APIs)"
    externalServicesMock:
      skipPattern: ""
      formationAsyncApi:
        responseDelayInSeconds: 3
    selfRegistration:
      region: "eu-1"
      region2: "eu-2"
    destination:
      consumerSubdomain: "compass-external-services-mock-sap-mtls"
    subscription:
      consumerSubdomain: "compass-external-services-mock-sap-mtls"
      tenants:
        providerAccountID: "5577cf46-4f78-45fa-b55f-a42a3bdba868" # testDefaultTenant from our testing tenants
        providerSubaccountID: "47b4575a-f102-414a-8398-2d973ad65f3a" # TestProviderSubaccount from our testing tenants
        consumerAccountID: "5984a414-1eed-4972-af2c-b2b6a415c7d7" # ApplicationsForRuntimeTenantName from our testing tenants
        consumerSubaccountID: "1f538f34-30bf-4d3d-aeaa-02e69eef84ae" # randomly chosen
        consumerTenantID: "ba49f1aa-ddc1-43ff-943c-fe949857a34a" # randomly chosen
        providerSubaccountIDRegion2: "731b7bc4-5472-41d2-a447-e4c0f45de739" # TestProviderSubaccountRegion2 from our testing tenants
        consumerAccountIDTenantHierarchy: "5577cf46-4f78-45fa-b55f-a42a3bdba868" # testDefaultTenant from our testing tenants; more info in 'TestFormationNotificationsTenantHierarchy'
        consumerSubaccountIDTenantHierarchy: "3cfcdd62-320d-403b-b66a-4ee3cdd06947" # TestIntegrationSystemManagedSubaccount from our testing tenants; more info in 'TestFormationNotificationsTenantHierarchy'
      oauthSecret:
        manage: false
        name: compass-subscription-secret
        clientIdKey: client-id
        clientSecretKey: client-secret
        oauthUrlKey: url
      propagatedProviderSubaccountHeader: "X-Provider-Subaccount"
      externalClientCertTestSecretName: "external-client-certificate-test-secret"
      externalClientCertTestSecretNamespace: "compass-system"
      externalCertTestJobName: "external-certificate-rotation-test-job"
      certSvcInstanceTestSecretName: "cert-svc-secret"
      certSvcInstanceTestRegion2SecretName: "cert-svc-secret-eu2"
      consumerTokenURL: "http://compass-external-services-mock.compass-system.svc.cluster.local:8080"
      subscriptionURL: "http://compass-external-services-mock.compass-system.svc.cluster.local:8080"
      subscriptionProviderIdValue: "id-value!t12345"
      subscriptionProviderAppNameValue: "subscriptionProviderAppNameValue"
    namespace: kyma-system
    connectivityAdapterFQDN: http://compass-connectivity-adapter.compass-system.svc.cluster.local
    externalServicesMockFQDN: http://compass-external-services-mock.compass-system.svc.cluster.local
    ordServiceFQDN: http://compass-ord-service.compass-system.svc.cluster.local
    systemBrokerFQDN: http://compass-system-broker.compass-system.svc.cluster.local
    tenantFetcherFQDN: http://compass-tenant-fetcher.compass-system.svc.cluster.local
    hydratorFQDN: http://compass-hydrator.compass-system.svc.cluster.local
    basicCredentials:
      manage: false
      secretName: "test-basic-credentials-secret"
    db:
      maxOpenConnections: 3
      maxIdleConnections: 1
    securityContext: # Set on container level
      runAsUser: 2000
      allowPrivilegeEscalation: false
  expectedSchemaVersionUpdateJob:
    cm:
      name: "expected-schema-version"
    ias_adapter:
      cm:
        name: "ias-adapter-expected-schema-version"
  migratorJob:
    nodeSelectorEnabled: false
    pvc:
      name: "compass-director-migrations"
      namespace: "compass-system"
      migrationsPath: "/compass-migrations"
      storageClass: local-path
    ias_adapter:
      pvc:
        name: "compass-ias-adapter-migrations"
        namespace: "compass-system"
        migrationsPath: "/compass-ias-adapter-migrations"
        storageClass: local-path
  http:
    client:
      skipSSLValidation: false
  pairingAdapter:
    templateName: "pairing-adapter-app-template"
    watcherCorrelationID: "pairing-adapter-watcher-id"
    configMap:
      manage: false
      key: "config.json"
      name: "pairing-adapter-config-local"
      namespace: "compass-system"
      localAdapterFQDN: "http://compass-pairing-adapter.compass-system.svc.cluster.local/adapter-local-mtls"
      integrationSystemID: "d3e9b9f5-25dc-4adb-a0a0-ed69ef371fb6"
    e2e:
      appName: "test-app"
      appID: "123-test-456"
      clientUser: "test-user"
      tenant: "test-tenant"
  # Scopes assigned for every new Client Credentials by given object type (Runtime / Application / Integration System)
  # and scopes mapped to a consumer with the given type, then that consumer is using a client certificate
  scopes:
    scopesPerConsumerType:
      business_integration:
        - "application_template:read"
        - "application_template:write"
        - "formation:read"
        - "formation:write"
        - "formation.state:write"
        - "formation_template:read"
        - "formation_template:write"
        - "formation_template.webhooks:read"
      managed_application_provider_operator:
        - "application.local_tenant_id:write"
        - "application_template:write"
        - "application_template:read"
        - "application_template.webhooks:read"
        - "internal_visibility:read"
        - "webhook:write"
        - "certificate_subject_mapping:write"
      managed_application_consumer: []
      landscape_resource_operator:
        - "application:read"
        - "application:write"
        - "application.local_tenant_id:write"
        - "tenant_access:write"
        - "formation:read"
        - "formation:write"
      technical_client:
        - "tenant:read"
        - "tenant:write"
      runtime:
        - "runtime:read"
        - "runtime:write"
        - "application:read"
        - "runtime.auths:read"
        - "bundle.instance_auths:read"
        - "runtime.webhooks:read"
        - "webhook:write"
      external_certificate:
        - "runtime:read"
        - "runtime:write"
        - "application:read"
        - "application:write"
        - "runtime.auths:read"
        - "bundle.instance_auths:read"
        - "runtime.webhooks:read"
        - "webhook:write"
        - "application_template:read"
        - "application_template:write"
        - "formation_template:read"
        - "formation_template:write"
        - "formation_template.webhooks:read"
      application:
        - "application:read"
        - "application:write"
        - "application.auths:read"
        - "application.webhooks:read"
        - "application.application_template:read"
        - "bundle.instance_auths:read"
        - "document.fetch_request:read"
        - "event_spec.fetch_request:read"
        - "api_spec.fetch_request:read"
        - "fetch-request.auth:read"
        - "webhook:write"
      integration_system:
        - "application:read"
        - "application:write"
        - "application.local_tenant_id:write"
        - "application.application_template:read"
        - "application_template:read"
        - "application_template:write"
        - "runtime:read"
        - "runtime:write"
        - "integration_system:read"
        - "label_definition:read"
        - "label_definition:write"
        - "automatic_scenario_assignment:read"
        - "integration_system.auths:read"
        - "application_template.webhooks:read"
        - "formation:write"
        - "formation:read"
        - "internal_visibility:read"
        - "application.auths:read"
        - "webhook:write"
        - "formation_template:read"
        - "formation_template.webhooks:read"
      super_admin:
        - "application:read"
        - "application:write"
        - "application.local_tenant_id:write"
        - "application_template:read"
        - "application_template:write"
        - "integration_system:read"
        - "integration_system:write"
        - "runtime:read"
        - "runtime:write"
        - "label_definition:read"
        - "label_definition:write"
        - "eventing:manage"
        - "tenant:read"
        - "tenant:write"
        - "automatic_scenario_assignment:read"
        - "application.auths:read"
        - "application.webhooks:read"
        - "application.application_template:read"
        - "application_template.webhooks:read"
        - "bundle.instance_auths:read"
        - "document.fetch_request:read"
        - "event_spec.fetch_request:read"
        - "api_spec.fetch_request:read"
        - "integration_system.auths:read"
        - "runtime.auths:read"
        - "fetch-request.auth:read"
        - "webhooks.auth:read"
        - "formation:write"
        - "formation:read"
        - "internal_visibility:read"
        - "runtime.webhooks:read"
        - "webhook:write"
        - "formation_template:read"
        - "formation_template:write"
        - "formation_template.webhooks:read"
        - "formation_constraint:read"
        - "formation_constraint:write"
        - "certificate_subject_mapping:read"
        - "certificate_subject_mapping:write"
        - "formation.state:write"
        - "tenant_access:write"
      default:
        - "runtime:read"
        - "runtime:write"
        - "tenant:read"<|MERGE_RESOLUTION|>--- conflicted
+++ resolved
@@ -139,11 +139,7 @@
       name: compass-pairing-adapter
     director:
       dir:
-<<<<<<< HEAD
       version: "PR-3031"
-=======
-      version: "PR-2999"
->>>>>>> f4ecf72b
       name: compass-director
     hydrator:
       dir:
