global:
  disableLegacyConnectivity: true
  defaultTenant: 3e64ebae-38b5-46a0-b1ed-9ccee153a0ae
  tenants:
    - name: default
      id: 3e64ebae-38b5-46a0-b1ed-9ccee153a0ae
      type: account
    - name: foo
      id: 1eba80dd-8ff6-54ee-be4d-77944d17b10b
      type: account
    - name: bar
      id: af9f84a9-1d3a-4d9f-ae0c-94f883b33b6e
      type: account
    - name: TestTenantSeparation
      id: f1c4b5be-b0e1-41f9-b0bc-b378200dcca0
      type: account
    - name: TestDeleteLastScenarioForApplication
      id: 0403be1e-f854-475e-9074-922120277af5
      type: account
    - name: Test_DeleteAutomaticScenarioAssignmentForSelector
      id: d9553135-6115-4c67-b4d9-962c00f3725f
      type: account
    - name: Test_AutomaticScenarioAssigmentForRuntime
      id: 8c733a45-d988-4472-af10-1256b82c70c0
      type: account
    - name: TestAutomaticScenarioAssignmentsWholeScenario
      id: 65a63692-c00a-4a7d-8376-8615ee37f45c
      type: account
    - name: TestTenantsQueryTenantNotInitialized
      id: 72329135-27fd-4284-9bcb-37ea8d6307d0
      type: account
    - name: Test Default
      id: 5577cf46-4f78-45fa-b55f-a42a3bdba868
      type: account
      parent: 2c4f4a25-ba9a-4dbc-be68-e0beb77a7eb0
    - name: Test_DefaultCustomer
      id: 2c4f4a25-ba9a-4dbc-be68-e0beb77a7eb0
      type: customer
    - name: TestListLabelDefinitions
      id: 3f641cf5-2d14-4e0f-a122-16e7569926f1
      type: account
    - name: Test_AutomaticScenarioAssignmentQueries
      id: 8263cc13-5698-4a2d-9257-e8e76b543e88
      type: account
    - name: TestGetScenariosLabelDefinitionCreatesOneIfNotExists
      id: 2263cc13-5698-4a2d-9257-e8e76b543e33
      type: account
    - name: TestApplicationsForRuntime
      id: 5984a414-1eed-4972-af2c-b2b6a415c7d7
      type: account
    - name: Test_DeleteAutomaticScenarioAssignmentForScenario
      id: d08e4cb6-a77f-4a07-b021-e3317a373597
      type: account
    - name: TestApplicationsForRuntimeWithHiddenApps
      id: 7e1f2df8-36dc-4e40-8be3-d1555d50c91c
      type: account
    - name: TestTenantsQueryTenantInitialized
      id: 8cf0c909-f816-4fe3-a507-a7917ccd8380
      type: account
    - name: TestDeleteApplicationIfInScenario
      id: 0d597250-6b2d-4d89-9c54-e23cb497cd01
      type: account
    - name: TestProviderSubaccount
      id: f8075207-1478-4a80-bd26-24a4785a2bfd
      type: subaccount
      parent: 5577cf46-4f78-45fa-b55f-a42a3bdba868
    - name: TestCertificateSubaccount
      id: 123e4567-e89b-12d3-a456-426614174001
      type: subaccount
      parent: 5577cf46-4f78-45fa-b55f-a42a3bdba868
    - name: TestIntegrationSystemManagedSubaccount
      id: 3cfcdd62-320d-403b-b66a-4ee3cdd06947
      type: subaccount
      parent: 5577cf46-4f78-45fa-b55f-a42a3bdba868
    - name: TestIntegrationSystemManagedAccount
      id: 7e8ab2e3-3bb4-42e3-92b2-4e0bf48559d3
      type: account
      parent: 2c4f4a25-ba9a-4dbc-be68-e0beb77a7eb0

  images:
    containerRegistry:
      path: eu.gcr.io/kyma-project/incubator
    connector:
      dir:
      version: "PR-2192"
    connectivity_adapter:
      dir:
      version: "PR-2166"
    pairing_adapter:
      dir:
      version: "PR-2166"
    director:
      dir:
<<<<<<< HEAD
      version: "PR-2223"
=======
      version: "PR-2218"
>>>>>>> 1e11cf2f
    gateway:
      dir:
      version: "PR-2166"
    operations_controller:
      dir:
      version: "PR-2166"
    ord_service:
      dir:
      version: "PR-59"
    schema_migrator:
      dir:
      version: "PR-2223"
    system_broker:
      dir:
      version: "PR-2208"
    certs_setup_job:
      containerRegistry:
        path: eu.gcr.io/kyma-project
      dir:
      version: "0a651695"
    external_services_mock:
      dir:
      version: "PR-2223"
    console:
      dir:
      version: "PR-54"
    e2e_tests:
      dir:
<<<<<<< HEAD
      version: "PR-2223"
=======
      version: "PR-2221"
>>>>>>> 1e11cf2f
  isLocalEnv: false
  oauth2:
    host: oauth2
  livenessProbe:
    initialDelaySeconds: 30
    timeoutSeconds: 1
    periodSeconds: 10
  readinessProbe:
    initialDelaySeconds: 5
    timeoutSeconds: 1
    periodSeconds: 2

  agentPreconfiguration: false

  director:
    host: compass-director.compass-system.svc.cluster.local
    prefix: /director
    graphql:
      external:
        port: 3000
    tls:
      secure:
        internal:
          host: compass-director-internal
    validator:
      port: 8080
    metrics:
      port: 3003
      enableClientInstrumentation: true
      censoredFlows: "JWT"
    operations:
      port: 3002
      path: "/operation"
      lastOperationPath: "/last_operation"
    info:
      path: "/v1/info"
    selfRegister:
      secret:
        name: "compass-external-services-mock-oauth-credentials"
        clientIdKey: client-id
        clientSecretKey: client-secret
        urlKey: url
      oauthTokenPath: "/secured/oauth/token"
      label: "selfRegLabel"
      labelValuePrefix: "self-reg-prefix-"
      responseKey: "self-reg-key"
      path: "/external-api/self-reg"
      nameQueryParam: "name"
      tenantQueryParam: "tenant"
      requestBodyPattern: '{"key": "%s"}'

    clientIDHeaderKey: client_user
    suggestTokenHeaderKey: suggest_token

  auditlog:
    configMapName: "compass-gateway-auditlog-config"
    tokenPath: "/oauth/token"
    secret:
      name: "compass-gateway-auditlog-secret"
      urlKey: url
      clientIdKey: client-id
      clientSecretKey: client-secret

  log:
    format: "kibana"

  enableCompassDefaultScenarioAssignment: true

  tenantConfig:
    useDefaultTenants: true
    dbPool:
      maxOpenConnections: 1
      maxIdleConnections: 1

  connector:
    prefix: /connector
    graphql:
      external:
        port: 3000
    validator:
      port: 8080
    # If secrets do not exist they will be created
    secrets:
      ca:
        name: compass-connector-app-ca
        namespace: compass-system
        certificateKey: ca.crt
        keyKey: ca.key
      rootCA:
        namespace: istio-system # For Ingress Gateway to work properly the namespace needs to be istio-system
        # In order for istio mTLS to work we should have two different secrets one containing the server certificate (let’s say X) and one used for validation of the client’s certificates.
        # The second one should be our root certificate and istio wants it to be named X-cacert. (-cacert suffix).
        # This is the reason for the confusing name of our root certificate. https://preliminary.istio.io/v1.6/docs/tasks/traffic-management/ingress/secure-ingress/#configure-a-mutual-tls-ingress-gateway
        cacert: compass-gateway-mtls-certs-cacert # For cert-rotation the cacert should be in different secret
        certificateKey: cacert
    certificateDataHeader: "Certificate-Data"
    revocation:
      configmap:
        name: revocations-config
        namespace: "{{ .Release.Namespace }}"
    # If key and certificate are not provided they will be generated
    caKey: ""
    caCertificate: ""
    subjectConsumerMappingConfig: '[{"consumer_type": "Integration System", "tenant_access_levels": ["account","subaccount"], "subject": "C=DE, L=local, O=SAP SE, OU=Region, OU=SAP Cloud Platform Clients, OU=f8075207-1478-4a80-bd26-24a4785a2bfd, CN=compass"}]'

  system_broker:
    enabled: true
    port: 5001
    prefix: /broker
    tokenProviderFromHeader:
      forwardHeaders: Authorization
    tokenProviderFromSecret:
      enabled: false
      secrets:
        integrationSystemCredentials:
          name: compass-system-broker-credentials
          namespace: compass-system
    testNamespace: kyma-system

  gateway:
    port: 3000
    tls:
      host: compass-gateway
      secure:
        internal:
          host: compass-gateway-internal
        oauth:
          host: compass-gateway-auth-oauth
    mtls:
      manageCerts: true
      host: compass-gateway-mtls
      certSecret: compass-gateway-mtls-certs
      external:
        host: compass-gateway-sap-mtls
        certSecret: compass-gateway-mtls-certs # Use connector's root CA as root CA by default. This should be overridden for productive deployments.
    headers:
      rateLimit: X-Flow-Identity
      request:
        remove:
          - "Client-Id-From-Token"
          - "Client-Id-From-Certificate"
          - "Client-Certificate-Hash"
          - "Certificate-Data"

  operations_controller:
    enabled: true

  connectivity_adapter:
    port: 8080
    tls:
      host: adapter-gateway
    mtls:
      host: adapter-gateway-mtls

  oathkeeperFilters:
    workloadLabel: oathkeeper
    namespace: kyma-system
    tokenDataHeader: "Connector-Token"
    certificateDataHeader: "Certificate-Data"

  istio:
    externalMtlsGateway:
      name: "compass-gateway-external-mtls"
      namespace: "compass-system"
    mtlsGateway:
      name: "compass-gateway-mtls"
      namespace: "compass-system"
    gateway:
      name: "kyma-gateway"
      namespace: "kyma-system"
    proxy:
      port: 15020
    namespace: istio-system
    ingressgateway:
      workloadLabel: istio-ingressgateway
      requestPayloadSizeLimit: 2097152 # 2 MB
      correlationHeaderRewriteFilter:
        expectedHeaders:
        - "x-request-id"
        - "x-correlation-id"
        - "x-correlationid"
        - "x-forrequest-id"
        - "x-vcap-request-id"
        - "x-broker-api-request-identity"

  kubernetes:
    serviceAccountTokenJWKS: https://kubernetes.default.svc.cluster.local/openid/v1/jwks

  ingress:
    domainName: "kyma.local"

  database:
    sqlProxyServiceAccount: "proxy-user@gcp-cmp.iam.gserviceaccount.com"
    manageSecrets: true
    embedded:
      enabled: true
      director:
        name: "postgres"
      directorDBName: "postgres"
    managedGCP:
      serviceAccountKey: ""
      instanceConnectionName: ""
      director:
        name: ""
        user: ""
        password: ""
      host: "localhost"
      hostPort: "5432"
      sslMode: ""

      #TODO remove below after migration to separate user will be done
      dbUser: ""
      dbPassword: ""
      directorDBName: ""

  oathkeeper:
    host: ory-oathkeeper-proxy.kyma-system.svc.cluster.local
    port: 4455
    timeout_ms: 120000
    idTokenConfig:
      claims: '{"scopes": "{{ print .Extra.scope }}","tenant": "{{ .Extra.tenant }}", "consumerID": "{{ print .Extra.consumerID}}", "consumerType": "{{ print .Extra.consumerType }}", "flow": "{{ print .Extra.flow }}", "onBehalfOf": "{{ print .Extra.onBehalfOf }}", "region": "{{ print .Extra.region }}", "tokenClientID": "{{ print .Extra.tokenClientID }}"}'
      internalClaims: '{"scopes": "application:read application:write application.webhooks:read application_template.webhooks:read webhooks.auth:read runtime:write runtime:read tenant:write","tenant":"{ {{ if .Header.Tenant }} \"consumerTenant\":\"{{ print (index .Header.Tenant 0) }}\", {{ end }} \"externalTenant\":\"\"}", "consumerType": "Internal Component", "flow": "Internal"}'
    mutators:
      runtimeMappingService:
        config:
          api:
            url: http://compass-director.compass-system.svc.cluster.local:3000/runtime-mapping
            retry:
              give_up_after: 6s
              max_delay: 2000ms
      authenticationMappingServices:
        tenant-fetcher:
          cfg:
            config:
              api:
                url: http://compass-director.compass-system.svc.cluster.local:3000/authn-mapping/tenant-fetcher
                retry:
                  give_up_after: 6s
                  max_delay: 2000ms
          authenticator:
            enabled: false
            createRule: true
            gatewayHost: "compass-gateway"
            trusted_issuers: '[{"domain_url": "compass-system.svc.cluster.local:8080", "scope_prefix": "prefix.", "protocol": "http"}]'
            attributes: '{"uniqueAttribute": { "key": "test", "value": "tenant-fetcher" }, "tenant": { "key": "tenant" }, "identity": { "key": "identity" } }'
            path: /tenants/<.*>
            upstreamComponent: "compass-tenant-fetcher"
        subscriber:
          cfg:
            config:
              api:
                url: http://compass-director.compass-system.svc.cluster.local:3000/authn-mapping/subscriber
                retry:
                  give_up_after: 6s
                  max_delay: 2000ms
          authenticator:
            enabled: false
            createRule: false
            gatewayHost: "compass-gateway-sap-mtls"
            trusted_issuers: '[{"domain_url": "compass-system.svc.cluster.local:8080", "scope_prefix": "prefix.", "protocol": "http"}]'
            attributes: '{"uniqueAttribute": { "key": "subsc-key-test", "value": "subscription-flow" }, "tenant": { "key": "tenant" }, "identity": { "key": "identity" } }'
            path: /<.*>
      tenantMappingService:
        config:
          api:
            url: http://compass-director.compass-system.svc.cluster.local:3000/tenant-mapping
            retry:
              give_up_after: 6s
              max_delay: 2000ms
      certificateResolverService:
        config:
          api:
            url: http://compass-connector.compass-system.svc.cluster.local:8080/v1/certificate/data/resolve
            retry:
              give_up_after: 6s
              max_delay: 2000ms
      tokenResolverService:
        config:
          api:
            url: http://compass-director.compass-system.svc.cluster.local:8080/v1/tokens/resolve
            retry:
              give_up_after: 6s
              max_delay: 2000ms

  tenantFetcher:
    host: compass-tenant-fetcher.compass-system.svc.cluster.local
    prefix: /tenants
    port: 3000
    requiredAuthScope: Callback
    authentication:
      jwksEndpoint: "http://ory-oathkeeper-api.kyma-system.svc.cluster.local:4456/.well-known/jwks.json"
    tenantProvider:
      tenantIdProperty: "tenantId"
      customerIdProperty: "customerId"
      subaccountTenantIdProperty: "subaccountTenantId"
      subdomainProperty: "subdomain"
      name: "provider"
      subscriptionProviderIdProperty: "subscriptionProviderIdProperty"
    server:
      handlerEndpoint: "/v1/callback/{tenantId}"
      regionalHandlerEndpoint: "/v1/regional/{region}/callback/{tenantId}"
      dependenciesEndpoint: "/v1/dependencies"
      tenantPathParam: "tenantId"
      regionPathParam: "region"
      subscriptionProviderLabelKey: "subscriptionProviderId"
      consumerSubaccountIdsLabelKey: "consumer_subaccount_ids"

  externalCertConfiguration:
    issuer: "C=DE, L=local, O=SAP SE, OU=SAP Cloud Platform Clients, CN=compass-ca"
    issuerLocality: "" # It's empty because in local setup we use connector CA which didn't have Locality property
    subjectPattern: "/C=DE/O=SAP SE/OU=SAP Cloud Platform Clients/OU=Region/OU=%s/L=%s/CN=%s"
    ouCertSubaccountID: "f8075207-1478-4a80-bd26-24a4785a2bfd"
    commonName: "compass"
    locality: "local"
    certSvcApiPath: "/cert"
    tokenPath: "/cert/token"
    secrets:
      externalCertSvcSecret:
        manage: false
        name: "cert-svc-secret"
        clientIdKey: client-id
        clientSecretKey: client-secret
        oauthUrlKey: url
        csrEndpointKey: csr-endpoint
        clientCert: client-cert
        clientKey: client-key
        skipSSLValidationFlag: "-k"
      externalClientCertSecret:
        name: "external-client-certificate"
        namespace: compass-system
        certKey: tls.crt
        keyKey: tls.key
    rotationCronjob:
      name: "external-certificate-rotation"
      schedule: "*/1 * * * *" # Executes every minute
      certValidity: "7"
      clientCertRetryAttempts: "8"
      containerName: "certificate-rotation"

  ordService:
    host: compass-ord-service.compass-system.svc.cluster.local
    prefix: /open-resource-discovery-service/v0
    docsPrefix: /open-resource-discovery-docs
    staticPrefix: /open-resource-discovery-static/v0
    port: 3000
    defaultResponseType: "xml"

  ordAggregator:
    name: ord-aggregator
    enabled: true
    schedule: "*/1 * * * *"
    http:
      client:
        skipSSLValidation: false
    dbPool:
      maxOpenConnections: 2
      maxIdleConnections: 2
    globalRegistryUrl: http://compass-external-services-mock.compass-system.svc.cluster.local:8086/.well-known/open-resource-discovery

  systemFetcher:
    enabled: false
    name: "system-fetcher"
    schedule: "0 0 * * *"
    manageSecrets: true
    # enableSystemDeletion - whether systems in deleted state should be deleted from director database
    enableSystemDeletion: true
    # fetchParallelism - shows how many http calls will be made in parallel to fetch systems
    fetchParallellism: 30
    # queueSize - shows how many system fetches (individual requests may fetch more than 1 system)
    # can be put in the queue for processing before blocking. It is best for the queue to be about 2 times bigger than the parallellism
    queueSize: 100
    # fetchRequestTimeout - shows the timeout to wait for oauth token and for fetching systems (in one request) separately
    fetchRequestTimeout: "5s"
    # directorRequestTimeout - graphql requests timeout to director
    directorRequestTimeout: "30s"
    dbPool:
      maxOpenConnections: 2
      maxIdleConnections: 2
    # systemsAPIEndpoint - endpoint of the service to fetch systems from
    systemsAPIEndpoint: ""
    # systemsAPIFilterCriteria - criteria for fetching systems
    systemsAPIFilterCriteria: ""
    # systemsAPIFilterTenantCriteriaPattern - criateria for fetching systems with tenant filter
    systemsAPIFilterTenantCriteriaPattern: ""
    # systemToTemplateMappings - how to map system properties to an existing application template
    systemToTemplateMappings: '{}'
    templatePlaceholderToSystemKeyMappings: '[{"placeholder_name": "name","system_key": "displayName"},{"placeholder_name": "display-name","system_key": "displayName"},{"placeholder_name": "systemNumber","system_key": "systemNumber"},{"placeholder_name": "description","system_key": "productDescription", "optional": true},{"placeholder_name": "baseUrl","system_key": "baseUrl", "optional":true},{"placeholder_name": "providerName","system_key": "infrastructureProvider", "optional": true}]'
    templateOverrideApplicationInput: '{"name": "{{name}}","description": "{{description}}","providerName": "{{providerName}}","statusCondition": "INITIAL","systemNumber": "{{systemNumber}}","labels": {"managed": "true"},"baseUrl": "{{baseUrl}}"}'
    http:
      client:
        skipSSLValidation: false
    oauth:
      client: "client_id"
      tokenEndpointProtocol: "https"
      tokenBaseHost: "compass-external-services-mock-sap-mtls"
      tokenPath: "/cert/token"
      scopesClaim: "scopes"
      tenantHeaderName: "x-zid"
      tokenRequestTimeout: 10s
      skipSSLValidation: true
    secret:
      name: "compass-system-fetcher-secret"
      clientIdKey: client-id
      oauthUrlKey: url
    paging:
      pageSize: 200
      sizeParam: "$top"
      skipParam: "$skip"

  tenantFetchers:
    job1:
      enabled: false
      configMapNamespace: "compass-system"
      manageSecrets: true
      providerName: "compass"
      schedule: "*/5 * * * *"
      tenantInsertChunkSize: "500"
      kubernetes:
        configMapNamespace: "compass-system"
        pollInterval: 2s
        pollTimeout: 1m
        timeout: 2m
      oauth:
        client: ""
        secret: ""
        tokenURL: ""
        tokenPath: ""
      secret:
        name: "compass-tenant-fetcher-secret-job1"
        clientIdKey: client-id
        clientSecretKey: client-secret
        oauthUrlKey: url
      endpoints:
        accountCreated: "127.0.0.1/events?type=account-created"
        accountDeleted: "127.0.0.1/events?type=account-deleted"
        accountUpdated: "127.0.0.1/events?type=account-updated"
        subaccountCreated: "127.0.0.1/events?type=subaccount-created"
        subaccountDeleted: "127.0.0.1/events?type=subaccount-deleted"
        subaccountUpdated: "127.0.0.1/events?type=subaccount-updated"
        subaccountMoved: "127.0.0.1/events?type=subaccount-moved"
      fieldMapping:
        totalPagesField: "totalPages"
        totalResultsField: "totalResults"
        tenantEventsField: "events"
        idField: "id"
        nameField: "name"
        customerIdField: "customerId"
        subdomainField: "subdomain"
        discriminatorField: ""
        discriminatorValue: ""
        detailsField: "details"
        entityTypeField: "entityType"
        globalAccountID: "gaID"
        regionField: "region"
        movedSubaccountTargetField: "targetGlobalAccountGUID"
        movedSubaccountSourceField: "sourceGlobalAccountGUID"
      queryMapping:
        pageNumField: "pageNum"
        pageSizeField: "pageSize"
        timestampField: "timestamp"
      query:
        startPage: "0"
        pageSize: "100"
      shouldSyncSubaccounts: "false"
      dbPool:
        maxOpenConnections: 1
        maxIdleConnections: 1

  metrics:
    enabled: true
    pushEndpoint: http://monitoring-prometheus-pushgateway.kyma-system.svc.cluster.local:9091

  externalServicesMock:
    enabled: false
    certSecuredPort: 8081
    ordCertSecuredPort: 8082
    unsecuredPort: 8083
    basicSecuredPort: 8084
    oauthSecuredPort: 8085
    ordGlobalRegistryPort: 8086
    certSecuredHost: compass-external-services-mock-sap-mtls
    ordCertSecuredHost: compass-external-services-mock-sap-mtls-ord
    unSecuredHost: compass-external-services-mock
    host: compass-external-services-mock.compass-system.svc.cluster.local
    oauthSecret:
      manage: false
      name: compass-external-services-mock-oauth-credentials
      clientIdKey: client-id
      clientSecretKey: client-secret
      oauthUrlKey: url
      oauthTokenPath: "/secured/oauth/token"
    auditlog:
      applyMockConfiguration: false
      managementApiPath: /audit-log/v2/configuration-changes/search
      secret:
        name: "auditlog-instance-management"
        urlKey: url
        tokenUrlKey: token-url
        clientIdKey: client-id
        clientSecretKey: client-secret

  tests:
    http:
      client:
        skipSSLValidation:
          director: false
          ordService: false
          connectivityAdapter: true
    ordService:
      accountTenantID: "5577cf46-4f78-45fa-b55f-a42a3bdba868" # testDefaultTenant from our testing tenants
      consumerAccountID: "5984a414-1eed-4972-af2c-b2b6a415c7d7" # ApplicationsForRuntimeTenantName from our testing tenants
      providerSubaccountID: "f8075207-1478-4a80-bd26-24a4785a2bfd" # TestProviderSubaccount from our testing tenants
      consumerSubaccountID: "1f538f34-30bf-4d3d-aeaa-02e69eef84ae" # randomly chosen
      consumerTenantID: "ba49f1aa-ddc1-43ff-943c-fe949857a34a" # randomly chosen
      externalClientCertTestSecretName: "external-client-certificate-test-secret"
      externalClientCertTestSecretNamespace: "compass-system"
      certSvcInstanceTestSecretName: "cert-svc-secret"
      consumerTokenURL: "http://compass-external-services-mock.compass-system.svc.cluster.local:8080"
      region: "eu-1"
      subscriptionOauthSecret:
        manage: false
        name: compass-subscription-secret
        clientIdKey: client-id
        clientSecretKey: client-secret
        oauthUrlKey: url
    externalServicesMock:
      skipPattern: ""
    namespace: kyma-system
    connectivityAdapterFQDN: http://compass-connectivity-adapter.compass-system.svc.cluster.local
    directorFQDN: http://compass-director.compass-system.svc.cluster.local
    connectorFQDN: http://compass-connector.compass-system.svc.cluster.local
    externalServicesMockFQDN: http://compass-external-services-mock.compass-system.svc.cluster.local
    ordServiceFQDN: http://compass-ord-service.compass-system.svc.cluster.local
    systemBrokerFQDN: http://compass-system-broker.compass-system.svc.cluster.local
    tenantFetcherFQDN: http://compass-tenant-fetcher.compass-system.svc.cluster.local
    basicCredentials:
      manage: false
      secretName: "test-basic-credentials-secret"
    subscriptionURL: "http://compass-external-services-mock.compass-system.svc.cluster.local:8080"
    subscriptionProviderIdValue: "id-value!t12345"
    db:
      maxOpenConnections: 3
      maxIdleConnections: 1
    token:
      server:
        enabled: false
        port: 5000
    securityContext: # Set on container level
      runAsUser: 2000
      allowPrivilegeEscalation: false

  expectedSchemaVersionUpdateJob:
    cm:
      name: "expected-schema-version"

  migratorJob:
    nodeSelectorEnabled: false
    pvc:
      name: "compass-director-migrations"
      namespace: "compass-system"
      migrationsPath: "/compass-migrations"

  http:
    client:
      skipSSLValidation: false

  pairingAdapter:
    e2e:
      appName: "test-app"
      appID: "123-test-456"
      clientUser: "test-user"
      tenant: "test-tenant"<|MERGE_RESOLUTION|>--- conflicted
+++ resolved
@@ -91,11 +91,7 @@
       version: "PR-2166"
     director:
       dir:
-<<<<<<< HEAD
       version: "PR-2223"
-=======
-      version: "PR-2218"
->>>>>>> 1e11cf2f
     gateway:
       dir:
       version: "PR-2166"
@@ -124,11 +120,7 @@
       version: "PR-54"
     e2e_tests:
       dir:
-<<<<<<< HEAD
       version: "PR-2223"
-=======
-      version: "PR-2221"
->>>>>>> 1e11cf2f
   isLocalEnv: false
   oauth2:
     host: oauth2
