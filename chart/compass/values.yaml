--- conflicted
+++ resolved
@@ -79,11 +79,7 @@
       version: "PR-2082"
     director:
       dir:
-<<<<<<< HEAD
       version: "PR-2097"
-=======
-      version: "PR-2093"
->>>>>>> 3a0d5886
     gateway:
       dir:
       version: "PR-2077"
