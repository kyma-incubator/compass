--- conflicted
+++ resolved
@@ -127,11 +127,7 @@
       name: compass-pairing-adapter
     director:
       dir:
-<<<<<<< HEAD
       version: "PR-2825"
-=======
-      version: "PR-2824"
->>>>>>> 3a2a7611
       name: compass-director
     hydrator:
       dir:
