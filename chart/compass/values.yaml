--- conflicted
+++ resolved
@@ -210,11 +210,7 @@
       name: compass-ord-service
     schema_migrator:
       dir: dev/incubator/
-<<<<<<< HEAD
       version: "PR-3665"
-=======
-      version: "PR-3679"
->>>>>>> 04591dea
       name: compass-schema-migrator
     system_broker:
       dir: dev/incubator/
@@ -235,11 +231,7 @@
       name: compass-console
     e2e_tests:
       dir: dev/incubator/
-<<<<<<< HEAD
       version: "PR-3665"
-=======
-      version: "PR-3679"
->>>>>>> 04591dea
       name: compass-e2e-tests
   isLocalEnv: false
   isForTesting: false
