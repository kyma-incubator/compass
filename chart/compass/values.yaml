global:
  disableLegacyConnectivity: true
  defaultTenant: 3e64ebae-38b5-46a0-b1ed-9ccee153a0ae
  tenants: # tenant order matters, so new tenants should be added to the end of the list
    - name: default
      id: 3e64ebae-38b5-46a0-b1ed-9ccee153a0ae
      type: account
    - name: foo
      id: 1eba80dd-8ff6-54ee-be4d-77944d17b10b
      type: account
    - name: bar
      id: af9f84a9-1d3a-4d9f-ae0c-94f883b33b6e
      type: account
    - name: TestTenantSeparation
      id: f1c4b5be-b0e1-41f9-b0bc-b378200dcca0
      type: account
    - name: TestDeleteLastScenarioForApplication
      id: 0403be1e-f854-475e-9074-922120277af5
      type: account
    - name: Test_DeleteAutomaticScenarioAssignmentForSelector
      id: d9553135-6115-4c67-b4d9-962c00f3725f
      type: account
    - name: Test_AutomaticScenarioAssigmentForRuntime
      id: 8c733a45-d988-4472-af10-1256b82c70c0
      type: account
    - name: TestAutomaticScenarioAssignmentsWholeScenario
      id: 65a63692-c00a-4a7d-8376-8615ee37f45c
      type: account
    - name: TestTenantsQueryTenantNotInitialized
      id: 72329135-27fd-4284-9bcb-37ea8d6307d0
      type: account
    - name: Test Default
      id: 5577cf46-4f78-45fa-b55f-a42a3bdba868
      type: account
      parent: 2c4f4a25-ba9a-4dbc-be68-e0beb77a7eb0
    - name: Test_DefaultCustomer
      id: 2c4f4a25-ba9a-4dbc-be68-e0beb77a7eb0
      type: customer
    - name: TestListLabelDefinitions
      id: 3f641cf5-2d14-4e0f-a122-16e7569926f1
      type: account
    - name: Test_AutomaticScenarioAssignmentQueries
      id: 8263cc13-5698-4a2d-9257-e8e76b543e88
      type: account
    - name: TestGetScenariosLabelDefinitionCreatesOneIfNotExists
      id: 2263cc13-5698-4a2d-9257-e8e76b543e33
      type: account
    - name: TestApplicationsForRuntime
      id: 5984a414-1eed-4972-af2c-b2b6a415c7d7
      type: account
    - name: Test_DeleteAutomaticScenarioAssignmentForScenario
      id: d08e4cb6-a77f-4a07-b021-e3317a373597
      type: account
    - name: TestApplicationsForRuntimeWithHiddenApps
      id: 7e1f2df8-36dc-4e40-8be3-d1555d50c91c
      type: account
    - name: TestTenantsQueryTenantInitialized
      id: 8cf0c909-f816-4fe3-a507-a7917ccd8380
      type: account
    - name: TestDeleteApplicationIfInScenario
      id: 0d597250-6b2d-4d89-9c54-e23cb497cd01
      type: account
    - name: TestProviderSubaccount
      id: f8075207-1478-4a80-bd26-24a4785a2bfd
      type: subaccount
      parent: 5577cf46-4f78-45fa-b55f-a42a3bdba868
    - name: TestCertificateSubaccount
      id: 123e4567-e89b-12d3-a456-426614174001
      type: subaccount
      parent: 5577cf46-4f78-45fa-b55f-a42a3bdba868
    - name: TestNsAdapter
      id: 08b6da37-e911-48fb-a0cb-fa635a6c5678
      type: subaccount
      parent: 5577cf46-4f78-45fa-b55f-a42a3bdba868
    - name: TestNsAdapterSubaccountWithApplications
      id: 08b6da37-e911-48fb-a0cb-fa635a6c4321
      type: subaccount
      parent: 5577cf46-4f78-45fa-b55f-a42a3bdba868
    - name: TestIntegrationSystemManagedSubaccount
      id: 3cfcdd62-320d-403b-b66a-4ee3cdd06947
      type: subaccount
      parent: 5577cf46-4f78-45fa-b55f-a42a3bdba868
    - name: TestIntegrationSystemManagedAccount
      id: 7e8ab2e3-3bb4-42e3-92b2-4e0bf48559d3
      type: account
      parent: 2c4f4a25-ba9a-4dbc-be68-e0beb77a7eb0
    - name: TestSystemFetcherAccount
      id: c395681d-11dd-4cde-bbcf-570b4a153e79
      type: account
      parent: 2c4f4a25-ba9a-4dbc-be68-e0beb77a7eb0
    - name: TestConsumerSubaccount
      id: 1f538f34-30bf-4d3d-aeaa-02e69eef84ae
      type: subaccount
      parent: 5984a414-1eed-4972-af2c-b2b6a415c7d7
  images:
    containerRegistry:
      path: eu.gcr.io/kyma-project/incubator
    connector:
      dir:
      version: "PR-2268"
    connectivity_adapter:
      dir:
      version: "PR-2297"
    pairing_adapter:
      dir:
      version: "PR-2297"
    director:
      dir:
<<<<<<< HEAD
      version: "PR-2332"
=======
      version: "PR-2354"
>>>>>>> df8226ac
    hydrator:
      dir:
      version: "PR-2268"
    gateway:
      dir:
      version: "PR-2297"
    operations_controller:
      dir:
      version: "PR-2297"
    ord_service:
      dir:
      version: "PR-65"
    schema_migrator:
      dir:
      version: "PR-2335"
    system_broker:
      dir:
      version: "PR-2297"
    certs_setup_job:
      containerRegistry:
        path: eu.gcr.io/kyma-project
      dir:
      version: "0a651695"
    external_services_mock:
      dir:
      version: "PR-2332"
    console:
      dir:
      version: "PR-68"
    e2e_tests:
      dir:
<<<<<<< HEAD
      version: "PR-2332"
=======
      version: "PR-2318"
>>>>>>> df8226ac
  isLocalEnv: false
  isForTesting: false
  oauth2:
    host: oauth2
  livenessProbe:
    initialDelaySeconds: 30
    timeoutSeconds: 1
    periodSeconds: 10
  readinessProbe:
    initialDelaySeconds: 5
    timeoutSeconds: 1
    periodSeconds: 2
  agentPreconfiguration: false
  nsAdapter:
    external:
      port: 3005
    e2eTests:
      gatewayHost: "compass-gateway-xsuaa"
    prefix: /nsadapter
    path: /nsadapter/api/v1/notifications
    systemToTemplateMappings: '[{  "Name": "S4HANA",  "SourceKey": ["type"],  "SourceValue": ["abapSys"]},{  "Name": "S4HANA",  "SourceKey": ["type"],  "SourceValue": ["nonSAPsys"]},{  "Name": "S4HANA",  "SourceKey": ["type"],  "SourceValue": ["hana"]}]'
    secret:
      name: nsadapter-secret
      subaccountKey: subaccount
      local:
        subaccountValue: subaccount
    authSecret:
      name: "compass-external-services-mock-oauth-credentials"
      clientIdKey: client-id
      clientSecretKey: client-secret
      tokenUrlKey: url
      instanceUrlKey: url
      certKey: cert
      keyKey: key
    registerPath: "/register"
    tokenPath: "/secured/oauth/token"
    createClonePattern: '{"key": "%s"}'
    createBindingPattern: '{}'
    useClone: "false"
  director:
    host: compass-director.compass-system.svc.cluster.local
    prefix: /director
    graphql:
      external:
        port: 3000
    tls:
      secure:
        internal:
          host: compass-director-internal
    validator:
      port: 8080
    metrics:
      port: 3003
      enableGraphqlOperationInstrumentation: true
    operations:
      port: 3002
      path: "/operation"
      lastOperationPath: "/last_operation"
    info:
      path: "/v1/info"
    selfRegister:
      secret:
        name: "region-instances-credentials"
        key: "keyConfig"
        path: "/tmp"
      clientIdPath: "clientId"
      clientSecretPath: "clientSecret"
      urlPath: "url"
      tokenUrlPath: "tokenUrl"
      clientCertPath: "clientCert"
      clientKeyPath: "clientKey"
      local:
        templateMappings:
          clientIDMapping: '{{ printf "\"%s\":\"client_id\"" .Values.global.director.selfRegister.clientIdPath }}'
          clientSecretMapping: '{{ printf "\"%s\":\"client_secret\"" .Values.global.director.selfRegister.clientSecretPath }}'
          urlMapping: '{{ printf "\"%s\":\"http://compass-external-services-mock.%s.svc.cluster.local:%s\"" .Values.global.director.selfRegister.urlPath .Release.Namespace (.Values.service.port | toString) }}'
          tokenURLMapping: '{{ printf "\"%s\":\"https://%s.%s:%s\"" .Values.global.director.selfRegister.tokenUrlPath .Values.global.externalServicesMock.certSecuredHost .Values.global.ingress.domainName (.Values.service.certPort | toString) }}'
          x509CertificateMapping: '{{ printf "\"%s\":\"%s\"" .Values.global.director.selfRegister.clientCertPath .Values.global.connector.caCertificate }}'
          x509KeyMapping: '{{ printf "\"%s\":\"%s\"" .Values.global.director.selfRegister.clientKeyPath .Values.global.connector.caKey }}'
      oauthTokenPath: "/cert/token"
      oauthMode: "oauth-mtls"
      label: "selfRegLabel"
      labelValuePrefix: "self-reg-prefix-"
      responseKey: "self-reg-key"
      path: "/external-api/self-reg"
      nameQueryParam: "name"
      tenantQueryParam: "tenant"
      requestBodyPattern: '{"key": "%s"}'
    clientIDHeaderKey: client_user
    suggestTokenHeaderKey: suggest_token
    fetchTenantEndpoint: '{{ printf "https://%s.%s%s/v1/fetch" .Values.global.gateway.tls.secure.internal.host .Values.global.ingress.domainName .Values.global.tenantFetcher.prefix }}'
  auditlog:
    configMapName: "compass-gateway-auditlog-config"
    mtlsTokenPath: "/cert/token"
    standardTokenPath: "/secured/oauth/token"
    skipSSLValidation: false
    secret:
      name: "compass-gateway-auditlog-secret"
      urlKey: url
      clientIdKey: client-id
      clientSecretKey: client-secret
      clientCertKey: client-cert
      clientKeyKey: client-key
  log:
    format: "kibana"
  enableCompassDefaultScenarioAssignment: true
  tenantConfig:
    useDefaultTenants: true
    dbPool:
      maxOpenConnections: 1
      maxIdleConnections: 1
  connector:
    prefix: /connector
    graphql:
      external:
        port: 3000
    validator:
      port: 8080
    # If secrets do not exist they will be created
    secrets:
      ca:
        name: compass-connector-app-ca
        namespace: compass-system
        certificateKey: ca.crt
        keyKey: ca.key
      rootCA:
        namespace: istio-system # For Ingress Gateway to work properly the namespace needs to be istio-system
        # In order for istio mTLS to work we should have two different secrets one containing the server certificate (let’s say X) and one used for validation of the client’s certificates.
        # The second one should be our root certificate and istio wants it to be named X-cacert. (-cacert suffix).
        # This is the reason for the confusing name of our root certificate. https://preliminary.istio.io/v1.6/docs/tasks/traffic-management/ingress/secure-ingress/#configure-a-mutual-tls-ingress-gateway
        cacert: compass-gateway-mtls-certs-cacert # For cert-rotation the cacert should be in different secret
        certificateKey: cacert
    revocation:
      configmap:
        name: revocations-config
        namespace: "{{ .Release.Namespace }}"
    # If key and certificate are not provided they will be generated
    caKey: ""
    caCertificate: ""
  system_broker:
    enabled: true
    port: 5001
    prefix: /broker
    tokenProviderFromHeader:
      forwardHeaders: Authorization
    tokenProviderFromSecret:
      enabled: false
      secrets:
        integrationSystemCredentials:
          name: compass-system-broker-credentials
          namespace: compass-system
    testNamespace: kyma-system
  gateway:
    port: 3000
    tls:
      host: compass-gateway
      adapterHost: compass-ns-adapter
      secure:
        internal:
          host: compass-gateway-internal
        oauth:
          host: compass-gateway-auth-oauth
    mtls:
      manageCerts: true
      host: compass-gateway-mtls
      certSecret: compass-gateway-mtls-certs
      external:
        host: compass-gateway-sap-mtls
        certSecret: compass-gateway-mtls-certs # Use connector's root CA as root CA by default. This should be overridden for productive deployments.
    headers:
      rateLimit: X-Flow-Identity
      request:
        remove:
          - "Client-Id-From-Token"
          - "Client-Id-From-Certificate"
          - "Client-Certificate-Hash"
          - "Certificate-Data"
  hydrator:
    host: compass-hydrator.compass-system.svc.cluster.local
    port: 3000
    prefix: /hydrators
    subjectConsumerMappingConfig: '[{"consumer_type": "Super Admin", "tenant_access_levels": ["customer", "account","subaccount"], "subject": "C=DE, L=local, O=SAP SE, OU=Region, OU=SAP Cloud Platform Clients, OU=f8075207-1478-4a80-bd26-24a4785a2bfd, CN=compass"},{"consumer_type": "Integration System", "tenant_access_levels": ["account","subaccount"], "subject": "C=DE, L=local, O=SAP SE, OU=Region, OU=SAP Cloud Platform Clients, OU=f8075207-1478-4a80-bd26-24a4785a2bfd, CN=integration-system-test"}]'
    certificateDataHeader: "Certificate-Data"
    http:
      client:
        skipSSLValidation: false
    metrics:
      port: 3003
      enableClientInstrumentation: true
      censoredFlows: "JWT"
  operations_controller:
    enabled: true
  connectivity_adapter:
    port: 8080
    tls:
      host: adapter-gateway
    mtls:
      host: adapter-gateway-mtls
  oathkeeperFilters:
    workloadLabel: oathkeeper
    namespace: kyma-system
    tokenDataHeader: "Connector-Token"
    certificateDataHeader: "Certificate-Data"
  istio:
    externalMtlsGateway:
      name: "compass-gateway-external-mtls"
      namespace: "compass-system"
    mtlsGateway:
      name: "compass-gateway-mtls"
      namespace: "compass-system"
    gateway:
      name: "kyma-gateway"
      namespace: "kyma-system"
    proxy:
      port: 15020
    namespace: istio-system
    ingressgateway:
      workloadLabel: istio-ingressgateway
      requestPayloadSizeLimit2MB: 2097152
      requestPayloadSizeLimit2MBLabel: "2MB"
      requestPayloadSizeLimit5MB: 5097152
      requestPayloadSizeLimit5MBLabel: "5MB"
      correlationHeaderRewriteFilter:
        expectedHeaders:
          - "x-request-id"
          - "x-correlation-id"
          - "x-correlationid"
          - "x-forrequest-id"
          - "x-vcap-request-id"
          - "x-broker-api-request-identity"
  kubernetes:
    serviceAccountTokenIssuer: kubernetes/serviceaccount
    serviceAccountTokenJWKS: https://kubernetes.default.svc.cluster.local/openid/v1/jwks
  ingress:
    domainName: "kyma.local"
  database:
    sqlProxyServiceAccount: "proxy-user@gcp-cmp.iam.gserviceaccount.com"
    manageSecrets: true
    embedded:
      enabled: true
      director:
        name: "postgres"
      directorDBName: "postgres"
    managedGCP:
      serviceAccountKey: ""
      instanceConnectionName: ""
      director:
        name: ""
        user: ""
        password: ""
      host: "localhost"
      hostPort: "5432"
      sslMode: ""
      #TODO remove below after migration to separate user will be done
      dbUser: ""
      dbPassword: ""
      directorDBName: ""
  oathkeeper:
    host: ory-oathkeeper-proxy.kyma-system.svc.cluster.local
    port: 4455
    timeout_ms: 120000
    idTokenConfig:
      claims: '{"scopes": "{{ print .Extra.scope }}","tenant": "{{ .Extra.tenant }}", "consumerID": "{{ print .Extra.consumerID}}", "consumerType": "{{ print .Extra.consumerType }}", "flow": "{{ print .Extra.flow }}", "onBehalfOf": "{{ print .Extra.onBehalfOf }}", "region": "{{ print .Extra.region }}", "tokenClientID": "{{ print .Extra.tokenClientID }}"}'
      internalClaims: '{"scopes": "application:read application:write application.webhooks:read application_template.webhooks:read webhooks.auth:read runtime:write runtime:read tenant:read tenant:write tenant_subscription:write ory_internal fetch_tenant","tenant":"{ {{ if .Header.Tenant }} \"consumerTenant\":\"{{ print (index .Header.Tenant 0) }}\", {{ end }} \"externalTenant\":\"\"}", "consumerType": "Internal Component", "flow": "Internal"}'
    mutators:
      runtimeMappingService:
        config:
          api:
            url: http://compass-hydrator.compass-system.svc.cluster.local:3000/hydrators/runtime-mapping
            retry:
              give_up_after: 6s
              max_delay: 2000ms
      authenticationMappingServices:
        nsadapter:
          cfg:
            config:
              api:
                url: http://compass-hydrator.compass-system.svc.cluster.local:3000/hydrators/authn-mapping/nsadapter
                retry:
                  give_up_after: 6s
                  max_delay: 2000ms
          authenticator:
            enabled: false
            createRule: true
            gatewayHost: "compass-gateway-xsuaa"
            trusted_issuers: '[{"domain_url": "compass-system.svc.cluster.local:8080", "scope_prefix": "prefix.", "protocol": "http"}]'
            attributes: '{"uniqueAttribute": { "key": "ns-adapter-test", "value": "ns-adapter-flow" }, "tenant": { "key": "tenant" }, "identity": { "key": "identity" }, "clientid": { "key": "client_id" } }'
            path: /nsadapter/api/v1/notifications
            upstreamComponent: "compass-gateway"
            checkSuffix: true
        tenant-fetcher:
          cfg:
            config:
              api:
                url: http://compass-hydrator.compass-system.svc.cluster.local:3000/hydrators/authn-mapping/tenant-fetcher
                retry:
                  give_up_after: 6s
                  max_delay: 2000ms
          authenticator:
            enabled: false
            createRule: true
            gatewayHost: "compass-gateway"
            trusted_issuers: '[{"domain_url": "compass-system.svc.cluster.local:8080", "scope_prefix": "prefix.", "protocol": "http"}]'
            attributes: '{"uniqueAttribute": { "key": "test", "value": "tenant-fetcher" }, "tenant": { "key": "tenant" }, "identity": { "key": "identity" } }'
            path: /tenants/<.*>
            upstreamComponent: "compass-tenant-fetcher"
            checkSuffix: false
        subscriber:
          cfg:
            config:
              api:
                url: http://compass-hydrator.compass-system.svc.cluster.local:3000/hydrators/authn-mapping/subscriber
                retry:
                  give_up_after: 6s
                  max_delay: 2000ms
          authenticator:
            enabled: false
            createRule: false
            gatewayHost: "compass-gateway-sap-mtls"
            trusted_issuers: '[{"domain_url": "compass-system.svc.cluster.local:8080", "scope_prefix": "prefix.", "protocol": "http"}]'
            attributes: '{"uniqueAttribute": { "key": "subsc-key-test", "value": "subscription-flow" }, "tenant": { "key": "tenant" }, "identity": { "key": "identity" } }'
            path: /<.*>
            checkSuffix: false
      tenantMappingService:
        config:
          api:
            url: http://compass-hydrator.compass-system.svc.cluster.local:3000/hydrators/tenant-mapping
            retry:
              give_up_after: 6s
              max_delay: 2000ms
      certificateResolverService:
        config:
          api:
            url: http://compass-hydrator.compass-system.svc.cluster.local:3000/hydrators/v1/certificate/data/resolve
            retry:
              give_up_after: 6s
              max_delay: 2000ms
      tokenResolverService:
        config:
          api:
            url: http://compass-hydrator.compass-system.svc.cluster.local:3000/hydrators/v1/tokens/resolve
            retry:
              give_up_after: 6s
              max_delay: 2000ms
  cockpit:
    auth:
      allowedConnectSrc: "https://*.ondemand.com"
      secretName: "cockpit-auth-secret"
      idpHost: ""
      clientID: ""
      scopes: "openid profile email"
      path: "/oauth2/certs"
  tenantFetcher:
    manageSecrets: true
    host: compass-tenant-fetcher.compass-system.svc.cluster.local
    prefix: /tenants
    port: 3000
    requiredAuthScope: Callback
    fetchTenantAuthScope: fetch_tenant
    authentication:
      jwksEndpoint: "http://ory-oathkeeper-api.kyma-system.svc.cluster.local:4456/.well-known/jwks.json"
    tenantProvider:
      tenantIdProperty: "tenantId"
      customerIdProperty: "customerId"
      subaccountTenantIdProperty: "subaccountTenantId"
      subdomainProperty: "subdomain"
      name: "provider"
      subscriptionProviderIdProperty: "subscriptionProviderIdProperty"
      providerSubaccountIdProperty: "providerSubaccountIdProperty"
    server:
      fetchTenantEndpoint: "/v1/fetch/{tenantId}"
      regionalHandlerEndpoint: "/v1/regional/{region}/callback/{tenantId}"
      dependenciesEndpoint: "/v1/dependencies"
      tenantPathParam: "tenantId"
      regionPathParam: "region"
      subscriptionProviderLabelKey: "subscriptionProviderId"
      consumerSubaccountIdsLabelKey: "consumer_subaccount_ids"
    containerName: "tenant-fetcher"
    oauth:
      client: "client_id"
      secret: ""
      tokenURL: '{{ printf "https://%s.%s" .Values.global.externalServicesMock.certSecuredHost .Values.global.ingress.domainName }}'
      tokenPath: "/cert/token"
    secret:
      name: "compass-tenant-fetcher-secret"
      clientIdKey: "client-id"
      oauthMode: "oauth-mtls"
      clientCertKey: "client-cert"
      clientKeyKey: "client-key"
      oauthUrlKey: "url"
      skipSSLValidation: true
    endpoints:
      subaccountCreated: "127.0.0.1/events?type=subaccount-created"
    fieldMapping:
      totalPagesField: "totalPages"
      totalResultsField: "totalResults"
      tenantEventsField: "events"
      idField: "id"
      nameField: "name"
      customerIdField: "customerId"
      subdomainField: "subdomain"
      discriminatorField: ""
      discriminatorValue: ""
      detailsField: "details"
      entityTypeField: "entityType"
      globalAccountID: "gaID"
      regionField: "region"
  externalCertConfiguration:
    issuer: "C=DE, L=local, O=SAP SE, OU=SAP Cloud Platform Clients, CN=compass-ca"
    issuerLocality: "local" # In local setup we have manually created connector CA certificate with 'local' Locality property
    subjectPattern: "/C=DE/O=SAP SE/OU=SAP Cloud Platform Clients/OU=Region/OU=%s/L=%s/CN=%s"
    ouCertSubaccountID: "f8075207-1478-4a80-bd26-24a4785a2bfd"
    commonName: "compass"
    locality: "local"
    certSvcApiPath: "/cert"
    tokenPath: "/cert/token"
    secrets:
      externalCertSvcSecret:
        manage: false
        name: "cert-svc-secret"
        clientIdKey: client-id
        clientSecretKey: client-secret
        oauthUrlKey: url
        csrEndpointKey: csr-endpoint
        clientCert: client-cert
        clientKey: client-key
        skipSSLValidationFlag: "-k"
      externalClientCertSecret:
        name: "external-client-certificate"
        namespace: compass-system
        certKey: tls.crt
        keyKey: tls.key
    rotationCronjob:
      name: "external-certificate-rotation"
      schedule: "*/1 * * * *" # Executes every minute
      certValidity: "7"
      clientCertRetryAttempts: "8"
      containerName: "certificate-rotation"
  ordService:
    host: compass-ord-service.compass-system.svc.cluster.local
    prefix: /open-resource-discovery-service/v0
    docsPrefix: /open-resource-discovery-docs
    staticPrefix: /open-resource-discovery-static/v0
    port: 3000
    defaultResponseType: "xml"
  ordAggregator:
    name: ord-aggregator
    enabled: true
    schedule: "*/1 * * * *"
    http:
      client:
        skipSSLValidation: false
    dbPool:
      maxOpenConnections: 2
      maxIdleConnections: 2
    globalRegistryUrl: http://compass-external-services-mock.compass-system.svc.cluster.local:8087/.well-known/open-resource-discovery
    maxOrdParallelDownloads: 4
  systemFetcher:
    enabled: false
    name: "system-fetcher"
    schedule: "0 0 * * *"
    manageSecrets: true
    # enableSystemDeletion - whether systems in deleted state should be deleted from director database
    enableSystemDeletion: true
    # fetchParallelism - shows how many http calls will be made in parallel to fetch systems
    fetchParallellism: 30
    # queueSize - shows how many system fetches (individual requests may fetch more than 1 system)
    # can be put in the queue for processing before blocking. It is best for the queue to be about 2 times bigger than the parallellism
    queueSize: 100
    # fetchRequestTimeout - shows the timeout to wait for oauth token and for fetching systems (in one request) separately
    fetchRequestTimeout: "15s"
    # directorRequestTimeout - graphql requests timeout to director
    directorRequestTimeout: "30s"
    dbPool:
      maxOpenConnections: 20
      maxIdleConnections: 2
    # systemsAPIEndpoint - endpoint of the service to fetch systems from
    systemsAPIEndpoint: ""
    # systemsAPIFilterCriteria - criteria for fetching systems
    systemsAPIFilterCriteria: ""
    # systemToTemplateMappings - how to map system properties to an existing application template
    systemToTemplateMappings: '{}'
    templatePlaceholderToSystemKeyMappings: '[{"placeholder_name": "name","system_key": "displayName"},{"placeholder_name": "display-name","system_key": "displayName"},{"placeholder_name": "systemNumber","system_key": "systemNumber"},{"placeholder_name": "productId","system_key": "productId"},{"placeholder_name": "ppmsProductVersionId","system_key": "ppmsProductVersionId"},{"placeholder_name": "description","system_key": "productDescription", "optional": true},{"placeholder_name": "baseUrl","system_key": "additionalUrls.mainUrl", "optional":true},{"placeholder_name": "providerName","system_key": "infrastructureProvider", "optional": true}]'
    templateOverrideApplicationInput: '{"name": "{{name}}","description": "{{description}}","providerName": "{{providerName}}","statusCondition": "INITIAL","systemNumber": "{{systemNumber}}","labels": {"managed": "true","productId": "{{productId}}","ppmsProductVersionId": "{{ppmsProductVersionId}}"},"baseUrl": "{{baseUrl}}"}'
    http:
      client:
        skipSSLValidation: false
    oauth:
      client: "client_id"
      tokenEndpointProtocol: "https"
      tokenBaseHost: "compass-external-services-mock-sap-mtls"
      tokenPath: "/cert/token"
      scopesClaim: "scopes"
      tenantHeaderName: "x-zid"
      tokenRequestTimeout: 15s
      skipSSLValidation: true
    secret:
      name: "compass-system-fetcher-secret"
      clientIdKey: client-id
      oauthUrlKey: url
    paging:
      pageSize: 200
      sizeParam: "$top"
      skipParam: "$skip"
    containerName: "system-fetcher"
  tenantFetchers:
    job1:
      enabled: false
      configMapNamespace: "compass-system"
      manageSecrets: true
      providerName: "compass"
      schedule: "*/5 * * * *"
      tenantInsertChunkSize: "500"
      kubernetes:
        configMapNamespace: "compass-system"
        pollInterval: 2s
        pollTimeout: 1m
        timeout: 2m
      oauth:
        client: ""
        secret: ""
        tokenURL: ""
        tokenPath: ""
      secret:
        name: "compass-tenant-fetcher-secret-job1"
        clientIdKey: client-id
        clientSecretKey: client-secret
        oauthUrlKey: url
        oauthMode: "oauth-mtls"
        clientCertKey: client-cert
        clientKeyKey: client-key
        skipSSLValidation: true
      endpoints:
        accountCreated: "127.0.0.1/events?type=account-created"
        accountDeleted: "127.0.0.1/events?type=account-deleted"
        accountUpdated: "127.0.0.1/events?type=account-updated"
        subaccountCreated: "127.0.0.1/events?type=subaccount-created"
        subaccountDeleted: "127.0.0.1/events?type=subaccount-deleted"
        subaccountUpdated: "127.0.0.1/events?type=subaccount-updated"
        subaccountMoved: "127.0.0.1/events?type=subaccount-moved"
      fieldMapping:
        totalPagesField: "totalPages"
        totalResultsField: "totalResults"
        tenantEventsField: "events"
        idField: "id"
        nameField: "name"
        customerIdField: "customerId"
        subdomainField: "subdomain"
        discriminatorField: ""
        discriminatorValue: ""
        detailsField: "details"
        entityTypeField: "entityType"
        globalAccountID: "gaID"
        regionField: "region"
        movedSubaccountTargetField: "targetGlobalAccountGUID"
        movedSubaccountSourceField: "sourceGlobalAccountGUID"
      queryMapping:
        pageNumField: "pageNum"
        pageSizeField: "pageSize"
        timestampField: "timestamp"
      query:
        startPage: "0"
        pageSize: "100"
      shouldSyncSubaccounts: "false"
      dbPool:
        maxOpenConnections: 1
        maxIdleConnections: 1
  metrics:
    enabled: true
    pushEndpoint: http://monitoring-prometheus-pushgateway.kyma-system.svc.cluster.local:9091
  externalServicesMock:
    enabled: false
    certSecuredPort: 8081
    ordCertSecuredPort: 8082
    unsecuredPort: 8083
    basicSecuredPort: 8084
    oauthSecuredPort: 8085
    ordGlobalRegistryCertPort: 8086
    ordGlobalRegistryUnsecuredPort: 8087
    certSecuredHost: compass-external-services-mock-sap-mtls
    ordCertSecuredHost: compass-external-services-mock-sap-mtls-ord
    ordGlobalCertSecuredHost: compass-external-services-mock-sap-mtls-global-ord-registry
    unSecuredHost: compass-external-services-mock
    host: compass-external-services-mock.compass-system.svc.cluster.local
    regionInstancesCredentials:
      manage: false
    oauthSecret:
      manage: false
      name: compass-external-services-mock-oauth-credentials
      clientIdKey: client-id
      clientSecretKey: client-secret
      oauthUrlKey: url
      oauthTokenPath: "/secured/oauth/token"
    auditlog:
      applyMockConfiguration: false
      managementApiPath: /audit-log/v2/configuration-changes/search
      mtlsTokenPath: "/cert/token"
      secret:
        name: "auditlog-instance-management"
        urlKey: url
        tokenUrlKey: token-url
        clientIdKey: client-id
        clientSecretKey: client-secret
        clientCertKey: client-cert
        clientKeyKey: client-key
  tests:
    http:
      client:
        skipSSLValidation: false
    director:
      externalClientCertTestSecretName: "external-client-certificate-integration-system-test-secret"
      externalClientCertTestSecretNamespace: "compass-system"
      externalCertIntSystemCN: "integration-system-test"
      externalCertTestJobName: "external-client-certificate-integration-system-test-job"
    ordService:
      accountTenantID: "5577cf46-4f78-45fa-b55f-a42a3bdba868" # testDefaultTenant from our testing tenants
      consumerAccountID: "5984a414-1eed-4972-af2c-b2b6a415c7d7" # ApplicationsForRuntimeTenantName from our testing tenants
      providerSubaccountID: "f8075207-1478-4a80-bd26-24a4785a2bfd" # TestProviderSubaccount from our testing tenants
      consumerSubaccountID: "1f538f34-30bf-4d3d-aeaa-02e69eef84ae" # randomly chosen
      consumerTenantID: "ba49f1aa-ddc1-43ff-943c-fe949857a34a" # randomly chosen
      propagatedProviderSubaccountHeader: "X-Provider-Subaccount"
      externalClientCertTestSecretName: "external-client-certificate-test-secret"
      externalClientCertTestSecretNamespace: "compass-system"
      externalCertTestJobName: "external-certificate-rotation-test-job"
      certSvcInstanceTestSecretName: "cert-svc-secret"
      consumerTokenURL: "http://compass-external-services-mock.compass-system.svc.cluster.local:8080"
      skipPattern: ""
      subscriptionOauthSecret:
        manage: false
        name: compass-subscription-secret
        clientIdKey: client-id
        clientSecretKey: client-secret
        oauthUrlKey: url
    selfRegistration:
      region: "eu-1"
    externalServicesMock:
      skipPattern: ""
    namespace: kyma-system
    connectivityAdapterFQDN: http://compass-connectivity-adapter.compass-system.svc.cluster.local
    externalServicesMockFQDN: http://compass-external-services-mock.compass-system.svc.cluster.local
    ordServiceFQDN: http://compass-ord-service.compass-system.svc.cluster.local
    systemBrokerFQDN: http://compass-system-broker.compass-system.svc.cluster.local
    tenantFetcherFQDN: http://compass-tenant-fetcher.compass-system.svc.cluster.local
    hydratorFQDN: http://compass-hydrator.compass-system.svc.cluster.local
    basicCredentials:
      manage: false
      secretName: "test-basic-credentials-secret"
    subscriptionURL: "http://compass-external-services-mock.compass-system.svc.cluster.local:8080"
    subscriptionProviderIdValue: "id-value!t12345"
    db:
      maxOpenConnections: 3
      maxIdleConnections: 1
    securityContext: # Set on container level
      runAsUser: 2000
      allowPrivilegeEscalation: false
  expectedSchemaVersionUpdateJob:
    cm:
      name: "expected-schema-version"
  migratorJob:
    nodeSelectorEnabled: false
    pvc:
      name: "compass-director-migrations"
      namespace: "compass-system"
      migrationsPath: "/compass-migrations"
  http:
    client:
      skipSSLValidation: false
  pairingAdapter:
    templateName: "pairing-adapter-app-template"
    watcherCorrelationID: "pairing-adapter-watcher-id"
    configMap:
      manage: false
      key: "config.json"
      name: "pairing-adapter-config-local"
      namespace: "compass-system"
      localAdapterFQDN: "http://compass-pairing-adapter.compass-system.svc.cluster.local/adapter-local-mtls"
      integrationSystemID: "d3e9b9f5-25dc-4adb-a0a0-ed69ef371fb6"
    e2e:
      appName: "test-app"
      appID: "123-test-456"
      clientUser: "test-user"
      tenant: "test-tenant"
  # Scopes assigned for every new Client Credentials by given object type (Runtime / Application / Integration System)
  # and scopes mapped to a consumer with the given type, then that consumer is using a client certificate
  scopes:
    scopesPerConsumerType:
      runtime:
        - "runtime:read"
        - "runtime:write"
        - "application:read"
        - "runtime.auths:read"
        - "bundle.instance_auths:read"
      application:
        - "application:read"
        - "application:write"
        - "application.auths:read"
        - "application.webhooks:read"
        - "bundle.instance_auths:read"
        - "document.fetch_request:read"
        - "event_spec.fetch_request:read"
        - "api_spec.fetch_request:read"
        - "fetch-request.auth:read"
      integration_system:
        - "application:read"
        - "application:write"
        - "application_template:read"
        - "application_template:write"
        - "runtime:read"
        - "runtime:write"
        - "integration_system:read"
        - "label_definition:read"
        - "label_definition:write"
        - "automatic_scenario_assignment:read"
        - "automatic_scenario_assignment:write"
        - "integration_system.auths:read"
        - "application_template.webhooks:read"
        - "formation:write"
        - "internal_visibility:read"
        - "application.auths:read"
      super_admin:
        - "application:read"
        - "application:write"
        - "application_template:read"
        - "application_template:write"
        - "integration_system:read"
        - "integration_system:write"
        - "runtime:read"
        - "runtime:write"
        - "label_definition:read"
        - "label_definition:write"
        - "eventing:manage"
        - "tenant:read"
        - "automatic_scenario_assignment:read"
        - "automatic_scenario_assignment:write"
        - "application.auths:read"
        - "application.webhooks:read"
        - "application_template.webhooks:read"
        - "bundle.instance_auths:read"
        - "document.fetch_request:read"
        - "event_spec.fetch_request:read"
        - "api_spec.fetch_request:read"
        - "integration_system.auths:read"
        - "runtime.auths:read"
        - "fetch-request.auth:read"
        - "webhooks.auth:read"
        - "formation:write"
        - "internal_visibility:read"
      default:
        - "runtime:read"
        - "runtime:write"
        - "tenant:read"<|MERGE_RESOLUTION|>--- conflicted
+++ resolved
@@ -106,11 +106,7 @@
       version: "PR-2297"
     director:
       dir:
-<<<<<<< HEAD
       version: "PR-2332"
-=======
-      version: "PR-2354"
->>>>>>> df8226ac
     hydrator:
       dir:
       version: "PR-2268"
@@ -142,11 +138,7 @@
       version: "PR-68"
     e2e_tests:
       dir:
-<<<<<<< HEAD
       version: "PR-2332"
-=======
-      version: "PR-2318"
->>>>>>> df8226ac
   isLocalEnv: false
   isForTesting: false
   oauth2:
