global:
  disableLegacyConnectivity: true
  defaultTenant: 3e64ebae-38b5-46a0-b1ed-9ccee153a0ae
  tenants:
    - name: default
      id: 3e64ebae-38b5-46a0-b1ed-9ccee153a0ae
      type: account
    - name: foo
      id: 1eba80dd-8ff6-54ee-be4d-77944d17b10b
      type: account
    - name: bar
      id: af9f84a9-1d3a-4d9f-ae0c-94f883b33b6e
      type: account
    - name: TestTenantSeparation
      id: f1c4b5be-b0e1-41f9-b0bc-b378200dcca0
      type: account
    - name: TestDeleteLastScenarioForApplication
      id: 0403be1e-f854-475e-9074-922120277af5
      type: account
    - name: Test_DeleteAutomaticScenarioAssignmentForSelector
      id: d9553135-6115-4c67-b4d9-962c00f3725f
      type: account
    - name: Test_AutomaticScenarioAssigmentForRuntime
      id: 8c733a45-d988-4472-af10-1256b82c70c0
      type: account
    - name: TestAutomaticScenarioAssignmentsWholeScenario
      id: 65a63692-c00a-4a7d-8376-8615ee37f45c
      type: account
    - name: TestTenantsQueryTenantNotInitialized
      id: 72329135-27fd-4284-9bcb-37ea8d6307d0
      type: account
    - name: Test Default
      id: 5577cf46-4f78-45fa-b55f-a42a3bdba868
      type: account
      parent: 2c4f4a25-ba9a-4dbc-be68-e0beb77a7eb0
    - name: Test_DefaultCustomer
      id: 2c4f4a25-ba9a-4dbc-be68-e0beb77a7eb0
      type: customer
    - name: TestListLabelDefinitions
      id: 3f641cf5-2d14-4e0f-a122-16e7569926f1
      type: account
    - name: Test_AutomaticScenarioAssignmentQueries
      id: 8263cc13-5698-4a2d-9257-e8e76b543e88
      type: account
    - name: TestGetScenariosLabelDefinitionCreatesOneIfNotExists
      id: 2263cc13-5698-4a2d-9257-e8e76b543e33
      type: account
    - name: TestApplicationsForRuntime
      id: 5984a414-1eed-4972-af2c-b2b6a415c7d7
      type: account
    - name: Test_DeleteAutomaticScenarioAssignmentForScenario
      id: d08e4cb6-a77f-4a07-b021-e3317a373597
      type: account
    - name: TestApplicationsForRuntimeWithHiddenApps
      id: 7e1f2df8-36dc-4e40-8be3-d1555d50c91c
      type: account
    - name: TestTenantsQueryTenantInitialized
      id: 8cf0c909-f816-4fe3-a507-a7917ccd8380
      type: account
    - name: TestDeleteApplicationIfInScenario
      id: 0d597250-6b2d-4d89-9c54-e23cb497cd01
      type: account

  images:
    containerRegistry:
      path: eu.gcr.io/kyma-project/incubator
    connector:
      dir:
      version: "PR-2003"
    connectivity_adapter:
      dir:
      version: "PR-2003"
    pairing_adapter:
      dir:
      version: "PR-2003"
    director:
      dir:
<<<<<<< HEAD
      version: "PR-2007"
=======
      version: "PR-1998"
>>>>>>> 56c31a09
    gateway:
      dir:
      version: "PR-2003"
    operations_controller:
      dir:
      version: "PR-1996"
    ord_service:
      dir:
      version: "PR-41"
    schema_migrator:
      dir:
      version: "PR-1998"
    system_broker:
      dir:
      version: "PR-2003"
    certs_setup_job:
      containerRegistry:
        path: eu.gcr.io/kyma-project
      dir:
      version: "0a651695"
    external_services_mock:
      dir:
      version: "PR-2003"
    console:
      dir:
      version: "PR-42"
    e2e_tests:
      dir:
<<<<<<< HEAD
      version: "PR-2007"
=======
      version: "PR-1998"
>>>>>>> 56c31a09
  isLocalEnv: false
  oauth2:
    host: oauth2
  livenessProbe:
    initialDelaySeconds: 30
    timeoutSeconds: 1
    periodSeconds: 10
  readinessProbe:
    initialDelaySeconds: 5
    timeoutSeconds: 1
    periodSeconds: 2

  agentPreconfiguration: false

  director:
    prefix: /director
    graphql:
      external:
        port: 3000
      internal:
        port: 3001
    validator:
      port: 8080
    metrics:
      port: 3003
    operations:
      port: 3002
      path: "/operation"
      lastOperationPath: "/last_operation"

    clientIDHeaderKey: client_user
    suggestTokenHeaderKey: suggest_token

  auditlog:
    configMapName: "compass-gateway-auditlog-config"
    secretName: "compass-gateway-auditlog-secret"
    script:
      configMapName: "auditlog-script"

  log:
    format: "kibana"

  testCredentials:
    secretName: "test-credentials-secret"

  enableCompassDefaultScenarioAssignment: true

  tenantConfig:
    useDefaultTenants: true
    dbPool:
      maxOpenConnections: 1
      maxIdleConnections: 1

  connector:
    prefix: /connector
    graphql:
      external:
        port: 3000
    validator:
      port: 8080
    # If secrets do not exist they will be created
    secrets:
      ca:
        name: compass-connector-app-ca
        namespace: compass-system
        certificateKey: ca.crt
        keyKey: ca.key
      rootCA:
        namespace: istio-system # For Ingress Gateway to work properly the namespace needs to be istio-system
        # In order for istio mTLS to work we should have two different secrets one containing the server certificate (let’s say X) and one used for validation of the client’s certificates.
        # The second one should be our root certificate and istio wants it to be named X-cacert. (-cacert suffix).
        # This is the reason for the confusing name of our root certificate. https://preliminary.istio.io/v1.6/docs/tasks/traffic-management/ingress/secure-ingress/#configure-a-mutual-tls-ingress-gateway
        cacert: compass-gateway-mtls-certs-cacert # For cert-rotation the cacert should be in different secret
        certificateKey: cacert
    certificateDataHeader: "Certificate-Data"
    revocation:
      configmap:
        name: revocations-config
        namespace: "{{ .Release.Namespace }}"
    # If key and certificate are not provided they will be generated
    caKey: ""
    caCertificate: ""

  system_broker:
    enabled: true
    port: 5001
    prefix: /broker
    tokenProviderFromHeader:
      forwardHeaders: Authorization
    tokenProviderFromSecret:
      enabled: false
      secrets:
        integrationSystemCredentials:
          name: compass-system-broker-credentials
          namespace: compass-system
    testNamespace: kyma-system

  gateway:
    port: 3000
    tls:
      host: compass-gateway
      secure:
        internal:
          host: compass-gateway-internal
        oauth:
          host: compass-gateway-auth-oauth
    mtls:
      host: compass-gateway-mtls
      certSecret: compass-gateway-mtls-certs
      external:
        host: compass-gateway-sap-mtls
        certSecret: compass-gateway-mtls-certs # Use connector's root CA as root CA by default. This should be overridden for productive deployments.
    headers:
      request:
        remove:
          - "Client-Id-From-Token"
          - "Client-Id-From-Certificate"
          - "Client-Certificate-Hash"
          - "Certificate-Data"

  operations_controller:
    enabled: true

  connectivity_adapter:
    port: 8080
    tls:
      host: adapter-gateway
    mtls:
      host: adapter-gateway-mtls

  oathkeeperFilters:
    workloadLabel: oathkeeper
    namespace: kyma-system
    tokenDataHeader: "Connector-Token"
    certificateDataHeader: "Certificate-Data"

  istio:
    externalMtlsGateway:
      name: "compass-gateway-external-mtls"
      namespace: "compass-system"
    mtlsGateway:
      name: "compass-gateway-mtls"
      namespace: "compass-system"
    gateway:
      name: "kyma-gateway"
      namespace: "kyma-system"
    proxy:
      port: 15020
    namespace: istio-system
    ingressgateway:
      workloadLabel: istio-ingressgateway
      requestPayloadSizeLimit: 2097152 # 2 MB
      correlationHeaderRewriteFilter:
        expectedHeaders:
        - "x-request-id"
        - "x-correlation-id"
        - "x-correlationid"
        - "x-forrequest-id"
        - "x-vcap-request-id"
        - "x-broker-api-request-identity"

  kubernetes:
    serviceAccountTokenJWKS: https://kubernetes.default.svc.cluster.local/openid/v1/jwks

  ingress:
    domainName: "kyma.local"

  database:
    manageSecrets: true
    embedded:
      enabled: true
      director:
        name: "postgres"
      directorDBName: "postgres"
    managedGCP:
      serviceAccountKey: ""
      instanceConnectionName: ""
      director:
        name: ""
        user: ""
        password: ""
      host: "localhost"
      hostPort: "5432"
      sslMode: ""

      #TODO remove below after migration to separate user will be done
      dbUser: ""
      dbPassword: ""
      directorDBName: ""

  oathkeeper:
    host: ory-oathkeeper-proxy.kyma-system.svc.cluster.local
    port: 4455
    timeout_ms: 120000
    idTokenConfig:
      claims: '{"scopes": "{{ print .Extra.scope }}", "tenant": "{{ print .Extra.tenant }}", "externalTenant": "{{ print .Extra.externalTenant }}", "consumerID": "{{ print .Extra.consumerID}}", "consumerType": "{{ print .Extra.consumerType }}", "flow": "{{ print .Extra.flow }}"}'
      internalClaims: '{"scopes": "application:read application:write application.webhooks:read application_template.webhooks:read webhooks.auth:read", "tenant": "{{ print (index .Header.Tenant 0) }}", "consumerType": "Internal Component", "flow": "Internal"}'
    mutators:
      runtimeMappingService:
        config:
          api:
            url: http://compass-director.compass-system.svc.cluster.local:3000/runtime-mapping
            retry:
              give_up_after: 6s
              max_delay: 2000ms
      authenticationMappingService:
        config:
          api:
            url: http://compass-director.compass-system.svc.cluster.local:3000/authn-mapping
            retry:
              give_up_after: 6s
              max_delay: 2000ms
      tenantMappingService:
        config:
          api:
            url: http://compass-director.compass-system.svc.cluster.local:3000/tenant-mapping
            retry:
              give_up_after: 6s
              max_delay: 2000ms
      certificateResolverService:
        config:
          api:
            url: http://compass-connector.compass-system.svc.cluster.local:8080/v1/certificate/data/resolve
            retry:
              give_up_after: 6s
              max_delay: 2000ms
      tokenResolverService:
        config:
          api:
            url: http://compass-director.compass-system.svc.cluster.local:8080/v1/tokens/resolve
            retry:
              give_up_after: 6s
              max_delay: 2000ms

  tenantFetcher:
    host: compass-tenant-fetcher.compass-system.svc.cluster.local
    prefix: /tenants
    port: 3000
    requiredAuthScope: Callback
    authentication:
      jwksEndpoint: "http://ory-oathkeeper-api.kyma-system.svc.cluster.local:4456/.well-known/jwks.json"
    tenantProvider:
      tenantIdProperty: "tenantId"
      customerIdProperty: "customerId"
      subaccountTenantIdProperty: "subaccountTenantId"
      subdomainProperty: "subdomain"
      name: "provider"
    server:
      handlerEndpoint: "/v1/callback/{tenantId}"
      regionalHandlerEndpoint: "/v1/regional/{region}/callback/{tenantId}"
      dependenciesEndpoint: "/v1/dependencies"
      tenantPathParam: "tenantId"
      regionPathParam: "region"

  ordService:
    host: compass-ord-service.compass-system.svc.cluster.local
    prefix: /open-resource-discovery-service/v0
    docsPrefix: /open-resource-discovery-docs
    staticPrefix: /open-resource-discovery-static/v0
    port: 3000
    defaultResponseType: "xml"

  ordAggregator:
    name: ord-aggregator
    enabled: true
    schedule: "*/1 * * * *"
    dbPool:
      maxOpenConnections: 2
      maxIdleConnections: 2

  systemFetcher:
    enabled: false
    name: "system-fetcher"
    schedule: "0 0 * * *"
    manageSecrets: true
    # enableSystemDeletion - whether systems in deleted state should be deleted from director database
    enableSystemDeletion: true
    # fetchParallellism - shows how many http calls will be made in parallel to fetch systems
    fetchParallellism: 30
    # queueSize - shows how many system fetches (individual requests may fetch more than 1 system)
    # can be put in the queue for processing before blocking. It is best for the queue to be about 2 times bigger than the parallellism
    queueSize: 100
    # fetchRequestTimeout - shows the timeout to wait for oauth token and for fetching systems (in one request) separately
    fetchRequestTimeout: "5s"
    # directorRequestTimeout - graphql requests timeout to director
    directorRequestTimeout: "30s"
    dbPool:
      maxOpenConnections: 2
      maxIdleConnections: 2
    # systemsAPIEndpoint - endpoint of the service to fetch systems from
    systemsAPIEndpoint: ""
    # systemsAPIFilterCriteria - criteria for fetching systems
    systemsAPIFilterCriteria: ""
    # systemsAPIFilterTenantCriteriaPattern - criateria for fetching systems with tenant filter
    systemsAPIFilterTenantCriteriaPattern: ""
    # systemToTemplateMappings - how to map system properties to an existing application template
    systemToTemplateMappings: '{}'
    http:
      client:
        skipSSLValidation: false
    oauth:
      client: ""
      secret: ""
      tokenURLPattern: ""
      scopesClaim: ""
      tenantHeaderName: ""
    paging:
      pageSize: 200
      sizeParam: "$top"
      skipParam: "$skip"

  tenantFetchers:
    job1:
      enabled: false
      configMapNamespace: "compass-system"
      manageSecrets: true
      providerName: "compass"
      schedule: "*/5 * * * *"
      kubernetes:
        configMapNamespace: "compass-system"
        pollInterval: 2s
        pollTimeout: 1m
        timeout: 2m
      oauth:
        client: ""
        secret: ""
        tokenURL: ""
      endpoints:
        tenantCreated: "127.0.0.1/events?type=created"
        tenantDeleted: "127.0.0.1/events?type=deleted"
        tenantUpdated: "127.0.0.1/events?type=updated"
      fieldMapping:
        totalPagesField: "totalPages"
        totalResultsField: "totalResults"
        tenantEventsField: "events"
        idField: "id"
        nameField: "name"
        customerIdField: "customerId"
        subdomainField: "subdomain"
        discriminatorField: ""
        discriminatorValue: ""
        detailsField: "details"
      queryMapping:
        pageNumField: "pageNum"
        pageSizeField: "pageSize"
        timestampField: "timestamp"
      query:
        startPage: "0"
        pageSize: "100"
      dbPool:
        maxOpenConnections: 1
        maxIdleConnections: 1

  metrics:
    enabled: true
    pushEndpoint: http://monitoring-prometheus-pushgateway.kyma-system.svc.cluster.local:9091

  authenticators:
    tenant-fetcher:
      enabled: false
      gatewayHost: "compass-gateway"
      trusted_issuers: '[{"domain_url": "compass-system.svc.cluster.local:8080", "scope_prefix": "prefix.", "protocol": "http"}]'
      attributes: '{"uniqueAttribute": { "key": "test", "value": "tenant-fetcher" }, "tenant": { "key": "tenant" }, "identity": { "key": "identity" } }'
      path: tenants/<.*>
      upstreamComponent: "compass-tenant-fetcher"

  externalServicesMock:
    enabled: false
    auditlog: false

  tests:
    ordService:
      skipPattern: ""
    namespace: kyma-system
    connectivityAdapterFQDN: http://compass-connectivity-adapter.compass-system.svc.cluster.local
    directorFQDN: http://compass-director.compass-system.svc.cluster.local
    connectorFQDN: http://compass-connector.compass-system.svc.cluster.local
    externalServicesMockFQDN: http://compass-external-services-mock.compass-system.svc.cluster.local
    ordServiceFQDN: http://compass-ord-service.compass-system.svc.cluster.local
    systemBrokerFQDN: http://compass-system-broker.compass-system.svc.cluster.local
    tenantFetcherFQDN: http://compass-tenant-fetcher.compass-system.svc.cluster.local
    db:
      maxOpenConnections: 3
      maxIdleConnections: 1
    skipTLSVerify: true

    token:
      server:
        enabled: false
        port: 5000
    securityContext: # Set on container level
      runAsUser: 2000
      allowPrivilegeEscalation: false

  expectedSchemaVersionUpdateJob:
    cm:
      name: "expected-schema-version"

  migratorJob:
    nodeSelectorEnabled: false
    pvc:
      name: "compass-director-migrations"
      namespace: "compass-system"
      migrationsPath: "/compass-migrations"

pairing-adapter:
  enabled: false<|MERGE_RESOLUTION|>--- conflicted
+++ resolved
@@ -75,11 +75,7 @@
       version: "PR-2003"
     director:
       dir:
-<<<<<<< HEAD
       version: "PR-2007"
-=======
-      version: "PR-1998"
->>>>>>> 56c31a09
     gateway:
       dir:
       version: "PR-2003"
@@ -108,11 +104,7 @@
       version: "PR-42"
     e2e_tests:
       dir:
-<<<<<<< HEAD
       version: "PR-2007"
-=======
-      version: "PR-1998"
->>>>>>> 56c31a09
   isLocalEnv: false
   oauth2:
     host: oauth2
