--- conflicted
+++ resolved
@@ -118,11 +118,7 @@
       version: "PR-2501"
     director:
       dir:
-<<<<<<< HEAD
       version: "PR-2521"
-=======
-      version: "PR-2540"
->>>>>>> 482c9fcf
     hydrator:
       dir:
       version: "PR-2521"
@@ -154,11 +150,7 @@
       version: "PR-68"
     e2e_tests:
       dir:
-<<<<<<< HEAD
       version: "PR-2521"
-=======
-      version: "PR-2540"
->>>>>>> 482c9fcf
   isLocalEnv: false
   isForTesting: false
   oauth2:
