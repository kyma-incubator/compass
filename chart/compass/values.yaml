--- conflicted
+++ resolved
@@ -127,11 +127,7 @@
       name: compass-pairing-adapter
     director:
       dir:
-<<<<<<< HEAD
       version: "PR-2778"
-=======
-      version: "PR-2803"
->>>>>>> 2a9f70d0
       name: compass-director
     hydrator:
       dir:
