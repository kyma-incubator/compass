--- conflicted
+++ resolved
@@ -23,11 +23,7 @@
       version: "PR-1674"
     director:
       dir:
-<<<<<<< HEAD
       version: "PR-1668"
-=======
-      version: "PR-1674"
->>>>>>> ba0105b2
     gateway:
       dir:
       version: "PR-1674"
@@ -47,22 +43,14 @@
       version: "0a651695"
     external_services_mock:
       dir:
-<<<<<<< HEAD
       version: "PR-1668"
-=======
-      version: "PR-1674"
->>>>>>> ba0105b2
     console:
       dir:
       version: "PR-11"
     tests:
       director:
         dir:
-<<<<<<< HEAD
         version: "PR-1668"
-=======
-        version: "PR-1674"
->>>>>>> ba0105b2
       connector:
         dir:
         version: "PR-1674"
