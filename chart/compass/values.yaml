--- conflicted
+++ resolved
@@ -139,11 +139,7 @@
       name: compass-pairing-adapter
     director:
       dir:
-<<<<<<< HEAD
       version: "PR-3017"
-=======
-      version: "PR-3007"
->>>>>>> 88e5e25e
       name: compass-director
     hydrator:
       dir:
@@ -180,11 +176,7 @@
       version: "0a651695"
     external_services_mock:
       dir:
-<<<<<<< HEAD
       version: "PR-3017"
-=======
-      version: "PR-3007"
->>>>>>> 88e5e25e
       name: compass-external-services-mock
     console:
       dir:
@@ -192,11 +184,7 @@
       name: compass-console
     e2e_tests:
       dir:
-<<<<<<< HEAD
       version: "PR-3017"
-=======
-      version: "PR-3007"
->>>>>>> 88e5e25e
       name: compass-e2e-tests
   isLocalEnv: false
   isForTesting: false
