--- conflicted
+++ resolved
@@ -99,11 +99,7 @@
       version: "PR-2166"
     director:
       dir:
-<<<<<<< HEAD
       version: "PR-2173"
-=======
-      version: "PR-2194"
->>>>>>> be48da40
     gateway:
       dir:
       version: "PR-2173"
