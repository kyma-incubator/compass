global:
  disableLegacyConnectivity: true
  defaultTenant: 3e64ebae-38b5-46a0-b1ed-9ccee153a0ae
  tenants:
    - name: default
      id: 3e64ebae-38b5-46a0-b1ed-9ccee153a0ae
    - name: foo
      id: 1eba80dd-8ff6-54ee-be4d-77944d17b10b
    - name: bar
      id: af9f84a9-1d3a-4d9f-ae0c-94f883b33b6e
    - name: TestTenantSeparation
      id: f1c4b5be-b0e1-41f9-b0bc-b378200dcca0
    - name: TestDeleteLastScenarioForApplication
      id: f739b36c-813f-4fc3-996e-dd03c7d13aa0
    - name: Test_DeleteAutomaticScenarioAssignmentForSelector
      id: d9553135-6115-4c67-b4d9-962c00f3725f
    - name: Test_AutomaticScenarioAssigmentForRuntime
      id: 8c733a45-d988-4472-af10-1256b82c70c0
    - name: TestAutomaticScenarioAssignmentsWholeScenario
      id: 65a63692-c00a-4a7d-8376-8615ee37f45c
    - name: TestTenantsQueryTenantNotInitialized
      id: 72329135-27fd-4284-9bcb-37ea8d6307d0
    - name: Test Default
      id: 5577cf46-4f78-45fa-b55f-a42a3bdba868
    - name: TestListLabelDefinitions
      id: 2bf03de1-23b1-4063-9d3e-67096800accc
    - name: Test_AutomaticScenarioAssignmentQueries
      id: 8263cc13-5698-4a2d-9257-e8e76b543e88
    - name: TestGetScenariosLabelDefinitionCreatesOneIfNotExists
      id: 2263cc13-5698-4a2d-9257-e8e76b543e33
    - name: TestApplicationsForRuntime
      id: 5984a414-1eed-4972-af2c-b2b6a415c7d7
    - name: Test_DeleteAutomaticScenarioAssignmentForScenario
      id: d08e4cb6-a77f-4a07-b021-e3317a373597
    - name: TestApplicationsForRuntimeWithHiddenApps
      id: 7e1f2df8-36dc-4e40-8be3-d1555d50c91c
    - name: TestTenantsQueryTenantInitialized
      id: 8cf0c909-f816-4fe3-a507-a7917ccd8380

  images:
    containerRegistry:
      path: eu.gcr.io/kyma-project/incubator
    connector:
      dir:
      version: "PR-1767"
    connectivity_adapter:
      dir:
      version: "PR-1791"
    pairing_adapter:
      dir:
      version: "PR-1750"
    director:
      dir:
      version: "PR-1797"
    gateway:
      dir:
      version: "PR-1750"
    operations_controller:
      dir:
      version: "PR-1766"
    tenant_fetcher:
      dir:
      version: "PR-1782"
    ord_service:
      dir:
<<<<<<< HEAD
      version: "PR-18"
=======
      version: "PR-17"
>>>>>>> fa170f3e
    schema_migrator:
      dir:
      version: "PR-1780"
    system_broker:
      dir:
      version: "PR-1750"
    certs_setup_job:
      containerRegistry:
        path: eu.gcr.io/kyma-project
      dir:
      version: "0a651695"
    external_services_mock:
      dir:
      version: "PR-1750"
    console:
      dir:
      version: "PR-22"
    e2e_tests:
      dir:
      version: "PR-1797"
  isLocalEnv: false
  oauth2:
    host: oauth2
  livenessProbe:
    initialDelaySeconds: 30
    timeoutSeconds: 1
    periodSeconds: 10
  readinessProbe:
    initialDelaySeconds: 5
    timeoutSeconds: 1
    periodSeconds: 2

  agentPreconfiguration: false

  director:
    prefix: /director
    graphql:
      external:
        port: 3000
      internal:
        port: 3001
    validator:
      port: 8080
    metrics:
      port: 3003
    operations:
      port: 3002
      path: "/operation"
      lastOperationPath: "/last_operation"

    clientIDHeaderKey: client_user

    tests:
      scopes: "runtime:write application:write label_definition:write integration_system:write application:read runtime:read label_definition:read integration_system:read health_checks:read application_template:read application_template:write eventing:manage tenant:read automatic_scenario_assignment:read automatic_scenario_assignment:write"

  auditlog:
    configMapName: "compass-gateway-auditlog-config"
    secretName: "compass-gateway-auditlog-secret"
    script:
      configMapName: "auditlog-script"

  testCredentials:
    secretName: "test-credentials-secret"

  enableCompassDefaultScenarioAssignment: true

  tenantConfig:
    useDefaultTenants: true
    dbPool:
      maxOpenConnections: 1
      maxIdleConnections: 1

  connector:
    prefix: /connector
    graphql:
      external:
        port: 3000
    validator:
      port: 8080
    # If secrets do not exist they will be created
    secrets:
      ca:
        name: compass-connector-app-ca
        namespace: compass-system
        certificateKey: ca.crt
        keyKey: ca.key
      rootCA:
        namespace: istio-system # For Ingress Gateway to work properly the namespace needs to be istio-system
        # In order for istio mTLS to work we should have two different secrets one containing the server certificate (let’s say X) and one used for validation of the client’s certificates.
        # The second one should be our root certificate and istio wants it to be named X-cacert. (-cacert suffix).
        # This is the reason for the confusing name of our root certificate. https://preliminary.istio.io/v1.6/docs/tasks/traffic-management/ingress/secure-ingress/#configure-a-mutual-tls-ingress-gateway
        cacert: compass-gateway-mtls-certs-cacert # For cert-rotation the cacert should be in different secret
        certificateKey: cacert
    certificateDataHeader: "Certificate-Data"
    revocation:
      configmap:
        name: revocations-config
        namespace: "{{ .Release.Namespace }}"
    # If key and certificate are not provided they will be generated
    caKey: ""
    caCertificate: ""

  system_broker:
    enabled: true
    port: 5001
    prefix: /broker
    tokenProviderFromHeader:
      forwardHeaders: Authorization
    tokenProviderFromSecret:
      enabled: false
      secrets:
        integrationSystemCredentials:
          name: compass-system-broker-credentials
          namespace: compass-system
    testNamespace: kyma-system

  gateway:
    port: 3000
    tls:
      host: compass-gateway
      secure:
        oauth:
          host: compass-gateway-auth-oauth
    mtls:
      host: compass-gateway-mtls
      certSecret: compass-gateway-mtls-certs
    headers:
      request:
        remove:
          - "Client-Id-From-Token"
          - "Client-Id-From-Certificate"
          - "Client-Certificate-Hash"
          - "Certificate-Data"

  operations_controller:
    enabled: true

  connectivity_adapter:
    port: 8080
    tls:
      host: adapter-gateway
    mtls:
      host: adapter-gateway-mtls

  rewriteFilters:
    workloadLabel: oathkeeper
    namespace: kyma-system
    tokenDataHeader: "Connector-Token"
    certificateDataHeader: "Certificate-Data"

  istio:
    mtlsGateway:
      name: "compass-gateway-mtls"
      namespace: "compass-system"
    gateway:
      name: "kyma-gateway"
      namespace: "kyma-system"
    proxy:
      port: 15020
    namespace: istio-system
    ingressgateway:
      workloadLabel: istio-ingressgateway
      requestPayloadSizeLimit: 2097152 # 2 MB
      correlationHeaderRewriteFilter:
        expectedHeaders:
        - "x-request-id"
        - "x-correlation-id"
        - "x-correlationid"
        - "x-forrequest-id"
        - "x-vcap-request-id"
        - "x-broker-api-request-identity"

  ingress:
    domainName: "kyma.local"

  database:
    manageSecrets: true
    embedded:
      enabled: true
      director:
        name: "postgres"
      directorDBName: "postgres"
    managedGCP:
      serviceAccountKey: ""
      instanceConnectionName: ""
      director:
        name: ""
        user: ""
        password: ""
      host: "localhost"
      hostPort: "5432"
      sslMode: ""

      #TODO remove below after migration to separate user will be done
      dbUser: ""
      dbPassword: ""
      directorDBName: ""

  oathkeeper:
    host: ory-oathkeeper-proxy.kyma-system.svc.cluster.local
    port: 4455
    idTokenConfig:
      claims: '{"scopes": "{{ print .Extra.scope }}", "tenant": "{{ print .Extra.tenant }}", "externalTenant": "{{ print .Extra.externalTenant }}", "consumerID": "{{ print .Extra.consumerID}}", "consumerType": "{{ print .Extra.consumerType }}"}'
    mutators:
      runtimeMappingService:
        config:
          api:
            url: http://compass-director.compass-system.svc.cluster.local:3000/runtime-mapping
            retry:
              give_up_after: 3s
              max_delay: 2000ms
      authenticationMappingService:
        config:
          api:
            url: http://compass-director.compass-system.svc.cluster.local:3000/authn-mapping
            retry:
              give_up_after: 3s
              max_delay: 2000ms
      tenantMappingService:
        config:
          api:
            url: http://compass-director.compass-system.svc.cluster.local:3000/tenant-mapping
            retry:
              give_up_after: 3s
              max_delay: 2000ms
      certificateResolverService:
        config:
          api:
            url: http://compass-connector.compass-system.svc.cluster.local:8080/v1/certificate/data/resolve
            retry:
              give_up_after: 3s
              max_delay: 2000ms
      tokenResolverService:
        config:
          api:
            url: http://compass-director.compass-system.svc.cluster.local:8080/v1/tokens/resolve
            retry:
              give_up_after: 3s
              max_delay: 2000ms

  tenantFetcher:
    host: compass-tenant-fetcher.compass-system.svc.cluster.local
    prefix: /tenants
    port: 3000
    authentication:
      allowJWTSigningNone: true
      jwksEndpoints: '["http://ory-oathkeeper-api.kyma-system.svc.cluster.local:4456/.well-known/jwks.json"]'
      identityZone: "id-zone"
    tenantProvider:
      tenantIdProperty: "tenantId"
      name: "provider"

  ordService:
    host: compass-ord-service.compass-system.svc.cluster.local
    prefix: /open-resource-discovery-service/v0
    docsPrefix: /open-resource-discovery-docs
    staticPrefix: /open-resource-discovery-static/v0
    port: 3000
    defaultResponseType: "xml"

  tenantFetchers:
    job1:
      enabled: false
      configMapNamespace: "compass-system"
      manageSecrets: true
      providerName: "compass"
      schedule: "*/5 * * * *"
      kubernetes:
        configMapNamespace: "compass-system"
        pollInterval: 2s
        pollTimeout: 1m
        timeout: 2m
      oauth:
        client: ""
        secret: ""
        tokenURL: ""
      endpoints:
        tenantCreated: "127.0.0.1/events?type=created"
        tenantDeleted: "127.0.0.1/events?type=deleted"
        tenantUpdated: "127.0.0.1/events?type=updated"
      fieldMapping:
        totalPagesField: "totalPages"
        totalResultsField: "totalResults"
        tenantEventsField: "events"
        idField: "id"
        nameField: "name"
        discriminatorField: ""
        discriminatorValue: ""
        detailsField: "details"
      queryMapping:
        pageNumField: "pageNum"
        pageSizeField: "pageSize"
        timestampField: "timestamp"
      query:
        startPage: "0"
        pageSize: "100"
      dbPool:
        maxOpenConnections: 1
        maxIdleConnections: 1

  metrics:
    enabled: true
    pushEndpoint: http://monitoring-prometheus-pushgateway.kyma-system.svc.cluster.local:9091

  authenticators:
    authenticator0:
      enabled: true
      gatewayHost: "compass-gateway-authenticator0"
      trusted_issuers: '[{"domain_url": "authenticator.domain", "scope_prefix": "prefix."}, {}]'
      attributes: '{"uniqueAttribute": { "key": "key", "value": "val" }, "tenant": { "key": "key" }, "identity": { "key": "key" } }'

  externalServicesMock:
    enabled: false

  tests:
    namespace: kyma-system
    connectivityAdapterFQDN: http://compass-connectivity-adapter.compass-system.svc.cluster.local
    directorFQDN: http://compass-director.compass-system.svc.cluster.local
    connectorFQDN: http://compass-connector.compass-system.svc.cluster.local
    externalServicesMockFQDN: http://compass-external-services-mock.compass-system.svc.cluster.local
    ordServiceFQDN: http://compass-ord-service.compass-system.svc.cluster.local
    systemBrokerFQDN: http://compass-system-broker.compass-system.svc.cluster.local
    tenantFetcherFQDN: http://compass-tenant-fetcher.compass-system.svc.cluster.local
    db:
      maxOpenConnections: 3
      maxIdleConnections: 1
    skipTLSVerify: true
pairing-adapter:
  enabled: false<|MERGE_RESOLUTION|>--- conflicted
+++ resolved
@@ -63,11 +63,7 @@
       version: "PR-1782"
     ord_service:
       dir:
-<<<<<<< HEAD
       version: "PR-18"
-=======
-      version: "PR-17"
->>>>>>> fa170f3e
     schema_migrator:
       dir:
       version: "PR-1780"
