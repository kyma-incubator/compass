global:
  disableLegacyConnectivity: true
  defaultTenant: 3e64ebae-38b5-46a0-b1ed-9ccee153a0ae
  defaultTenantRegion: "eu-1"
  tenantLabelsFilePath: "/labelsData/default-tenant-labels.json"
  tenants: # tenant order matters, so new tenants should be added to the end of the list
    - name: default
      id: 3e64ebae-38b5-46a0-b1ed-9ccee153a0ae
      type: account
    - name: foo
      id: 1eba80dd-8ff6-54ee-be4d-77944d17b10b
      type: account
    - name: bar
      id: af9f84a9-1d3a-4d9f-ae0c-94f883b33b6e
      type: account
    - name: TestTenantSeparation
      id: f1c4b5be-b0e1-41f9-b0bc-b378200dcca0
      type: account
    - name: TestDeleteLastScenarioForApplication
      id: 0403be1e-f854-475e-9074-922120277af5
      type: account
    - name: Test_DeleteAutomaticScenarioAssignmentForSelector
      id: d9553135-6115-4c67-b4d9-962c00f3725f
      type: account
    - name: Test_AutomaticScenarioAssigmentForRuntime
      id: 8c733a45-d988-4472-af10-1256b82c70c0
      type: account
    - name: TestAutomaticScenarioAssignmentsWholeScenario
      id: 65a63692-c00a-4a7d-8376-8615ee37f45c
      type: account
    - name: TestTenantsQueryTenantNotInitialized
      id: 72329135-27fd-4284-9bcb-37ea8d6307d0
      type: account
    - name: Test Default
      id: 5577cf46-4f78-45fa-b55f-a42a3bdba868
      type: account
      parent: 2c4f4a25-ba9a-4dbc-be68-e0beb77a7eb0
    - name: Test_DefaultCustomer
      id: 2c4f4a25-ba9a-4dbc-be68-e0beb77a7eb0
      type: customer
    - name: TestListLabelDefinitions
      id: 3f641cf5-2d14-4e0f-a122-16e7569926f1
      type: account
    - name: Test_AutomaticScenarioAssignmentQueries
      id: 8263cc13-5698-4a2d-9257-e8e76b543e88
      type: account
    - name: TestGetScenariosLabelDefinitionCreatesOneIfNotExists
      id: 2263cc13-5698-4a2d-9257-e8e76b543e33
      type: account
    - name: TestApplicationsForRuntime
      id: 5984a414-1eed-4972-af2c-b2b6a415c7d7
      type: account
    - name: Test_DeleteAutomaticScenarioAssignmentForScenario
      id: d08e4cb6-a77f-4a07-b021-e3317a373597
      type: account
    - name: TestApplicationsForRuntimeWithHiddenApps
      id: 7e1f2df8-36dc-4e40-8be3-d1555d50c91c
      type: account
    - name: TestTenantsQueryTenantInitialized
      id: 8cf0c909-f816-4fe3-a507-a7917ccd8380
      type: account
    - name: TestDeleteApplicationIfInScenario
      id: 0d597250-6b2d-4d89-9c54-e23cb497cd01
      type: account
    - name: TestProviderSubaccount
      id: 47b4575a-f102-414a-8398-2d973ad65f3a
      type: subaccount
      parent: 5577cf46-4f78-45fa-b55f-a42a3bdba868
    - name: TestCompassProviderSubaccount
      id: f8075207-1478-4a80-bd26-24a4785a2bfd
      type: subaccount
      parent: 5577cf46-4f78-45fa-b55f-a42a3bdba868
    - name: TestProviderSubaccountRegion2
      id: 731b7bc4-5472-41d2-a447-e4c0f45de739
      type: subaccount
      region: "eu-2"
      parent: 5577cf46-4f78-45fa-b55f-a42a3bdba868
    - name: TestCertificateSubaccount
      id: 123e4567-e89b-12d3-a456-426614174001
      type: subaccount
      parent: 5577cf46-4f78-45fa-b55f-a42a3bdba868
    - name: TestNsAdapter
      id: 08b6da37-e911-48fb-a0cb-fa635a6c5678
      type: subaccount
      parent: 5577cf46-4f78-45fa-b55f-a42a3bdba868
    - name: TestNsAdapterSubaccountWithApplications
      id: 08b6da37-e911-48fb-a0cb-fa635a6c4321
      type: subaccount
      parent: 5577cf46-4f78-45fa-b55f-a42a3bdba868
    - name: TestIntegrationSystemManagedSubaccount
      id: 3cfcdd62-320d-403b-b66a-4ee3cdd06947
      type: subaccount
      parent: 5577cf46-4f78-45fa-b55f-a42a3bdba868
    - name: TestIntegrationSystemManagedAccount
      id: 7e8ab2e3-3bb4-42e3-92b2-4e0bf48559d3
      type: account
      parent: 2c4f4a25-ba9a-4dbc-be68-e0beb77a7eb0
    - name: TestSystemFetcherAccount
      id: c395681d-11dd-4cde-bbcf-570b4a153e79
      type: account
      parent: 2c4f4a25-ba9a-4dbc-be68-e0beb77a7eb0
    - name: TestConsumerSubaccount
      id: 1f538f34-30bf-4d3d-aeaa-02e69eef84ae
      type: subaccount
      parent: 5984a414-1eed-4972-af2c-b2b6a415c7d7
    - name: TestTenantsOnDemandAPI
      id: 8d42d818-d4c4-4036-b82f-b199db7ffeb5
      type: subaccount
      parent: 5984a414-1eed-4972-af2c-b2b6a415c7d7
    - name: TestExternalCertificateSubaccount
      id: bad76f69-e5c2-4d55-bca5-240944824b83
      type: subaccount
      parent: 5577cf46-4f78-45fa-b55f-a42a3bdba868
    - name: TestAtomOrganization
      id: f2724f8e-1a58-4f32-bfd0-8b831de34e71
      type: organization
      parent: 2c4f4a25-ba9a-4dbc-be68-e0beb77a7eb0
    - name: TestAtomFolder
      id: 4c31b7c7-2bea-4bd5-9ea5-e9a8d704f900
      type: folder
      parent: f2724f8e-1a58-4f32-bfd0-8b831de34e71
    - name: TestAtomResourceGroup
      id: ff30da87-7685-4462-869a-baae6441898b
      type: resource-group
      parent: 4c31b7c7-2bea-4bd5-9ea5-e9a8d704f900
    - name: Test Default Subaccount
      id: 777ce47b-d901-4647-9223-14e94819830b
      type: subaccount
      parent: 5577cf46-4f78-45fa-b55f-a42a3bdba868
      # The "substitution" tenants should be used only in specific use cases and not as "regular" test tenants
      # because when using them, the operation is actually executed on behalf of another tenant,
      # the one defined in a label of the substituted tenant
    - name: Test Tenant Substitution Account
      id: baf425d1-8630-46da-bf80-f4ed5f405a27
      type: account
    - name: Test Tenant Substitution Subaccount
      id: 818005d6-9264-4abb-af4c-29c754630a7d
      type: subaccount
      parent: baf425d1-8630-46da-bf80-f4ed5f405a27
    - name: Test Tenant Substitution Account 2
      id: 46c189a1-9e04-4cbf-9c59-ba7b120492ad
      type: account
    - name: Test Tenant Substitution Subaccount 2
      id: e1e2f861-2b2e-42a9-ba9f-404d292e5471
      type: subaccount
      parent: 46c189a1-9e04-4cbf-9c59-ba7b120492ad
  tenantsLabels:
    - tenantID: 818005d6-9264-4abb-af4c-29c754630a7d # TestTenantSubstitutionSubaccount
      key: customerId
      value: 777ce47b-d901-4647-9223-14e94819830b
    - tenantID: e1e2f861-2b2e-42a9-ba9f-404d292e5471 # TestTenantSubstitutionSubaccount2
      key: customerId
      value: 5984a414-1eed-4972-af2c-b2b6a415c7d7 # ApplicationsForRuntimeTenantName, randomly chosen Account tenant
  images:
    containerRegistry:
      path: europe-docker.pkg.dev/kyma-project
    connector:
      dir: dev/incubator/
      version: "PR-3448"
      name: compass-connector
    connectivity_adapter:
      dir: dev/incubator/
      version: "PR-3448"
      name: compass-connectivity-adapter
    pairing_adapter:
      dir: dev/incubator/
      version: "PR-3448"
      name: compass-pairing-adapter
    director:
      dir: dev/incubator/
<<<<<<< HEAD
      version: "PR-3531"
      name: compass-director
    hydrator:
      dir: dev/incubator/
      version: "PR-3531"
=======
      version: "PR-3448"
      name: compass-director
    hydrator:
      dir: dev/incubator/
      version: "PR-3448"
>>>>>>> d489b46f
      name: compass-hydrator
    ias_adapter:
      dir: dev/incubator/
      version: "PR-3567"
      name: compass-ias-adapter
    kyma_adapter:
      dir: dev/incubator/
      version: "PR-3448"
      name: compass-kyma-adapter
    instance_creator:
      dir: dev/incubator/
      version: "PR-3560"
      name: compass-instance-creator
    default_tenant_mapping_handler:
      dir: dev/incubator/
      version: "PR-3448"
      name: compass-default-tenant-mapping-handler
    gateway:
      dir: dev/incubator/
      version: "PR-3448"
      name: compass-gateway
    operations_controller:
      dir: dev/incubator/
      version: "PR-3448"
      name: compass-operations-controller
    ord_service:
      dir: dev/incubator/
      version: "PR-117"
      name: compass-ord-service
    schema_migrator:
      dir: dev/incubator/
<<<<<<< HEAD
      version: "PR-3531"
=======
      version: "PR-3448"
>>>>>>> d489b46f
      name: compass-schema-migrator
    system_broker:
      dir: dev/incubator/
      version: "PR-3448"
      name: compass-system-broker
    certs_setup_job:
      containerRegistry:
        path: eu.gcr.io/kyma-project
      dir:
      version: "0a651695"
    external_services_mock:
      dir: dev/incubator/
      version: "PR-3448"
      name: compass-external-services-mock
    console:
      dir: prod/incubator/
      version: "v20230421-e8840c18"
      name: compass-console
    e2e_tests:
      dir: dev/incubator/
<<<<<<< HEAD
      version: "PR-3531"
=======
      version: "PR-3547"
>>>>>>> d489b46f
      name: compass-e2e-tests
  isLocalEnv: false
  isForTesting: false
  oauth2:
    host: oauth2
  livenessProbe:
    initialDelaySeconds: 30
    timeoutSeconds: 1
    periodSeconds: 10
  readinessProbe:
    initialDelaySeconds: 5
    timeoutSeconds: 1
    periodSeconds: 2
  agentPreconfiguration: false
  portieris:
    isEnabled: false
    imagePullSecretName: "portieris-dummy-image-pull-secret"
  nsAdapter:
    external:
      port: 3005
    e2eTests:
      gatewayHost: "compass-gateway-xsuaa"
    prefix: /nsadapter
    path: /nsadapter/api/v1/notifications
    systemToTemplateMappings: '[{  "Name": "SAP S/4HANA On-Premise",  "SourceKey": ["type"],  "SourceValue": ["abapSys"]},{  "Name": "SAP S/4HANA On-Premise",  "SourceKey": ["type"],  "SourceValue": ["nonSAPsys"]},{  "Name": "SAP S/4HANA On-Premise",  "SourceKey": ["type"],  "SourceValue": ["hana"]}]'
    secret:
      name: nsadapter-secret
      subaccountKey: subaccount
      local:
        subaccountValue: subaccount
    authSecret:
      name: "compass-external-services-mock-oauth-credentials"
      clientIdKey: client-id
      clientSecretKey: client-secret
      tokenUrlKey: url
      instanceUrlKey: url
      certKey: cert
      keyKey: key
    registerPath: "/register"
    tokenPath: "/secured/oauth/token"
    createClonePattern: '{"key": "%s"}'
    createBindingPattern: '{}'
    useClone: "false"
    authentication:
      jwksEndpoint: http://ory-stack-oathkeeper-api.ory.svc.cluster.local:4456/.well-known/jwks.json
  director:
    host: compass-director.compass-system.svc.cluster.local
    formationMappingAsyncStatusApi:
      pathPrefix: "/v1/businessIntegrations"
      formationAssignmentPath: "/{ucl-formation-id}/assignments/{ucl-assignment-id}/status"
      formationAssignmentResetPath: "/{ucl-formation-id}/assignments/{ucl-assignment-id}/status/reset"
      formationPath: "/{ucl-formation-id}/status"
    prefix: /director
    graphql:
      external:
        port: 3000
    tls:
      secure:
        internal:
          host: compass-director-internal
    validator:
      port: 8080
    metrics:
      port: 3003
      enableGraphqlOperationInstrumentation: true
    operations:
      port: 3002
      path: "/operation"
      lastOperationPath: "/last_operation"
    info:
      path: "/v1/info"
    subscription:
      subscriptionProviderLabelKey: "subscriptionProviderId"
      subscriptionLabelKey: "subscription"
      tokenPrefix: "sb-"
    selfRegister:
      secrets:
        instancesCreds:
          name: "region-instances-credentials"
          key: "keyConfig"
          path: "/tmp"
        saasAppNameCfg:
          name: "saas-app-names"
          key: "appNameConfig"
          path: "/tmp/appNameConfig"
      clientIdPath: "clientId"
      clientSecretPath: "clientSecret"
      urlPath: "url"
      tokenUrlPath: "tokenUrl"
      clientCertPath: "clientCert"
      clientKeyPath: "clientKey"
      local:
        templateMappings:
          clientIDMapping: '{{ printf "\"%s\":\"client_id\"" .Values.global.director.selfRegister.clientIdPath }}'
          clientSecretMapping: '{{ printf "\"%s\":\"client_secret\"" .Values.global.director.selfRegister.clientSecretPath }}'
          urlMapping: '{{ printf "\"%s\":\"http://compass-external-services-mock.%s.svc.cluster.local:%s\"" .Values.global.director.selfRegister.urlPath .Release.Namespace (.Values.service.port | toString) }}'
          tokenURLMapping: '{{ printf "\"%s\":\"https://%s.%s:%s\"" .Values.global.director.selfRegister.tokenUrlPath .Values.global.externalServicesMock.certSecuredHost .Values.global.ingress.domainName (.Values.service.certPort | toString) }}'
          x509CertificateMapping: '{{ printf "\"%s\":\"%s\"" .Values.global.director.selfRegister.clientCertPath .Values.global.connector.caCertificate }}'
          x509KeyMapping: '{{ printf "\"%s\":\"%s\"" .Values.global.director.selfRegister.clientKeyPath .Values.global.connector.caKey }}'
      oauthTokenPath: "/cert/token"
      oauthMode: "oauth-mtls"
      label: "selfRegLabel"
      labelValuePrefix: "self-reg-prefix-"
      responseKey: "self-reg-key"
      path: "/external-api/self-reg"
      nameQueryParam: "name"
      tenantQueryParam: "tenant"
      requestBodyPattern: '{"key": "%s"}'
      saasAppNameLabelKey: "CMPSaaSAppName"
      saasAppNamePath: "localSaaSAppNamePath"
    clientIDHeaderKey: client_user
    suggestTokenHeaderKey: suggest_token
    runtimeTypeLabelKey: "runtimeType"
    applicationTypeLabelKey: "applicationType"
    globalSubaccountIDLabelKey: "global_subaccount_id"
    kymaRuntimeTypeLabelValue: "kyma"
    kymaApplicationNamespaceValue: "sap.kyma"
    destinationCreator:
      correlationIDsKey: "correlationIds"
      destinationAPI:
        baseURL: "http://compass-external-services-mock.compass-system.svc.cluster.local:8081"
        path: "/regions/{region}/subaccounts/{subaccountId}/destinations"
        instanceLevelPath: "/regions/{region}/subaccounts/{subaccountId}/instances/{instanceId}/destinations"
        regionParam: "region"
        instanceIDParam: "instanceId"
        subaccountIDParam: "subaccountId"
        nameParam: "destinationName"
      certificateAPI:
        baseURL: "http://compass-external-services-mock.compass-system.svc.cluster.local:8081"
        path: "/regions/{region}/subaccounts/{subaccountId}/certificates"
        instanceLevelPath: "/regions/{region}/subaccounts/{subaccountId}/instances/{instanceId}/certificates"
        regionParam: "region"
        instanceIDParam: "instanceId"
        subaccountIDParam: "subaccountId"
        nameParam: "certificateName"
        fileNameKey: "fileName"
        commonNameKey: "commonName"
        certChainKey: "certificateChain"
    fetchTenantEndpoint: '{{ printf "https://%s.%s%s/v1/fetch" .Values.global.gateway.tls.secure.internal.host .Values.global.ingress.domainName .Values.global.tenantFetcher.prefix }}'
    ordWebhookMappings: '[{ "ProxyURL": "http://compass-external-services-mock.compass-system.svc.cluster.local:8090/proxy", "ProxyHeaderTemplate": "{\"target_host\": \"{{.Application.BaseURL}}\" }", "OrdUrlPath": "/sap/bc/http/sap/ord_configuration", "SubdomainSuffix": "-api", "Type": "SAP Proxy Template" }]'
    tenantMappingsPath: "/tmp/tenantMappingsConfig"
    tenantMappingsKey: "tenant-mapping-config.json"
    tenantMappings:
      SYNC:
        v1.0:
          - type: CONFIGURATION_CHANGED
            mode: SYNC
            urlTemplate: '{"path":"%s/v1/tenant-mappings/{{.RuntimeContext.Value}}","method":"PATCH"}'
            inputTemplate: '{"context":{ {{ if .CustomerTenantContext.AccountID }}"btp": {"uclFormationId":"{{.FormationID}}","globalAccountId":"{{.CustomerTenantContext.AccountID}}","crmId":"{{.CustomerTenantContext.CustomerID}}"} {{ else }}"atom": {"uclFormationId":"{{.FormationID}}","path":"{{.CustomerTenantContext.Path}}","crmId":"{{.CustomerTenantContext.CustomerID}}"} {{ end }} },"items": [ {"uclAssignmentId":"{{ .Assignment.ID }}","operation":"{{.Operation}}","deploymentRegion":"{{if .Application.Labels.region }}{{.Application.Labels.region}}{{ else }}{{.ApplicationTemplate.Labels.region}}{{end }}","applicationNamespace":"{{ if .Application.ApplicationNamespace }}{{.Application.ApplicationNamespace}}{{else }}{{.ApplicationTemplate.ApplicationNamespace}}{{ end }}","applicationTenantId":"{{.Application.LocalTenantID}}","uclSystemTenantId":"{{.Application.ID}}",{{ if .ApplicationTemplate.Labels.parameters }}"parameters": {{.ApplicationTemplate.Labels.parameters}},{{ end }}"configuration": {{.ReverseAssignment.Value}} } ] }'
            headerTemplate: '{"Content-Type": ["application/json"]}'
            outputTemplate: '{"error":"{{.Body.error}}","success_status_code": 200}'
          - type: APPLICATION_TENANT_MAPPING
            mode: SYNC
            urlTemplate: '{"path":"%s/v1/tenant-mappings/{{.TargetApplication.LocalTenantID}}","method":"PATCH"}'
            inputTemplate: '{"context": { {{ if .CustomerTenantContext.AccountID }}"btp":{"uclFormationId":"{{.FormationID}}","globalAccountId":"{{.CustomerTenantContext.AccountID}}","crmId":"{{.CustomerTenantContext.CustomerID}}"} {{ else }}"atom": {"uclFormationId":"{{.FormationID}}","path":"{{.CustomerTenantContext.Path}}","crmId":"{{.CustomerTenantContext.CustomerID}}"} {{ end }} },"items": [ {"uclAssignmentId":"{{ .Assignment.ID }}","operation":"{{.Operation}}","deploymentRegion":"{{if .SourceApplication.Labels.region }}{{.SourceApplication.Labels.region}}{{else }}{{.SourceApplicationTemplate.Labels.region}}{{ end }}","applicationNamespace":"{{if .SourceApplication.ApplicationNamespace }}{{.SourceApplication.ApplicationNamespace}}{{else }}{{.SourceApplicationTemplate.ApplicationNamespace}}{{ end }}","applicationTenantId":"{{.SourceApplication.LocalTenantID}}","uclSystemTenantId":"{{.SourceApplication.ID}}",{{ if .SourceApplicationTemplate.Labels.parameters }}"parameters": {{.SourceApplicationTemplate.Labels.parameters}},{{ end }}"configuration": {{.ReverseAssignment.Value}} } ]}'
            headerTemplate: '{"Content-Type": ["application/json"]}'
            outputTemplate: '{"error":"{{.Body.error}}","success_status_code": 200}'
        configuration_changed:v1.0:
          - type: CONFIGURATION_CHANGED
            mode: SYNC
            urlTemplate: '{"path":"%s/v1/tenant-mappings/{{.RuntimeContext.Value}}","method":"PATCH"}'
            inputTemplate: '{"context":{ {{ if .CustomerTenantContext.AccountID }}"btp": {"uclFormationId":"{{.FormationID}}","globalAccountId":"{{.CustomerTenantContext.AccountID}}","crmId":"{{.CustomerTenantContext.CustomerID}}"} {{ else }}"atom": {"uclFormationId":"{{.FormationID}}","path":"{{.CustomerTenantContext.Path}}","crmId":"{{.CustomerTenantContext.CustomerID}}"} {{ end }} },"items": [ {"uclAssignmentId":"{{ .Assignment.ID }}","operation":"{{.Operation}}","deploymentRegion":"{{if .Application.Labels.region }}{{.Application.Labels.region}}{{ else }}{{.ApplicationTemplate.Labels.region}}{{end }}","applicationNamespace":"{{ if .Application.ApplicationNamespace }}{{.Application.ApplicationNamespace}}{{else }}{{.ApplicationTemplate.ApplicationNamespace}}{{ end }}","applicationTenantId":"{{.Application.LocalTenantID}}","uclSystemTenantId":"{{.Application.ID}}",{{ if .ApplicationTemplate.Labels.parameters }}"parameters": {{.ApplicationTemplate.Labels.parameters}},{{ end }}"configuration": {{.ReverseAssignment.Value}} } ] }'
            headerTemplate: '{"Content-Type": ["application/json"]}'
            outputTemplate: '{"error":"{{.Body.error}}","success_status_code": 200}'
        application_tenant_mapping:v1.0:
          - type: APPLICATION_TENANT_MAPPING
            mode: SYNC
            urlTemplate: '{"path":"%s/v1/tenant-mappings/{{.TargetApplication.LocalTenantID}}","method":"PATCH"}'
            inputTemplate: '{"context": { {{ if .CustomerTenantContext.AccountID }}"btp":{"uclFormationId":"{{.FormationID}}","globalAccountId":"{{.CustomerTenantContext.AccountID}}","crmId":"{{.CustomerTenantContext.CustomerID}}"} {{ else }}"atom": {"uclFormationId":"{{.FormationID}}","path":"{{.CustomerTenantContext.Path}}","crmId":"{{.CustomerTenantContext.CustomerID}}"} {{ end }} },"items": [ {"uclAssignmentId":"{{ .Assignment.ID }}","operation":"{{.Operation}}","deploymentRegion":"{{if .SourceApplication.Labels.region }}{{.SourceApplication.Labels.region}}{{else }}{{.SourceApplicationTemplate.Labels.region}}{{ end }}","applicationNamespace":"{{if .SourceApplication.ApplicationNamespace }}{{.SourceApplication.ApplicationNamespace}}{{else }}{{.SourceApplicationTemplate.ApplicationNamespace}}{{ end }}","applicationTenantId":"{{.SourceApplication.LocalTenantID}}","uclSystemTenantId":"{{.SourceApplication.ID}}",{{ if .SourceApplicationTemplate.Labels.parameters }}"parameters": {{.SourceApplicationTemplate.Labels.parameters}},{{ end }}"configuration": {{.ReverseAssignment.Value}} } ]}'
            headerTemplate: '{"Content-Type": ["application/json"]}'
            outputTemplate: '{"error":"{{.Body.error}}","success_status_code": 200}'
        application_tenant_mapping:v1.1:
          - type: APPLICATION_TENANT_MAPPING
            mode: SYNC
            urlTemplate: '{"path":"%s/v1/tenant-mappings/{{.TargetApplication.LocalTenantID}}","method":"PATCH"}'
            inputTemplate: '{"context": { {{ if .CustomerTenantContext.AccountID }}"btp":{"uclFormationId":"{{.FormationID}}","globalAccountId":"{{.CustomerTenantContext.AccountID}}","crmId":"{{.CustomerTenantContext.CustomerID}}"} {{ else }}"atom": {"uclFormationId":"{{.FormationID}}","path":"{{.CustomerTenantContext.Path}}","crmId":"{{.CustomerTenantContext.CustomerID}}"} {{ end }} },"receiverTenant": {"deploymentRegion":"{{ if .TargetApplication.Labels.region}}{{.TargetApplication.Labels.region}}{{ else }}{{.TargetApplicationTemplate.Labels.region}}{{end }}","applicationNamespace":"{{ if .TargetApplication.ApplicationNamespace}}{{.TargetApplication.ApplicationNamespace}}{{ else }}{{.TargetApplicationTemplate.ApplicationNamespace}}{{end }}","applicationUrl":"{{ .TargetApplication.BaseURL }}","applicationTenantId":"{{.TargetApplication.LocalTenantID }}","uclSystemTenantId":"{{ .TargetApplication.ID}}", {{ if .TargetApplicationTemplate.Labels.parameters }}"parameters": {{.TargetApplicationTemplate.Labels.parameters}}{{ end }} },"assignedTenants": [ {"uclAssignmentId":"{{ .Assignment.ID }}","operation":"{{.Operation}}","deploymentRegion":"{{if .SourceApplication.Labels.region }}{{.SourceApplication.Labels.region}}{{else }}{{.SourceApplicationTemplate.Labels.region}}{{ end }}","applicationNamespace":"{{if .SourceApplication.ApplicationNamespace }}{{.SourceApplication.ApplicationNamespace}}{{else }}{{.SourceApplicationTemplate.ApplicationNamespace}}{{ end }}","applicationUrl":"{{.SourceApplication.BaseURL }}","applicationTenantId":"{{.SourceApplication.LocalTenantID}}","uclSystemTenantId":"{{.SourceApplication.ID}}",{{ if .SourceApplicationTemplate.Labels.parameters }}"parameters": {{.SourceApplicationTemplate.Labels.parameters}},{{ end }}"configuration": {{.ReverseAssignment.Value}} } ]}'
            headerTemplate: '{"Content-Type": ["application/json"]}'
            outputTemplate: '{"error":"{{.Body.error}}","success_status_code": 200}'
      ASYNC_CALLBACK:
        v1.0:
          - type: CONFIGURATION_CHANGED
            mode: ASYNC_CALLBACK
            urlTemplate: '{"path":"%s/v1/tenant-mappings/{{.RuntimeContext.Value}}","method":"PATCH"}'
            inputTemplate: '{"context":{ {{ if .CustomerTenantContext.AccountID }}"btp": {"uclFormationId":"{{.FormationID}}","globalAccountId":"{{.CustomerTenantContext.AccountID}}","crmId":"{{.CustomerTenantContext.CustomerID}}"} {{ else }}"atom": {"uclFormationId":"{{.FormationID}}","path":"{{.CustomerTenantContext.Path}}","crmId":"{{.CustomerTenantContext.CustomerID}}"} {{ end }} },"items": [ {"uclAssignmentId":"{{ .Assignment.ID }}","operation":"{{.Operation}}","deploymentRegion":"{{if .Application.Labels.region }}{{.Application.Labels.region}}{{ else }}{{.ApplicationTemplate.Labels.region}}{{end }}","applicationNamespace":"{{ if .Application.ApplicationNamespace }}{{.Application.ApplicationNamespace}}{{else }}{{.ApplicationTemplate.ApplicationNamespace}}{{ end }}","applicationTenantId":"{{.Application.LocalTenantID}}","uclSystemTenantId":"{{.Application.ID}}",{{ if .ApplicationTemplate.Labels.parameters }}"parameters": {{.ApplicationTemplate.Labels.parameters}},{{ end }}"configuration": {{.ReverseAssignment.Value}} } ] }'
            headerTemplate: '{"Content-Type": ["application/json"],"Location": ["%s/v1/businessIntegrations/{{.FormationID}}/assignments/{{.Assignment.ID}}/status"]}'
            outputTemplate: '{"error":"{{.Body.error}}","success_status_code": 202}'
          - type: APPLICATION_TENANT_MAPPING
            mode: ASYNC_CALLBACK
            urlTemplate: '{"path":"%s/v1/tenant-mappings/{{.TargetApplication.LocalTenantID}}","method":"PATCH"}'
            inputTemplate: '{"context": { {{ if .CustomerTenantContext.AccountID }}"btp":{"uclFormationId":"{{.FormationID}}","globalAccountId":"{{.CustomerTenantContext.AccountID}}","crmId":"{{.CustomerTenantContext.CustomerID}}"} {{ else }}"atom": {"uclFormationId":"{{.FormationID}}","path":"{{.CustomerTenantContext.Path}}","crmId":"{{.CustomerTenantContext.CustomerID}}"} {{ end }} },"items": [ {"uclAssignmentId":"{{ .Assignment.ID }}","operation":"{{.Operation}}","deploymentRegion":"{{if .SourceApplication.Labels.region }}{{.SourceApplication.Labels.region}}{{else }}{{.SourceApplicationTemplate.Labels.region}}{{ end }}","applicationNamespace":"{{if .SourceApplication.ApplicationNamespace }}{{.SourceApplication.ApplicationNamespace}}{{else }}{{.SourceApplicationTemplate.ApplicationNamespace}}{{ end }}","applicationTenantId":"{{.SourceApplication.LocalTenantID}}","uclSystemTenantId":"{{.SourceApplication.ID}}",{{ if .SourceApplicationTemplate.Labels.parameters }}"parameters": {{.SourceApplicationTemplate.Labels.parameters}},{{ end }}"configuration": {{.ReverseAssignment.Value}} } ]}'
            headerTemplate: '{"Content-Type": ["application/json"],"Location": ["%s/v1/businessIntegrations/{{.FormationID}}/assignments/{{.Assignment.ID}}/status"]}'
            outputTemplate: '{"error":"{{.Body.error}}","success_status_code": 202}'
        configuration_changed:v1.0:
          - type: CONFIGURATION_CHANGED
            mode: ASYNC_CALLBACK
            urlTemplate: '{"path":"%s/v1/tenant-mappings/{{.RuntimeContext.Value}}","method":"PATCH"}'
            inputTemplate: '{"context":{ {{ if .CustomerTenantContext.AccountID }}"btp": {"uclFormationId":"{{.FormationID}}","globalAccountId":"{{.CustomerTenantContext.AccountID}}","crmId":"{{.CustomerTenantContext.CustomerID}}"} {{ else }}"atom": {"uclFormationId":"{{.FormationID}}","path":"{{.CustomerTenantContext.Path}}","crmId":"{{.CustomerTenantContext.CustomerID}}"} {{ end }} },"items": [ {"uclAssignmentId":"{{ .Assignment.ID }}","operation":"{{.Operation}}","deploymentRegion":"{{if .Application.Labels.region }}{{.Application.Labels.region}}{{ else }}{{.ApplicationTemplate.Labels.region}}{{end }}","applicationNamespace":"{{ if .Application.ApplicationNamespace }}{{.Application.ApplicationNamespace}}{{else }}{{.ApplicationTemplate.ApplicationNamespace}}{{ end }}","applicationTenantId":"{{.Application.LocalTenantID}}","uclSystemTenantId":"{{.Application.ID}}",{{ if .ApplicationTemplate.Labels.parameters }}"parameters": {{.ApplicationTemplate.Labels.parameters}},{{ end }}"configuration": {{.ReverseAssignment.Value}} } ] }'
            headerTemplate: '{"Content-Type": ["application/json"],"Location": ["%s/v1/businessIntegrations/{{.FormationID}}/assignments/{{.Assignment.ID}}/status"]}'
            outputTemplate: '{"error":"{{.Body.error}}","success_status_code": 202}'
        application_tenant_mapping:v1.0:
          - type: APPLICATION_TENANT_MAPPING
            mode: ASYNC_CALLBACK
            urlTemplate: '{"path":"%s/v1/tenant-mappings/{{.TargetApplication.LocalTenantID}}","method":"PATCH"}'
            inputTemplate: '{"context": { {{ if .CustomerTenantContext.AccountID }}"btp":{"uclFormationId":"{{.FormationID}}","globalAccountId":"{{.CustomerTenantContext.AccountID}}","crmId":"{{.CustomerTenantContext.CustomerID}}"} {{ else }}"atom": {"uclFormationId":"{{.FormationID}}","path":"{{.CustomerTenantContext.Path}}","crmId":"{{.CustomerTenantContext.CustomerID}}"} {{ end }} },"items": [ {"uclAssignmentId":"{{ .Assignment.ID }}","operation":"{{.Operation}}","deploymentRegion":"{{if .SourceApplication.Labels.region }}{{.SourceApplication.Labels.region}}{{else }}{{.SourceApplicationTemplate.Labels.region}}{{ end }}","applicationNamespace":"{{if .SourceApplication.ApplicationNamespace }}{{.SourceApplication.ApplicationNamespace}}{{else }}{{.SourceApplicationTemplate.ApplicationNamespace}}{{ end }}","applicationTenantId":"{{.SourceApplication.LocalTenantID}}","uclSystemTenantId":"{{.SourceApplication.ID}}",{{ if .SourceApplicationTemplate.Labels.parameters }}"parameters": {{.SourceApplicationTemplate.Labels.parameters}},{{ end }}"configuration": {{.ReverseAssignment.Value}} } ]}'
            headerTemplate: '{"Content-Type": ["application/json"],"Location": ["%s/v1/businessIntegrations/{{.FormationID}}/assignments/{{.Assignment.ID}}/status"]}'
            outputTemplate: '{"error":"{{.Body.error}}","success_status_code": 202}'
        application_tenant_mapping:v1.1:
          - type: APPLICATION_TENANT_MAPPING
            mode: ASYNC_CALLBACK
            urlTemplate: '{"path":"%s/v1/tenant-mappings/{{.TargetApplication.LocalTenantID}}","method":"PATCH"}'
            inputTemplate: '{"context": { {{ if .CustomerTenantContext.AccountID }}"btp":{"uclFormationId":"{{.FormationID}}","globalAccountId":"{{.CustomerTenantContext.AccountID}}","crmId":"{{.CustomerTenantContext.CustomerID}}"} {{ else }}"atom": {"uclFormationId":"{{.FormationID}}","path":"{{.CustomerTenantContext.Path}}","crmId":"{{.CustomerTenantContext.CustomerID}}"} {{ end }} },"receiverTenant": {"deploymentRegion":"{{ if .TargetApplication.Labels.region}}{{.TargetApplication.Labels.region}}{{ else }}{{.TargetApplicationTemplate.Labels.region}}{{end }}","applicationNamespace":"{{ if .TargetApplication.ApplicationNamespace}}{{.TargetApplication.ApplicationNamespace}}{{ else }}{{.TargetApplicationTemplate.ApplicationNamespace}}{{end }}","applicationUrl":"{{ .TargetApplication.BaseURL }}","applicationTenantId":"{{.TargetApplication.LocalTenantID }}","uclSystemTenantId":"{{ .TargetApplication.ID}}", {{ if .TargetApplicationTemplate.Labels.parameters }}"parameters": {{.TargetApplicationTemplate.Labels.parameters}}{{ end }} },"assignedTenants": [ {"uclAssignmentId":"{{ .Assignment.ID }}","operation":"{{.Operation}}","deploymentRegion":"{{if .SourceApplication.Labels.region }}{{.SourceApplication.Labels.region}}{{else }}{{.SourceApplicationTemplate.Labels.region}}{{ end }}","applicationNamespace":"{{if .SourceApplication.ApplicationNamespace }}{{.SourceApplication.ApplicationNamespace}}{{else }}{{.SourceApplicationTemplate.ApplicationNamespace}}{{ end }}","applicationUrl":"{{.SourceApplication.BaseURL }}","applicationTenantId":"{{.SourceApplication.LocalTenantID}}","uclSystemTenantId":"{{.SourceApplication.ID}}",{{ if .SourceApplicationTemplate.Labels.parameters }}"parameters": {{.SourceApplicationTemplate.Labels.parameters}},{{ end }}"configuration": {{.ReverseAssignment.Value}} } ]}'
            headerTemplate: '{"Content-Type": ["application/json"],"Location": ["%s/v1/businessIntegrations/{{.FormationID}}/assignments/{{.Assignment.ID}}/status"]}'
            outputTemplate: '{"error":"{{.Body.error}}","success_status_code": 202}'
    authentication:
      jwksEndpoint: http://ory-stack-oathkeeper-api.ory.svc.cluster.local:4456/.well-known/jwks.json
      oauth2:
        url: http://ory-stack-hydra-admin.ory.svc.cluster.local:4445
  auditlog:
    configMapName: "compass-gateway-auditlog-config"
    protocol: HTTP
    tlsOrigination: false
    host: compass-external-services-mock.compass-system.svc.cluster.local
    port: 8080
    mtlsTokenPath: "/cert/token"
    standardTokenPath: "/secured/oauth/token"
    skipSSLValidation: false
    secret:
      name: "compass-gateway-auditlog-secret"
      urlKey: url
      clientIdKey: client-id
      clientSecretKey: client-secret
      clientCertKey: client-cert
      clientKeyKey: client-key
  log:
    format: "text"
    formatJson: "json"
  tenantConfig:
    useDefaultTenants: true
    dbPool:
      maxOpenConnections: 1
      maxIdleConnections: 1
  connector:
    prefix: /connector
    graphql:
      external:
        port: 3000
    validator:
      port: 8080
    # If secrets do not exist they will be created
    secrets:
      ca:
        name: compass-connector-app-ca
        namespace: compass-system
        certificateKey: ca.crt
        keyKey: ca.key
      rootCA:
        namespace: istio-system # For Ingress Gateway to work properly the namespace needs to be istio-system
        # In order for istio mTLS to work we should have two different secrets one containing the server certificate (let’s say X) and one used for validation of the client’s certificates.
        # The second one should be our root certificate and istio wants it to be named X-cacert. (-cacert suffix).
        # This is the reason for the confusing name of our root certificate. https://preliminary.istio.io/v1.6/docs/tasks/traffic-management/ingress/secure-ingress/#configure-a-mutual-tls-ingress-gateway
        cacert: compass-gateway-mtls-certs-cacert # For cert-rotation the cacert should be in different secret
        certificateKey: cacert
    revocation:
      configmap:
        name: revocations-config
        namespace: "{{ .Release.Namespace }}"
    # If key and certificate are not provided they will be generated
    caKey: ""
    caCertificate: ""
  system_broker:
    enabled: false
    port: 5001
    prefix: /broker
    tokenProviderFromHeader:
      forwardHeaders: Authorization
    tokenProviderFromSecret:
      enabled: false
      secrets:
        integrationSystemCredentials:
          name: compass-system-broker-credentials
          namespace: compass-system
    testNamespace: kyma-system
  gateway:
    port: 3000
    tls:
      host: compass-gateway
      adapterHost: compass-ns-adapter
      secure:
        internal:
          host: compass-gateway-internal
        oauth:
          host: compass-gateway-auth-oauth
    mtls:
      manageCerts: false
      host: compass-gateway-mtls
      certSecret: compass-gateway-mtls-certs
      external:
        host: compass-gateway-sap-mtls
        certSecret: compass-gateway-mtls-certs # Use connector's root CA as root CA by default. This should be overridden for productive deployments.
    headers:
      rateLimit: X-Flow-Identity
      request:
        remove:
          - "Client-Id-From-Token"
          - "Client-Id-From-Certificate"
          - "Client-Certificate-Hash"
          - "Certificate-Data"
  hydrator:
    host: compass-hydrator.compass-system.svc.cluster.local
    port: 3000
    prefix: /hydrators
    certSubjectMappingResyncInterval: "3s"
    subjectConsumerMappingConfig: '[{"consumer_type": "Super Admin", "tenant_access_levels": ["customer", "account","subaccount", "global", "organization", "folder", "resource-group"], "subject": "C=DE, L=local, O=SAP SE, OU=Region, OU=SAP Cloud Platform Clients, OU=f8075207-1478-4a80-bd26-24a4785a2bfd, CN=compass"}, {"consumer_type": "Integration System", "tenant_access_levels": ["account","subaccount"], "subject": "C=DE, L=local, O=SAP SE, OU=Region, OU=SAP Cloud Platform Clients, OU=f8075207-1478-4a80-bd26-24a4785a2bfd, CN=integration-system-test"}, {"consumer_type": "Technical Client", "tenant_access_levels": ["global"], "subject": "C=DE, L=local, O=SAP SE, OU=SAP Cloud Platform Clients, OU=Region, OU=1f538f34-30bf-4d3d-aeaa-02e69eef84ae, CN=technical-client-test"}, {"consumer_type": "Instance Creator", "tenant_access_levels": ["global"], "subject": "C=DE, L=local, O=SAP SE, OU=SAP Cloud Platform Clients, OU=Region, OU=47b4575a-f102-414a-8398-2d973ad65f3a, CN=instance-creator"}]'
    certificateDataHeader: "Certificate-Data"
    consumerClaimsKeys:
      clientIDKey: "client_id"
      tenantIDKey: "tenantid"
      userNameKey: "user_name"
      subdomainKey: "subdomain"
    http:
      client:
        skipSSLValidation: false
    metrics:
      port: 3003
      enableClientInstrumentation: true
      censoredFlows: "JWT"
  iasAdapter:
    port: 8080
    apiRootPath: "/ias-adapter"
    readTimeout: 30s
    readHeaderTimeout: 30s
    writeTimeout: 30s
    idleTimeout: 30s
    tenantInfo:
      requestTimeout: 30s
      insecureSkipVerify: false
    ias:
      requestTimeout: 30s
      secret:
        name: "ias-adapter-cockpit"
        path: "/tmp"
        fileName: "ias-adapter-cockpit.yaml"
        clientCert: cert
        clientKey: key
        ca: ca
        manage: false
    postgres:
      connectTimeout: 30s
      requestTimeout: 30s
    authentication:
      jwksEndpoint: "http://ory-stack-oathkeeper-api.ory.svc.cluster.local:4456/.well-known/jwks.json"
  kymaAdapter:
    port: 8080
    apiRootPath: "/kyma-adapter"
    apiTenantMappingsEndpoint: "/v1/tenantMappings/{tenant-id}"
    tenantInfo:
      requestTimeout: 30s
    tenantMapping:
      type: CONFIGURATION_CHANGED
      mode: SYNC
      urlTemplate: '{"path":"%s/kyma-adapter/v1/tenantMappings/{{.Runtime.Labels.global_subaccount_id}}","method":"PATCH"}'
      inputTemplate: '{"context":{"platform":"{{if .CustomerTenantContext.AccountID}}btp{{else}}unified-services{{end}}","uclFormationId":"{{.FormationID}}","accountId":"{{if .CustomerTenantContext.AccountID}}{{.CustomerTenantContext.AccountID}}{{else}}{{.CustomerTenantContext.Path}}{{end}}","crmId":"{{.CustomerTenantContext.CustomerID}}","operation":"{{.Operation}}"},"assignedTenant":{"state":"{{.Assignment.State}}","uclAssignmentId":"{{.Assignment.ID}}","deploymentRegion":"{{if .Application.Labels.region}}{{.Application.Labels.region}}{{else}}{{.ApplicationTemplate.Labels.region}}{{end}}","applicationNamespace":"{{if .Application.ApplicationNamespace}}{{.Application.ApplicationNamespace}}{{else}}{{.ApplicationTemplate.ApplicationNamespace}}{{end}}","applicationUrl":"{{.Application.BaseURL}}","applicationTenantId":"{{.Application.LocalTenantID}}","uclSystemName":"{{.Application.Name}}","uclSystemTenantId":"{{.Application.ID}}",{{if .ApplicationTemplate.Labels.parameters}}"parameters":{{.ApplicationTemplate.Labels.parameters}},{{end}}"configuration":{{.ReverseAssignment.Value}}},"receiverTenant":{"ownerTenant":"{{.Runtime.Tenant.Parent}}","state":"{{.ReverseAssignment.State}}","uclAssignmentId":"{{.ReverseAssignment.ID}}","deploymentRegion":"{{if and .RuntimeContext .RuntimeContext.Labels.region}}{{.RuntimeContext.Labels.region}}{{else}}{{.Runtime.Labels.region}}{{end}}","applicationNamespace":"{{.Runtime.ApplicationNamespace}}","applicationTenantId":"{{if .RuntimeContext}}{{.RuntimeContext.Value}}{{else}}{{.Runtime.Labels.global_subaccount_id}}{{end}}","uclSystemTenantId":"{{if .RuntimeContext}}{{.RuntimeContext.ID}}{{else}}{{.Runtime.ID}}{{end}}",{{if .Runtime.Labels.parameters}}"parameters":{{.Runtime.Labels.parameters}},{{end}}"configuration":{{.Assignment.Value}}}}'
      headerTemplate: '{"Content-Type": ["application/json"]}'
      outputTemplate: '{"error":"{{.Body.error}}","state":"{{.Body.state}}","success_status_code": 200,"incomplete_status_code": 422}'
    authentication:
      jwksEndpoint: http://ory-stack-oathkeeper-api.ory.svc.cluster.local:4456/.well-known/jwks.json
  instanceCreator:
    port: 8080
    apiRootPath: "/instance-creator"
    tenantInfo:
      requestTimeout: 30s
    authentication:
      jwksEndpoint: http://ory-stack-oathkeeper-api.ory.svc.cluster.local:4456/.well-known/jwks.json
    client:
      timeout: 30s
    secrets:
      name: "regional-sm-instances-credentials"
      key: "keyConfig"
      path: "/tmp"
    clientIdPath: "clientid"
    smUrlPath: "sm_url"
    tokenURLPath: "certurl"
    appNamePath: "appName"
    certificatePath: "certificate"
    certificateKeyPath: "key"
    oauthTokenPath: "/oauth/token"
    ticker: 3s
    timeout: 300s
    local:
      templateMappings:
        clientIDMapping: '{{ printf "\"%s\":\"client_id\"" .Values.global.instanceCreator.clientIdPath }}'
        smUrlMapping: '{{ printf "\"%s\":\"http://compass-external-services-mock.%s.svc.cluster.local:%s\"" .Values.global.instanceCreator.smUrlPath .Release.Namespace (.Values.service.port | toString) }}'
        tokenURLMapping: '{{ printf "\"%s\":\"http://compass-external-services-mock.%s.svc.cluster.local:%s\"" .Values.global.instanceCreator.tokenURLPath .Release.Namespace (.Values.service.port | toString) }}'
        appNameMapping: '{{ printf "\"%s\":\"app_name\"" .Values.global.instanceCreator.appNamePath }}'
        certificateMapping: '{{ printf "\"%s\":\"%s\"" .Values.global.instanceCreator.certificatePath .Values.global.connector.caCertificate }}'
        certificateKeyMapping: '{{ printf "\"%s\":\"%s\"" .Values.global.instanceCreator.certificateKeyPath .Values.global.connector.caKey }}'
  defaultTenantMappingHandler:
    port: 8080
    apiRootPath: "/default-tenant-mapping-handler"
    apiTenantMappingsEndpoint: "/v1/tenantMappings/{tenant-id}"
    tenantInfo:
      requestTimeout: 30s
    authentication:
      jwksEndpoint: http://ory-stack-oathkeeper-api.ory.svc.cluster.local:4456/.well-known/jwks.json
  operations_controller:
    enabled: true
  connectivity_adapter:
    port: 8080
    tls:
      host: adapter-gateway
    mtls:
      host: adapter-gateway-mtls
  oathkeeperFilters:
    workloadLabel: oathkeeper
    namespace: ory
    tokenDataHeader: "Connector-Token"
    certificateDataHeader: "Certificate-Data"
  istio:
    discoveryMtlsGateway:
      name: "discovery-gateway"
      namespace: "compass-system"
      certSecretName: discovery-gateway-certs
      localCA: # the CA property and its nested fields are used only in local setup
        secretName: discovery-gateway-certs-cacert
        namespace: istio-system # For Ingress Gateway to work properly the namespace needs to be istio-system
        certificate: ""
        key: ""
    externalMtlsGateway:
      name: "compass-gateway-external-mtls"
      namespace: "compass-system"
    mtlsGateway:
      name: "compass-gateway-mtls"
      namespace: "compass-system"
    gateway:
      name: "kyma-gateway"
      namespace: "kyma-system"
    proxy:
      port: 15020
    namespace: istio-system
    ingressgateway:
      workloadLabel: istio-ingressgateway
      requestPayloadSizeLimit2MB: 2097152
      requestPayloadSizeLimit2MBLabel: "2MB"
      requestPayloadSizeLimit5MB: 5097152
      requestPayloadSizeLimit5MBLabel: "5MB"
      correlationHeaderRewriteFilter:
        expectedHeaders:
          - "x-request-id"
          - "x-correlation-id"
          - "x-correlationid"
          - "x-forrequest-id"
          - "x-vcap-request-id"
          - "x-broker-api-request-identity"
  kubernetes:
    serviceAccountTokenIssuer: https://kubernetes.default.svc.cluster.local
    serviceAccountTokenJWKS: https://kubernetes.default.svc.cluster.local/openid/v1/jwks
  ingress:
    domainName: "local.kyma.dev"
    discoveryDomain:
      name: "discovery.api.local"
      tlsCert: ""
      tlsKey: ""
  database:
    sqlProxyServiceAccount: "proxy-user@gcp-cmp.iam.gserviceaccount.com"
    manageSecrets: true
    embedded:
      enabled: true
      director:
        name: "postgres"
      ias_adapter:
        name: "postgres2"
      directorDBName: "postgres"
    managedGCP:
      serviceAccountKey: ""
      instanceConnectionName: ""
      director:
        name: ""
        user: ""
        password: ""
      iasAdapter:
        name: ""
        user: ""
        password: ""
      host: "localhost"
      hostPort: "5432"
      sslMode: ""
      #TODO remove below after migration to separate user will be done
      dbUser: ""
      dbPassword: ""
      directorDBName: ""
  oathkeeper:
    host: ory-stack-oathkeeper-proxy.ory.svc.cluster.local
    port: 4455
    timeout_ms: 120000
    ns_adapter_timeout_ms: 3600000
    idTokenConfig:
      claims: '{"scopes": "{{ print .Extra.scope }}","tenant": "{{ .Extra.tenant }}", "consumerID": "{{ print .Extra.consumerID}}", "consumerType": "{{ print .Extra.consumerType }}", "flow": "{{ print .Extra.flow }}", "onBehalfOf": "{{ print .Extra.onBehalfOf }}", "region": "{{ print .Extra.region }}", "tokenClientID": "{{ print .Extra.tokenClientID }}"}'
      internalClaims: '{"scopes": "application:read application:write application.webhooks:read application.application_template:read application_template.webhooks:read webhooks.auth:read runtime:write runtime:read tenant:read tenant:write tenant_subscription:write ory_internal fetch_tenant application_template:read destinations_sensitive_data:read destinations:sync ord_aggregator:sync certificate_subject_mapping:read certificate_subject_mapping:write bundle_instance_auth:write bundle.instance_auths:read","tenant":"{ {{ if .Header.Tenant }} \"consumerTenant\":\"{{ print (index .Header.Tenant 0) }}\", {{ end }} \"externalTenant\":\"\"}", "consumerType": "Internal Component", "flow": "Internal"}'
    mutators:
      runtimeMappingService:
        config:
          api:
            url: http://compass-hydrator.compass-system.svc.cluster.local:3000/hydrators/runtime-mapping
            retry:
              give_up_after: 6s
              max_delay: 2000ms
      authenticationMappingServices:
        nsadapter:
          cfg:
            config:
              api:
                url: http://compass-hydrator.compass-system.svc.cluster.local:3000/hydrators/authn-mapping/nsadapter
                retry:
                  give_up_after: 6s
                  max_delay: 2000ms
          authenticator:
            enabled: false
            createRule: true
            gatewayHost: "compass-gateway-xsuaa"
            trusted_issuers: '[{"domain_url": "compass-system.svc.cluster.local:8080", "scope_prefixes": ["prefix."], "protocol": "http"}]'
            attributes: '{"uniqueAttribute": { "key": "ns-adapter-test", "value": "ns-adapter-flow" }, "tenants": [{ "key": "tenant" }], "identity": { "key": "identity" }, "clientid": { "key": "client_id" } }'
            path: /nsadapter/api/v1/notifications
            upstreamComponent: "compass-gateway"
            checkSuffix: true
        tenant-fetcher:
          cfg:
            config:
              api:
                url: http://compass-hydrator.compass-system.svc.cluster.local:3000/hydrators/authn-mapping/tenant-fetcher
                retry:
                  give_up_after: 6s
                  max_delay: 2000ms
          authenticator:
            enabled: false
            createRule: true
            gatewayHost: "compass-gateway"
            trusted_issuers: '[{"domain_url": "compass-system.svc.cluster.local:8080", "scope_prefixes": ["prefix."], "protocol": "http"}]'
            attributes: '{"uniqueAttribute": { "key": "test", "value": "tenant-fetcher" }, "tenants": [{ "key": "tenant" }], "identity": { "key": "identity" } }'
            path: /tenants/<.*>
            upstreamComponent: "compass-tenant-fetcher"
            checkSuffix: false
        subscriber:
          cfg:
            config:
              api:
                url: http://compass-hydrator.compass-system.svc.cluster.local:3000/hydrators/authn-mapping/subscriber
                retry:
                  give_up_after: 6s
                  max_delay: 2000ms
          authenticator:
            enabled: false
            createRule: false
            gatewayHost: "compass-gateway-sap-mtls"
            trusted_issuers: '[{"domain_url": "compass-system.svc.cluster.local:8080", "scope_prefixes": ["prefix."], "protocol": "http", "region": "eu-1"}]'
            attributes: '{"uniqueAttribute": { "key": "subsc-key-test", "value": "subscription-flow" }, "tenants": [{ "key": "tenant" }], "identity": { "key": "user_name" }, "clientid": { "key": "client_id" } }'
            path: /<.*>
            checkSuffix: false
        user-name-authenticator:
          cfg:
            config:
              api:
                url: http://compass-hydrator.compass-system.svc.cluster.local:3000/hydrators/authn-mapping/user-name-authenticator
                retry:
                  give_up_after: 6s
                  max_delay: 2000ms
          authenticator:
            enabled: false
            createRule: true
            gatewayHost: "compass-gateway-user-name"
            trusted_issuers: '[{"domain_url": "compass-system.svc.cluster.local:8080", "scope_prefixes": ["prefix.", "prefix2."], "protocol": "http", "region": "eu-1"}]'
            attributes: '{"uniqueAttribute": { "key": "unique-attr-authenticator-key", "value": "unique-attr-authenticator-value" }, "tenants": [{ "key": "ext_attr.subaccountid", "priority": 1 },{ "key": "ext_attr.globalaccountid", "priority": 2 }], "identity": { "key": "user_name" }, "clientid": { "key": "client_id" } }'
            path: "/director/graphql"
            upstreamComponent: "compass-gateway"
            checkSuffix: false
      tenantMappingService:
        config:
          api:
            url: http://compass-hydrator.compass-system.svc.cluster.local:3000/hydrators/tenant-mapping
            retry:
              give_up_after: 6s
              max_delay: 2000ms
      certificateResolverService:
        config:
          api:
            url: http://compass-hydrator.compass-system.svc.cluster.local:3000/hydrators/v1/certificate/data/resolve
            retry:
              give_up_after: 6s
              max_delay: 2000ms
      tokenResolverService:
        config:
          api:
            url: http://compass-hydrator.compass-system.svc.cluster.local:3000/hydrators/v1/tokens/resolve
            retry:
              give_up_after: 6s
              max_delay: 2000ms
  cockpit:
    auth:
      allowedConnectSrc: "https://*.ondemand.com"
      secretName: "cockpit-auth-secret"
      idpHost: ""
      clientID: ""
      scopes: "openid profile email"
      path: "/oauth2/certs"
  destinationFetcher:
    manageSecrets: true
    host: compass-destination-fetcher.compass-system.svc.cluster.local
    prefix: /destination-configuration
    port: 3000
    jobSchedule: 10s
    lease:
      lockname: destinationlease
    parallelTenants: 10
    tenantSyncTimeout: "5m"
    authentication:
      jwksEndpoint: "http://ory-stack-oathkeeper-api.ory.svc.cluster.local:4456/.well-known/jwks.json"
      appDestinationsSyncScope: "destinations:sync"
      appDetinationsSensitiveDataScope: "destinations_sensitive_data:read"
    server:
      tenantDestinationsEndpoint: "/v1/subaccountDestinations"
      tenantDestinationCertificatesEndpoint: "/v1/subaccountCertificates"
      tenantInstanceLevelDestinationCertificatesEndpoint: "/v1/instanceCertificates"
      sensitiveDataEndpoint: "/v1/destinations"
      findAPIEndpoint: "/local/v1/destinations" # used by external-services-mock in the destination creator flows; due to the fact that in ESM there are separate handlers for the two flows (dest-creator & dest-fetcher), we need different endpoints where each one of them can call the destination service find API
      sensitiveDataQueryParam: "name"
    request:
      skipSSLValidation: false
      retry_interval: "100ms"
      retry_attempts: 3
      goroutineLimit: 10
      requestTimeout: "5s"
      pageSize: 100
      oauthTokenPath: "/oauth/token"
    instance:
      clientIdPath: "clientid"
      clientSecretPath: "clientsecret"
      urlPath: "uri"
      tokenUrlPath: "certurl"
      clientCertPath: "certificate"
      clientKeyPath: "key"
    secretName: destination-region-instances
    dependenciesConfig:
      path: "/cfg/dependencies"
    oauthMode: "oauth-mtls"
  destinationRegionSecret:
    secretName: "destination-region-instances"
    fileName: "keyConfig"
    local:
      templateMappings:
        xsappMapping: '{{ printf "\"%s\":\"xsappname1\"" .Values.global.tenantFetcher.xsappNamePath }}'
        clientIDMapping: '{{ printf "\"%s\":\"client_id\"" .Values.global.destinationFetcher.instance.clientIdPath }}'
        clientSecretMapping: '{{ printf "\"%s\":\"client_secret\"" .Values.global.destinationFetcher.instance.clientSecretPath }}'
        urlMapping: '{{ printf "\"%s\":\"http://compass-external-services-mock.%s.svc.cluster.local:%s\"" .Values.global.destinationFetcher.instance.urlPath .Release.Namespace (.Values.service.port | toString) }}'
        tokenURLMapping: '{{ printf "\"%s\":\"https://%s.%s:%s\"" .Values.global.destinationFetcher.instance.tokenUrlPath .Values.global.externalServicesMock.certSecuredHost .Values.global.ingress.domainName (.Values.service.certPort | toString) }}'
        x509CertificateMapping: '{{ printf "\"%s\":\"%s\"" .Values.global.destinationFetcher.instance.clientCertPath .Values.global.connector.caCertificate }}'
        x509KeyMapping: '{{ printf "\"%s\":\"%s\"" .Values.global.destinationFetcher.instance.clientKeyPath .Values.global.connector.caKey }}'
  tenantFetcher:
    k8sSecret:
      manageSecrets: true
      name: "tenant-fetcher-secret"
      namespace: "compass-system"
      key: "keyConfig"
      path: "/tmp"
    host: compass-tenant-fetcher.compass-system.svc.cluster.local
    prefix: /tenants
    port: 3000
    xsappNamePath: "xsappname"
    omitDependenciesParamName: ""
    omitDependenciesParamValue: ""
    requiredAuthScope: Callback
    fetchTenantAuthScope: fetch_tenant
    authentication:
      jwksEndpoint: "http://ory-stack-oathkeeper-api.ory.svc.cluster.local:4456/.well-known/jwks.json"
    tenantProvider:
      tenantIdProperty: "tenantId"
      customerIdProperty: "customerId"
      subaccountTenantIdProperty: "subaccountTenantId"
      subdomainProperty: "subdomain"
      licenseTypeProperty: "licenseType"
      name: "provider"
      subscriptionProviderIdProperty: "subscriptionProviderIdProperty"
      providerSubaccountIdProperty: "providerSubaccountIdProperty"
      consumerTenantIdProperty: "consumerTenantIdProperty"
      subscriptionProviderAppNameProperty: "subscriptionProviderAppNameProperty"
      subscriptionIDProperty: "subscriptionGUID"
      dependentServiceInstancesInfoProperty: "dependentServiceInstancesInfo"
      dependentServiceInstancesInfoAppIdProperty: "appId"
      dependentServiceInstancesInfoAppNameProperty: "appName"
      dependentServiceInstancesInfoProviderSubaccountIdProperty: "providerSubaccountId"
    server:
      fetchTenantWithParentEndpoint: "/v1/fetch/{parentTenantId}/{tenantId}"
      fetchTenantWithoutParentEndpoint: "/v1/fetch/{tenantId}"
      regionalHandlerEndpoint: "/v1/regional/{region}/callback/{tenantId}"
      dependenciesEndpoint: "/v1/regional/{region}/dependencies"
      tenantPathParam: "tenantId"
      regionPathParam: "region"
    dependenciesConfig:
      path: "/cfg/dependencies"
    local:
      templateMappings:
        xsappMapping: '{{ printf "\"%s\":\"xsappname1\"" .Values.global.tenantFetcher.xsappNamePath }}'
    containerName: "tenant-fetcher"
  externalCertConfiguration:
    issuerLocality: "local,local2" # In local setup we have manually created connector CA certificate with 'local' Locality property
    subjectPattern: "/C=DE/O=SAP SE/OU=SAP Cloud Platform Clients/OU=Region/OU=%s/L=%s/CN=%s"
    technicalClientSubjectPattern: "/C=DE/O=SAP SE/OU=SAP Cloud Platform Clients/OU=Region/OU=%s/L=%s/CN=%s"
    ouCertSubaccountID: "f8075207-1478-4a80-bd26-24a4785a2bfd"
    commonName: "compass"
    locality: "local"
    certSvcApiPath: "/cert"
    tokenPath: "/cert/token"
    secrets:
      externalCertSvcSecret:
        manage: false
        name: "cert-svc-secret"
        clientIdKey: client-id
        clientSecretKey: client-secret
        oauthUrlKey: url
        csrEndpointKey: csr-endpoint
        clientCert: client-cert
        clientKey: client-key
        skipSSLValidationFlag: "-k"
      externalClientCertSecret:
        name: "external-client-certificate"
        namespace: compass-system
        certKey: tls.crt
        keyKey: tls.key
      publicPrivateKeysSecret:
        name: "system-fetcher-external-keys"
        namespace: compass-system
        dataKey: data
        manage: false
    rotationCronjob:
      name: "external-certificate-rotation"
      schedule: "*/1 * * * *" # Executes every minute
      certValidity: "7"
      clientCertRetryAttempts: "8"
      containerName: "certificate-rotation"
    preInstallJob:
      enabled: false
      name: "external-certificate-pre-install"
      certValidity: "7"
      clientCertRetryAttempts: "8"
  extSvcCertConfiguration:
    issuerLocality: "local,local2" # In local setup we have manually created connector CA certificate with 'local' Locality property
    subjectPattern: "/C=DE/O=SAP SE/OU=SAP Cloud Platform Clients/OU=Region/OU=%s/L=%s/CN=%s"
    ouCertSubaccountID: "f8075207-1478-4a80-bd26-24a4785a2bfd"
    commonName: "compass"
    locality: "local"
    certSvcApiPath: "/cert"
    tokenPath: "/cert/token"
    secrets:
      extSvcCertSvcSecret:
        manage: false
        name: "ext-svc-cert-svc-secret"
        clientIdKey: client-id
        clientSecretKey: client-secret
        oauthUrlKey: url
        csrEndpointKey: csr-endpoint
        clientCert: client-cert
        clientKey: client-key
        skipSSLValidationFlag: "-k"
      extSvcClientCertSecret:
        name: "ext-svc-client-certificate"
        namespace: compass-system
        certKey: tls.crt
        keyKey: tls.key
    rotationCronjob:
      name: "ext-svc-certificate-rotation"
      schedule: "*/1 * * * *" # Executes every minute
      certValidity: "7"
      clientCertRetryAttempts: "8"
      containerName: "ext-svc-certificate-rotation"
    preInstallJob:
      enabled: false
      name: "ext-svc-certificate-pre-install"
      certValidity: "7"
      clientCertRetryAttempts: "8"
  ordService:
    host: compass-ord-service.compass-system.svc.cluster.local
    prefix: /open-resource-discovery-service/v0
    docsPrefix: /open-resource-discovery-docs
    staticPrefix: /open-resource-discovery-static/v0
    port: 3000
    defaultResponseType: "xml"
    userContextHeader: "user_context"
    authTokenPath: "/var/run/secrets/kubernetes.io/serviceaccount/token"
    skipSSLValidation: false
  ordAggregator:
    port: 3000
    prefix: /ord-aggregator
    aggregateEndpoint: /aggregate
    name: ord-aggregator
    client:
      timeout: "30s"
    lease:
      lockname: aggregatorlease
    authentication:
      jwksEndpoint: "http://ory-stack-oathkeeper-api.ory.svc.cluster.local:4456/.well-known/jwks.json"
    http:
      client:
        skipSSLValidation: false
      retry:
        attempts: 3
        delay: 100ms
    dbPool:
      maxOpenConnections: 2
      maxIdleConnections: 2
    globalRegistryUrl: http://compass-external-services-mock.compass-system.svc.cluster.local:8087/.well-known/open-resource-discovery
    maxParallelDocumentsPerApplication: 10
    maxParallelSpecificationProcessors: 100
    containerName: "ord-aggregator"
    tenantMappingConfiguration: '{}'
    parallelOperationProcessors: 10
    priorityQueueLimit: 10
    rescheduleJobInterval: 24h
    reschedulePeriod: 168h
    rescheduleHangedJobInterval: 1h
    rescheduleHangedPeriod: 1h
    maintainOperationsJobInterval: 60m
    operationProcessorsQuietPeriod: 5s
  systemFetcher:
    enabled: false
    syncGlobalAccountTenants: true
    name: "system-fetcher"
    schedule: "0 0 * * *"
    manageSecrets: true
    # enableSystemDeletion - whether systems in deleted state should be deleted from director database
    enableSystemDeletion: true
    # fetchParallelism - shows how many http calls will be made in parallel to fetch systems
    fetchParallellism: 30
    # queueSize - shows how many system fetches (individual requests may fetch more than 1 system)
    # can be put in the queue for processing before blocking. It is best for the queue to be about 2 times bigger than the parallellism
    queueSize: 100
    # fetchRequestTimeout - shows the timeout to wait for oauth token and for fetching systems (in one request) separately
    fetchRequestTimeout: "30s"
    # directorRequestTimeout - graphql requests timeout to director
    directorRequestTimeout: "30s"
    dbPool:
      maxOpenConnections: 20
      maxIdleConnections: 2
    # systemsAPIEndpoint - endpoint of the service to fetch systems from
    systemsAPIEndpoint: ""
    # systemsAPIFilterCriteria - criteria for fetching systems
    systemsAPIFilterCriteria: ""
    appTemplatesProductLabel: "systemRole"
    systemSourceKey: "prop"
    appTemplates: []
    templatePlaceholderToSystemKeyMappings: '[ { "placeholder_name": "name", "system_key": "$.displayName" }, { "placeholder_name": "display-name", "system_key": "$.displayName" }, { "placeholder_name": "systemNumber", "system_key": "$.systemNumber" }, { "placeholder_name": "productId", "system_key": "$.productId" }, { "placeholder_name": "ppmsProductVersionId", "system_key": "$.ppmsProductVersionId", "optional": true }, { "placeholder_name": "region", "system_key": "$.additionalAttributes.systemSCPLandscapeID", "optional": true }, { "placeholder_name": "description", "system_key": "$.productDescription", "optional": true }, { "placeholder_name": "baseUrl", "system_key": "$.additionalUrls.mainUrl", "optional": true }, { "placeholder_name": "providerName", "system_key": "$.infrastructureProvider", "optional": true } ]'
    templateOverrideApplicationInput: '{"name": "{{name}}","description": "{{description}}","providerName": "{{providerName}}","statusCondition": "INITIAL","systemNumber": "{{systemNumber}}","labels": {"managed": "true","productId": "{{productId}}","ppmsProductVersionId": "{{ppmsProductVersionId}}","region": "{{region}}"},"baseUrl": "{{baseUrl}}"}'
    http:
      client:
        skipSSLValidation: false
    oauth:
      client: "client_id"
      tokenEndpointProtocol: "https"
      tokenBaseHost: "compass-external-services-mock-sap-mtls"
      tokenPath: "/cert/token"
      scopesClaim: "scopes"
      tenantHeaderName: "x-zid"
      tokenRequestTimeout: 30s
      skipSSLValidation: true
    jwt:
      expireAfter: 60m
    secret:
      name: "compass-system-fetcher-secret"
      clientIdKey: client-id
      oauthUrlKey: url
    paging:
      pageSize: 200
      sizeParam: "$top"
      skipParam: "$skip"
    containerName: "system-fetcher"
  tenantFetchers:
    job1:
      enabled: false
      job:
        interval: "5m"
      configMapNamespace: "compass-system"
      manageSecrets: true
      providerName: "compass"
      tenantType: "subaccount"
      schedule: "*/5 * * * *"
      tenantInsertChunkSize: "500"
      pageWorkers: "2"
      kubernetes:
        configMapNamespace: "compass-system"
        pollInterval: 2s
        pollTimeout: 1m
        timeout: 2m
      authConfig:
        skipSSLValidation: true
        oauthMode: "oauth-mtls"
        clientIDPath: "clientid"
        clientSecretPath: "secret"
        clientCertPath: "cert"
        clientKeyPath: "key"
        tokenEndpointPath: "url"
        tokenURLPath: "/cert/token"
      queryMapping:
        regionField: "region"
        pageNumField: "pageNum"
        pageSizeField: "pageSize"
        timestampField: "timestamp"
      query:
        startPage: "0"
        pageSize: "100"
      api:
        regionName: "central"
        authConfigSecretKey: "central"
        fieldMapping:
          totalPagesField: "totalPages"
          totalResultsField: "totalResults"
          tenantEventsField: "events"
          idField: "id"
          nameField: "name"
          customerIdField: "customerId"
          subdomainField: "subdomain"
          licenseTypeField: "licenseType"
          discriminatorField: ""
          discriminatorValue: ""
          detailsField: "details"
          labelsField: "labels"
          entityTypeField: "entityType"
          globalAccountID: "gaID"
          regionField: "region"
          movedSubaccountTargetField: "targetGlobalAccountGUID"
          movedSubaccountSourceField: "sourceGlobalAccountGUID"
        endpoints:
          accountCreated: "127.0.0.1/events?type=account-created"
          accountDeleted: "127.0.0.1/events?type=account-deleted"
          accountUpdated: "127.0.0.1/events?type=account-updated"
          subaccountCreated: "127.0.0.1/events?type=subaccount-created"
          subaccountDeleted: "127.0.0.1/events?type=subaccount-deleted"
          subaccountUpdated: "127.0.0.1/events?type=subaccount-updated"
          subaccountMoved: "127.0.0.1/events?type=subaccount-moved"
      regionalConfig:
        fieldMapping:
          totalPagesField: "totalPages"
          totalResultsField: "totalResults"
          tenantEventsField: "events"
          idField: "guid"
          nameField: "displayName"
          customerIdField: "customerId"
          subdomainField: "subdomain"
          licenseTypeField: "licenseType"
          discriminatorField: ""
          discriminatorValue: ""
          detailsField: "details"
          entityTypeField: "entityType"
          globalAccountID: "globalAccountGUID"
          regionField: "region"
          labelsField: "labels"
          movedSubaccountTargetField: "targetGlobalAccountGUID"
          movedSubaccountSourceField: "sourceGlobalAccountGUID"
        regions:
          eu-east:
            api:
              oauthMode: "oauth-mtls"
              authConfigSecretKey: "central"
              endpoints:
                accountCreated: "127.0.0.1/events?type=account-created"
                accountDeleted: "127.0.0.1/events?type=account-deleted"
                accountUpdated: "127.0.0.1/events?type=account-updated"
                subaccountCreated: "127.0.0.1/events?type=subaccount-created"
                subaccountDeleted: "127.0.0.1/events?type=subaccount-deleted"
                subaccountUpdated: "127.0.0.1/events?type=subaccount-updated"
                subaccountMoved: "127.0.0.1/events?type=subaccount-moved"
      dbPool:
        maxOpenConnections: 1
        maxIdleConnections: 1
  metrics:
    enabled: true
    pushEndpoint: http://monitoring-prometheus-pushgateway.kyma-system.svc.cluster.local:9091
  externalServicesMock:
    enabled: false
    certSecuredPort: 8081
    ordCertSecuredPort: 8082
    unsecuredPort: 8083
    basicSecuredPort: 8084
    oauthSecuredPort: 8085
    ordGlobalRegistryCertPort: 8086
    ordGlobalRegistryUnsecuredPort: 8087
    unsecuredPortWithAdditionalContent: 8088
    unsecuredMultiTenantPort: 8089
    certSecuredProxyPort: 8090
    certSecuredHost: compass-external-services-mock-sap-mtls
    ordCertSecuredHost: compass-external-services-mock-sap-mtls-ord
    ordGlobalCertSecuredHost: compass-external-services-mock-sap-mtls-global-ord-registry
    unSecuredHost: compass-external-services-mock
    host: compass-external-services-mock.compass-system.svc.cluster.local
    directDependencyXsappname: ""
    saasAppNamesSecret:
      manage: false
    regionInstancesCredentials:
      manage: false
    regionSMInstancesCredentials:
      manage: false
    oauthSecret:
      manage: false
      name: compass-external-services-mock-oauth-credentials
      clientIdKey: client-id
      clientSecretKey: client-secret
      oauthUrlKey: url
      oauthTokenPath: "/secured/oauth/token"
    auditlog:
      applyMockConfiguration: false
      managementApiPath: /audit-log/v2/configuration-changes/search
      mtlsTokenPath: "/cert/token"
      secret:
        name: "auditlog-instance-management"
        urlKey: url
        tokenUrlKey: token-url
        clientIdKey: client-id
        clientSecretKey: client-secret
        clientCertKey: client-cert
        clientKeyKey: client-key
    iasAdapter:
      consumerAppID: "consumer-app-id"
      consumerAppClientID: "consumer-client-id"
      consumerAppTenantID: "consumer-app-tenant-id"
      providerAppID: "provider-app-id"
      providerAppClientID: "provider-client-id"
      providerAppTenantID: "provider-app-tenant-id"
      apiName: "Test API Name"
  tests:
    http:
      client:
        skipSSLValidation: false
    externalCertConfiguration:
      ouCertSubaccountID: "bad76f69-e5c2-4d55-bca5-240944824b83"
      issuerLocalityRegion2: "local"
    hydrator:
      certSubjectMappingResyncInterval: "3s"
    director:
      skipPattern: ""
      externalCertIntSystemCN: "integration-system-test"
      supportedOrdApplicationType: "SAP temp1"
    tenantFetcher:
      tenantOnDemandID: "8d42d818-d4c4-4036-b82f-b199db7ffeb5"
      missingTenantOnDemandID: "subaccount-external-tnt"
      region: "eu-1"
      region2: "eu-2"
    ordAggregator:
      skipPattern: ""
      proxyApplicationTemplateName: "SAP Proxy Template"
    ordService:
      accountTenantID: "5577cf46-4f78-45fa-b55f-a42a3bdba868" # testDefaultTenant from our testing tenants
      skipPattern: ""
    externalServicesMock:
      skipPattern: ""
      tenantMappingStatusAPI:
        responseDelayInMilliseconds: 1
    selfRegistration:
      region: "eu-1"
      region2: "eu-2"
    destination:
      consumerSubdomain: "compass-external-services-mock"
      consumerSubdomainMtls: "compass-external-services-mock-sap-mtls"
      instanceID: "37d7d783-d9ad-47de-b6c8-b05a4cb961ca" # randomly generated UUID
      claims:
        subaccountIDKey: "subaccountid"
        serviceInstanceIDKey: "serviceinstanceid"
    subscription:
      labelKey: "subscriptions"
      standardFlow: "standard"
      indirectDependencyFlow: "indirectDependency"
      directDependencyFlow: "directDependency"
      subscriptionsFlowHeaderKey: "subscriptionFlow"
      consumerSubdomain: "compass-external-services-mock-sap-mtls"
      tenants:
        providerAccountID: "5577cf46-4f78-45fa-b55f-a42a3bdba868" # testDefaultTenant from our testing tenants
        providerSubaccountID: "47b4575a-f102-414a-8398-2d973ad65f3a" # TestProviderSubaccount from our testing tenants
        consumerAccountID: "5984a414-1eed-4972-af2c-b2b6a415c7d7" # ApplicationsForRuntimeTenantName from our testing tenants
        consumerSubaccountID: "1f538f34-30bf-4d3d-aeaa-02e69eef84ae" # randomly chosen
        consumerTenantID: "ba49f1aa-ddc1-43ff-943c-fe949857a34a" # randomly chosen
        providerSubaccountIDRegion2: "731b7bc4-5472-41d2-a447-e4c0f45de739" # TestProviderSubaccountRegion2 from our testing tenants
        consumerAccountIDTenantHierarchy: "5577cf46-4f78-45fa-b55f-a42a3bdba868" # testDefaultTenant from our testing tenants; more info in 'TestFormationNotificationsTenantHierarchy'
        consumerSubaccountIDTenantHierarchy: "3cfcdd62-320d-403b-b66a-4ee3cdd06947" # TestIntegrationSystemManagedSubaccount from our testing tenants; more info in 'TestFormationNotificationsTenantHierarchy'
      destinationOauthSecret:
        manage: false
        name: provider-destination-instance-tests
        clientIdKey: client-id
        clientSecretKey: client-secret
        oauthUrlKey: url
        oauthTokenPath: "/secured/oauth/token"
        serviceUrlKey: uri
        dependencyKey: dependency
      oauthSecret:
        manage: false
        name: compass-subscription-secret
        clientIdKey: client-id
        clientSecretKey: client-secret
        oauthUrlKey: url
      propagatedProviderSubaccountHeader: "X-Provider-Subaccount"
      externalClientCertTestSecretName: "external-client-certificate-test-secret"
      externalClientCertTestSecretNamespace: "compass-system"
      externalCertTestJobName: "external-certificate-rotation-test-job"
      certSvcInstanceTestSecretName: "cert-svc-secret"
      certSvcInstanceTestRegion2SecretName: "cert-svc-secret-eu2"
      consumerTokenURL: "http://compass-external-services-mock.compass-system.svc.cluster.local:8080"
      subscriptionURL: "http://compass-external-services-mock.compass-system.svc.cluster.local:8080"
      subscriptionProviderIdValue: "id-value!t12345"
      directDependencySubscriptionProviderIdValue: "direct-dep-id-value!t12345"
      subscriptionProviderAppNameValue: "subscriptionProviderAppNameValue"
      indirectDependencySubscriptionProviderAppNameValue: "indirectDependencySubscriptionProviderAppNameValue"
      directDependencySubscriptionProviderAppNameValue: "subscriptionProviderAppNameValue" # this is used for real env tests where there is a dedicated SAAS svc instance for the indirect dependency flow
    namespace: kyma-system
    connectivityAdapterFQDN: http://compass-connectivity-adapter.compass-system.svc.cluster.local
    externalServicesMockFQDN: http://compass-external-services-mock.compass-system.svc.cluster.local
    ordServiceFQDN: http://compass-ord-service.compass-system.svc.cluster.local
    systemBrokerFQDN: http://compass-system-broker.compass-system.svc.cluster.local
    tenantFetcherFQDN: http://compass-tenant-fetcher.compass-system.svc.cluster.local
    hydratorFQDN: http://compass-hydrator.compass-system.svc.cluster.local
    userNameAuthenticators:
      gatewayHost: "compass-gateway-user-name"
      account:
        manage: false
        secretName: "user-name-account-authenticator"
        clientIdKey: client-id
        clientSecretKey: client-secret
        oauthUrlKey: url
        oauthTokenPath: "/secured/oauth/token"
        subdomain: "compass-external-services-mock"
      subaccount:
        manage: false
        secretName: "user-name-subaccount-authenticator"
        clientIdKey: client-id
        clientSecretKey: client-secret
        oauthUrlKey: url
        oauthTokenPath: "/secured/oauth/token"
        subdomain: "compass-external-services-mock"
    basicCredentials:
      manage: false
      secretName: "test-basic-credentials-secret"
    db:
      maxOpenConnections: 3
      maxIdleConnections: 1
    securityContext: # Set on container level
      runAsUser: 2000
      allowPrivilegeEscalation: false
  expectedSchemaVersionUpdateJob:
    cm:
      name: "expected-schema-version"
    ias_adapter:
      cm:
        name: "ias-adapter-expected-schema-version"
  migratorJob:
    nodeSelectorEnabled: false
    pvc:
      name: "compass-director-migrations"
      namespace: "compass-system"
      migrationsPath: "/compass-migrations"
      storageClass: local-path
    ias_adapter:
      pvc:
        name: "compass-ias-adapter-migrations"
        namespace: "compass-system"
        migrationsPath: "/compass-ias-adapter-migrations"
        storageClass: local-path
  http:
    client:
      skipSSLValidation: false
  pairingAdapter:
    templateName: "pairing-adapter-app-template"
    watcherCorrelationID: "pairing-adapter-watcher-id"
    configMap:
      manage: false
      key: "config.json"
      name: "pairing-adapter-config-local"
      namespace: "compass-system"
      localAdapterFQDN: "http://compass-pairing-adapter.compass-system.svc.cluster.local/adapter-local-mtls"
      integrationSystemID: "d3e9b9f5-25dc-4adb-a0a0-ed69ef371fb6"
    e2e:
      appName: "test-app"
      appID: "123-test-456"
      clientUser: "test-user"
      tenant: "test-tenant"
  # Scopes assigned for every new Client Credentials by given object type (Runtime / Application / Integration System)
  # and scopes mapped to a consumer with the given type, then that consumer is using a client certificate
  scopes:
    scopesPerConsumerType:
      business_integration:
        - "application_template:read"
        - "application_template:write"
        - "formation:read"
        - "formation:write"
        - "formation.state:write"
        - "formation_template:read"
        - "formation_template:write"
        - "formation_template.webhooks:read"
      managed_application_provider_operator:
        - "application.local_tenant_id:write"
        - "application_template:write"
        - "application_template:read"
        - "application_template.webhooks:read"
        - "application_template.labels:write"
        - "internal_visibility:read"
        - "webhook:write"
        - "webhooks.auth:read"
        - "certificate_subject_mapping:write"
        - "certificate_subject_mapping:read"
      managed_application_consumer: []
      landscape_resource_operator:
        - "application:read"
        - "application:write"
        - "application.local_tenant_id:write"
        - "tenant_access:write"
        - "formation:read"
        - "formation:write"
      instance_creator:
        - "application_template:read"
        - "formation:read"
        - "formation_template:read"
        - "formation_template.webhooks:read"
      technical_client:
        - "tenant:read"
        - "tenant:write"
      runtime:
        - "runtime:read"
        - "runtime:write"
        - "application:read"
        - "runtime.auths:read"
        - "bundle.instance_auths:read"
        - "runtime.webhooks:read"
        - "webhook:write"
      external_certificate:
        - "runtime:read"
        - "runtime:write"
        - "application:read"
        - "application:write"
        - "runtime.auths:read"
        - "bundle.instance_auths:read"
        - "runtime.webhooks:read"
        - "webhook:write"
        - "application_template:read"
        - "application_template:write"
        - "application_template.webhooks:read"
        - "formation_template:read"
        - "formation_template:write"
        - "formation_template.webhooks:read"
      application:
        - "application:read"
        - "application:write"
        - "application.auths:read"
        - "application.webhooks:read"
        - "application.application_template:read"
        - "bundle.instance_auths:read"
        - "document.fetch_request:read"
        - "event_spec.fetch_request:read"
        - "api_spec.fetch_request:read"
        - "fetch-request.auth:read"
        - "webhook:write"
      integration_system:
        - "application:read"
        - "application:write"
        - "application.local_tenant_id:write"
        - "application.application_template:read"
        - "application_template:read"
        - "application_template:write"
        - "runtime:read"
        - "runtime:write"
        - "integration_system:read"
        - "label_definition:read"
        - "label_definition:write"
        - "automatic_scenario_assignment:read"
        - "integration_system.auths:read"
        - "application_template.webhooks:read"
        - "formation:write"
        - "formation:read"
        - "internal_visibility:read"
        - "application.auths:read"
        - "webhook:write"
        - "formation_template:read"
        - "formation_template.webhooks:read"
      super_admin:
        - "application:read"
        - "application:write"
        - "application.local_tenant_id:write"
        - "application_template:read"
        - "application_template:write"
        - "integration_system:read"
        - "integration_system:write"
        - "runtime:read"
        - "runtime:write"
        - "label_definition:read"
        - "label_definition:write"
        - "eventing:manage"
        - "tenant:read"
        - "tenant:write"
        - "automatic_scenario_assignment:read"
        - "application.auths:read"
        - "application.webhooks:read"
        - "application.application_template:read"
        - "application_template.webhooks:read"
        - "bundle.instance_auths:read"
        - "document.fetch_request:read"
        - "event_spec.fetch_request:read"
        - "api_spec.fetch_request:read"
        - "integration_system.auths:read"
        - "runtime.auths:read"
        - "fetch-request.auth:read"
        - "webhooks.auth:read"
        - "formation:write"
        - "formation:read"
        - "internal_visibility:read"
        - "runtime.webhooks:read"
        - "webhook:write"
        - "formation_template:read"
        - "formation_template:write"
        - "formation_template.webhooks:read"
        - "formation_constraint:read"
        - "formation_constraint:write"
        - "certificate_subject_mapping:read"
        - "certificate_subject_mapping:write"
        - "formation.state:write"
        - "tenant_access:write"
        - "bundle_instance_auth:write"
      default:
        - "runtime:read"
        - "runtime:write"
        - "tenant:read"<|MERGE_RESOLUTION|>--- conflicted
+++ resolved
@@ -168,19 +168,11 @@
       name: compass-pairing-adapter
     director:
       dir: dev/incubator/
-<<<<<<< HEAD
       version: "PR-3531"
       name: compass-director
     hydrator:
       dir: dev/incubator/
       version: "PR-3531"
-=======
-      version: "PR-3448"
-      name: compass-director
-    hydrator:
-      dir: dev/incubator/
-      version: "PR-3448"
->>>>>>> d489b46f
       name: compass-hydrator
     ias_adapter:
       dir: dev/incubator/
@@ -212,11 +204,7 @@
       name: compass-ord-service
     schema_migrator:
       dir: dev/incubator/
-<<<<<<< HEAD
       version: "PR-3531"
-=======
-      version: "PR-3448"
->>>>>>> d489b46f
       name: compass-schema-migrator
     system_broker:
       dir: dev/incubator/
@@ -237,11 +225,7 @@
       name: compass-console
     e2e_tests:
       dir: dev/incubator/
-<<<<<<< HEAD
       version: "PR-3531"
-=======
-      version: "PR-3547"
->>>>>>> d489b46f
       name: compass-e2e-tests
   isLocalEnv: false
   isForTesting: false
