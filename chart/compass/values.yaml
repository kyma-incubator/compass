global:
  disableLegacyConnectivity: true
  defaultTenant: 3e64ebae-38b5-46a0-b1ed-9ccee153a0ae
  tenants:
    - name: default
      id: 3e64ebae-38b5-46a0-b1ed-9ccee153a0ae
    - name: foo
      id: 1eba80dd-8ff6-54ee-be4d-77944d17b10b
    - name: bar
      id: af9f84a9-1d3a-4d9f-ae0c-94f883b33b6e
  images:
    containerRegistry:
      path: eu.gcr.io/kyma-project/incubator
    connector:
      dir:
      version: "PR-1741"
    connectivity_adapter:
      dir:
      version: "PR-1732"
    pairing_adapter:
      dir:
      version: "PR-1720"
    director:
      dir:
<<<<<<< HEAD
      version: "PR-1741"
=======
      version: "PR-1731"
>>>>>>> 6e697336
    gateway:
      dir:
      version: "PR-1720"
    operations_controller:
      dir:
      version: "PR-1717"
    tenant_fetcher:
      dir:
      version: "PR-1718"
    ord_service:
      dir:
      version: "PR-14"
    schema_migrator:
      dir:
      version: "PR-1736"
    system_broker:
      dir:
      version: "PR-1738"
    certs_setup_job:
      containerRegistry:
        path: eu.gcr.io/kyma-project
      dir:
      version: "0a651695"
    external_services_mock:
      dir:
      version: "PR-1726"
    console:
      dir:
      version: "PR-19"
    tests:
      director:
        dir:
        version: "PR-1741"
      connector:
        dir:
        version: "PR-1741"
      connectivity_adapter:
        dir:
        version: "PR-1693"
      operations_controller:
        dir:
        version: "PR-1717"
      tenant_fetcher:
        dir:
        version: "PR-1718"
      system_broker:
        dir:
        version: "PR-1738"
      ord_service:
        dir:
        version: "PR-1719"
  isLocalEnv: false
  oauth2:
    host: oauth2
  livenessProbe:
    initialDelaySeconds: 30
    timeoutSeconds: 1
    periodSeconds: 10
  readinessProbe:
    initialDelaySeconds: 5
    timeoutSeconds: 1
    periodSeconds: 2

  agentPreconfiguration: false

  director:
    prefix: /director
<<<<<<< HEAD
    graphql:
      external:
        port: 3000
      internal:
        port: 3001
    validator:
      port: 8080
    metrics:
      port: 3002
=======
    port: 3000
    internalPort: 3002
>>>>>>> 6e697336

    clientIDHeaderKey: client_user

    tests:
      scopes: "runtime:write application:write label_definition:write integration_system:write application:read runtime:read label_definition:read integration_system:read health_checks:read application_template:read application_template:write eventing:manage tenant:read automatic_scenario_assignment:read automatic_scenario_assignment:write"

  auditlog:
    configMapName: "compass-gateway-auditlog-config"
    secretName: "compass-gateway-auditlog-secret"
    script:
      configMapName: "auditlog-script"

  testCredentials:
    secretName: "test-credentials-secret"

  enableCompassDefaultScenarioAssignment: true

  tenantConfig:
    useDefaultTenants: true
    dbPool:
      maxOpenConnections: 1
      maxIdleConnections: 1

  connector:
    prefix: /connector
    graphql:
      external:
        port: 3000
    validator:
      port: 8080
    # If secrets do not exist they will be created
    secrets:
      ca:
        name: compass-connector-app-ca
        namespace: compass-system
        certificateKey: ca.crt
        keyKey: ca.key
      rootCA:
        namespace: istio-system # For Ingress Gateway to work properly the namespace needs to be istio-system
        # In order for istio mTLS to work we should have two different secrets one containing the server certificate (let’s say X) and one used for validation of the client’s certificates.
        # The second one should be our root certificate and istio wants it to be named X-cacert. (-cacert suffix).
        # This is the reason for the confusing name of our root certificate. https://preliminary.istio.io/v1.6/docs/tasks/traffic-management/ingress/secure-ingress/#configure-a-mutual-tls-ingress-gateway
        cacert: compass-gateway-mtls-certs-cacert # For cert-rotation the cacert should be in different secret
        certificateKey: cacert
    certificateDataHeader: "Certificate-Data"
    revocation:
      configmap:
        name: revocations-config
        namespace: "{{ .Release.Namespace }}"
    # If key and certificate are not provided they will be generated
    caKey: ""
    caCertificate: ""

  system_broker:
    enabled: true
    port: 5001
    prefix: /broker
    tokenProviderFromHeader:
      forwardHeaders: Authorization
    tokenProviderFromSecret:
      enabled: false
      secrets:
        integrationSystemCredentials:
          name: compass-system-broker-credentials
          namespace: compass-system
    testNamespace: kyma-system

  gateway:
    port: 3000
    tls:
      host: compass-gateway
      secure:
        oauth:
          host: compass-gateway-auth-oauth
    mtls:
      host: compass-gateway-mtls
      certSecret: compass-gateway-mtls-certs
    headers:
      request:
        remove:
          - "Client-Id-From-Token"
          - "Client-Id-From-Certificate"
          - "Client-Certificate-Hash"
          - "Certificate-Data"

  operations_controller:
    enabled: false

  connectivity_adapter:
    port: 8080
    tls:
      host: adapter-gateway
    mtls:
      host: adapter-gateway-mtls

  rewriteFilters:
    workloadLabel: oathkeeper
    namespace: kyma-system
    tokenDataHeader: "Connector-Token"
    certificateDataHeader: "Certificate-Data"

  istio:
    mtlsGateway:
      name: "compass-gateway-mtls"
      namespace: "compass-system"
    gateway:
      name: "kyma-gateway"
      namespace: "kyma-system"
    proxy:
      port: 15020
    namespace: istio-system
    ingressgateway:
      workloadLabel: istio-ingressgateway
      correlationHeaderRewriteFilter:
        expectedHeaders:
        - "x-request-id"
        - "x-correlation-id"
        - "x-correlationid"
        - "x-forrequest-id"
        - "x-vcap-request-id"
        - "x-broker-api-request-identity"

  database:
    manageSecrets: true
    embedded:
      enabled: true
      director:
        name: "postgres"
      directorDBName: "postgres"
    managedGCP:
      serviceAccountKey: ""
      instanceConnectionName: ""
      director:
        name: ""
        user: ""
        password: ""
      host: "localhost"
      hostPort: "5432"
      sslMode: ""

      #TODO remove below after migration to separate user will be done
      dbUser: ""
      dbPassword: ""
      directorDBName: ""

  oathkeeper:
    host: ory-oathkeeper-proxy.kyma-system.svc.cluster.local
    port: 4455
    idTokenConfig:
      claims: '{"scopes": "{{ print .Extra.scope }}", "tenant": "{{ print .Extra.tenant }}", "externalTenant": "{{ print .Extra.externalTenant }}", "consumerID": "{{ print .Extra.consumerID}}", "consumerType": "{{ print .Extra.consumerType }}"}'
    mutators:
      runtimeMappingService:
        config:
          api:
            url: http://compass-director.compass-system.svc.cluster.local:3000/runtime-mapping
            retry:
              give_up_after: 3s
              max_delay: 2000ms
      authenticationMappingService:
        config:
          api:
            url: http://compass-director.compass-system.svc.cluster.local:3000/authn-mapping
            retry:
              give_up_after: 3s
              max_delay: 2000ms
      tenantMappingService:
        config:
          api:
            url: http://compass-director.compass-system.svc.cluster.local:3000/tenant-mapping
            retry:
              give_up_after: 3s
              max_delay: 2000ms
      certificateResolverService:
        config:
          api:
            url: http://compass-connector.compass-system.svc.cluster.local:8080/v1/certificate/data/resolve
            retry:
              give_up_after: 3s
              max_delay: 2000ms
      tokenResolverService:
        config:
          api:
            url: http://compass-director.compass-system.svc.cluster.local:8080/v1/tokens/resolve
            retry:
              give_up_after: 3s
              max_delay: 2000ms

  tenantFetcher:
    host: compass-tenant-fetcher.compass-system.svc.cluster.local
    prefix: /tenants
    port: 3000
    authentication:
      allowJWTSigningNone: true
      jwksEndpoint: "http://ory-oathkeeper-api.kyma-system.svc.cluster.local:4456/.well-known/jwks.json"
      identityZone: "id-zone"
    tenantProvider:
      tenantIdProperty: "tenantId"
      name: "provider"

  ordService:
    host: compass-ord-service.compass-system.svc.cluster.local
    prefix: /open-resource-discovery-service/v0
    docsPrefix: /open-resource-discovery-docs
    staticPrefix: /open-resource-discovery-static/v0
    port: 3000
    defaultResponseType: "xml"

  tenantFetchers:
    job1:
      enabled: false
      configMapNamespace: "compass-system"
      manageSecrets: true
      providerName: "compass"
      schedule: "*/5 * * * *"
      kubernetes:
        configMapNamespace: "compass-system"
        pollInterval: 2s
        pollTimeout: 1m
        timeout: 2m
      oauth:
        client: ""
        secret: ""
        tokenURL: ""
      endpoints:
        tenantCreated: "127.0.0.1/events?type=created"
        tenantDeleted: "127.0.0.1/events?type=deleted"
        tenantUpdated: "127.0.0.1/events?type=updated"
      fieldMapping:
        totalPagesField: "totalPages"
        totalResultsField: "totalResults"
        tenantEventsField: "events"
        idField: "id"
        nameField: "name"
        discriminatorField: ""
        discriminatorValue: ""
        detailsField: "details"
      queryMapping:
        pageNumField: "pageNum"
        pageSizeField: "pageSize"
        timestampField: "timestamp"
      query:
        startPage: "0"
        pageSize: "100"
      dbPool:
        maxOpenConnections: 1
        maxIdleConnections: 1

  metrics:
    enabled: true
    pushEndpoint: http://monitoring-prometheus-pushgateway.kyma-system.svc.cluster.local:9091

  authenticators:
    authenticator0:
      enabled: true
      gatewayHost: "compass-gateway-authenticator0"
      trusted_issuers: '[{"domain_url": "authenticator.domain", "scope_prefix": "prefix."}, {}]'
      attributes: '{"uniqueAttribute": { "key": "key", "value": "val" }, "tenant": { "key": "key" }, "identity": { "key": "key" } }'

  externalServicesMock:
    enabled: false

pairing-adapter:
  enabled: false<|MERGE_RESOLUTION|>--- conflicted
+++ resolved
@@ -22,11 +22,7 @@
       version: "PR-1720"
     director:
       dir:
-<<<<<<< HEAD
       version: "PR-1741"
-=======
-      version: "PR-1731"
->>>>>>> 6e697336
     gateway:
       dir:
       version: "PR-1720"
@@ -94,7 +90,7 @@
 
   director:
     prefix: /director
-<<<<<<< HEAD
+    internalPort: 3002
     graphql:
       external:
         port: 3000
@@ -103,11 +99,7 @@
     validator:
       port: 8080
     metrics:
-      port: 3002
-=======
-    port: 3000
-    internalPort: 3002
->>>>>>> 6e697336
+      port: 3003
 
     clientIDHeaderKey: client_user
 
