--- conflicted
+++ resolved
@@ -155,11 +155,7 @@
       name: compass-pairing-adapter
     director:
       dir: dev/incubator/
-<<<<<<< HEAD
       version: "PR-3434"
-=======
-      version: "PR-3437"
->>>>>>> 7e7af932
       name: compass-director
     hydrator:
       dir: dev/incubator/
