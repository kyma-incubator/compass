global:
  disableLegacyConnectivity: true
  defaultTenant: 3e64ebae-38b5-46a0-b1ed-9ccee153a0ae
  defaultTenantRegion: "eu-1"
  tenants: # tenant order matters, so new tenants should be added to the end of the list
    - name: default
      id: 3e64ebae-38b5-46a0-b1ed-9ccee153a0ae
      type: account
    - name: foo
      id: 1eba80dd-8ff6-54ee-be4d-77944d17b10b
      type: account
    - name: bar
      id: af9f84a9-1d3a-4d9f-ae0c-94f883b33b6e
      type: account
    - name: TestTenantSeparation
      id: f1c4b5be-b0e1-41f9-b0bc-b378200dcca0
      type: account
    - name: TestDeleteLastScenarioForApplication
      id: 0403be1e-f854-475e-9074-922120277af5
      type: account
    - name: Test_DeleteAutomaticScenarioAssignmentForSelector
      id: d9553135-6115-4c67-b4d9-962c00f3725f
      type: account
    - name: Test_AutomaticScenarioAssigmentForRuntime
      id: 8c733a45-d988-4472-af10-1256b82c70c0
      type: account
    - name: TestAutomaticScenarioAssignmentsWholeScenario
      id: 65a63692-c00a-4a7d-8376-8615ee37f45c
      type: account
    - name: TestTenantsQueryTenantNotInitialized
      id: 72329135-27fd-4284-9bcb-37ea8d6307d0
      type: account
    - name: Test Default
      id: 5577cf46-4f78-45fa-b55f-a42a3bdba868
      type: account
      parent: 2c4f4a25-ba9a-4dbc-be68-e0beb77a7eb0
    - name: Test_DefaultCustomer
      id: 2c4f4a25-ba9a-4dbc-be68-e0beb77a7eb0
      type: customer
    - name: TestListLabelDefinitions
      id: 3f641cf5-2d14-4e0f-a122-16e7569926f1
      type: account
    - name: Test_AutomaticScenarioAssignmentQueries
      id: 8263cc13-5698-4a2d-9257-e8e76b543e88
      type: account
    - name: TestGetScenariosLabelDefinitionCreatesOneIfNotExists
      id: 2263cc13-5698-4a2d-9257-e8e76b543e33
      type: account
    - name: TestApplicationsForRuntime
      id: 5984a414-1eed-4972-af2c-b2b6a415c7d7
      type: account
    - name: Test_DeleteAutomaticScenarioAssignmentForScenario
      id: d08e4cb6-a77f-4a07-b021-e3317a373597
      type: account
    - name: TestApplicationsForRuntimeWithHiddenApps
      id: 7e1f2df8-36dc-4e40-8be3-d1555d50c91c
      type: account
    - name: TestTenantsQueryTenantInitialized
      id: 8cf0c909-f816-4fe3-a507-a7917ccd8380
      type: account
    - name: TestDeleteApplicationIfInScenario
      id: 0d597250-6b2d-4d89-9c54-e23cb497cd01
      type: account
    - name: TestProviderSubaccount
      id: 47b4575a-f102-414a-8398-2d973ad65f3a
      type: subaccount
      parent: 5577cf46-4f78-45fa-b55f-a42a3bdba868
    - name: TestCompassProviderSubaccount
      id: f8075207-1478-4a80-bd26-24a4785a2bfd
      type: subaccount
      parent: 5577cf46-4f78-45fa-b55f-a42a3bdba868
    - name: TestProviderSubaccountRegion2
      id: 731b7bc4-5472-41d2-a447-e4c0f45de739
      type: subaccount
      region: "eu-2"
      parent: 5577cf46-4f78-45fa-b55f-a42a3bdba868
    - name: TestCertificateSubaccount
      id: 123e4567-e89b-12d3-a456-426614174001
      type: subaccount
      parent: 5577cf46-4f78-45fa-b55f-a42a3bdba868
    - name: TestNsAdapter
      id: 08b6da37-e911-48fb-a0cb-fa635a6c5678
      type: subaccount
      parent: 5577cf46-4f78-45fa-b55f-a42a3bdba868
    - name: TestNsAdapterSubaccountWithApplications
      id: 08b6da37-e911-48fb-a0cb-fa635a6c4321
      type: subaccount
      parent: 5577cf46-4f78-45fa-b55f-a42a3bdba868
    - name: TestIntegrationSystemManagedSubaccount
      id: 3cfcdd62-320d-403b-b66a-4ee3cdd06947
      type: subaccount
      parent: 5577cf46-4f78-45fa-b55f-a42a3bdba868
    - name: TestIntegrationSystemManagedAccount
      id: 7e8ab2e3-3bb4-42e3-92b2-4e0bf48559d3
      type: account
      parent: 2c4f4a25-ba9a-4dbc-be68-e0beb77a7eb0
    - name: TestSystemFetcherAccount
      id: c395681d-11dd-4cde-bbcf-570b4a153e79
      type: account
      parent: 2c4f4a25-ba9a-4dbc-be68-e0beb77a7eb0
    - name: TestConsumerSubaccount
      id: 1f538f34-30bf-4d3d-aeaa-02e69eef84ae
      type: subaccount
      parent: 5984a414-1eed-4972-af2c-b2b6a415c7d7
    - name: TestTenantsOnDemandAPI
      id: 8d42d818-d4c4-4036-b82f-b199db7ffeb5
      type: subaccount
      parent: 5984a414-1eed-4972-af2c-b2b6a415c7d7
    - name: TestExternalCertificateSubaccount
      id: bad76f69-e5c2-4d55-bca5-240944824b83
      type: subaccount
      parent: 5577cf46-4f78-45fa-b55f-a42a3bdba868
    - name: TestAtomOrganization
      id: f2724f8e-1a58-4f32-bfd0-8b831de34e71
      type: organization
      parent: 2c4f4a25-ba9a-4dbc-be68-e0beb77a7eb0
    - name: TestAtomFolder
      id: 4c31b7c7-2bea-4bd5-9ea5-e9a8d704f900
      type: folder
      parent: f2724f8e-1a58-4f32-bfd0-8b831de34e71
    - name: TestAtomResourceGroup
      id: ff30da87-7685-4462-869a-baae6441898b
      type: resource-group
      parent: 4c31b7c7-2bea-4bd5-9ea5-e9a8d704f900
  images:
    containerRegistry:
      path: eu.gcr.io/kyma-project/incubator
    connector:
      dir:
      version: "PR-2902"
      name: compass-connector
    connectivity_adapter:
      dir:
      version: "PR-2902"
      name: compass-connectivity-adapter
    pairing_adapter:
      dir:
      version: "PR-2902"
      name: compass-pairing-adapter
    director:
      dir:
<<<<<<< HEAD
      version: "PR-2907"
=======
      version: "PR-2904"
>>>>>>> 32f3153c
      name: compass-director
    hydrator:
      dir:
      version: "PR-2902"
      name: compass-hydrator
    gateway:
      dir:
      version: "PR-2902"
      name: compass-gateway
    operations_controller:
      dir:
      version: "PR-2902"
      name: compass-operations-controller
    ord_service:
      dir:
      version: "PR-86"
      name: compass-ord-service
    schema_migrator:
      dir:
      version: "PR-2882"
      name: compass-schema-migrator
    system_broker:
      dir:
      version: "PR-2902"
      name: compass-system-broker
    certs_setup_job:
      containerRegistry:
        path: eu.gcr.io/kyma-project
      dir:
      version: "0a651695"
    external_services_mock:
      dir:
      version: "PR-2902"
      name: compass-external-services-mock
    console:
      dir:
      version: "PR-80"
      name: compass-console
    e2e_tests:
<<<<<<< HEAD
      version: "PR-2907"
=======
      dir:
      version: "PR-2904"
>>>>>>> 32f3153c
      name: compass-e2e-tests
  isLocalEnv: false
  isForTesting: false
  oauth2:
    host: oauth2
  livenessProbe:
    initialDelaySeconds: 30
    timeoutSeconds: 1
    periodSeconds: 10
  readinessProbe:
    initialDelaySeconds: 5
    timeoutSeconds: 1
    periodSeconds: 2
  agentPreconfiguration: false
  portieris:
    isEnabled: false
    imagePullSecretName: "portieris-dummy-image-pull-secret"
  nsAdapter:
    external:
      port: 3005
    e2eTests:
      gatewayHost: "compass-gateway-xsuaa"
    prefix: /nsadapter
    path: /nsadapter/api/v1/notifications
    systemToTemplateMappings: '[{  "Name": "SAP S/4HANA On-Premise",  "SourceKey": ["type"],  "SourceValue": ["abapSys"]},{  "Name": "SAP S/4HANA On-Premise",  "SourceKey": ["type"],  "SourceValue": ["nonSAPsys"]},{  "Name": "SAP S/4HANA On-Premise",  "SourceKey": ["type"],  "SourceValue": ["hana"]}]'
    secret:
      name: nsadapter-secret
      subaccountKey: subaccount
      local:
        subaccountValue: subaccount
    authSecret:
      name: "compass-external-services-mock-oauth-credentials"
      clientIdKey: client-id
      clientSecretKey: client-secret
      tokenUrlKey: url
      instanceUrlKey: url
      certKey: cert
      keyKey: key
    registerPath: "/register"
    tokenPath: "/secured/oauth/token"
    createClonePattern: '{"key": "%s"}'
    createBindingPattern: '{}'
    useClone: "false"
  director:
    host: compass-director.compass-system.svc.cluster.local
    formationMappingAsyncStatusApi:
      pathPrefix: "/v1/businessIntegrations"
      formationAssignmentPath: "/{ucl-formation-id}/assignments/{ucl-assignment-id}/status"
      formationPath: "/{ucl-formation-id}/status"
    prefix: /director
    graphql:
      external:
        port: 3000
    tls:
      secure:
        internal:
          host: compass-director-internal
    validator:
      port: 8080
    metrics:
      port: 3003
      enableGraphqlOperationInstrumentation: true
    operations:
      port: 3002
      path: "/operation"
      lastOperationPath: "/last_operation"
    info:
      path: "/v1/info"
    subscription:
      subscriptionProviderLabelKey: "subscriptionProviderId"
      consumerSubaccountLabelKey: "global_subaccount_id"
      subscriptionLabelKey: "subscription"
      tokenPrefix: "sb-"
    selfRegister:
      secrets:
        instancesCreds:
          name: "region-instances-credentials"
          key: "keyConfig"
          path: "/tmp"
        saasAppNameCfg:
          name: "saas-app-names"
          key: "appNameConfig"
          path: "/tmp/appNameConfig"
      clientIdPath: "clientId"
      clientSecretPath: "clientSecret"
      urlPath: "url"
      tokenUrlPath: "tokenUrl"
      clientCertPath: "clientCert"
      clientKeyPath: "clientKey"
      local:
        templateMappings:
          clientIDMapping: '{{ printf "\"%s\":\"client_id\"" .Values.global.director.selfRegister.clientIdPath }}'
          clientSecretMapping: '{{ printf "\"%s\":\"client_secret\"" .Values.global.director.selfRegister.clientSecretPath }}'
          urlMapping: '{{ printf "\"%s\":\"http://compass-external-services-mock.%s.svc.cluster.local:%s\"" .Values.global.director.selfRegister.urlPath .Release.Namespace (.Values.service.port | toString) }}'
          tokenURLMapping: '{{ printf "\"%s\":\"https://%s.%s:%s\"" .Values.global.director.selfRegister.tokenUrlPath .Values.global.externalServicesMock.certSecuredHost .Values.global.ingress.domainName (.Values.service.certPort | toString) }}'
          x509CertificateMapping: '{{ printf "\"%s\":\"%s\"" .Values.global.director.selfRegister.clientCertPath .Values.global.connector.caCertificate }}'
          x509KeyMapping: '{{ printf "\"%s\":\"%s\"" .Values.global.director.selfRegister.clientKeyPath .Values.global.connector.caKey }}'
      oauthTokenPath: "/cert/token"
      oauthMode: "oauth-mtls"
      label: "selfRegLabel"
      labelValuePrefix: "self-reg-prefix-"
      responseKey: "self-reg-key"
      path: "/external-api/self-reg"
      nameQueryParam: "name"
      tenantQueryParam: "tenant"
      requestBodyPattern: '{"key": "%s"}'
      saasAppNameLabelKey: "CMPSaaSAppName"
      saasAppNamePath: "localSaaSAppNamePath"
    clientIDHeaderKey: client_user
    suggestTokenHeaderKey: suggest_token
    runtimeTypeLabelKey: "runtimeType"
    applicationTypeLabelKey: "applicationType"
    kymaRuntimeTypeLabelValue: "kyma"
    fetchTenantEndpoint: '{{ printf "https://%s.%s%s/v1/fetch" .Values.global.gateway.tls.secure.internal.host .Values.global.ingress.domainName .Values.global.tenantFetcher.prefix }}'
    ordWebhookMappings: '[]'
    tenantMappingsPath: "/tmp/tenantMappingsConfig"
    tenantMappingsKey: "tenant-mapping-config.json"
    tenantMappings:
      SYNC:
        v1.0:
          - type: CONFIGURATION_CHANGED
            mode: SYNC
            urlTemplate: '{"path":"%s/v1/tenant-mappings/{{.RuntimeContext.Value}}","method":"PATCH"}'
            inputTemplate: '{"context":{ {{ if .CustomerTenantContext.AccountID }}"btp": {"uclFormationId":"{{.FormationID}}","globalAccountId":"{{.CustomerTenantContext.AccountID}}","crmId":"{{.CustomerTenantContext.CustomerID}}"} {{ else }}"atom": {"uclFormationId":"{{.FormationID}}","path":"{{.CustomerTenantContext.Path}}","crmId":"{{.CustomerTenantContext.CustomerID}}"} {{ end }} },"items": [ {"uclAssignmentId":"{{ .Assignment.ID }}","operation":"{{.Operation}}","deploymentRegion":"{{if .Application.Labels.region }}{{.Application.Labels.region}}{{ else }}{{.ApplicationTemplate.Labels.region}}{{end }}","applicationNamespace":"{{ if .Application.ApplicationNamespace }}{{.Application.ApplicationNamespace}}{{else }}{{.ApplicationTemplate.ApplicationNamespace}}{{ end }}","applicationTenantId":"{{.Application.LocalTenantID}}","uclSystemTenantId":"{{.Application.ID}}",{{ if .ApplicationTemplate.Labels.parameters }}"parameters": {{.ApplicationTemplate.Labels.parameters}},{{ end }}"configuration": {{.ReverseAssignment.Value}} } ] }'
            headerTemplate: '{"Content-Type": ["application/json"]}'
            outputTemplate: '{"error":"{{.Body.error}}","success_status_code": 200}'
          - type: APPLICATION_TENANT_MAPPING
            mode: SYNC
            urlTemplate: '{"path":"%s/v1/tenant-mappings/{{.TargetApplication.LocalTenantID}}","method":"PATCH"}'
            inputTemplate: '{"context": { {{ if .CustomerTenantContext.AccountID }}"btp":{"uclFormationId":"{{.FormationID}}","globalAccountId":"{{.CustomerTenantContext.AccountID}}","crmId":"{{.CustomerTenantContext.CustomerID}}"} {{ else }}"atom": {"uclFormationId":"{{.FormationID}}","path":"{{.CustomerTenantContext.Path}}","crmId":"{{.CustomerTenantContext.CustomerID}}"} {{ end }} },"items": [ {"uclAssignmentId":"{{ .Assignment.ID }}","operation":"{{.Operation}}","deploymentRegion":"{{if .SourceApplication.Labels.region }}{{.SourceApplication.Labels.region}}{{else }}{{.SourceApplicationTemplate.Labels.region}}{{ end }}","applicationNamespace":"{{if .SourceApplication.ApplicationNamespace }}{{.SourceApplication.ApplicationNamespace}}{{else }}{{.SourceApplicationTemplate.ApplicationNamespace}}{{ end }}","applicationTenantId":"{{.SourceApplication.LocalTenantID}}","uclSystemTenantId":"{{.SourceApplication.ID}}",{{ if .SourceApplicationTemplate.Labels.parameters }}"parameters": {{.SourceApplicationTemplate.Labels.parameters}},{{ end }}"configuration": {{.ReverseAssignment.Value}} } ]}'
            headerTemplate: '{"Content-Type": ["application/json"]}'
            outputTemplate: '{"error":"{{.Body.error}}","success_status_code": 200}'
        configuration_changed:v1.0:
          - type: CONFIGURATION_CHANGED
            mode: SYNC
            urlTemplate: '{"path":"%s/v1/tenant-mappings/{{.RuntimeContext.Value}}","method":"PATCH"}'
            inputTemplate: '{"context":{ {{ if .CustomerTenantContext.AccountID }}"btp": {"uclFormationId":"{{.FormationID}}","globalAccountId":"{{.CustomerTenantContext.AccountID}}","crmId":"{{.CustomerTenantContext.CustomerID}}"} {{ else }}"atom": {"uclFormationId":"{{.FormationID}}","path":"{{.CustomerTenantContext.Path}}","crmId":"{{.CustomerTenantContext.CustomerID}}"} {{ end }} },"items": [ {"uclAssignmentId":"{{ .Assignment.ID }}","operation":"{{.Operation}}","deploymentRegion":"{{if .Application.Labels.region }}{{.Application.Labels.region}}{{ else }}{{.ApplicationTemplate.Labels.region}}{{end }}","applicationNamespace":"{{ if .Application.ApplicationNamespace }}{{.Application.ApplicationNamespace}}{{else }}{{.ApplicationTemplate.ApplicationNamespace}}{{ end }}","applicationTenantId":"{{.Application.LocalTenantID}}","uclSystemTenantId":"{{.Application.ID}}",{{ if .ApplicationTemplate.Labels.parameters }}"parameters": {{.ApplicationTemplate.Labels.parameters}},{{ end }}"configuration": {{.ReverseAssignment.Value}} } ] }'
            headerTemplate: '{"Content-Type": ["application/json"]}'
            outputTemplate: '{"error":"{{.Body.error}}","success_status_code": 200}'
        application_tenant_mapping:v1.0:
          - type: APPLICATION_TENANT_MAPPING
            mode: SYNC
            urlTemplate: '{"path":"%s/v1/tenant-mappings/{{.TargetApplication.LocalTenantID}}","method":"PATCH"}'
            inputTemplate: '{"context": { {{ if .CustomerTenantContext.AccountID }}"btp":{"uclFormationId":"{{.FormationID}}","globalAccountId":"{{.CustomerTenantContext.AccountID}}","crmId":"{{.CustomerTenantContext.CustomerID}}"} {{ else }}"atom": {"uclFormationId":"{{.FormationID}}","path":"{{.CustomerTenantContext.Path}}","crmId":"{{.CustomerTenantContext.CustomerID}}"} {{ end }} },"items": [ {"uclAssignmentId":"{{ .Assignment.ID }}","operation":"{{.Operation}}","deploymentRegion":"{{if .SourceApplication.Labels.region }}{{.SourceApplication.Labels.region}}{{else }}{{.SourceApplicationTemplate.Labels.region}}{{ end }}","applicationNamespace":"{{if .SourceApplication.ApplicationNamespace }}{{.SourceApplication.ApplicationNamespace}}{{else }}{{.SourceApplicationTemplate.ApplicationNamespace}}{{ end }}","applicationTenantId":"{{.SourceApplication.LocalTenantID}}","uclSystemTenantId":"{{.SourceApplication.ID}}",{{ if .SourceApplicationTemplate.Labels.parameters }}"parameters": {{.SourceApplicationTemplate.Labels.parameters}},{{ end }}"configuration": {{.ReverseAssignment.Value}} } ]}'
            headerTemplate: '{"Content-Type": ["application/json"]}'
            outputTemplate: '{"error":"{{.Body.error}}","success_status_code": 200}'
        application_tenant_mapping:v1.1:
          - type: APPLICATION_TENANT_MAPPING
            mode: SYNC
            urlTemplate: '{"path":"%s/v1/tenant-mappings/{{.TargetApplication.LocalTenantID}}","method":"PATCH"}'
            inputTemplate: '{"context": { {{ if .CustomerTenantContext.AccountID }}"btp":{"uclFormationId":"{{.FormationID}}","globalAccountId":"{{.CustomerTenantContext.AccountID}}","crmId":"{{.CustomerTenantContext.CustomerID}}"} {{ else }}"atom": {"uclFormationId":"{{.FormationID}}","path":"{{.CustomerTenantContext.Path}}","crmId":"{{.CustomerTenantContext.CustomerID}}"} {{ end }} },"receiverTenant": {"deploymentRegion":"{{ if .TargetApplication.Labels.region}}{{.TargetApplication.Labels.region}}{{ else }}{{.TargetApplicationTemplate.Labels.region}}{{end }}","applicationNamespace":"{{ if .TargetApplication.ApplicationNamespace}}{{.TargetApplication.ApplicationNamespace}}{{ else }}{{.TargetApplicationTemplate.ApplicationNamespace}}{{end }}","applicationUrl":"{{ .TargetApplication.BaseURL }}","applicationTenantId":"{{.TargetApplication.LocalTenantID }}","uclSystemTenantId":"{{ .TargetApplication.ID}}", {{ if .TargetApplicationTemplate.Labels.parameters }}"parameters": {{.TargetApplicationTemplate.Labels.parameters}}{{ end }} },"assignedTenants": [ {"uclAssignmentId":"{{ .Assignment.ID }}","operation":"{{.Operation}}","deploymentRegion":"{{if .SourceApplication.Labels.region }}{{.SourceApplication.Labels.region}}{{else }}{{.SourceApplicationTemplate.Labels.region}}{{ end }}","applicationNamespace":"{{if .SourceApplication.ApplicationNamespace }}{{.SourceApplication.ApplicationNamespace}}{{else }}{{.SourceApplicationTemplate.ApplicationNamespace}}{{ end }}","applicationUrl":"{{.SourceApplication.BaseURL }}","applicationTenantId":"{{.SourceApplication.LocalTenantID}}","uclSystemTenantId":"{{.SourceApplication.ID}}",{{ if .SourceApplicationTemplate.Labels.parameters }}"parameters": {{.SourceApplicationTemplate.Labels.parameters}},{{ end }}"configuration": {{.ReverseAssignment.Value}} } ]}'
            headerTemplate: '{"Content-Type": ["application/json"]}'
            outputTemplate: '{"error":"{{.Body.error}}","success_status_code": 200}'
      ASYNC_CALLBACK:
        v1.0:
          - type: CONFIGURATION_CHANGED
            mode: ASYNC_CALLBACK
            urlTemplate: '{"path":"%s/v1/tenant-mappings/{{.RuntimeContext.Value}}","method":"PATCH"}'
            inputTemplate: '{"context":{ {{ if .CustomerTenantContext.AccountID }}"btp": {"uclFormationId":"{{.FormationID}}","globalAccountId":"{{.CustomerTenantContext.AccountID}}","crmId":"{{.CustomerTenantContext.CustomerID}}"} {{ else }}"atom": {"uclFormationId":"{{.FormationID}}","path":"{{.CustomerTenantContext.Path}}","crmId":"{{.CustomerTenantContext.CustomerID}}"} {{ end }} },"items": [ {"uclAssignmentId":"{{ .Assignment.ID }}","operation":"{{.Operation}}","deploymentRegion":"{{if .Application.Labels.region }}{{.Application.Labels.region}}{{ else }}{{.ApplicationTemplate.Labels.region}}{{end }}","applicationNamespace":"{{ if .Application.ApplicationNamespace }}{{.Application.ApplicationNamespace}}{{else }}{{.ApplicationTemplate.ApplicationNamespace}}{{ end }}","applicationTenantId":"{{.Application.LocalTenantID}}","uclSystemTenantId":"{{.Application.ID}}",{{ if .ApplicationTemplate.Labels.parameters }}"parameters": {{.ApplicationTemplate.Labels.parameters}},{{ end }}"configuration": {{.ReverseAssignment.Value}} } ] }'
            headerTemplate: '{"Content-Type": ["application/json"],"Location": ["%s/v1/businessIntegrations/{{.FormationID}}/assignments/{{.Assignment.ID}}/status"]}'
            outputTemplate: '{"error":"{{.Body.error}}","success_status_code": 202}'
          - type: APPLICATION_TENANT_MAPPING
            mode: ASYNC_CALLBACK
            urlTemplate: '{"path":"%s/v1/tenant-mappings/{{.TargetApplication.LocalTenantID}}","method":"PATCH"}'
            inputTemplate: '{"context": { {{ if .CustomerTenantContext.AccountID }}"btp":{"uclFormationId":"{{.FormationID}}","globalAccountId":"{{.CustomerTenantContext.AccountID}}","crmId":"{{.CustomerTenantContext.CustomerID}}"} {{ else }}"atom": {"uclFormationId":"{{.FormationID}}","path":"{{.CustomerTenantContext.Path}}","crmId":"{{.CustomerTenantContext.CustomerID}}"} {{ end }} },"items": [ {"uclAssignmentId":"{{ .Assignment.ID }}","operation":"{{.Operation}}","deploymentRegion":"{{if .SourceApplication.Labels.region }}{{.SourceApplication.Labels.region}}{{else }}{{.SourceApplicationTemplate.Labels.region}}{{ end }}","applicationNamespace":"{{if .SourceApplication.ApplicationNamespace }}{{.SourceApplication.ApplicationNamespace}}{{else }}{{.SourceApplicationTemplate.ApplicationNamespace}}{{ end }}","applicationTenantId":"{{.SourceApplication.LocalTenantID}}","uclSystemTenantId":"{{.SourceApplication.ID}}",{{ if .SourceApplicationTemplate.Labels.parameters }}"parameters": {{.SourceApplicationTemplate.Labels.parameters}},{{ end }}"configuration": {{.ReverseAssignment.Value}} } ]}'
            headerTemplate: '{"Content-Type": ["application/json"],"Location": ["%s/v1/businessIntegrations/{{.FormationID}}/assignments/{{.Assignment.ID}}/status"]}'
            outputTemplate: '{"error":"{{.Body.error}}","success_status_code": 202}'
        configuration_changed:v1.0:
          - type: CONFIGURATION_CHANGED
            mode: ASYNC_CALLBACK
            urlTemplate: '{"path":"%s/v1/tenant-mappings/{{.RuntimeContext.Value}}","method":"PATCH"}'
            inputTemplate: '{"context":{ {{ if .CustomerTenantContext.AccountID }}"btp": {"uclFormationId":"{{.FormationID}}","globalAccountId":"{{.CustomerTenantContext.AccountID}}","crmId":"{{.CustomerTenantContext.CustomerID}}"} {{ else }}"atom": {"uclFormationId":"{{.FormationID}}","path":"{{.CustomerTenantContext.Path}}","crmId":"{{.CustomerTenantContext.CustomerID}}"} {{ end }} },"items": [ {"uclAssignmentId":"{{ .Assignment.ID }}","operation":"{{.Operation}}","deploymentRegion":"{{if .Application.Labels.region }}{{.Application.Labels.region}}{{ else }}{{.ApplicationTemplate.Labels.region}}{{end }}","applicationNamespace":"{{ if .Application.ApplicationNamespace }}{{.Application.ApplicationNamespace}}{{else }}{{.ApplicationTemplate.ApplicationNamespace}}{{ end }}","applicationTenantId":"{{.Application.LocalTenantID}}","uclSystemTenantId":"{{.Application.ID}}",{{ if .ApplicationTemplate.Labels.parameters }}"parameters": {{.ApplicationTemplate.Labels.parameters}},{{ end }}"configuration": {{.ReverseAssignment.Value}} } ] }'
            headerTemplate: '{"Content-Type": ["application/json"],"Location": ["%s/v1/businessIntegrations/{{.FormationID}}/assignments/{{.Assignment.ID}}/status"]}'
            outputTemplate: '{"error":"{{.Body.error}}","success_status_code": 202}'
        application_tenant_mapping:v1.0:
          - type: APPLICATION_TENANT_MAPPING
            mode: ASYNC_CALLBACK
            urlTemplate: '{"path":"%s/v1/tenant-mappings/{{.TargetApplication.LocalTenantID}}","method":"PATCH"}'
            inputTemplate: '{"context": { {{ if .CustomerTenantContext.AccountID }}"btp":{"uclFormationId":"{{.FormationID}}","globalAccountId":"{{.CustomerTenantContext.AccountID}}","crmId":"{{.CustomerTenantContext.CustomerID}}"} {{ else }}"atom": {"uclFormationId":"{{.FormationID}}","path":"{{.CustomerTenantContext.Path}}","crmId":"{{.CustomerTenantContext.CustomerID}}"} {{ end }} },"items": [ {"uclAssignmentId":"{{ .Assignment.ID }}","operation":"{{.Operation}}","deploymentRegion":"{{if .SourceApplication.Labels.region }}{{.SourceApplication.Labels.region}}{{else }}{{.SourceApplicationTemplate.Labels.region}}{{ end }}","applicationNamespace":"{{if .SourceApplication.ApplicationNamespace }}{{.SourceApplication.ApplicationNamespace}}{{else }}{{.SourceApplicationTemplate.ApplicationNamespace}}{{ end }}","applicationTenantId":"{{.SourceApplication.LocalTenantID}}","uclSystemTenantId":"{{.SourceApplication.ID}}",{{ if .SourceApplicationTemplate.Labels.parameters }}"parameters": {{.SourceApplicationTemplate.Labels.parameters}},{{ end }}"configuration": {{.ReverseAssignment.Value}} } ]}'
            headerTemplate: '{"Content-Type": ["application/json"],"Location": ["%s/v1/businessIntegrations/{{.FormationID}}/assignments/{{.Assignment.ID}}/status"]}'
            outputTemplate: '{"error":"{{.Body.error}}","success_status_code": 202}'
        application_tenant_mapping:v1.1:
          - type: APPLICATION_TENANT_MAPPING
            mode: ASYNC_CALLBACK
            urlTemplate: '{"path":"%s/v1/tenant-mappings/{{.TargetApplication.LocalTenantID}}","method":"PATCH"}'
            inputTemplate: '{"context": { {{ if .CustomerTenantContext.AccountID }}"btp":{"uclFormationId":"{{.FormationID}}","globalAccountId":"{{.CustomerTenantContext.AccountID}}","crmId":"{{.CustomerTenantContext.CustomerID}}"} {{ else }}"atom": {"uclFormationId":"{{.FormationID}}","path":"{{.CustomerTenantContext.Path}}","crmId":"{{.CustomerTenantContext.CustomerID}}"} {{ end }} },"receiverTenant": {"deploymentRegion":"{{ if .TargetApplication.Labels.region}}{{.TargetApplication.Labels.region}}{{ else }}{{.TargetApplicationTemplate.Labels.region}}{{end }}","applicationNamespace":"{{ if .TargetApplication.ApplicationNamespace}}{{.TargetApplication.ApplicationNamespace}}{{ else }}{{.TargetApplicationTemplate.ApplicationNamespace}}{{end }}","applicationUrl":"{{ .TargetApplication.BaseURL }}","applicationTenantId":"{{.TargetApplication.LocalTenantID }}","uclSystemTenantId":"{{ .TargetApplication.ID}}", {{ if .TargetApplicationTemplate.Labels.parameters }}"parameters": {{.TargetApplicationTemplate.Labels.parameters}}{{ end }} },"assignedTenants": [ {"uclAssignmentId":"{{ .Assignment.ID }}","operation":"{{.Operation}}","deploymentRegion":"{{if .SourceApplication.Labels.region }}{{.SourceApplication.Labels.region}}{{else }}{{.SourceApplicationTemplate.Labels.region}}{{ end }}","applicationNamespace":"{{if .SourceApplication.ApplicationNamespace }}{{.SourceApplication.ApplicationNamespace}}{{else }}{{.SourceApplicationTemplate.ApplicationNamespace}}{{ end }}","applicationUrl":"{{.SourceApplication.BaseURL }}","applicationTenantId":"{{.SourceApplication.LocalTenantID}}","uclSystemTenantId":"{{.SourceApplication.ID}}",{{ if .SourceApplicationTemplate.Labels.parameters }}"parameters": {{.SourceApplicationTemplate.Labels.parameters}},{{ end }}"configuration": {{.ReverseAssignment.Value}} } ]}'
            headerTemplate: '{"Content-Type": ["application/json"],"Location": ["%s/v1/businessIntegrations/{{.FormationID}}/assignments/{{.Assignment.ID}}/status"]}'
            outputTemplate: '{"error":"{{.Body.error}}","success_status_code": 202}'
  auditlog:
    configMapName: "compass-gateway-auditlog-config"
    mtlsTokenPath: "/cert/token"
    standardTokenPath: "/secured/oauth/token"
    skipSSLValidation: false
    secret:
      name: "compass-gateway-auditlog-secret"
      urlKey: url
      clientIdKey: client-id
      clientSecretKey: client-secret
      clientCertKey: client-cert
      clientKeyKey: client-key
  log:
    format: "kibana"
  tenantConfig:
    useDefaultTenants: true
    dbPool:
      maxOpenConnections: 1
      maxIdleConnections: 1
  connector:
    prefix: /connector
    graphql:
      external:
        port: 3000
    validator:
      port: 8080
    # If secrets do not exist they will be created
    secrets:
      ca:
        name: compass-connector-app-ca
        namespace: compass-system
        certificateKey: ca.crt
        keyKey: ca.key
      rootCA:
        namespace: istio-system # For Ingress Gateway to work properly the namespace needs to be istio-system
        # In order for istio mTLS to work we should have two different secrets one containing the server certificate (let’s say X) and one used for validation of the client’s certificates.
        # The second one should be our root certificate and istio wants it to be named X-cacert. (-cacert suffix).
        # This is the reason for the confusing name of our root certificate. https://preliminary.istio.io/v1.6/docs/tasks/traffic-management/ingress/secure-ingress/#configure-a-mutual-tls-ingress-gateway
        cacert: compass-gateway-mtls-certs-cacert # For cert-rotation the cacert should be in different secret
        certificateKey: cacert
    revocation:
      configmap:
        name: revocations-config
        namespace: "{{ .Release.Namespace }}"
    # If key and certificate are not provided they will be generated
    caKey: ""
    caCertificate: ""
  system_broker:
    enabled: false
    port: 5001
    prefix: /broker
    tokenProviderFromHeader:
      forwardHeaders: Authorization
    tokenProviderFromSecret:
      enabled: false
      secrets:
        integrationSystemCredentials:
          name: compass-system-broker-credentials
          namespace: compass-system
    testNamespace: kyma-system
  gateway:
    port: 3000
    tls:
      host: compass-gateway
      adapterHost: compass-ns-adapter
      secure:
        internal:
          host: compass-gateway-internal
        oauth:
          host: compass-gateway-auth-oauth
    mtls:
      manageCerts: false
      host: compass-gateway-mtls
      certSecret: compass-gateway-mtls-certs
      external:
        host: compass-gateway-sap-mtls
        certSecret: compass-gateway-mtls-certs # Use connector's root CA as root CA by default. This should be overridden for productive deployments.
    headers:
      rateLimit: X-Flow-Identity
      request:
        remove:
          - "Client-Id-From-Token"
          - "Client-Id-From-Certificate"
          - "Client-Certificate-Hash"
          - "Certificate-Data"
  hydrator:
    host: compass-hydrator.compass-system.svc.cluster.local
    port: 3000
    prefix: /hydrators
    certSubjectMappingResyncInterval: "10s"
    subjectConsumerMappingConfig: '[{"consumer_type": "Super Admin", "tenant_access_levels": ["customer", "account","subaccount", "global", "organization", "folder", "resource-group"], "subject": "C=DE, L=local, O=SAP SE, OU=Region, OU=SAP Cloud Platform Clients, OU=f8075207-1478-4a80-bd26-24a4785a2bfd, CN=compass"}, {"consumer_type": "Integration System", "tenant_access_levels": ["account","subaccount"], "subject": "C=DE, L=local, O=SAP SE, OU=Region, OU=SAP Cloud Platform Clients, OU=f8075207-1478-4a80-bd26-24a4785a2bfd, CN=integration-system-test"}, {"consumer_type": "Technical Client", "tenant_access_levels": ["global"], "subject": "C=DE, L=local, O=SAP SE, OU=SAP Cloud Platform Clients, OU=1f538f34-30bf-4d3d-aeaa-02e69eef84ae, CN=technical-client-test"}]'
    certificateDataHeader: "Certificate-Data"
    consumerClaimsKeys:
      clientIDKey: "client_id"
      tenantIDKey: "tenantid"
      userNameKey: "user_name"
      subdomainKey: "subdomain"
    http:
      client:
        skipSSLValidation: false
    metrics:
      port: 3003
      enableClientInstrumentation: true
      censoredFlows: "JWT"
  operations_controller:
    enabled: true
  connectivity_adapter:
    port: 8080
    tls:
      host: adapter-gateway
    mtls:
      host: adapter-gateway-mtls
  oathkeeperFilters:
    workloadLabel: oathkeeper
    namespace: kyma-system
    tokenDataHeader: "Connector-Token"
    certificateDataHeader: "Certificate-Data"
  istio:
    discoveryMtlsGateway:
      name: "discovery-gateway"
      namespace: "compass-system"
      certSecretName: discovery-gateway-certs
      localCA: # the CA property and its nested fields are used only in local setup
        secretName: discovery-gateway-certs-cacert
        namespace: istio-system # For Ingress Gateway to work properly the namespace needs to be istio-system
        certificate: ""
        key: ""
    externalMtlsGateway:
      name: "compass-gateway-external-mtls"
      namespace: "compass-system"
    mtlsGateway:
      name: "compass-gateway-mtls"
      namespace: "compass-system"
    gateway:
      name: "kyma-gateway"
      namespace: "kyma-system"
    proxy:
      port: 15020
    namespace: istio-system
    ingressgateway:
      workloadLabel: istio-ingressgateway
      requestPayloadSizeLimit2MB: 2097152
      requestPayloadSizeLimit2MBLabel: "2MB"
      requestPayloadSizeLimit5MB: 5097152
      requestPayloadSizeLimit5MBLabel: "5MB"
      correlationHeaderRewriteFilter:
        expectedHeaders:
          - "x-request-id"
          - "x-correlation-id"
          - "x-correlationid"
          - "x-forrequest-id"
          - "x-vcap-request-id"
          - "x-broker-api-request-identity"
  kubernetes:
    serviceAccountTokenIssuer: https://kubernetes.default.svc.cluster.local
    serviceAccountTokenJWKS: https://kubernetes.default.svc.cluster.local/openid/v1/jwks
  ingress:
    domainName: "local.kyma.dev"
    discoveryDomain:
      name: "discovery.api.local"
      tlsCert: ""
      tlsKey: ""
  database:
    sqlProxyServiceAccount: "proxy-user@gcp-cmp.iam.gserviceaccount.com"
    manageSecrets: true
    embedded:
      enabled: true
      director:
        name: "postgres"
      directorDBName: "postgres"
    managedGCP:
      serviceAccountKey: ""
      instanceConnectionName: ""
      director:
        name: ""
        user: ""
        password: ""
      host: "localhost"
      hostPort: "5432"
      sslMode: ""
      #TODO remove below after migration to separate user will be done
      dbUser: ""
      dbPassword: ""
      directorDBName: ""
  oathkeeper:
    host: ory-oathkeeper-proxy.kyma-system.svc.cluster.local
    port: 4455
    timeout_ms: 120000
    ns_adapter_timeout_ms: 3600000
    idTokenConfig:
      claims: '{"scopes": "{{ print .Extra.scope }}","tenant": "{{ .Extra.tenant }}", "consumerID": "{{ print .Extra.consumerID}}", "consumerType": "{{ print .Extra.consumerType }}", "flow": "{{ print .Extra.flow }}", "onBehalfOf": "{{ print .Extra.onBehalfOf }}", "region": "{{ print .Extra.region }}", "tokenClientID": "{{ print .Extra.tokenClientID }}"}'
      internalClaims: '{"scopes": "application:read application:write application.webhooks:read application_template.webhooks:read webhooks.auth:read runtime:write runtime:read tenant:read tenant:write tenant_subscription:write ory_internal fetch_tenant application_template:read destinations_sensitive_data:read destinations:sync certificate_subject_mapping:read certificate_subject_mapping:write","tenant":"{ {{ if .Header.Tenant }} \"consumerTenant\":\"{{ print (index .Header.Tenant 0) }}\", {{ end }} \"externalTenant\":\"\"}", "consumerType": "Internal Component", "flow": "Internal"}'
    mutators:
      runtimeMappingService:
        config:
          api:
            url: http://compass-hydrator.compass-system.svc.cluster.local:3000/hydrators/runtime-mapping
            retry:
              give_up_after: 6s
              max_delay: 2000ms
      authenticationMappingServices:
        nsadapter:
          cfg:
            config:
              api:
                url: http://compass-hydrator.compass-system.svc.cluster.local:3000/hydrators/authn-mapping/nsadapter
                retry:
                  give_up_after: 6s
                  max_delay: 2000ms
          authenticator:
            enabled: false
            createRule: true
            gatewayHost: "compass-gateway-xsuaa"
            trusted_issuers: '[{"domain_url": "compass-system.svc.cluster.local:8080", "scope_prefix": "prefix.", "protocol": "http"}]'
            attributes: '{"uniqueAttribute": { "key": "ns-adapter-test", "value": "ns-adapter-flow" }, "tenant": { "key": "tenant" }, "identity": { "key": "identity" }, "clientid": { "key": "client_id" } }'
            path: /nsadapter/api/v1/notifications
            upstreamComponent: "compass-gateway"
            checkSuffix: true
        tenant-fetcher:
          cfg:
            config:
              api:
                url: http://compass-hydrator.compass-system.svc.cluster.local:3000/hydrators/authn-mapping/tenant-fetcher
                retry:
                  give_up_after: 6s
                  max_delay: 2000ms
          authenticator:
            enabled: false
            createRule: true
            gatewayHost: "compass-gateway"
            trusted_issuers: '[{"domain_url": "compass-system.svc.cluster.local:8080", "scope_prefix": "prefix.", "protocol": "http"}]'
            attributes: '{"uniqueAttribute": { "key": "test", "value": "tenant-fetcher" }, "tenant": { "key": "tenant" }, "identity": { "key": "identity" } }'
            path: /tenants/<.*>
            upstreamComponent: "compass-tenant-fetcher"
            checkSuffix: false
        subscriber:
          cfg:
            config:
              api:
                url: http://compass-hydrator.compass-system.svc.cluster.local:3000/hydrators/authn-mapping/subscriber
                retry:
                  give_up_after: 6s
                  max_delay: 2000ms
          authenticator:
            enabled: false
            createRule: false
            gatewayHost: "compass-gateway-sap-mtls"
            trusted_issuers: '[{"domain_url": "compass-system.svc.cluster.local:8080", "scope_prefix": "prefix.", "protocol": "http", "region": "eu-1"}]'
            attributes: '{"uniqueAttribute": { "key": "subsc-key-test", "value": "subscription-flow" }, "tenant": { "key": "tenant" }, "identity": { "key": "user_name" }, "clientid": { "key": "client_id" } }'
            path: /<.*>
            checkSuffix: false
      tenantMappingService:
        config:
          api:
            url: http://compass-hydrator.compass-system.svc.cluster.local:3000/hydrators/tenant-mapping
            retry:
              give_up_after: 6s
              max_delay: 2000ms
      certificateResolverService:
        config:
          api:
            url: http://compass-hydrator.compass-system.svc.cluster.local:3000/hydrators/v1/certificate/data/resolve
            retry:
              give_up_after: 6s
              max_delay: 2000ms
      tokenResolverService:
        config:
          api:
            url: http://compass-hydrator.compass-system.svc.cluster.local:3000/hydrators/v1/tokens/resolve
            retry:
              give_up_after: 6s
              max_delay: 2000ms
  cockpit:
    auth:
      allowedConnectSrc: "https://*.ondemand.com"
      secretName: "cockpit-auth-secret"
      idpHost: ""
      clientID: ""
      scopes: "openid profile email"
      path: "/oauth2/certs"
  destinationFetcher:
    manageSecrets: true
    host: compass-destination-fetcher.compass-system.svc.cluster.local
    prefix: /destination-configuration
    port: 3000
    jobSchedule: 10m
    lease:
      lockname: destinationlease
    parallelTenants: 10
    tenantSyncTimeout: "5m"
    authentication:
      jwksEndpoint: "http://ory-oathkeeper-api.kyma-system.svc.cluster.local:4456/.well-known/jwks.json"
      appDestinationsSyncScope: "destinations:sync"
      appDetinationsSensitiveDataScope: "destinations_sensitive_data:read"
    server:
      tenantDestinationsEndpoint: "/v1/subaccountDestinations"
      sensitiveDataEndpoint: "/v1/destinations"
      sensitiveDataQueryParam: "name"
    request:
      skipSSLValidation: false
      retry_interval: "100ms"
      retry_attempts: 3
      goroutineLimit: 10
      requestTimeout: "5s"
      pageSize: 100
      oauthTokenPath: "/oauth/token"
    instance:
      clientIdPath: "clientid"
      clientSecretPath: "clientsecret"
      urlPath: "uri"
      tokenUrlPath: "certurl"
      clientCertPath: "certificate"
      clientKeyPath: "key"
    secretName: destination-region-instances
    dependenciesConfig:
      path: "/cfg/dependencies"
    oauthMode: "oauth-mtls"
  destinationRegionSecret:
    secretName: "destination-region-instances"
    fileName: "keyConfig"
    local:
      templateMappings:
        xsappMapping: '{{ printf "\"%s\":\"xsappname1\"" .Values.global.tenantFetcher.xsappNamePath }}'
        clientIDMapping: '{{ printf "\"%s\":\"client_id\"" .Values.global.destinationFetcher.instance.clientIdPath }}'
        clientSecretMapping: '{{ printf "\"%s\":\"client_secret\"" .Values.global.destinationFetcher.instance.clientSecretPath }}'
        urlMapping: '{{ printf "\"%s\":\"http://compass-external-services-mock.%s.svc.cluster.local:%s\"" .Values.global.destinationFetcher.instance.urlPath .Release.Namespace (.Values.service.port | toString) }}'
        tokenURLMapping: '{{ printf "\"%s\":\"https://%s.%s:%s\"" .Values.global.destinationFetcher.instance.tokenUrlPath .Values.global.externalServicesMock.certSecuredHost .Values.global.ingress.domainName (.Values.service.certPort | toString) }}'
        x509CertificateMapping: '{{ printf "\"%s\":\"%s\"" .Values.global.destinationFetcher.instance.clientCertPath .Values.global.connector.caCertificate }}'
        x509KeyMapping: '{{ printf "\"%s\":\"%s\"" .Values.global.destinationFetcher.instance.clientKeyPath .Values.global.connector.caKey }}'
  tenantFetcher:
    k8sSecret:
      manageSecrets: true
      name: "tenant-fetcher-secret"
      namespace: "compass-system"
      key: "keyConfig"
      path: "/tmp"
    host: compass-tenant-fetcher.compass-system.svc.cluster.local
    prefix: /tenants
    port: 3000
    xsappNamePath: "xsappname"
    omitDependenciesParamName: ""
    omitDependenciesParamValue: ""
    requiredAuthScope: Callback
    fetchTenantAuthScope: fetch_tenant
    authentication:
      jwksEndpoint: "http://ory-oathkeeper-api.kyma-system.svc.cluster.local:4456/.well-known/jwks.json"
    tenantProvider:
      tenantIdProperty: "tenantId"
      customerIdProperty: "customerId"
      subaccountTenantIdProperty: "subaccountTenantId"
      subdomainProperty: "subdomain"
      name: "provider"
      subscriptionProviderIdProperty: "subscriptionProviderIdProperty"
      providerSubaccountIdProperty: "providerSubaccountIdProperty"
      consumerTenantIdProperty: "consumerTenantIdProperty"
      subscriptionProviderAppNameProperty: "subscriptionProviderAppNameProperty"
    server:
      fetchTenantEndpoint: "/v1/fetch/{parentTenantId}/{tenantId}"
      regionalHandlerEndpoint: "/v1/regional/{region}/callback/{tenantId}"
      dependenciesEndpoint: "/v1/regional/{region}/dependencies"
      tenantPathParam: "tenantId"
      regionPathParam: "region"
    dependenciesConfig:
      path: "/cfg/dependencies"
    local:
      templateMappings:
        xsappMapping: '{{ printf "\"%s\":\"xsappname1\"" .Values.global.tenantFetcher.xsappNamePath }}'
    containerName: "tenant-fetcher"
  externalCertConfiguration:
    issuerLocality: "local,local2" # In local setup we have manually created connector CA certificate with 'local' Locality property
    subjectPattern: "/C=DE/O=SAP SE/OU=SAP Cloud Platform Clients/OU=Region/OU=%s/L=%s/CN=%s"
    technicalClientSubjectPattern: "/C=DE/O=SAP SE/OU=SAP Cloud Platform Clients/OU=%s/L=%s/CN=%s"
    ouCertSubaccountID: "f8075207-1478-4a80-bd26-24a4785a2bfd"
    commonName: "compass"
    locality: "local"
    certSvcApiPath: "/cert"
    tokenPath: "/cert/token"
    secrets:
      externalCertSvcSecret:
        manage: false
        name: "cert-svc-secret"
        clientIdKey: client-id
        clientSecretKey: client-secret
        oauthUrlKey: url
        csrEndpointKey: csr-endpoint
        clientCert: client-cert
        clientKey: client-key
        skipSSLValidationFlag: "-k"
      externalClientCertSecret:
        name: "external-client-certificate"
        namespace: compass-system
        certKey: tls.crt
        keyKey: tls.key
    rotationCronjob:
      name: "external-certificate-rotation"
      schedule: "*/1 * * * *" # Executes every minute
      certValidity: "7"
      clientCertRetryAttempts: "8"
      containerName: "certificate-rotation"
  extSvcCertConfiguration:
    issuerLocality: "local,local2" # In local setup we have manually created connector CA certificate with 'local' Locality property
    subjectPattern: "/C=DE/O=SAP SE/OU=SAP Cloud Platform Clients/OU=Region/OU=%s/L=%s/CN=%s"
    ouCertSubaccountID: "f8075207-1478-4a80-bd26-24a4785a2bfd"
    commonName: "compass"
    locality: "local"
    certSvcApiPath: "/cert"
    tokenPath: "/cert/token"
    secrets:
      extSvcCertSvcSecret:
        manage: false
        name: "ext-svc-cert-svc-secret"
        clientIdKey: client-id
        clientSecretKey: client-secret
        oauthUrlKey: url
        csrEndpointKey: csr-endpoint
        clientCert: client-cert
        clientKey: client-key
        skipSSLValidationFlag: "-k"
      extSvcClientCertSecret:
        name: "ext-svc-client-certificate"
        namespace: compass-system
        certKey: tls.crt
        keyKey: tls.key
    rotationCronjob:
      name: "ext-svc-certificate-rotation"
      schedule: "*/1 * * * *" # Executes every minute
      certValidity: "7"
      clientCertRetryAttempts: "8"
      containerName: "ext-svc-certificate-rotation"
  ordService:
    host: compass-ord-service.compass-system.svc.cluster.local
    prefix: /open-resource-discovery-service/v0
    docsPrefix: /open-resource-discovery-docs
    staticPrefix: /open-resource-discovery-static/v0
    port: 3000
    defaultResponseType: "xml"
    userContextHeader: "user_context"
    authTokenPath: "/var/run/secrets/kubernetes.io/serviceaccount/token"
    skipSSLValidation: false
  ordAggregator:
    name: ord-aggregator
    enabled: true
    suspend: true
    schedule: "*/1 * * * *"
    http:
      client:
        skipSSLValidation: false
      retry:
        attempts: 3
        delay: 100ms
    dbPool:
      maxOpenConnections: 2
      maxIdleConnections: 2
    globalRegistryUrl: http://compass-external-services-mock.compass-system.svc.cluster.local:8087/.well-known/open-resource-discovery
    maxParallelWebhookProcessors: 4
    maxParallelDocumentsPerApplication: 10
    maxParallelSpecificationProcessors: 100
    ordWebhookPartialProcessURL: ""
    ordWebhookPartialProcessMaxDays: 0
    ordWebhookPartialProcessing: false
    containerName: "ord-aggregator"
  systemFetcher:
    enabled: false
    name: "system-fetcher"
    schedule: "0 0 * * *"
    manageSecrets: true
    # enableSystemDeletion - whether systems in deleted state should be deleted from director database
    enableSystemDeletion: true
    # fetchParallelism - shows how many http calls will be made in parallel to fetch systems
    fetchParallellism: 30
    # queueSize - shows how many system fetches (individual requests may fetch more than 1 system)
    # can be put in the queue for processing before blocking. It is best for the queue to be about 2 times bigger than the parallellism
    queueSize: 100
    # fetchRequestTimeout - shows the timeout to wait for oauth token and for fetching systems (in one request) separately
    fetchRequestTimeout: "30s"
    # directorRequestTimeout - graphql requests timeout to director
    directorRequestTimeout: "30s"
    dbPool:
      maxOpenConnections: 20
      maxIdleConnections: 2
    # systemsAPIEndpoint - endpoint of the service to fetch systems from
    systemsAPIEndpoint: ""
    # systemsAPIFilterCriteria - criteria for fetching systems
    systemsAPIFilterCriteria: ""
    appTemplatesProductLabel: "systemRole"
    systemSourceKey: "prop"
    appTemplates: []
    templatePlaceholderToSystemKeyMappings: '[ { "placeholder_name": "name", "system_key": "displayName" }, { "placeholder_name": "display-name", "system_key": "displayName" }, { "placeholder_name": "systemNumber", "system_key": "systemNumber" }, { "placeholder_name": "productId", "system_key": "productId" }, { "placeholder_name": "ppmsProductVersionId", "system_key": "ppmsProductVersionId", "optional": true }, { "placeholder_name": "description", "system_key": "productDescription", "optional": true }, { "placeholder_name": "baseUrl", "system_key": "additionalUrls.mainUrl", "optional": true }, { "placeholder_name": "providerName", "system_key": "infrastructureProvider", "optional": true } ]'
    templateOverrideApplicationInput: '{"name": "{{name}}","description": "{{description}}","providerName": "{{providerName}}","statusCondition": "INITIAL","systemNumber": "{{systemNumber}}","labels": {"managed": "true","productId": "{{productId}}","ppmsProductVersionId": "{{ppmsProductVersionId}}"},"baseUrl": "{{baseUrl}}"}'
    http:
      client:
        skipSSLValidation: false
    oauth:
      client: "client_id"
      tokenEndpointProtocol: "https"
      tokenBaseHost: "compass-external-services-mock-sap-mtls"
      tokenPath: "/cert/token"
      scopesClaim: "scopes"
      tenantHeaderName: "x-zid"
      tokenRequestTimeout: 30s
      skipSSLValidation: true
    secret:
      name: "compass-system-fetcher-secret"
      clientIdKey: client-id
      oauthUrlKey: url
    paging:
      pageSize: 200
      sizeParam: "$top"
      skipParam: "$skip"
    containerName: "system-fetcher"
  tenantFetchers:
    job1:
      enabled: false
      job:
        interval: "5m"
      configMapNamespace: "compass-system"
      manageSecrets: true
      providerName: "compass"
      tenantType: "subaccount"
      schedule: "*/5 * * * *"
      tenantInsertChunkSize: "500"
      kubernetes:
        configMapNamespace: "compass-system"
        pollInterval: 2s
        pollTimeout: 1m
        timeout: 2m
      authConfig:
        skipSSLValidation: true
        oauthMode: "oauth-mtls"
        clientIDPath: "clientid"
        clientSecretPath: "secret"
        clientCertPath: "cert"
        clientKeyPath: "key"
        tokenEndpointPath: "url"
        tokenURLPath: "/cert/token"
      queryMapping:
        regionField: "region"
        pageNumField: "pageNum"
        pageSizeField: "pageSize"
        timestampField: "timestamp"
      query:
        startPage: "0"
        pageSize: "100"
      api:
        regionName: "central"
        authConfigSecretKey: "central"
        fieldMapping:
          totalPagesField: "totalPages"
          totalResultsField: "totalResults"
          tenantEventsField: "events"
          idField: "id"
          nameField: "name"
          customerIdField: "customerId"
          subdomainField: "subdomain"
          discriminatorField: ""
          discriminatorValue: ""
          detailsField: "details"
          entityTypeField: "entityType"
          globalAccountID: "gaID"
          regionField: "region"
          movedSubaccountTargetField: "targetGlobalAccountGUID"
          movedSubaccountSourceField: "sourceGlobalAccountGUID"
        endpoints:
          accountCreated: "127.0.0.1/events?type=account-created"
          accountDeleted: "127.0.0.1/events?type=account-deleted"
          accountUpdated: "127.0.0.1/events?type=account-updated"
          subaccountCreated: "127.0.0.1/events?type=subaccount-created"
          subaccountDeleted: "127.0.0.1/events?type=subaccount-deleted"
          subaccountUpdated: "127.0.0.1/events?type=subaccount-updated"
          subaccountMoved: "127.0.0.1/events?type=subaccount-moved"
      regionalConfig:
        fieldMapping:
          totalPagesField: "totalPages"
          totalResultsField: "totalResults"
          tenantEventsField: "events"
          idField: "guid"
          nameField: "displayName"
          customerIdField: "customerId"
          subdomainField: "subdomain"
          discriminatorField: ""
          discriminatorValue: ""
          detailsField: "details"
          entityTypeField: "entityType"
          globalAccountID: "globalAccountGUID"
          regionField: "region"
          movedSubaccountTargetField: "targetGlobalAccountGUID"
          movedSubaccountSourceField: "sourceGlobalAccountGUID"
        regions:
          eu-east:
            api:
              oauthMode: "oauth-mtls"
              authConfigSecretKey: "central"
              endpoints:
                accountCreated: "127.0.0.1/events?type=account-created"
                accountDeleted: "127.0.0.1/events?type=account-deleted"
                accountUpdated: "127.0.0.1/events?type=account-updated"
                subaccountCreated: "127.0.0.1/events?type=subaccount-created"
                subaccountDeleted: "127.0.0.1/events?type=subaccount-deleted"
                subaccountUpdated: "127.0.0.1/events?type=subaccount-updated"
                subaccountMoved: "127.0.0.1/events?type=subaccount-moved"
      dbPool:
        maxOpenConnections: 1
        maxIdleConnections: 1
  metrics:
    enabled: true
    pushEndpoint: http://monitoring-prometheus-pushgateway.kyma-system.svc.cluster.local:9091
  externalServicesMock:
    enabled: false
    certSecuredPort: 8081
    ordCertSecuredPort: 8082
    unsecuredPort: 8083
    basicSecuredPort: 8084
    oauthSecuredPort: 8085
    ordGlobalRegistryCertPort: 8086
    ordGlobalRegistryUnsecuredPort: 8087
    unsecuredPortWithAdditionalContent: 8088
    unsecuredMultiTenantPort: 8089
    certSecuredHost: compass-external-services-mock-sap-mtls
    ordCertSecuredHost: compass-external-services-mock-sap-mtls-ord
    ordGlobalCertSecuredHost: compass-external-services-mock-sap-mtls-global-ord-registry
    unSecuredHost: compass-external-services-mock
    host: compass-external-services-mock.compass-system.svc.cluster.local
    saasAppNamesSecret:
      manage: false
    regionInstancesCredentials:
      manage: false
    oauthSecret:
      manage: false
      name: compass-external-services-mock-oauth-credentials
      clientIdKey: client-id
      clientSecretKey: client-secret
      oauthUrlKey: url
      oauthTokenPath: "/secured/oauth/token"
    auditlog:
      applyMockConfiguration: false
      managementApiPath: /audit-log/v2/configuration-changes/search
      mtlsTokenPath: "/cert/token"
      secret:
        name: "auditlog-instance-management"
        urlKey: url
        tokenUrlKey: token-url
        clientIdKey: client-id
        clientSecretKey: client-secret
        clientCertKey: client-cert
        clientKeyKey: client-key
  tests:
    http:
      client:
        skipSSLValidation: false
    externalCertConfiguration:
      ouCertSubaccountID: "bad76f69-e5c2-4d55-bca5-240944824b83"
      issuerLocalityRegion2: "local"
    director:
      skipPattern: ""
      externalCertIntSystemCN: "integration-system-test"
      supportedOrdApplicationType: "SAP temp1"
    tenantFetcher:
      tenantOnDemandID: "8d42d818-d4c4-4036-b82f-b199db7ffeb5"
      region: "eu-1"
      region2: "eu-2"
    ordAggregator:
      skipPattern: ""
    ordService:
      accountTenantID: "5577cf46-4f78-45fa-b55f-a42a3bdba868" # testDefaultTenant from our testing tenants
      skipPattern: "(.*Requesting_filtering_of_Bundles_that_have_only_ODATA_APIs|.*Requesting_filtering_of_Bundles_that_do_not_have_only_ODATA_APIs)"
    externalServicesMock:
      skipPattern: ""
      formationAsyncApi:
        responseDelayInSeconds: 2
    selfRegistration:
      region: "eu-1"
      region2: "eu-2"
    destination:
      consumerSubdomain: "compass-external-services-mock-sap-mtls"
    subscription:
      consumerSubdomain: "compass-external-services-mock-sap-mtls"
      tenants:
        providerAccountID: "5577cf46-4f78-45fa-b55f-a42a3bdba868" # testDefaultTenant from our testing tenants
        providerSubaccountID: "47b4575a-f102-414a-8398-2d973ad65f3a" # TestProviderSubaccount from our testing tenants
        consumerAccountID: "5984a414-1eed-4972-af2c-b2b6a415c7d7" # ApplicationsForRuntimeTenantName from our testing tenants
        consumerSubaccountID: "1f538f34-30bf-4d3d-aeaa-02e69eef84ae" # randomly chosen
        consumerTenantID: "ba49f1aa-ddc1-43ff-943c-fe949857a34a" # randomly chosen
        providerSubaccountIDRegion2: "731b7bc4-5472-41d2-a447-e4c0f45de739" # TestProviderSubaccountRegion2 from our testing tenants
        consumerAccountIDTenantHierarchy: "5577cf46-4f78-45fa-b55f-a42a3bdba868" # testDefaultTenant from our testing tenants; more info in 'TestFormationNotificationsTenantHierarchy'
        consumerSubaccountIDTenantHierarchy: "3cfcdd62-320d-403b-b66a-4ee3cdd06947" # TestIntegrationSystemManagedSubaccount from our testing tenants; more info in 'TestFormationNotificationsTenantHierarchy'
      oauthSecret:
        manage: false
        name: compass-subscription-secret
        clientIdKey: client-id
        clientSecretKey: client-secret
        oauthUrlKey: url
      propagatedProviderSubaccountHeader: "X-Provider-Subaccount"
      externalClientCertTestSecretName: "external-client-certificate-test-secret"
      externalClientCertTestSecretNamespace: "compass-system"
      externalCertTestJobName: "external-certificate-rotation-test-job"
      certSvcInstanceTestSecretName: "cert-svc-secret"
      certSvcInstanceTestRegion2SecretName: "cert-svc-secret-eu2"
      consumerTokenURL: "http://compass-external-services-mock.compass-system.svc.cluster.local:8080"
      subscriptionURL: "http://compass-external-services-mock.compass-system.svc.cluster.local:8080"
      subscriptionProviderIdValue: "id-value!t12345"
      subscriptionProviderAppNameValue: "subscriptionProviderAppNameValue"
    namespace: kyma-system
    connectivityAdapterFQDN: http://compass-connectivity-adapter.compass-system.svc.cluster.local
    externalServicesMockFQDN: http://compass-external-services-mock.compass-system.svc.cluster.local
    ordServiceFQDN: http://compass-ord-service.compass-system.svc.cluster.local
    systemBrokerFQDN: http://compass-system-broker.compass-system.svc.cluster.local
    tenantFetcherFQDN: http://compass-tenant-fetcher.compass-system.svc.cluster.local
    hydratorFQDN: http://compass-hydrator.compass-system.svc.cluster.local
    basicCredentials:
      manage: false
      secretName: "test-basic-credentials-secret"
    db:
      maxOpenConnections: 3
      maxIdleConnections: 1
    securityContext: # Set on container level
      runAsUser: 2000
      allowPrivilegeEscalation: false
  expectedSchemaVersionUpdateJob:
    cm:
      name: "expected-schema-version"
  migratorJob:
    nodeSelectorEnabled: false
    pvc:
      name: "compass-director-migrations"
      namespace: "compass-system"
      migrationsPath: "/compass-migrations"
      storageClass: local-path
  http:
    client:
      skipSSLValidation: false
  pairingAdapter:
    templateName: "pairing-adapter-app-template"
    watcherCorrelationID: "pairing-adapter-watcher-id"
    configMap:
      manage: false
      key: "config.json"
      name: "pairing-adapter-config-local"
      namespace: "compass-system"
      localAdapterFQDN: "http://compass-pairing-adapter.compass-system.svc.cluster.local/adapter-local-mtls"
      integrationSystemID: "d3e9b9f5-25dc-4adb-a0a0-ed69ef371fb6"
    e2e:
      appName: "test-app"
      appID: "123-test-456"
      clientUser: "test-user"
      tenant: "test-tenant"
  # Scopes assigned for every new Client Credentials by given object type (Runtime / Application / Integration System)
  # and scopes mapped to a consumer with the given type, then that consumer is using a client certificate
  scopes:
    scopesPerConsumerType:
      business_integration:
        - "application_template:read"
        - "application_template:write"
        - "formation:read"
        - "formation:write"
        - "formation_template:read"
        - "formation_template:write"
        - "formation_template.webhooks:read"
      managed_application_provider_operator:
        - "application.local_tenant_id:write"
        - "application_template:write"
        - "application_template:read"
        - "application_template.webhooks:read"
        - "internal_visibility:read"
        - "webhook:write"
        - "certificate_subject_mapping:write"
      managed_application_consumer: []
      technical_client:
        - "tenant:read"
        - "tenant:write"
      runtime:
        - "runtime:read"
        - "runtime:write"
        - "application:read"
        - "runtime.auths:read"
        - "bundle.instance_auths:read"
        - "runtime.webhooks:read"
        - "webhook:write"
      external_certificate:
        - "runtime:read"
        - "runtime:write"
        - "application:read"
        - "application:write"
        - "runtime.auths:read"
        - "bundle.instance_auths:read"
        - "runtime.webhooks:read"
        - "webhook:write"
        - "application_template:read"
        - "application_template:write"
        - "formation_template:read"
        - "formation_template:write"
        - "formation_template.webhooks:read"
      application:
        - "application:read"
        - "application:write"
        - "application.auths:read"
        - "application.webhooks:read"
        - "bundle.instance_auths:read"
        - "document.fetch_request:read"
        - "event_spec.fetch_request:read"
        - "api_spec.fetch_request:read"
        - "fetch-request.auth:read"
        - "webhook:write"
      integration_system:
        - "application:read"
        - "application:write"
        - "application.local_tenant_id:write"
        - "application_template:read"
        - "application_template:write"
        - "runtime:read"
        - "runtime:write"
        - "integration_system:read"
        - "label_definition:read"
        - "label_definition:write"
        - "automatic_scenario_assignment:read"
        - "automatic_scenario_assignment:write"
        - "integration_system.auths:read"
        - "application_template.webhooks:read"
        - "formation:write"
        - "formation:read"
        - "internal_visibility:read"
        - "application.auths:read"
        - "webhook:write"
        - "formation_template:read"
        - "formation_template.webhooks:read"
      super_admin:
        - "application:read"
        - "application:write"
        - "application.local_tenant_id:write"
        - "application_template:read"
        - "application_template:write"
        - "integration_system:read"
        - "integration_system:write"
        - "runtime:read"
        - "runtime:write"
        - "label_definition:read"
        - "label_definition:write"
        - "eventing:manage"
        - "tenant:read"
        - "tenant:write"
        - "automatic_scenario_assignment:read"
        - "automatic_scenario_assignment:write"
        - "application.auths:read"
        - "application.webhooks:read"
        - "application_template.webhooks:read"
        - "bundle.instance_auths:read"
        - "document.fetch_request:read"
        - "event_spec.fetch_request:read"
        - "api_spec.fetch_request:read"
        - "integration_system.auths:read"
        - "runtime.auths:read"
        - "fetch-request.auth:read"
        - "webhooks.auth:read"
        - "formation:write"
        - "formation:read"
        - "internal_visibility:read"
        - "runtime.webhooks:read"
        - "webhook:write"
        - "formation_template:read"
        - "formation_template:write"
        - "formation_template.webhooks:read"
        - "formation_constraint:read"
        - "formation_constraint:write"
        - "certificate_subject_mapping:read"
        - "certificate_subject_mapping:write"
      default:
        - "runtime:read"
        - "runtime:write"
        - "tenant:read"<|MERGE_RESOLUTION|>--- conflicted
+++ resolved
@@ -139,11 +139,7 @@
       name: compass-pairing-adapter
     director:
       dir:
-<<<<<<< HEAD
       version: "PR-2907"
-=======
-      version: "PR-2904"
->>>>>>> 32f3153c
       name: compass-director
     hydrator:
       dir:
@@ -183,12 +179,8 @@
       version: "PR-80"
       name: compass-console
     e2e_tests:
-<<<<<<< HEAD
-      version: "PR-2907"
-=======
       dir:
       version: "PR-2904"
->>>>>>> 32f3153c
       name: compass-e2e-tests
   isLocalEnv: false
   isForTesting: false
