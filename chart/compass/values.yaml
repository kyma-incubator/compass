--- conflicted
+++ resolved
@@ -211,11 +211,7 @@
       name: compass-ord-service
     schema_migrator:
       dir: dev/incubator/
-<<<<<<< HEAD
       version: "PR-3763"
-=======
-      version: "PR-3779"
->>>>>>> 0934d91c
       name: compass-schema-migrator
     system_broker:
       dir: dev/incubator/
