global:
  disableLegacyConnectivity: true
  defaultTenant: 3e64ebae-38b5-46a0-b1ed-9ccee153a0ae
  defaultTenantRegion: "eu-1"
  tenants: # tenant order matters, so new tenants should be added to the end of the list
    - name: default
      id: 3e64ebae-38b5-46a0-b1ed-9ccee153a0ae
      type: account
    - name: foo
      id: 1eba80dd-8ff6-54ee-be4d-77944d17b10b
      type: account
    - name: bar
      id: af9f84a9-1d3a-4d9f-ae0c-94f883b33b6e
      type: account
    - name: TestTenantSeparation
      id: f1c4b5be-b0e1-41f9-b0bc-b378200dcca0
      type: account
    - name: TestDeleteLastScenarioForApplication
      id: 0403be1e-f854-475e-9074-922120277af5
      type: account
    - name: Test_DeleteAutomaticScenarioAssignmentForSelector
      id: d9553135-6115-4c67-b4d9-962c00f3725f
      type: account
    - name: Test_AutomaticScenarioAssigmentForRuntime
      id: 8c733a45-d988-4472-af10-1256b82c70c0
      type: account
    - name: TestAutomaticScenarioAssignmentsWholeScenario
      id: 65a63692-c00a-4a7d-8376-8615ee37f45c
      type: account
    - name: TestTenantsQueryTenantNotInitialized
      id: 72329135-27fd-4284-9bcb-37ea8d6307d0
      type: account
    - name: Test Default
      id: 5577cf46-4f78-45fa-b55f-a42a3bdba868
      type: account
      parent: 2c4f4a25-ba9a-4dbc-be68-e0beb77a7eb0
    - name: Test_DefaultCustomer
      id: 2c4f4a25-ba9a-4dbc-be68-e0beb77a7eb0
      type: customer
    - name: TestListLabelDefinitions
      id: 3f641cf5-2d14-4e0f-a122-16e7569926f1
      type: account
    - name: Test_AutomaticScenarioAssignmentQueries
      id: 8263cc13-5698-4a2d-9257-e8e76b543e88
      type: account
    - name: TestGetScenariosLabelDefinitionCreatesOneIfNotExists
      id: 2263cc13-5698-4a2d-9257-e8e76b543e33
      type: account
    - name: TestApplicationsForRuntime
      id: 5984a414-1eed-4972-af2c-b2b6a415c7d7
      type: account
    - name: Test_DeleteAutomaticScenarioAssignmentForScenario
      id: d08e4cb6-a77f-4a07-b021-e3317a373597
      type: account
    - name: TestApplicationsForRuntimeWithHiddenApps
      id: 7e1f2df8-36dc-4e40-8be3-d1555d50c91c
      type: account
    - name: TestTenantsQueryTenantInitialized
      id: 8cf0c909-f816-4fe3-a507-a7917ccd8380
      type: account
    - name: TestDeleteApplicationIfInScenario
      id: 0d597250-6b2d-4d89-9c54-e23cb497cd01
      type: account
    - name: TestProviderSubaccount
      id: 47b4575a-f102-414a-8398-2d973ad65f3a
      type: subaccount
      parent: 5577cf46-4f78-45fa-b55f-a42a3bdba868
    - name: TestCompassProviderSubaccount
      id: f8075207-1478-4a80-bd26-24a4785a2bfd
      type: subaccount
      parent: 5577cf46-4f78-45fa-b55f-a42a3bdba868
    - name: TestProviderSubaccountRegion2
      id: 731b7bc4-5472-41d2-a447-e4c0f45de739
      type: subaccount
      region: "eu-2"
      parent: 5577cf46-4f78-45fa-b55f-a42a3bdba868
    - name: TestCertificateSubaccount
      id: 123e4567-e89b-12d3-a456-426614174001
      type: subaccount
      parent: 5577cf46-4f78-45fa-b55f-a42a3bdba868
    - name: TestNsAdapter
      id: 08b6da37-e911-48fb-a0cb-fa635a6c5678
      type: subaccount
      parent: 5577cf46-4f78-45fa-b55f-a42a3bdba868
    - name: TestNsAdapterSubaccountWithApplications
      id: 08b6da37-e911-48fb-a0cb-fa635a6c4321
      type: subaccount
      parent: 5577cf46-4f78-45fa-b55f-a42a3bdba868
    - name: TestIntegrationSystemManagedSubaccount
      id: 3cfcdd62-320d-403b-b66a-4ee3cdd06947
      type: subaccount
      parent: 5577cf46-4f78-45fa-b55f-a42a3bdba868
    - name: TestIntegrationSystemManagedAccount
      id: 7e8ab2e3-3bb4-42e3-92b2-4e0bf48559d3
      type: account
      parent: 2c4f4a25-ba9a-4dbc-be68-e0beb77a7eb0
    - name: TestSystemFetcherAccount
      id: c395681d-11dd-4cde-bbcf-570b4a153e79
      type: account
      parent: 2c4f4a25-ba9a-4dbc-be68-e0beb77a7eb0
    - name: TestConsumerSubaccount
      id: 1f538f34-30bf-4d3d-aeaa-02e69eef84ae
      type: subaccount
      parent: 5984a414-1eed-4972-af2c-b2b6a415c7d7
    - name: TestTenantsOnDemandAPI
      id: 8d42d818-d4c4-4036-b82f-b199db7ffeb5
      type: subaccount
      parent: 5984a414-1eed-4972-af2c-b2b6a415c7d7
    - name: TestExternalCertificateSubaccount
      id: bad76f69-e5c2-4d55-bca5-240944824b83
      type: subaccount
      parent: 5577cf46-4f78-45fa-b55f-a42a3bdba868
    - name: TestAtomOrganization
      id: f2724f8e-1a58-4f32-bfd0-8b831de34e71
      type: organization
      parent: 2c4f4a25-ba9a-4dbc-be68-e0beb77a7eb0
    - name: TestAtomFolder
      id: 4c31b7c7-2bea-4bd5-9ea5-e9a8d704f900
      type: folder
      parent: f2724f8e-1a58-4f32-bfd0-8b831de34e71
    - name: TestAtomResourceGroup
      id: ff30da87-7685-4462-869a-baae6441898b
      type: resource-group
      parent: 4c31b7c7-2bea-4bd5-9ea5-e9a8d704f900
  images:
    containerRegistry:
      path: europe-docker.pkg.dev/kyma-project
    connector:
      dir: dev/incubator/
      version: "PR-3110"
      name: compass-connector
    connectivity_adapter:
      dir: dev/incubator/
      version: "PR-3110"
      name: compass-connectivity-adapter
    pairing_adapter:
      dir: dev/incubator/
      version: "PR-3110"
      name: compass-pairing-adapter
    director:
      dir: dev/incubator/
<<<<<<< HEAD
      version: "PR-3108"
      name: compass-director
    hydrator:
      dir: dev/incubator/
      version: "PR-3108"
=======
      version: "PR-3105"
      name: compass-director
    hydrator:
      dir: dev/incubator/
      version: "PR-3110"
>>>>>>> 2e5cf41e
      name: compass-hydrator
    ias_adapter:
      dir: dev/incubator/
      version: "PR-3094"
      name: compass-ias-adapter
    kyma_adapter:
      dir: dev/incubator/
      version: "PR-3090"
      name: compass-kyma-adapter
    gateway:
      dir: dev/incubator/
      version: "PR-3110"
      name: compass-gateway
    operations_controller:
      dir: dev/incubator/
      version: "PR-3110"
      name: compass-operations-controller
    ord_service:
      dir: dev/incubator/
      version: "PR-94"
      name: compass-ord-service
    schema_migrator:
      dir: dev/incubator/
      version: "PR-3110"
      name: compass-schema-migrator
    system_broker:
      dir: dev/incubator/
      version: "PR-3110"
      name: compass-system-broker
    certs_setup_job:
      containerRegistry:
        path: eu.gcr.io/kyma-project
      dir:
      version: "0a651695"
    external_services_mock:
      dir: dev/incubator/
      version: "PR-3110"
      name: compass-external-services-mock
    console:
      dir: dev/incubator/
      version: "PR-83"
      name: compass-console
    e2e_tests:
      dir: dev/incubator/
      version: "PR-3110"
      name: compass-e2e-tests
  isLocalEnv: false
  isForTesting: false
  oauth2:
    host: oauth2
  livenessProbe:
    initialDelaySeconds: 30
    timeoutSeconds: 1
    periodSeconds: 10
  readinessProbe:
    initialDelaySeconds: 5
    timeoutSeconds: 1
    periodSeconds: 2
  agentPreconfiguration: false
  portieris:
    isEnabled: false
    imagePullSecretName: "portieris-dummy-image-pull-secret"
  operations_manager:
    election:
      enabled: false
    lease:
      lockname: opmanagerlease
    job:
      ordCreation:
        schedulePeriod: 168h
      ordDeletion:
        schedulePeriod: 24h
        completedOpsOlderThanDays: 5
        failedOpsOlderThanDays: 10
    external:
      port: 3009
  nsAdapter:
    external:
      port: 3005
    e2eTests:
      gatewayHost: "compass-gateway-xsuaa"
    prefix: /nsadapter
    path: /nsadapter/api/v1/notifications
    systemToTemplateMappings: '[{  "Name": "SAP S/4HANA On-Premise",  "SourceKey": ["type"],  "SourceValue": ["abapSys"]},{  "Name": "SAP S/4HANA On-Premise",  "SourceKey": ["type"],  "SourceValue": ["nonSAPsys"]},{  "Name": "SAP S/4HANA On-Premise",  "SourceKey": ["type"],  "SourceValue": ["hana"]}]'
    secret:
      name: nsadapter-secret
      subaccountKey: subaccount
      local:
        subaccountValue: subaccount
    authSecret:
      name: "compass-external-services-mock-oauth-credentials"
      clientIdKey: client-id
      clientSecretKey: client-secret
      tokenUrlKey: url
      instanceUrlKey: url
      certKey: cert
      keyKey: key
    registerPath: "/register"
    tokenPath: "/secured/oauth/token"
    createClonePattern: '{"key": "%s"}'
    createBindingPattern: '{}'
    useClone: "false"
  director:
    host: compass-director.compass-system.svc.cluster.local
    formationMappingAsyncStatusApi:
      pathPrefix: "/v1/businessIntegrations"
      formationAssignmentPath: "/{ucl-formation-id}/assignments/{ucl-assignment-id}/status"
      formationPath: "/{ucl-formation-id}/status"
    prefix: /director
    graphql:
      external:
        port: 3000
    tls:
      secure:
        internal:
          host: compass-director-internal
    validator:
      port: 8080
    metrics:
      port: 3003
      enableGraphqlOperationInstrumentation: true
    operations:
      port: 3002
      path: "/operation"
      lastOperationPath: "/last_operation"
    info:
      path: "/v1/info"
    subscription:
      subscriptionProviderLabelKey: "subscriptionProviderId"
      consumerSubaccountLabelKey: "global_subaccount_id"
      subscriptionLabelKey: "subscription"
      tokenPrefix: "sb-"
    selfRegister:
      secrets:
        instancesCreds:
          name: "region-instances-credentials"
          key: "keyConfig"
          path: "/tmp"
        saasAppNameCfg:
          name: "saas-app-names"
          key: "appNameConfig"
          path: "/tmp/appNameConfig"
      clientIdPath: "clientId"
      clientSecretPath: "clientSecret"
      urlPath: "url"
      tokenUrlPath: "tokenUrl"
      clientCertPath: "clientCert"
      clientKeyPath: "clientKey"
      local:
        templateMappings:
          clientIDMapping: '{{ printf "\"%s\":\"client_id\"" .Values.global.director.selfRegister.clientIdPath }}'
          clientSecretMapping: '{{ printf "\"%s\":\"client_secret\"" .Values.global.director.selfRegister.clientSecretPath }}'
          urlMapping: '{{ printf "\"%s\":\"http://compass-external-services-mock.%s.svc.cluster.local:%s\"" .Values.global.director.selfRegister.urlPath .Release.Namespace (.Values.service.port | toString) }}'
          tokenURLMapping: '{{ printf "\"%s\":\"https://%s.%s:%s\"" .Values.global.director.selfRegister.tokenUrlPath .Values.global.externalServicesMock.certSecuredHost .Values.global.ingress.domainName (.Values.service.certPort | toString) }}'
          x509CertificateMapping: '{{ printf "\"%s\":\"%s\"" .Values.global.director.selfRegister.clientCertPath .Values.global.connector.caCertificate }}'
          x509KeyMapping: '{{ printf "\"%s\":\"%s\"" .Values.global.director.selfRegister.clientKeyPath .Values.global.connector.caKey }}'
      oauthTokenPath: "/cert/token"
      oauthMode: "oauth-mtls"
      label: "selfRegLabel"
      labelValuePrefix: "self-reg-prefix-"
      responseKey: "self-reg-key"
      path: "/external-api/self-reg"
      nameQueryParam: "name"
      tenantQueryParam: "tenant"
      requestBodyPattern: '{"key": "%s"}'
      saasAppNameLabelKey: "CMPSaaSAppName"
      saasAppNamePath: "localSaaSAppNamePath"
    clientIDHeaderKey: client_user
    suggestTokenHeaderKey: suggest_token
    runtimeTypeLabelKey: "runtimeType"
    applicationTypeLabelKey: "applicationType"
    kymaRuntimeTypeLabelValue: "kyma"
    kymaApplicationNamespaceValue: "sap.kyma"
    fetchTenantEndpoint: '{{ printf "https://%s.%s%s/v1/fetch" .Values.global.gateway.tls.secure.internal.host .Values.global.ingress.domainName .Values.global.tenantFetcher.prefix }}'
    ordWebhookMappings: '[]'
    tenantMappingsPath: "/tmp/tenantMappingsConfig"
    tenantMappingsKey: "tenant-mapping-config.json"
    tenantMappings:
      SYNC:
        v1.0:
          - type: CONFIGURATION_CHANGED
            mode: SYNC
            urlTemplate: '{"path":"%s/v1/tenant-mappings/{{.RuntimeContext.Value}}","method":"PATCH"}'
            inputTemplate: '{"context":{ {{ if .CustomerTenantContext.AccountID }}"btp": {"uclFormationId":"{{.FormationID}}","globalAccountId":"{{.CustomerTenantContext.AccountID}}","crmId":"{{.CustomerTenantContext.CustomerID}}"} {{ else }}"atom": {"uclFormationId":"{{.FormationID}}","path":"{{.CustomerTenantContext.Path}}","crmId":"{{.CustomerTenantContext.CustomerID}}"} {{ end }} },"items": [ {"uclAssignmentId":"{{ .Assignment.ID }}","operation":"{{.Operation}}","deploymentRegion":"{{if .Application.Labels.region }}{{.Application.Labels.region}}{{ else }}{{.ApplicationTemplate.Labels.region}}{{end }}","applicationNamespace":"{{ if .Application.ApplicationNamespace }}{{.Application.ApplicationNamespace}}{{else }}{{.ApplicationTemplate.ApplicationNamespace}}{{ end }}","applicationTenantId":"{{.Application.LocalTenantID}}","uclSystemTenantId":"{{.Application.ID}}",{{ if .ApplicationTemplate.Labels.parameters }}"parameters": {{.ApplicationTemplate.Labels.parameters}},{{ end }}"configuration": {{.ReverseAssignment.Value}} } ] }'
            headerTemplate: '{"Content-Type": ["application/json"]}'
            outputTemplate: '{"error":"{{.Body.error}}","success_status_code": 200}'
          - type: APPLICATION_TENANT_MAPPING
            mode: SYNC
            urlTemplate: '{"path":"%s/v1/tenant-mappings/{{.TargetApplication.LocalTenantID}}","method":"PATCH"}'
            inputTemplate: '{"context": { {{ if .CustomerTenantContext.AccountID }}"btp":{"uclFormationId":"{{.FormationID}}","globalAccountId":"{{.CustomerTenantContext.AccountID}}","crmId":"{{.CustomerTenantContext.CustomerID}}"} {{ else }}"atom": {"uclFormationId":"{{.FormationID}}","path":"{{.CustomerTenantContext.Path}}","crmId":"{{.CustomerTenantContext.CustomerID}}"} {{ end }} },"items": [ {"uclAssignmentId":"{{ .Assignment.ID }}","operation":"{{.Operation}}","deploymentRegion":"{{if .SourceApplication.Labels.region }}{{.SourceApplication.Labels.region}}{{else }}{{.SourceApplicationTemplate.Labels.region}}{{ end }}","applicationNamespace":"{{if .SourceApplication.ApplicationNamespace }}{{.SourceApplication.ApplicationNamespace}}{{else }}{{.SourceApplicationTemplate.ApplicationNamespace}}{{ end }}","applicationTenantId":"{{.SourceApplication.LocalTenantID}}","uclSystemTenantId":"{{.SourceApplication.ID}}",{{ if .SourceApplicationTemplate.Labels.parameters }}"parameters": {{.SourceApplicationTemplate.Labels.parameters}},{{ end }}"configuration": {{.ReverseAssignment.Value}} } ]}'
            headerTemplate: '{"Content-Type": ["application/json"]}'
            outputTemplate: '{"error":"{{.Body.error}}","success_status_code": 200}'
        configuration_changed:v1.0:
          - type: CONFIGURATION_CHANGED
            mode: SYNC
            urlTemplate: '{"path":"%s/v1/tenant-mappings/{{.RuntimeContext.Value}}","method":"PATCH"}'
            inputTemplate: '{"context":{ {{ if .CustomerTenantContext.AccountID }}"btp": {"uclFormationId":"{{.FormationID}}","globalAccountId":"{{.CustomerTenantContext.AccountID}}","crmId":"{{.CustomerTenantContext.CustomerID}}"} {{ else }}"atom": {"uclFormationId":"{{.FormationID}}","path":"{{.CustomerTenantContext.Path}}","crmId":"{{.CustomerTenantContext.CustomerID}}"} {{ end }} },"items": [ {"uclAssignmentId":"{{ .Assignment.ID }}","operation":"{{.Operation}}","deploymentRegion":"{{if .Application.Labels.region }}{{.Application.Labels.region}}{{ else }}{{.ApplicationTemplate.Labels.region}}{{end }}","applicationNamespace":"{{ if .Application.ApplicationNamespace }}{{.Application.ApplicationNamespace}}{{else }}{{.ApplicationTemplate.ApplicationNamespace}}{{ end }}","applicationTenantId":"{{.Application.LocalTenantID}}","uclSystemTenantId":"{{.Application.ID}}",{{ if .ApplicationTemplate.Labels.parameters }}"parameters": {{.ApplicationTemplate.Labels.parameters}},{{ end }}"configuration": {{.ReverseAssignment.Value}} } ] }'
            headerTemplate: '{"Content-Type": ["application/json"]}'
            outputTemplate: '{"error":"{{.Body.error}}","success_status_code": 200}'
        application_tenant_mapping:v1.0:
          - type: APPLICATION_TENANT_MAPPING
            mode: SYNC
            urlTemplate: '{"path":"%s/v1/tenant-mappings/{{.TargetApplication.LocalTenantID}}","method":"PATCH"}'
            inputTemplate: '{"context": { {{ if .CustomerTenantContext.AccountID }}"btp":{"uclFormationId":"{{.FormationID}}","globalAccountId":"{{.CustomerTenantContext.AccountID}}","crmId":"{{.CustomerTenantContext.CustomerID}}"} {{ else }}"atom": {"uclFormationId":"{{.FormationID}}","path":"{{.CustomerTenantContext.Path}}","crmId":"{{.CustomerTenantContext.CustomerID}}"} {{ end }} },"items": [ {"uclAssignmentId":"{{ .Assignment.ID }}","operation":"{{.Operation}}","deploymentRegion":"{{if .SourceApplication.Labels.region }}{{.SourceApplication.Labels.region}}{{else }}{{.SourceApplicationTemplate.Labels.region}}{{ end }}","applicationNamespace":"{{if .SourceApplication.ApplicationNamespace }}{{.SourceApplication.ApplicationNamespace}}{{else }}{{.SourceApplicationTemplate.ApplicationNamespace}}{{ end }}","applicationTenantId":"{{.SourceApplication.LocalTenantID}}","uclSystemTenantId":"{{.SourceApplication.ID}}",{{ if .SourceApplicationTemplate.Labels.parameters }}"parameters": {{.SourceApplicationTemplate.Labels.parameters}},{{ end }}"configuration": {{.ReverseAssignment.Value}} } ]}'
            headerTemplate: '{"Content-Type": ["application/json"]}'
            outputTemplate: '{"error":"{{.Body.error}}","success_status_code": 200}'
        application_tenant_mapping:v1.1:
          - type: APPLICATION_TENANT_MAPPING
            mode: SYNC
            urlTemplate: '{"path":"%s/v1/tenant-mappings/{{.TargetApplication.LocalTenantID}}","method":"PATCH"}'
            inputTemplate: '{"context": { {{ if .CustomerTenantContext.AccountID }}"btp":{"uclFormationId":"{{.FormationID}}","globalAccountId":"{{.CustomerTenantContext.AccountID}}","crmId":"{{.CustomerTenantContext.CustomerID}}"} {{ else }}"atom": {"uclFormationId":"{{.FormationID}}","path":"{{.CustomerTenantContext.Path}}","crmId":"{{.CustomerTenantContext.CustomerID}}"} {{ end }} },"receiverTenant": {"deploymentRegion":"{{ if .TargetApplication.Labels.region}}{{.TargetApplication.Labels.region}}{{ else }}{{.TargetApplicationTemplate.Labels.region}}{{end }}","applicationNamespace":"{{ if .TargetApplication.ApplicationNamespace}}{{.TargetApplication.ApplicationNamespace}}{{ else }}{{.TargetApplicationTemplate.ApplicationNamespace}}{{end }}","applicationUrl":"{{ .TargetApplication.BaseURL }}","applicationTenantId":"{{.TargetApplication.LocalTenantID }}","uclSystemTenantId":"{{ .TargetApplication.ID}}", {{ if .TargetApplicationTemplate.Labels.parameters }}"parameters": {{.TargetApplicationTemplate.Labels.parameters}}{{ end }} },"assignedTenants": [ {"uclAssignmentId":"{{ .Assignment.ID }}","operation":"{{.Operation}}","deploymentRegion":"{{if .SourceApplication.Labels.region }}{{.SourceApplication.Labels.region}}{{else }}{{.SourceApplicationTemplate.Labels.region}}{{ end }}","applicationNamespace":"{{if .SourceApplication.ApplicationNamespace }}{{.SourceApplication.ApplicationNamespace}}{{else }}{{.SourceApplicationTemplate.ApplicationNamespace}}{{ end }}","applicationUrl":"{{.SourceApplication.BaseURL }}","applicationTenantId":"{{.SourceApplication.LocalTenantID}}","uclSystemTenantId":"{{.SourceApplication.ID}}",{{ if .SourceApplicationTemplate.Labels.parameters }}"parameters": {{.SourceApplicationTemplate.Labels.parameters}},{{ end }}"configuration": {{.ReverseAssignment.Value}} } ]}'
            headerTemplate: '{"Content-Type": ["application/json"]}'
            outputTemplate: '{"error":"{{.Body.error}}","success_status_code": 200}'
      ASYNC_CALLBACK:
        v1.0:
          - type: CONFIGURATION_CHANGED
            mode: ASYNC_CALLBACK
            urlTemplate: '{"path":"%s/v1/tenant-mappings/{{.RuntimeContext.Value}}","method":"PATCH"}'
            inputTemplate: '{"context":{ {{ if .CustomerTenantContext.AccountID }}"btp": {"uclFormationId":"{{.FormationID}}","globalAccountId":"{{.CustomerTenantContext.AccountID}}","crmId":"{{.CustomerTenantContext.CustomerID}}"} {{ else }}"atom": {"uclFormationId":"{{.FormationID}}","path":"{{.CustomerTenantContext.Path}}","crmId":"{{.CustomerTenantContext.CustomerID}}"} {{ end }} },"items": [ {"uclAssignmentId":"{{ .Assignment.ID }}","operation":"{{.Operation}}","deploymentRegion":"{{if .Application.Labels.region }}{{.Application.Labels.region}}{{ else }}{{.ApplicationTemplate.Labels.region}}{{end }}","applicationNamespace":"{{ if .Application.ApplicationNamespace }}{{.Application.ApplicationNamespace}}{{else }}{{.ApplicationTemplate.ApplicationNamespace}}{{ end }}","applicationTenantId":"{{.Application.LocalTenantID}}","uclSystemTenantId":"{{.Application.ID}}",{{ if .ApplicationTemplate.Labels.parameters }}"parameters": {{.ApplicationTemplate.Labels.parameters}},{{ end }}"configuration": {{.ReverseAssignment.Value}} } ] }'
            headerTemplate: '{"Content-Type": ["application/json"],"Location": ["%s/v1/businessIntegrations/{{.FormationID}}/assignments/{{.Assignment.ID}}/status"]}'
            outputTemplate: '{"error":"{{.Body.error}}","success_status_code": 202}'
          - type: APPLICATION_TENANT_MAPPING
            mode: ASYNC_CALLBACK
            urlTemplate: '{"path":"%s/v1/tenant-mappings/{{.TargetApplication.LocalTenantID}}","method":"PATCH"}'
            inputTemplate: '{"context": { {{ if .CustomerTenantContext.AccountID }}"btp":{"uclFormationId":"{{.FormationID}}","globalAccountId":"{{.CustomerTenantContext.AccountID}}","crmId":"{{.CustomerTenantContext.CustomerID}}"} {{ else }}"atom": {"uclFormationId":"{{.FormationID}}","path":"{{.CustomerTenantContext.Path}}","crmId":"{{.CustomerTenantContext.CustomerID}}"} {{ end }} },"items": [ {"uclAssignmentId":"{{ .Assignment.ID }}","operation":"{{.Operation}}","deploymentRegion":"{{if .SourceApplication.Labels.region }}{{.SourceApplication.Labels.region}}{{else }}{{.SourceApplicationTemplate.Labels.region}}{{ end }}","applicationNamespace":"{{if .SourceApplication.ApplicationNamespace }}{{.SourceApplication.ApplicationNamespace}}{{else }}{{.SourceApplicationTemplate.ApplicationNamespace}}{{ end }}","applicationTenantId":"{{.SourceApplication.LocalTenantID}}","uclSystemTenantId":"{{.SourceApplication.ID}}",{{ if .SourceApplicationTemplate.Labels.parameters }}"parameters": {{.SourceApplicationTemplate.Labels.parameters}},{{ end }}"configuration": {{.ReverseAssignment.Value}} } ]}'
            headerTemplate: '{"Content-Type": ["application/json"],"Location": ["%s/v1/businessIntegrations/{{.FormationID}}/assignments/{{.Assignment.ID}}/status"]}'
            outputTemplate: '{"error":"{{.Body.error}}","success_status_code": 202}'
        configuration_changed:v1.0:
          - type: CONFIGURATION_CHANGED
            mode: ASYNC_CALLBACK
            urlTemplate: '{"path":"%s/v1/tenant-mappings/{{.RuntimeContext.Value}}","method":"PATCH"}'
            inputTemplate: '{"context":{ {{ if .CustomerTenantContext.AccountID }}"btp": {"uclFormationId":"{{.FormationID}}","globalAccountId":"{{.CustomerTenantContext.AccountID}}","crmId":"{{.CustomerTenantContext.CustomerID}}"} {{ else }}"atom": {"uclFormationId":"{{.FormationID}}","path":"{{.CustomerTenantContext.Path}}","crmId":"{{.CustomerTenantContext.CustomerID}}"} {{ end }} },"items": [ {"uclAssignmentId":"{{ .Assignment.ID }}","operation":"{{.Operation}}","deploymentRegion":"{{if .Application.Labels.region }}{{.Application.Labels.region}}{{ else }}{{.ApplicationTemplate.Labels.region}}{{end }}","applicationNamespace":"{{ if .Application.ApplicationNamespace }}{{.Application.ApplicationNamespace}}{{else }}{{.ApplicationTemplate.ApplicationNamespace}}{{ end }}","applicationTenantId":"{{.Application.LocalTenantID}}","uclSystemTenantId":"{{.Application.ID}}",{{ if .ApplicationTemplate.Labels.parameters }}"parameters": {{.ApplicationTemplate.Labels.parameters}},{{ end }}"configuration": {{.ReverseAssignment.Value}} } ] }'
            headerTemplate: '{"Content-Type": ["application/json"],"Location": ["%s/v1/businessIntegrations/{{.FormationID}}/assignments/{{.Assignment.ID}}/status"]}'
            outputTemplate: '{"error":"{{.Body.error}}","success_status_code": 202}'
        application_tenant_mapping:v1.0:
          - type: APPLICATION_TENANT_MAPPING
            mode: ASYNC_CALLBACK
            urlTemplate: '{"path":"%s/v1/tenant-mappings/{{.TargetApplication.LocalTenantID}}","method":"PATCH"}'
            inputTemplate: '{"context": { {{ if .CustomerTenantContext.AccountID }}"btp":{"uclFormationId":"{{.FormationID}}","globalAccountId":"{{.CustomerTenantContext.AccountID}}","crmId":"{{.CustomerTenantContext.CustomerID}}"} {{ else }}"atom": {"uclFormationId":"{{.FormationID}}","path":"{{.CustomerTenantContext.Path}}","crmId":"{{.CustomerTenantContext.CustomerID}}"} {{ end }} },"items": [ {"uclAssignmentId":"{{ .Assignment.ID }}","operation":"{{.Operation}}","deploymentRegion":"{{if .SourceApplication.Labels.region }}{{.SourceApplication.Labels.region}}{{else }}{{.SourceApplicationTemplate.Labels.region}}{{ end }}","applicationNamespace":"{{if .SourceApplication.ApplicationNamespace }}{{.SourceApplication.ApplicationNamespace}}{{else }}{{.SourceApplicationTemplate.ApplicationNamespace}}{{ end }}","applicationTenantId":"{{.SourceApplication.LocalTenantID}}","uclSystemTenantId":"{{.SourceApplication.ID}}",{{ if .SourceApplicationTemplate.Labels.parameters }}"parameters": {{.SourceApplicationTemplate.Labels.parameters}},{{ end }}"configuration": {{.ReverseAssignment.Value}} } ]}'
            headerTemplate: '{"Content-Type": ["application/json"],"Location": ["%s/v1/businessIntegrations/{{.FormationID}}/assignments/{{.Assignment.ID}}/status"]}'
            outputTemplate: '{"error":"{{.Body.error}}","success_status_code": 202}'
        application_tenant_mapping:v1.1:
          - type: APPLICATION_TENANT_MAPPING
            mode: ASYNC_CALLBACK
            urlTemplate: '{"path":"%s/v1/tenant-mappings/{{.TargetApplication.LocalTenantID}}","method":"PATCH"}'
            inputTemplate: '{"context": { {{ if .CustomerTenantContext.AccountID }}"btp":{"uclFormationId":"{{.FormationID}}","globalAccountId":"{{.CustomerTenantContext.AccountID}}","crmId":"{{.CustomerTenantContext.CustomerID}}"} {{ else }}"atom": {"uclFormationId":"{{.FormationID}}","path":"{{.CustomerTenantContext.Path}}","crmId":"{{.CustomerTenantContext.CustomerID}}"} {{ end }} },"receiverTenant": {"deploymentRegion":"{{ if .TargetApplication.Labels.region}}{{.TargetApplication.Labels.region}}{{ else }}{{.TargetApplicationTemplate.Labels.region}}{{end }}","applicationNamespace":"{{ if .TargetApplication.ApplicationNamespace}}{{.TargetApplication.ApplicationNamespace}}{{ else }}{{.TargetApplicationTemplate.ApplicationNamespace}}{{end }}","applicationUrl":"{{ .TargetApplication.BaseURL }}","applicationTenantId":"{{.TargetApplication.LocalTenantID }}","uclSystemTenantId":"{{ .TargetApplication.ID}}", {{ if .TargetApplicationTemplate.Labels.parameters }}"parameters": {{.TargetApplicationTemplate.Labels.parameters}}{{ end }} },"assignedTenants": [ {"uclAssignmentId":"{{ .Assignment.ID }}","operation":"{{.Operation}}","deploymentRegion":"{{if .SourceApplication.Labels.region }}{{.SourceApplication.Labels.region}}{{else }}{{.SourceApplicationTemplate.Labels.region}}{{ end }}","applicationNamespace":"{{if .SourceApplication.ApplicationNamespace }}{{.SourceApplication.ApplicationNamespace}}{{else }}{{.SourceApplicationTemplate.ApplicationNamespace}}{{ end }}","applicationUrl":"{{.SourceApplication.BaseURL }}","applicationTenantId":"{{.SourceApplication.LocalTenantID}}","uclSystemTenantId":"{{.SourceApplication.ID}}",{{ if .SourceApplicationTemplate.Labels.parameters }}"parameters": {{.SourceApplicationTemplate.Labels.parameters}},{{ end }}"configuration": {{.ReverseAssignment.Value}} } ]}'
            headerTemplate: '{"Content-Type": ["application/json"],"Location": ["%s/v1/businessIntegrations/{{.FormationID}}/assignments/{{.Assignment.ID}}/status"]}'
            outputTemplate: '{"error":"{{.Body.error}}","success_status_code": 202}'
  auditlog:
    configMapName: "compass-gateway-auditlog-config"
    protocol: HTTP
    host: compass-external-services-mock.compass-system.svc.cluster.local
    port: 8080
    mtlsTokenPath: "/cert/token"
    standardTokenPath: "/secured/oauth/token"
    skipSSLValidation: false
    secret:
      name: "compass-gateway-auditlog-secret"
      urlKey: url
      clientIdKey: client-id
      clientSecretKey: client-secret
      clientCertKey: client-cert
      clientKeyKey: client-key
  log:
    format: "text"
  tenantConfig:
    useDefaultTenants: true
    dbPool:
      maxOpenConnections: 1
      maxIdleConnections: 1
  connector:
    prefix: /connector
    graphql:
      external:
        port: 3000
    validator:
      port: 8080
    # If secrets do not exist they will be created
    secrets:
      ca:
        name: compass-connector-app-ca
        namespace: compass-system
        certificateKey: ca.crt
        keyKey: ca.key
      rootCA:
        namespace: istio-system # For Ingress Gateway to work properly the namespace needs to be istio-system
        # In order for istio mTLS to work we should have two different secrets one containing the server certificate (let’s say X) and one used for validation of the client’s certificates.
        # The second one should be our root certificate and istio wants it to be named X-cacert. (-cacert suffix).
        # This is the reason for the confusing name of our root certificate. https://preliminary.istio.io/v1.6/docs/tasks/traffic-management/ingress/secure-ingress/#configure-a-mutual-tls-ingress-gateway
        cacert: compass-gateway-mtls-certs-cacert # For cert-rotation the cacert should be in different secret
        certificateKey: cacert
    revocation:
      configmap:
        name: revocations-config
        namespace: "{{ .Release.Namespace }}"
    # If key and certificate are not provided they will be generated
    caKey: ""
    caCertificate: ""
  system_broker:
    enabled: false
    port: 5001
    prefix: /broker
    tokenProviderFromHeader:
      forwardHeaders: Authorization
    tokenProviderFromSecret:
      enabled: false
      secrets:
        integrationSystemCredentials:
          name: compass-system-broker-credentials
          namespace: compass-system
    testNamespace: kyma-system
  gateway:
    port: 3000
    tls:
      host: compass-gateway
      adapterHost: compass-ns-adapter
      secure:
        internal:
          host: compass-gateway-internal
        oauth:
          host: compass-gateway-auth-oauth
    mtls:
      manageCerts: false
      host: compass-gateway-mtls
      certSecret: compass-gateway-mtls-certs
      external:
        host: compass-gateway-sap-mtls
        certSecret: compass-gateway-mtls-certs # Use connector's root CA as root CA by default. This should be overridden for productive deployments.
    headers:
      rateLimit: X-Flow-Identity
      request:
        remove:
          - "Client-Id-From-Token"
          - "Client-Id-From-Certificate"
          - "Client-Certificate-Hash"
          - "Certificate-Data"
  hydrator:
    host: compass-hydrator.compass-system.svc.cluster.local
    port: 3000
    prefix: /hydrators
    certSubjectMappingResyncInterval: "10s"
    subjectConsumerMappingConfig: '[{"consumer_type": "Super Admin", "tenant_access_levels": ["customer", "account","subaccount", "global", "organization", "folder", "resource-group"], "subject": "C=DE, L=local, O=SAP SE, OU=Region, OU=SAP Cloud Platform Clients, OU=f8075207-1478-4a80-bd26-24a4785a2bfd, CN=compass"}, {"consumer_type": "Integration System", "tenant_access_levels": ["account","subaccount"], "subject": "C=DE, L=local, O=SAP SE, OU=Region, OU=SAP Cloud Platform Clients, OU=f8075207-1478-4a80-bd26-24a4785a2bfd, CN=integration-system-test"}, {"consumer_type": "Technical Client", "tenant_access_levels": ["global"], "subject": "C=DE, L=local, O=SAP SE, OU=SAP Cloud Platform Clients, OU=1f538f34-30bf-4d3d-aeaa-02e69eef84ae, CN=technical-client-test"}]'
    certificateDataHeader: "Certificate-Data"
    consumerClaimsKeys:
      clientIDKey: "client_id"
      tenantIDKey: "tenantid"
      userNameKey: "user_name"
      subdomainKey: "subdomain"
    http:
      client:
        skipSSLValidation: false
    metrics:
      port: 3003
      enableClientInstrumentation: true
      censoredFlows: "JWT"
  iasAdapter:
    port: 8080
    apiRootPath: "/ias-adapter"
    readTimeout: 30s
    readHeaderTimeout: 30s
    writeTimeout: 30s
    idleTimeout: 30s
    tenantInfo:
      requestTimeout: 30s
      insecureSkipVerify: false
    ias:
      requestTimeout: 30s
      secret:
        name: "ias-adapter-cockpit"
        path: "/tmp"
        fileName: "ias-adapter-cockpit.yaml"
        clientCert: cert
        clientKey: key
        ca: ca
        manage: false
    postgres:
      connectTimeout: 30s
      requestTimeout: 30s
    authentication:
      jwksEndpoint: "http://ory-oathkeeper-api.kyma-system.svc.cluster.local:4456/.well-known/jwks.json"
  kymaAdapter:
    port: 8080
    apiRootPath: "/kyma-adapter"
    tenantInfo:
      requestTimeout: 30s
  operations_controller:
    enabled: true
  connectivity_adapter:
    port: 8080
    tls:
      host: adapter-gateway
    mtls:
      host: adapter-gateway-mtls
  oathkeeperFilters:
    workloadLabel: oathkeeper
    namespace: kyma-system
    tokenDataHeader: "Connector-Token"
    certificateDataHeader: "Certificate-Data"
  istio:
    discoveryMtlsGateway:
      name: "discovery-gateway"
      namespace: "compass-system"
      certSecretName: discovery-gateway-certs
      localCA: # the CA property and its nested fields are used only in local setup
        secretName: discovery-gateway-certs-cacert
        namespace: istio-system # For Ingress Gateway to work properly the namespace needs to be istio-system
        certificate: ""
        key: ""
    externalMtlsGateway:
      name: "compass-gateway-external-mtls"
      namespace: "compass-system"
    mtlsGateway:
      name: "compass-gateway-mtls"
      namespace: "compass-system"
    gateway:
      name: "kyma-gateway"
      namespace: "kyma-system"
    proxy:
      port: 15020
    namespace: istio-system
    ingressgateway:
      workloadLabel: istio-ingressgateway
      requestPayloadSizeLimit2MB: 2097152
      requestPayloadSizeLimit2MBLabel: "2MB"
      requestPayloadSizeLimit5MB: 5097152
      requestPayloadSizeLimit5MBLabel: "5MB"
      correlationHeaderRewriteFilter:
        expectedHeaders:
          - "x-request-id"
          - "x-correlation-id"
          - "x-correlationid"
          - "x-forrequest-id"
          - "x-vcap-request-id"
          - "x-broker-api-request-identity"
  kubernetes:
    serviceAccountTokenIssuer: https://kubernetes.default.svc.cluster.local
    serviceAccountTokenJWKS: https://kubernetes.default.svc.cluster.local/openid/v1/jwks
  ingress:
    domainName: "local.kyma.dev"
    discoveryDomain:
      name: "discovery.api.local"
      tlsCert: ""
      tlsKey: ""
  database:
    sqlProxyServiceAccount: "proxy-user@gcp-cmp.iam.gserviceaccount.com"
    manageSecrets: true
    embedded:
      enabled: true
      director:
        name: "postgres"
      ias_adapter:
        name: "postgres2"
      directorDBName: "postgres"
    managedGCP:
      serviceAccountKey: ""
      instanceConnectionName: ""
      director:
        name: ""
        user: ""
        password: ""
      iasAdapter:
        name: ""
        user: ""
        password: ""
      host: "localhost"
      hostPort: "5432"
      sslMode: ""
      #TODO remove below after migration to separate user will be done
      dbUser: ""
      dbPassword: ""
      directorDBName: ""
  oathkeeper:
    host: ory-oathkeeper-proxy.kyma-system.svc.cluster.local
    port: 4455
    timeout_ms: 120000
    ns_adapter_timeout_ms: 3600000
    idTokenConfig:
      claims: '{"scopes": "{{ print .Extra.scope }}","tenant": "{{ .Extra.tenant }}", "consumerID": "{{ print .Extra.consumerID}}", "consumerType": "{{ print .Extra.consumerType }}", "flow": "{{ print .Extra.flow }}", "onBehalfOf": "{{ print .Extra.onBehalfOf }}", "region": "{{ print .Extra.region }}", "tokenClientID": "{{ print .Extra.tokenClientID }}"}'
      internalClaims: '{"scopes": "application:read application:write application.webhooks:read application.application_template:read application_template.webhooks:read webhooks.auth:read runtime:write runtime:read tenant:read tenant:write tenant_subscription:write ory_internal fetch_tenant application_template:read destinations_sensitive_data:read destinations:sync ord_aggregator:sync certificate_subject_mapping:read certificate_subject_mapping:write bundle_instance_auth:write","tenant":"{ {{ if .Header.Tenant }} \"consumerTenant\":\"{{ print (index .Header.Tenant 0) }}\", {{ end }} \"externalTenant\":\"\"}", "consumerType": "Internal Component", "flow": "Internal"}'
    mutators:
      runtimeMappingService:
        config:
          api:
            url: http://compass-hydrator.compass-system.svc.cluster.local:3000/hydrators/runtime-mapping
            retry:
              give_up_after: 6s
              max_delay: 2000ms
      authenticationMappingServices:
        nsadapter:
          cfg:
            config:
              api:
                url: http://compass-hydrator.compass-system.svc.cluster.local:3000/hydrators/authn-mapping/nsadapter
                retry:
                  give_up_after: 6s
                  max_delay: 2000ms
          authenticator:
            enabled: false
            createRule: true
            gatewayHost: "compass-gateway-xsuaa"
            trusted_issuers: '[{"domain_url": "compass-system.svc.cluster.local:8080", "scope_prefix": "prefix.", "protocol": "http"}]'
            attributes: '{"uniqueAttribute": { "key": "ns-adapter-test", "value": "ns-adapter-flow" }, "tenant": { "key": "tenant" }, "identity": { "key": "identity" }, "clientid": { "key": "client_id" } }'
            path: /nsadapter/api/v1/notifications
            upstreamComponent: "compass-gateway"
            checkSuffix: true
        tenant-fetcher:
          cfg:
            config:
              api:
                url: http://compass-hydrator.compass-system.svc.cluster.local:3000/hydrators/authn-mapping/tenant-fetcher
                retry:
                  give_up_after: 6s
                  max_delay: 2000ms
          authenticator:
            enabled: false
            createRule: true
            gatewayHost: "compass-gateway"
            trusted_issuers: '[{"domain_url": "compass-system.svc.cluster.local:8080", "scope_prefix": "prefix.", "protocol": "http"}]'
            attributes: '{"uniqueAttribute": { "key": "test", "value": "tenant-fetcher" }, "tenant": { "key": "tenant" }, "identity": { "key": "identity" } }'
            path: /tenants/<.*>
            upstreamComponent: "compass-tenant-fetcher"
            checkSuffix: false
        subscriber:
          cfg:
            config:
              api:
                url: http://compass-hydrator.compass-system.svc.cluster.local:3000/hydrators/authn-mapping/subscriber
                retry:
                  give_up_after: 6s
                  max_delay: 2000ms
          authenticator:
            enabled: false
            createRule: false
            gatewayHost: "compass-gateway-sap-mtls"
            trusted_issuers: '[{"domain_url": "compass-system.svc.cluster.local:8080", "scope_prefix": "prefix.", "protocol": "http", "region": "eu-1"}]'
            attributes: '{"uniqueAttribute": { "key": "subsc-key-test", "value": "subscription-flow" }, "tenant": { "key": "tenant" }, "identity": { "key": "user_name" }, "clientid": { "key": "client_id" } }'
            path: /<.*>
            checkSuffix: false
      tenantMappingService:
        config:
          api:
            url: http://compass-hydrator.compass-system.svc.cluster.local:3000/hydrators/tenant-mapping
            retry:
              give_up_after: 6s
              max_delay: 2000ms
      certificateResolverService:
        config:
          api:
            url: http://compass-hydrator.compass-system.svc.cluster.local:3000/hydrators/v1/certificate/data/resolve
            retry:
              give_up_after: 6s
              max_delay: 2000ms
      tokenResolverService:
        config:
          api:
            url: http://compass-hydrator.compass-system.svc.cluster.local:3000/hydrators/v1/tokens/resolve
            retry:
              give_up_after: 6s
              max_delay: 2000ms
  cockpit:
    auth:
      allowedConnectSrc: "https://*.ondemand.com"
      secretName: "cockpit-auth-secret"
      idpHost: ""
      clientID: ""
      scopes: "openid profile email"
      path: "/oauth2/certs"
  destinationFetcher:
    manageSecrets: true
    host: compass-destination-fetcher.compass-system.svc.cluster.local
    prefix: /destination-configuration
    port: 3000
    jobSchedule: 10m
    lease:
      lockname: destinationlease
    parallelTenants: 10
    tenantSyncTimeout: "5m"
    authentication:
      jwksEndpoint: "http://ory-oathkeeper-api.kyma-system.svc.cluster.local:4456/.well-known/jwks.json"
      appDestinationsSyncScope: "destinations:sync"
      appDetinationsSensitiveDataScope: "destinations_sensitive_data:read"
    server:
      tenantDestinationsEndpoint: "/v1/subaccountDestinations"
      sensitiveDataEndpoint: "/v1/destinations"
      sensitiveDataQueryParam: "name"
    request:
      skipSSLValidation: false
      retry_interval: "100ms"
      retry_attempts: 3
      goroutineLimit: 10
      requestTimeout: "5s"
      pageSize: 100
      oauthTokenPath: "/oauth/token"
    instance:
      clientIdPath: "clientid"
      clientSecretPath: "clientsecret"
      urlPath: "uri"
      tokenUrlPath: "certurl"
      clientCertPath: "certificate"
      clientKeyPath: "key"
    secretName: destination-region-instances
    dependenciesConfig:
      path: "/cfg/dependencies"
    oauthMode: "oauth-mtls"
  destinationRegionSecret:
    secretName: "destination-region-instances"
    fileName: "keyConfig"
    local:
      templateMappings:
        xsappMapping: '{{ printf "\"%s\":\"xsappname1\"" .Values.global.tenantFetcher.xsappNamePath }}'
        clientIDMapping: '{{ printf "\"%s\":\"client_id\"" .Values.global.destinationFetcher.instance.clientIdPath }}'
        clientSecretMapping: '{{ printf "\"%s\":\"client_secret\"" .Values.global.destinationFetcher.instance.clientSecretPath }}'
        urlMapping: '{{ printf "\"%s\":\"http://compass-external-services-mock.%s.svc.cluster.local:%s\"" .Values.global.destinationFetcher.instance.urlPath .Release.Namespace (.Values.service.port | toString) }}'
        tokenURLMapping: '{{ printf "\"%s\":\"https://%s.%s:%s\"" .Values.global.destinationFetcher.instance.tokenUrlPath .Values.global.externalServicesMock.certSecuredHost .Values.global.ingress.domainName (.Values.service.certPort | toString) }}'
        x509CertificateMapping: '{{ printf "\"%s\":\"%s\"" .Values.global.destinationFetcher.instance.clientCertPath .Values.global.connector.caCertificate }}'
        x509KeyMapping: '{{ printf "\"%s\":\"%s\"" .Values.global.destinationFetcher.instance.clientKeyPath .Values.global.connector.caKey }}'
  tenantFetcher:
    k8sSecret:
      manageSecrets: true
      name: "tenant-fetcher-secret"
      namespace: "compass-system"
      key: "keyConfig"
      path: "/tmp"
    host: compass-tenant-fetcher.compass-system.svc.cluster.local
    prefix: /tenants
    port: 3000
    xsappNamePath: "xsappname"
    omitDependenciesParamName: ""
    omitDependenciesParamValue: ""
    requiredAuthScope: Callback
    fetchTenantAuthScope: fetch_tenant
    authentication:
      jwksEndpoint: "http://ory-oathkeeper-api.kyma-system.svc.cluster.local:4456/.well-known/jwks.json"
    tenantProvider:
      tenantIdProperty: "tenantId"
      customerIdProperty: "customerId"
      subaccountTenantIdProperty: "subaccountTenantId"
      subdomainProperty: "subdomain"
      licenseTypeProperty: "licenseType"
      name: "provider"
      subscriptionProviderIdProperty: "subscriptionProviderIdProperty"
      providerSubaccountIdProperty: "providerSubaccountIdProperty"
      consumerTenantIdProperty: "consumerTenantIdProperty"
      subscriptionProviderAppNameProperty: "subscriptionProviderAppNameProperty"
    server:
      fetchTenantEndpoint: "/v1/fetch/{parentTenantId}/{tenantId}"
      regionalHandlerEndpoint: "/v1/regional/{region}/callback/{tenantId}"
      dependenciesEndpoint: "/v1/regional/{region}/dependencies"
      tenantPathParam: "tenantId"
      regionPathParam: "region"
    dependenciesConfig:
      path: "/cfg/dependencies"
    local:
      templateMappings:
        xsappMapping: '{{ printf "\"%s\":\"xsappname1\"" .Values.global.tenantFetcher.xsappNamePath }}'
    containerName: "tenant-fetcher"
  externalCertConfiguration:
    issuerLocality: "local,local2" # In local setup we have manually created connector CA certificate with 'local' Locality property
    subjectPattern: "/C=DE/O=SAP SE/OU=SAP Cloud Platform Clients/OU=Region/OU=%s/L=%s/CN=%s"
    technicalClientSubjectPattern: "/C=DE/O=SAP SE/OU=SAP Cloud Platform Clients/OU=%s/L=%s/CN=%s"
    ouCertSubaccountID: "f8075207-1478-4a80-bd26-24a4785a2bfd"
    commonName: "compass"
    locality: "local"
    certSvcApiPath: "/cert"
    tokenPath: "/cert/token"
    secrets:
      externalCertSvcSecret:
        manage: false
        name: "cert-svc-secret"
        clientIdKey: client-id
        clientSecretKey: client-secret
        oauthUrlKey: url
        csrEndpointKey: csr-endpoint
        clientCert: client-cert
        clientKey: client-key
        skipSSLValidationFlag: "-k"
      externalClientCertSecret:
        name: "external-client-certificate"
        namespace: compass-system
        certKey: tls.crt
        keyKey: tls.key
    rotationCronjob:
      name: "external-certificate-rotation"
      schedule: "*/1 * * * *" # Executes every minute
      certValidity: "7"
      clientCertRetryAttempts: "8"
      containerName: "certificate-rotation"
  extSvcCertConfiguration:
    issuerLocality: "local,local2" # In local setup we have manually created connector CA certificate with 'local' Locality property
    subjectPattern: "/C=DE/O=SAP SE/OU=SAP Cloud Platform Clients/OU=Region/OU=%s/L=%s/CN=%s"
    ouCertSubaccountID: "f8075207-1478-4a80-bd26-24a4785a2bfd"
    commonName: "compass"
    locality: "local"
    certSvcApiPath: "/cert"
    tokenPath: "/cert/token"
    secrets:
      extSvcCertSvcSecret:
        manage: false
        name: "ext-svc-cert-svc-secret"
        clientIdKey: client-id
        clientSecretKey: client-secret
        oauthUrlKey: url
        csrEndpointKey: csr-endpoint
        clientCert: client-cert
        clientKey: client-key
        skipSSLValidationFlag: "-k"
      extSvcClientCertSecret:
        name: "ext-svc-client-certificate"
        namespace: compass-system
        certKey: tls.crt
        keyKey: tls.key
    rotationCronjob:
      name: "ext-svc-certificate-rotation"
      schedule: "*/1 * * * *" # Executes every minute
      certValidity: "7"
      clientCertRetryAttempts: "8"
      containerName: "ext-svc-certificate-rotation"
  ordService:
    host: compass-ord-service.compass-system.svc.cluster.local
    prefix: /open-resource-discovery-service/v0
    docsPrefix: /open-resource-discovery-docs
    staticPrefix: /open-resource-discovery-static/v0
    port: 3000
    defaultResponseType: "xml"
    userContextHeader: "user_context"
    authTokenPath: "/var/run/secrets/kubernetes.io/serviceaccount/token"
    skipSSLValidation: false
  ordAggregator:
    port: 3000
    prefix: /ord-aggregator
    name: ord-aggregator
    job:
      schedulePeriod: 60m
      isSchedulable: true
    lease:
      lockname: aggregatorlease
    authentication:
      jwksEndpoint: "http://ory-oathkeeper-api.kyma-system.svc.cluster.local:4456/.well-known/jwks.json"
    http:
      client:
        skipSSLValidation: false
      retry:
        attempts: 3
        delay: 100ms
    dbPool:
      maxOpenConnections: 2
      maxIdleConnections: 2
    globalRegistryUrl: http://compass-external-services-mock.compass-system.svc.cluster.local:8087/.well-known/open-resource-discovery
    maxParallelWebhookProcessors: 4
    maxParallelDocumentsPerApplication: 10
    maxParallelSpecificationProcessors: 100
    ordWebhookPartialProcessURL: ""
    ordWebhookPartialProcessMaxDays: 0
    ordWebhookPartialProcessing: false
    containerName: "ord-aggregator"
    tenantMappingConfiguration: '{}'
  systemFetcher:
    enabled: false
    name: "system-fetcher"
    schedule: "0 0 * * *"
    manageSecrets: true
    # enableSystemDeletion - whether systems in deleted state should be deleted from director database
    enableSystemDeletion: true
    # fetchParallelism - shows how many http calls will be made in parallel to fetch systems
    fetchParallellism: 30
    # queueSize - shows how many system fetches (individual requests may fetch more than 1 system)
    # can be put in the queue for processing before blocking. It is best for the queue to be about 2 times bigger than the parallellism
    queueSize: 100
    # fetchRequestTimeout - shows the timeout to wait for oauth token and for fetching systems (in one request) separately
    fetchRequestTimeout: "30s"
    # directorRequestTimeout - graphql requests timeout to director
    directorRequestTimeout: "30s"
    dbPool:
      maxOpenConnections: 20
      maxIdleConnections: 2
    # systemsAPIEndpoint - endpoint of the service to fetch systems from
    systemsAPIEndpoint: ""
    # systemsAPIFilterCriteria - criteria for fetching systems
    systemsAPIFilterCriteria: ""
    appTemplatesProductLabel: "systemRole"
    systemSourceKey: "prop"
    appTemplates: []
    templatePlaceholderToSystemKeyMappings: '[ { "placeholder_name": "name", "system_key": "$.displayName" }, { "placeholder_name": "display-name", "system_key": "$.displayName" }, { "placeholder_name": "systemNumber", "system_key": "$.systemNumber" }, { "placeholder_name": "productId", "system_key": "$.productId" }, { "placeholder_name": "ppmsProductVersionId", "system_key": "$.ppmsProductVersionId", "optional": true }, { "placeholder_name": "region", "system_key": "$.additionalAttributes.systemSCPLandscapeID", "optional": true }, { "placeholder_name": "description", "system_key": "$.productDescription", "optional": true }, { "placeholder_name": "baseUrl", "system_key": "$.additionalUrls.mainUrl", "optional": true }, { "placeholder_name": "providerName", "system_key": "$.infrastructureProvider", "optional": true } ]'
    templateOverrideApplicationInput: '{"name": "{{name}}","description": "{{description}}","providerName": "{{providerName}}","statusCondition": "INITIAL","systemNumber": "{{systemNumber}}","labels": {"managed": "true","productId": "{{productId}}","ppmsProductVersionId": "{{ppmsProductVersionId}}","region": "{{region}}"},"baseUrl": "{{baseUrl}}"}'
    http:
      client:
        skipSSLValidation: false
    oauth:
      client: "client_id"
      tokenEndpointProtocol: "https"
      tokenBaseHost: "compass-external-services-mock-sap-mtls"
      tokenPath: "/cert/token"
      scopesClaim: "scopes"
      tenantHeaderName: "x-zid"
      tokenRequestTimeout: 30s
      skipSSLValidation: true
    secret:
      name: "compass-system-fetcher-secret"
      clientIdKey: client-id
      oauthUrlKey: url
    paging:
      pageSize: 200
      sizeParam: "$top"
      skipParam: "$skip"
    containerName: "system-fetcher"
  tenantFetchers:
    job1:
      enabled: false
      job:
        interval: "5m"
      configMapNamespace: "compass-system"
      manageSecrets: true
      providerName: "compass"
      tenantType: "subaccount"
      schedule: "*/5 * * * *"
      tenantInsertChunkSize: "500"
      kubernetes:
        configMapNamespace: "compass-system"
        pollInterval: 2s
        pollTimeout: 1m
        timeout: 2m
      authConfig:
        skipSSLValidation: true
        oauthMode: "oauth-mtls"
        clientIDPath: "clientid"
        clientSecretPath: "secret"
        clientCertPath: "cert"
        clientKeyPath: "key"
        tokenEndpointPath: "url"
        tokenURLPath: "/cert/token"
      queryMapping:
        regionField: "region"
        pageNumField: "pageNum"
        pageSizeField: "pageSize"
        timestampField: "timestamp"
      query:
        startPage: "0"
        pageSize: "100"
      api:
        regionName: "central"
        authConfigSecretKey: "central"
        fieldMapping:
          totalPagesField: "totalPages"
          totalResultsField: "totalResults"
          tenantEventsField: "events"
          idField: "id"
          nameField: "name"
          customerIdField: "customerId"
          subdomainField: "subdomain"
          licenseTypeField: "licenseType"
          discriminatorField: ""
          discriminatorValue: ""
          detailsField: "details"
          entityTypeField: "entityType"
          globalAccountID: "gaID"
          regionField: "region"
          movedSubaccountTargetField: "targetGlobalAccountGUID"
          movedSubaccountSourceField: "sourceGlobalAccountGUID"
        endpoints:
          accountCreated: "127.0.0.1/events?type=account-created"
          accountDeleted: "127.0.0.1/events?type=account-deleted"
          accountUpdated: "127.0.0.1/events?type=account-updated"
          subaccountCreated: "127.0.0.1/events?type=subaccount-created"
          subaccountDeleted: "127.0.0.1/events?type=subaccount-deleted"
          subaccountUpdated: "127.0.0.1/events?type=subaccount-updated"
          subaccountMoved: "127.0.0.1/events?type=subaccount-moved"
      regionalConfig:
        fieldMapping:
          totalPagesField: "totalPages"
          totalResultsField: "totalResults"
          tenantEventsField: "events"
          idField: "guid"
          nameField: "displayName"
          customerIdField: "customerId"
          subdomainField: "subdomain"
          licenseTypeField: "licenseType"
          discriminatorField: ""
          discriminatorValue: ""
          detailsField: "details"
          entityTypeField: "entityType"
          globalAccountID: "globalAccountGUID"
          regionField: "region"
          movedSubaccountTargetField: "targetGlobalAccountGUID"
          movedSubaccountSourceField: "sourceGlobalAccountGUID"
        regions:
          eu-east:
            api:
              oauthMode: "oauth-mtls"
              authConfigSecretKey: "central"
              endpoints:
                accountCreated: "127.0.0.1/events?type=account-created"
                accountDeleted: "127.0.0.1/events?type=account-deleted"
                accountUpdated: "127.0.0.1/events?type=account-updated"
                subaccountCreated: "127.0.0.1/events?type=subaccount-created"
                subaccountDeleted: "127.0.0.1/events?type=subaccount-deleted"
                subaccountUpdated: "127.0.0.1/events?type=subaccount-updated"
                subaccountMoved: "127.0.0.1/events?type=subaccount-moved"
      dbPool:
        maxOpenConnections: 1
        maxIdleConnections: 1
  metrics:
    enabled: true
    pushEndpoint: http://monitoring-prometheus-pushgateway.kyma-system.svc.cluster.local:9091
  externalServicesMock:
    enabled: false
    certSecuredPort: 8081
    ordCertSecuredPort: 8082
    unsecuredPort: 8083
    basicSecuredPort: 8084
    oauthSecuredPort: 8085
    ordGlobalRegistryCertPort: 8086
    ordGlobalRegistryUnsecuredPort: 8087
    unsecuredPortWithAdditionalContent: 8088
    unsecuredMultiTenantPort: 8089
    certSecuredHost: compass-external-services-mock-sap-mtls
    ordCertSecuredHost: compass-external-services-mock-sap-mtls-ord
    ordGlobalCertSecuredHost: compass-external-services-mock-sap-mtls-global-ord-registry
    unSecuredHost: compass-external-services-mock
    host: compass-external-services-mock.compass-system.svc.cluster.local
    saasAppNamesSecret:
      manage: false
    regionInstancesCredentials:
      manage: false
    oauthSecret:
      manage: false
      name: compass-external-services-mock-oauth-credentials
      clientIdKey: client-id
      clientSecretKey: client-secret
      oauthUrlKey: url
      oauthTokenPath: "/secured/oauth/token"
    auditlog:
      applyMockConfiguration: false
      managementApiPath: /audit-log/v2/configuration-changes/search
      mtlsTokenPath: "/cert/token"
      secret:
        name: "auditlog-instance-management"
        urlKey: url
        tokenUrlKey: token-url
        clientIdKey: client-id
        clientSecretKey: client-secret
        clientCertKey: client-cert
        clientKeyKey: client-key
    iasAdapter:
      consumerAppID: "consumer-app-id"
      consumerAppClientID: "consumer-client-id"
      consumerAppTenantID: "consumer-app-tenant-id"
      providerAppID: "provider-app-id"
      providerAppClientID: "provider-client-id"
      providerAppTenantID: "provider-app-tenant-id"
      apiName: "Test API Name"
  tests:
    http:
      client:
        skipSSLValidation: false
    externalCertConfiguration:
      ouCertSubaccountID: "bad76f69-e5c2-4d55-bca5-240944824b83"
      issuerLocalityRegion2: "local"
    director:
      skipPattern: ""
      externalCertIntSystemCN: "integration-system-test"
      supportedOrdApplicationType: "SAP temp1"
    tenantFetcher:
      tenantOnDemandID: "8d42d818-d4c4-4036-b82f-b199db7ffeb5"
      region: "eu-1"
      region2: "eu-2"
    ordAggregator:
      skipPattern: ""
    ordService:
      accountTenantID: "5577cf46-4f78-45fa-b55f-a42a3bdba868" # testDefaultTenant from our testing tenants
      skipPattern: "(.*Requesting_filtering_of_Bundles_that_have_only_ODATA_APIs|.*Requesting_filtering_of_Bundles_that_do_not_have_only_ODATA_APIs)"
    externalServicesMock:
      skipPattern: ""
      formationAsyncApi:
        responseDelayInSeconds: 3
    selfRegistration:
      region: "eu-1"
      region2: "eu-2"
    destination:
      consumerSubdomain: "compass-external-services-mock-sap-mtls"
    subscription:
      consumerSubdomain: "compass-external-services-mock-sap-mtls"
      tenants:
        providerAccountID: "5577cf46-4f78-45fa-b55f-a42a3bdba868" # testDefaultTenant from our testing tenants
        providerSubaccountID: "47b4575a-f102-414a-8398-2d973ad65f3a" # TestProviderSubaccount from our testing tenants
        consumerAccountID: "5984a414-1eed-4972-af2c-b2b6a415c7d7" # ApplicationsForRuntimeTenantName from our testing tenants
        consumerSubaccountID: "1f538f34-30bf-4d3d-aeaa-02e69eef84ae" # randomly chosen
        consumerTenantID: "ba49f1aa-ddc1-43ff-943c-fe949857a34a" # randomly chosen
        providerSubaccountIDRegion2: "731b7bc4-5472-41d2-a447-e4c0f45de739" # TestProviderSubaccountRegion2 from our testing tenants
        consumerAccountIDTenantHierarchy: "5577cf46-4f78-45fa-b55f-a42a3bdba868" # testDefaultTenant from our testing tenants; more info in 'TestFormationNotificationsTenantHierarchy'
        consumerSubaccountIDTenantHierarchy: "3cfcdd62-320d-403b-b66a-4ee3cdd06947" # TestIntegrationSystemManagedSubaccount from our testing tenants; more info in 'TestFormationNotificationsTenantHierarchy'
      oauthSecret:
        manage: false
        name: compass-subscription-secret
        clientIdKey: client-id
        clientSecretKey: client-secret
        oauthUrlKey: url
      propagatedProviderSubaccountHeader: "X-Provider-Subaccount"
      externalClientCertTestSecretName: "external-client-certificate-test-secret"
      externalClientCertTestSecretNamespace: "compass-system"
      externalCertTestJobName: "external-certificate-rotation-test-job"
      certSvcInstanceTestSecretName: "cert-svc-secret"
      certSvcInstanceTestRegion2SecretName: "cert-svc-secret-eu2"
      consumerTokenURL: "http://compass-external-services-mock.compass-system.svc.cluster.local:8080"
      subscriptionURL: "http://compass-external-services-mock.compass-system.svc.cluster.local:8080"
      subscriptionProviderIdValue: "id-value!t12345"
      subscriptionProviderAppNameValue: "subscriptionProviderAppNameValue"
    namespace: kyma-system
    connectivityAdapterFQDN: http://compass-connectivity-adapter.compass-system.svc.cluster.local
    externalServicesMockFQDN: http://compass-external-services-mock.compass-system.svc.cluster.local
    ordServiceFQDN: http://compass-ord-service.compass-system.svc.cluster.local
    systemBrokerFQDN: http://compass-system-broker.compass-system.svc.cluster.local
    tenantFetcherFQDN: http://compass-tenant-fetcher.compass-system.svc.cluster.local
    hydratorFQDN: http://compass-hydrator.compass-system.svc.cluster.local
    basicCredentials:
      manage: false
      secretName: "test-basic-credentials-secret"
    db:
      maxOpenConnections: 3
      maxIdleConnections: 1
    securityContext: # Set on container level
      runAsUser: 2000
      allowPrivilegeEscalation: false
  expectedSchemaVersionUpdateJob:
    cm:
      name: "expected-schema-version"
    ias_adapter:
      cm:
        name: "ias-adapter-expected-schema-version"
  migratorJob:
    nodeSelectorEnabled: false
    pvc:
      name: "compass-director-migrations"
      namespace: "compass-system"
      migrationsPath: "/compass-migrations"
      storageClass: local-path
    ias_adapter:
      pvc:
        name: "compass-ias-adapter-migrations"
        namespace: "compass-system"
        migrationsPath: "/compass-ias-adapter-migrations"
        storageClass: local-path
  http:
    client:
      skipSSLValidation: false
  pairingAdapter:
    templateName: "pairing-adapter-app-template"
    watcherCorrelationID: "pairing-adapter-watcher-id"
    configMap:
      manage: false
      key: "config.json"
      name: "pairing-adapter-config-local"
      namespace: "compass-system"
      localAdapterFQDN: "http://compass-pairing-adapter.compass-system.svc.cluster.local/adapter-local-mtls"
      integrationSystemID: "d3e9b9f5-25dc-4adb-a0a0-ed69ef371fb6"
    e2e:
      appName: "test-app"
      appID: "123-test-456"
      clientUser: "test-user"
      tenant: "test-tenant"
  # Scopes assigned for every new Client Credentials by given object type (Runtime / Application / Integration System)
  # and scopes mapped to a consumer with the given type, then that consumer is using a client certificate
  scopes:
    scopesPerConsumerType:
      business_integration:
        - "application_template:read"
        - "application_template:write"
        - "formation:read"
        - "formation:write"
        - "formation.state:write"
        - "formation_template:read"
        - "formation_template:write"
        - "formation_template.webhooks:read"
      managed_application_provider_operator:
        - "application.local_tenant_id:write"
        - "application_template:write"
        - "application_template:read"
        - "application_template.webhooks:read"
        - "application_template.labels:write"
        - "internal_visibility:read"
        - "webhook:write"
        - "webhooks.auth:read"
        - "certificate_subject_mapping:write"
      managed_application_consumer: []
      landscape_resource_operator:
        - "application:read"
        - "application:write"
        - "application.local_tenant_id:write"
        - "tenant_access:write"
        - "formation:read"
        - "formation:write"
      technical_client:
        - "tenant:read"
        - "tenant:write"
      runtime:
        - "runtime:read"
        - "runtime:write"
        - "application:read"
        - "runtime.auths:read"
        - "bundle.instance_auths:read"
        - "runtime.webhooks:read"
        - "webhook:write"
      external_certificate:
        - "runtime:read"
        - "runtime:write"
        - "application:read"
        - "application:write"
        - "runtime.auths:read"
        - "bundle.instance_auths:read"
        - "runtime.webhooks:read"
        - "webhook:write"
        - "application_template:read"
        - "application_template:write"
        - "formation_template:read"
        - "formation_template:write"
        - "formation_template.webhooks:read"
      application:
        - "application:read"
        - "application:write"
        - "application.auths:read"
        - "application.webhooks:read"
        - "application.application_template:read"
        - "bundle.instance_auths:read"
        - "document.fetch_request:read"
        - "event_spec.fetch_request:read"
        - "api_spec.fetch_request:read"
        - "fetch-request.auth:read"
        - "webhook:write"
      integration_system:
        - "application:read"
        - "application:write"
        - "application.local_tenant_id:write"
        - "application.application_template:read"
        - "application_template:read"
        - "application_template:write"
        - "runtime:read"
        - "runtime:write"
        - "integration_system:read"
        - "label_definition:read"
        - "label_definition:write"
        - "automatic_scenario_assignment:read"
        - "integration_system.auths:read"
        - "application_template.webhooks:read"
        - "formation:write"
        - "formation:read"
        - "internal_visibility:read"
        - "application.auths:read"
        - "webhook:write"
        - "formation_template:read"
        - "formation_template.webhooks:read"
      super_admin:
        - "application:read"
        - "application:write"
        - "application.local_tenant_id:write"
        - "application_template:read"
        - "application_template:write"
        - "integration_system:read"
        - "integration_system:write"
        - "runtime:read"
        - "runtime:write"
        - "label_definition:read"
        - "label_definition:write"
        - "eventing:manage"
        - "tenant:read"
        - "tenant:write"
        - "automatic_scenario_assignment:read"
        - "application.auths:read"
        - "application.webhooks:read"
        - "application.application_template:read"
        - "application_template.webhooks:read"
        - "bundle.instance_auths:read"
        - "document.fetch_request:read"
        - "event_spec.fetch_request:read"
        - "api_spec.fetch_request:read"
        - "integration_system.auths:read"
        - "runtime.auths:read"
        - "fetch-request.auth:read"
        - "webhooks.auth:read"
        - "formation:write"
        - "formation:read"
        - "internal_visibility:read"
        - "runtime.webhooks:read"
        - "webhook:write"
        - "formation_template:read"
        - "formation_template:write"
        - "formation_template.webhooks:read"
        - "formation_constraint:read"
        - "formation_constraint:write"
        - "certificate_subject_mapping:read"
        - "certificate_subject_mapping:write"
        - "formation.state:write"
        - "tenant_access:write"
      default:
        - "runtime:read"
        - "runtime:write"
        - "tenant:read"<|MERGE_RESOLUTION|>--- conflicted
+++ resolved
@@ -139,19 +139,11 @@
       name: compass-pairing-adapter
     director:
       dir: dev/incubator/
-<<<<<<< HEAD
       version: "PR-3108"
       name: compass-director
     hydrator:
       dir: dev/incubator/
       version: "PR-3108"
-=======
-      version: "PR-3105"
-      name: compass-director
-    hydrator:
-      dir: dev/incubator/
-      version: "PR-3110"
->>>>>>> 2e5cf41e
       name: compass-hydrator
     ias_adapter:
       dir: dev/incubator/
