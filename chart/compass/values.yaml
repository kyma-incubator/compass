--- conflicted
+++ resolved
@@ -23,11 +23,7 @@
       version: "PR-1720"
     director:
       dir:
-<<<<<<< HEAD
       version: "PR-1733"
-=======
-      version: "PR-1735"
->>>>>>> f03b8599
     gateway:
       dir:
       version: "PR-1720"
@@ -45,11 +41,7 @@
       version: "PR-1736"
     system_broker:
       dir:
-<<<<<<< HEAD
       version: "PR-1733"
-=======
-      version: "PR-1732"
->>>>>>> f03b8599
     certs_setup_job:
       containerRegistry:
         path: eu.gcr.io/kyma-project
