global:
  disableLegacyConnectivity: true
  defaultTenant: 3e64ebae-38b5-46a0-b1ed-9ccee153a0ae
  defaultTenantRegion: "eu-1"
  tenants: # tenant order matters, so new tenants should be added to the end of the list
    - name: default
      id: 3e64ebae-38b5-46a0-b1ed-9ccee153a0ae
      type: account
    - name: foo
      id: 1eba80dd-8ff6-54ee-be4d-77944d17b10b
      type: account
    - name: bar
      id: af9f84a9-1d3a-4d9f-ae0c-94f883b33b6e
      type: account
    - name: TestTenantSeparation
      id: f1c4b5be-b0e1-41f9-b0bc-b378200dcca0
      type: account
    - name: TestDeleteLastScenarioForApplication
      id: 0403be1e-f854-475e-9074-922120277af5
      type: account
    - name: Test_DeleteAutomaticScenarioAssignmentForSelector
      id: d9553135-6115-4c67-b4d9-962c00f3725f
      type: account
    - name: Test_AutomaticScenarioAssigmentForRuntime
      id: 8c733a45-d988-4472-af10-1256b82c70c0
      type: account
    - name: TestAutomaticScenarioAssignmentsWholeScenario
      id: 65a63692-c00a-4a7d-8376-8615ee37f45c
      type: account
    - name: TestTenantsQueryTenantNotInitialized
      id: 72329135-27fd-4284-9bcb-37ea8d6307d0
      type: account
    - name: Test Default
      id: 5577cf46-4f78-45fa-b55f-a42a3bdba868
      type: account
      parent: 2c4f4a25-ba9a-4dbc-be68-e0beb77a7eb0
    - name: Test_DefaultCustomer
      id: 2c4f4a25-ba9a-4dbc-be68-e0beb77a7eb0
      type: customer
    - name: TestListLabelDefinitions
      id: 3f641cf5-2d14-4e0f-a122-16e7569926f1
      type: account
    - name: Test_AutomaticScenarioAssignmentQueries
      id: 8263cc13-5698-4a2d-9257-e8e76b543e88
      type: account
    - name: TestGetScenariosLabelDefinitionCreatesOneIfNotExists
      id: 2263cc13-5698-4a2d-9257-e8e76b543e33
      type: account
    - name: TestApplicationsForRuntime
      id: 5984a414-1eed-4972-af2c-b2b6a415c7d7
      type: account
    - name: Test_DeleteAutomaticScenarioAssignmentForScenario
      id: d08e4cb6-a77f-4a07-b021-e3317a373597
      type: account
    - name: TestApplicationsForRuntimeWithHiddenApps
      id: 7e1f2df8-36dc-4e40-8be3-d1555d50c91c
      type: account
    - name: TestTenantsQueryTenantInitialized
      id: 8cf0c909-f816-4fe3-a507-a7917ccd8380
      type: account
    - name: TestDeleteApplicationIfInScenario
      id: 0d597250-6b2d-4d89-9c54-e23cb497cd01
      type: account
    - name: TestProviderSubaccount
      id: f8075207-1478-4a80-bd26-24a4785a2bfd
      type: subaccount
      parent: 5577cf46-4f78-45fa-b55f-a42a3bdba868
    - name: TestProviderSubaccountRegion2
      id: 731b7bc4-5472-41d2-a447-e4c0f45de739
      type: subaccount
      region: "eu-2"
      parent: 5577cf46-4f78-45fa-b55f-a42a3bdba868
    - name: TestCertificateSubaccount
      id: 123e4567-e89b-12d3-a456-426614174001
      type: subaccount
      parent: 5577cf46-4f78-45fa-b55f-a42a3bdba868
    - name: TestNsAdapter
      id: 08b6da37-e911-48fb-a0cb-fa635a6c5678
      type: subaccount
      parent: 5577cf46-4f78-45fa-b55f-a42a3bdba868
    - name: TestNsAdapterSubaccountWithApplications
      id: 08b6da37-e911-48fb-a0cb-fa635a6c4321
      type: subaccount
      parent: 5577cf46-4f78-45fa-b55f-a42a3bdba868
    - name: TestIntegrationSystemManagedSubaccount
      id: 3cfcdd62-320d-403b-b66a-4ee3cdd06947
      type: subaccount
      parent: 5577cf46-4f78-45fa-b55f-a42a3bdba868
    - name: TestIntegrationSystemManagedAccount
      id: 7e8ab2e3-3bb4-42e3-92b2-4e0bf48559d3
      type: account
      parent: 2c4f4a25-ba9a-4dbc-be68-e0beb77a7eb0
    - name: TestSystemFetcherAccount
      id: c395681d-11dd-4cde-bbcf-570b4a153e79
      type: account
      parent: 2c4f4a25-ba9a-4dbc-be68-e0beb77a7eb0
    - name: TestConsumerSubaccount
      id: 1f538f34-30bf-4d3d-aeaa-02e69eef84ae
      type: subaccount
      parent: 5984a414-1eed-4972-af2c-b2b6a415c7d7
    - name: TestTenantsOnDemandAPI
      id: 8d42d818-d4c4-4036-b82f-b199db7ffeb5
      type: subaccount
      parent: 5984a414-1eed-4972-af2c-b2b6a415c7d7
    - name: TestExternalCertificateSubaccount
      id: bad76f69-e5c2-4d55-bca5-240944824b83
      type: subaccount
      parent: 5577cf46-4f78-45fa-b55f-a42a3bdba868
  images:
    containerRegistry:
      path: eu.gcr.io/kyma-project/incubator
    connector:
      dir:
      version: "PR-2501"
    connectivity_adapter:
      dir:
      version: "PR-2501"
    pairing_adapter:
      dir:
      version: "PR-2501"
    director:
      dir:
      version: "PR-2565"
    hydrator:
      dir:
<<<<<<< HEAD
      version: "PR-2462"
=======
      version: "PR-2562"
>>>>>>> 6d56c49a
    gateway:
      dir:
      version: "PR-2501"
    operations_controller:
      dir:
      version: "PR-2501"
    ord_service:
      dir:
      version: "PR-74"
    schema_migrator:
      dir:
      version: "PR-2565"
    system_broker:
      dir:
      version: "PR-2501"
    certs_setup_job:
      containerRegistry:
        path: eu.gcr.io/kyma-project
      dir:
      version: "0a651695"
    external_services_mock:
      dir:
      version: "PR-2554"
    console:
      dir:
      version: "PR-68"
    e2e_tests:
      dir:
<<<<<<< HEAD
      version: "PR-2462"
=======
      version: "PR-2564"
>>>>>>> 6d56c49a
  isLocalEnv: false
  isForTesting: false
  oauth2:
    host: oauth2
  livenessProbe:
    initialDelaySeconds: 30
    timeoutSeconds: 1
    periodSeconds: 10
  readinessProbe:
    initialDelaySeconds: 5
    timeoutSeconds: 1
    periodSeconds: 2
  agentPreconfiguration: false
  nsAdapter:
    external:
      port: 3005
    e2eTests:
      gatewayHost: "compass-gateway-xsuaa"
    prefix: /nsadapter
    path: /nsadapter/api/v1/notifications
    systemToTemplateMappings: '[{  "Name": "SAP S/4HANA On-Premise",  "SourceKey": ["type"],  "SourceValue": ["abapSys"]},{  "Name": "SAP S/4HANA On-Premise",  "SourceKey": ["type"],  "SourceValue": ["nonSAPsys"]},{  "Name": "SAP S/4HANA On-Premise",  "SourceKey": ["type"],  "SourceValue": ["hana"]}]'
    secret:
      name: nsadapter-secret
      subaccountKey: subaccount
      local:
        subaccountValue: subaccount
    authSecret:
      name: "compass-external-services-mock-oauth-credentials"
      clientIdKey: client-id
      clientSecretKey: client-secret
      tokenUrlKey: url
      instanceUrlKey: url
      certKey: cert
      keyKey: key
    registerPath: "/register"
    tokenPath: "/secured/oauth/token"
    createClonePattern: '{"key": "%s"}'
    createBindingPattern: '{}'
    useClone: "false"
  director:
    host: compass-director.compass-system.svc.cluster.local
    prefix: /director
    graphql:
      external:
        port: 3000
    tls:
      secure:
        internal:
          host: compass-director-internal
    validator:
      port: 8080
    metrics:
      port: 3003
      enableGraphqlOperationInstrumentation: true
    operations:
      port: 3002
      path: "/operation"
      lastOperationPath: "/last_operation"
    info:
      path: "/v1/info"
    subscription:
      subscriptionProviderLabelKey: "subscriptionProviderId"
      consumerSubaccountLabelKey: "global_subaccount_id"
      subscriptionLabelKey: "subscription"
      tokenPrefix: "sb-"
    selfRegister:
      secret:
        name: "region-instances-credentials"
        key: "keyConfig"
        path: "/tmp"
      clientIdPath: "clientId"
      clientSecretPath: "clientSecret"
      urlPath: "url"
      tokenUrlPath: "tokenUrl"
      clientCertPath: "clientCert"
      clientKeyPath: "clientKey"
      local:
        templateMappings:
          clientIDMapping: '{{ printf "\"%s\":\"client_id\"" .Values.global.director.selfRegister.clientIdPath }}'
          clientSecretMapping: '{{ printf "\"%s\":\"client_secret\"" .Values.global.director.selfRegister.clientSecretPath }}'
          urlMapping: '{{ printf "\"%s\":\"http://compass-external-services-mock.%s.svc.cluster.local:%s\"" .Values.global.director.selfRegister.urlPath .Release.Namespace (.Values.service.port | toString) }}'
          tokenURLMapping: '{{ printf "\"%s\":\"https://%s.%s:%s\"" .Values.global.director.selfRegister.tokenUrlPath .Values.global.externalServicesMock.certSecuredHost .Values.global.ingress.domainName (.Values.service.certPort | toString) }}'
          x509CertificateMapping: '{{ printf "\"%s\":\"%s\"" .Values.global.director.selfRegister.clientCertPath .Values.global.connector.caCertificate }}'
          x509KeyMapping: '{{ printf "\"%s\":\"%s\"" .Values.global.director.selfRegister.clientKeyPath .Values.global.connector.caKey }}'
      oauthTokenPath: "/cert/token"
      oauthMode: "oauth-mtls"
      label: "selfRegLabel"
      labelValuePrefix: "self-reg-prefix-"
      responseKey: "self-reg-key"
      path: "/external-api/self-reg"
      nameQueryParam: "name"
      tenantQueryParam: "tenant"
      requestBodyPattern: '{"key": "%s"}'
    clientIDHeaderKey: client_user
    suggestTokenHeaderKey: suggest_token
    runtimeTypeLabelKey: "runtimeType"
    kymaRuntimeTypeLabelValue: "kyma"
    fetchTenantEndpoint: '{{ printf "https://%s.%s%s/v1/fetch" .Values.global.gateway.tls.secure.internal.host .Values.global.ingress.domainName .Values.global.tenantFetcher.prefix }}'
  auditlog:
    configMapName: "compass-gateway-auditlog-config"
    mtlsTokenPath: "/cert/token"
    standardTokenPath: "/secured/oauth/token"
    skipSSLValidation: false
    secret:
      name: "compass-gateway-auditlog-secret"
      urlKey: url
      clientIdKey: client-id
      clientSecretKey: client-secret
      clientCertKey: client-cert
      clientKeyKey: client-key
  log:
    format: "kibana"
  enableCompassDefaultScenarioAssignment: true
  tenantConfig:
    useDefaultTenants: true
    dbPool:
      maxOpenConnections: 1
      maxIdleConnections: 1
  connector:
    prefix: /connector
    graphql:
      external:
        port: 3000
    validator:
      port: 8080
    # If secrets do not exist they will be created
    secrets:
      ca:
        name: compass-connector-app-ca
        namespace: compass-system
        certificateKey: ca.crt
        keyKey: ca.key
      rootCA:
        namespace: istio-system # For Ingress Gateway to work properly the namespace needs to be istio-system
        # In order for istio mTLS to work we should have two different secrets one containing the server certificate (let’s say X) and one used for validation of the client’s certificates.
        # The second one should be our root certificate and istio wants it to be named X-cacert. (-cacert suffix).
        # This is the reason for the confusing name of our root certificate. https://preliminary.istio.io/v1.6/docs/tasks/traffic-management/ingress/secure-ingress/#configure-a-mutual-tls-ingress-gateway
        cacert: compass-gateway-mtls-certs-cacert # For cert-rotation the cacert should be in different secret
        certificateKey: cacert
    revocation:
      configmap:
        name: revocations-config
        namespace: "{{ .Release.Namespace }}"
    # If key and certificate are not provided they will be generated
    caKey: ""
    caCertificate: ""
  system_broker:
    enabled: true
    port: 5001
    prefix: /broker
    tokenProviderFromHeader:
      forwardHeaders: Authorization
    tokenProviderFromSecret:
      enabled: false
      secrets:
        integrationSystemCredentials:
          name: compass-system-broker-credentials
          namespace: compass-system
    testNamespace: kyma-system
  gateway:
    port: 3000
    tls:
      host: compass-gateway
      adapterHost: compass-ns-adapter
      secure:
        internal:
          host: compass-gateway-internal
        oauth:
          host: compass-gateway-auth-oauth
    mtls:
      manageCerts: true
      host: compass-gateway-mtls
      certSecret: compass-gateway-mtls-certs
      external:
        host: compass-gateway-sap-mtls
        certSecret: compass-gateway-mtls-certs # Use connector's root CA as root CA by default. This should be overridden for productive deployments.
    headers:
      rateLimit: X-Flow-Identity
      request:
        remove:
          - "Client-Id-From-Token"
          - "Client-Id-From-Certificate"
          - "Client-Certificate-Hash"
          - "Certificate-Data"
  hydrator:
    host: compass-hydrator.compass-system.svc.cluster.local
    port: 3000
    prefix: /hydrators
    subjectConsumerMappingConfig: '[{"consumer_type": "Super Admin", "tenant_access_levels": ["customer", "account","subaccount"], "subject": "C=DE, L=local, O=SAP SE, OU=Region, OU=SAP Cloud Platform Clients, OU=f8075207-1478-4a80-bd26-24a4785a2bfd, CN=compass"},{"consumer_type": "Integration System", "tenant_access_levels": ["account","subaccount"], "subject": "C=DE, L=local, O=SAP SE, OU=Region, OU=SAP Cloud Platform Clients, OU=f8075207-1478-4a80-bd26-24a4785a2bfd, CN=integration-system-test"}]'
    certificateDataHeader: "Certificate-Data"
    consumerClaimsKeys:
      clientIDKey: "client_id"
      tenantIDKey: "tenantid"
      userNameKey: "user_name"
      subdomainKey: "subdomain"
    http:
      client:
        skipSSLValidation: false
    metrics:
      port: 3003
      enableClientInstrumentation: true
      censoredFlows: "JWT"
  operations_controller:
    enabled: true
  connectivity_adapter:
    port: 8080
    tls:
      host: adapter-gateway
    mtls:
      host: adapter-gateway-mtls
  oathkeeperFilters:
    workloadLabel: oathkeeper
    namespace: kyma-system
    tokenDataHeader: "Connector-Token"
    certificateDataHeader: "Certificate-Data"
  istio:
    externalMtlsGateway:
      name: "compass-gateway-external-mtls"
      namespace: "compass-system"
    mtlsGateway:
      name: "compass-gateway-mtls"
      namespace: "compass-system"
    gateway:
      name: "kyma-gateway"
      namespace: "kyma-system"
    proxy:
      port: 15020
    namespace: istio-system
    ingressgateway:
      workloadLabel: istio-ingressgateway
      requestPayloadSizeLimit2MB: 2097152
      requestPayloadSizeLimit2MBLabel: "2MB"
      requestPayloadSizeLimit5MB: 5097152
      requestPayloadSizeLimit5MBLabel: "5MB"
      correlationHeaderRewriteFilter:
        expectedHeaders:
          - "x-request-id"
          - "x-correlation-id"
          - "x-correlationid"
          - "x-forrequest-id"
          - "x-vcap-request-id"
          - "x-broker-api-request-identity"
  kubernetes:
    serviceAccountTokenIssuer: kubernetes/serviceaccount
    serviceAccountTokenJWKS: https://kubernetes.default.svc.cluster.local/openid/v1/jwks
  ingress:
    domainName: "local.kyma.dev"
  database:
    sqlProxyServiceAccount: "proxy-user@gcp-cmp.iam.gserviceaccount.com"
    manageSecrets: true
    embedded:
      enabled: true
      director:
        name: "postgres"
      directorDBName: "postgres"
    managedGCP:
      serviceAccountKey: ""
      instanceConnectionName: ""
      director:
        name: ""
        user: ""
        password: ""
      host: "localhost"
      hostPort: "5432"
      sslMode: ""
      #TODO remove below after migration to separate user will be done
      dbUser: ""
      dbPassword: ""
      directorDBName: ""
  oathkeeper:
    host: ory-oathkeeper-proxy.kyma-system.svc.cluster.local
    port: 4455
    timeout_ms: 120000
    ns_adapter_timeout_ms: 3600000
    idTokenConfig:
      claims: '{"scopes": "{{ print .Extra.scope }}","tenant": "{{ .Extra.tenant }}", "consumerID": "{{ print .Extra.consumerID}}", "consumerType": "{{ print .Extra.consumerType }}", "flow": "{{ print .Extra.flow }}", "onBehalfOf": "{{ print .Extra.onBehalfOf }}", "region": "{{ print .Extra.region }}", "tokenClientID": "{{ print .Extra.tokenClientID }}"}'
      internalClaims: '{"scopes": "application:read application:write application.webhooks:read application_template.webhooks:read webhooks.auth:read runtime:write runtime:read tenant:read tenant:write tenant_subscription:write ory_internal fetch_tenant application_template:read","tenant":"{ {{ if .Header.Tenant }} \"consumerTenant\":\"{{ print (index .Header.Tenant 0) }}\", {{ end }} \"externalTenant\":\"\"}", "consumerType": "Internal Component", "flow": "Internal"}'
    mutators:
      runtimeMappingService:
        config:
          api:
            url: http://compass-hydrator.compass-system.svc.cluster.local:3000/hydrators/runtime-mapping
            retry:
              give_up_after: 6s
              max_delay: 2000ms
      authenticationMappingServices:
        nsadapter:
          cfg:
            config:
              api:
                url: http://compass-hydrator.compass-system.svc.cluster.local:3000/hydrators/authn-mapping/nsadapter
                retry:
                  give_up_after: 6s
                  max_delay: 2000ms
          authenticator:
            enabled: false
            createRule: true
            gatewayHost: "compass-gateway-xsuaa"
            trusted_issuers: '[{"domain_url": "compass-system.svc.cluster.local:8080", "scope_prefix": "prefix.", "protocol": "http"}]'
            attributes: '{"uniqueAttribute": { "key": "ns-adapter-test", "value": "ns-adapter-flow" }, "tenant": { "key": "tenant" }, "identity": { "key": "identity" }, "clientid": { "key": "client_id" } }'
            path: /nsadapter/api/v1/notifications
            upstreamComponent: "compass-gateway"
            checkSuffix: true
        tenant-fetcher:
          cfg:
            config:
              api:
                url: http://compass-hydrator.compass-system.svc.cluster.local:3000/hydrators/authn-mapping/tenant-fetcher
                retry:
                  give_up_after: 6s
                  max_delay: 2000ms
          authenticator:
            enabled: false
            createRule: true
            gatewayHost: "compass-gateway"
            trusted_issuers: '[{"domain_url": "compass-system.svc.cluster.local:8080", "scope_prefix": "prefix.", "protocol": "http"}]'
            attributes: '{"uniqueAttribute": { "key": "test", "value": "tenant-fetcher" }, "tenant": { "key": "tenant" }, "identity": { "key": "identity" } }'
            path: /tenants/<.*>
            upstreamComponent: "compass-tenant-fetcher"
            checkSuffix: false
        subscriber:
          cfg:
            config:
              api:
                url: http://compass-hydrator.compass-system.svc.cluster.local:3000/hydrators/authn-mapping/subscriber
                retry:
                  give_up_after: 6s
                  max_delay: 2000ms
          authenticator:
            enabled: false
            createRule: false
            gatewayHost: "compass-gateway-sap-mtls"
            trusted_issuers: '[{"domain_url": "compass-system.svc.cluster.local:8080", "scope_prefix": "prefix.", "protocol": "http", "region": "eu-1"}]'
            attributes: '{"uniqueAttribute": { "key": "subsc-key-test", "value": "subscription-flow" }, "tenant": { "key": "tenant" }, "identity": { "key": "user_name" }, "clientid": { "key": "client_id" } }'
            path: /<.*>
            checkSuffix: false
      tenantMappingService:
        config:
          api:
            url: http://compass-hydrator.compass-system.svc.cluster.local:3000/hydrators/tenant-mapping
            retry:
              give_up_after: 6s
              max_delay: 2000ms
      certificateResolverService:
        config:
          api:
            url: http://compass-hydrator.compass-system.svc.cluster.local:3000/hydrators/v1/certificate/data/resolve
            retry:
              give_up_after: 6s
              max_delay: 2000ms
      tokenResolverService:
        config:
          api:
            url: http://compass-hydrator.compass-system.svc.cluster.local:3000/hydrators/v1/tokens/resolve
            retry:
              give_up_after: 6s
              max_delay: 2000ms
  cockpit:
    auth:
      allowedConnectSrc: "https://*.ondemand.com"
      secretName: "cockpit-auth-secret"
      idpHost: ""
      clientID: ""
      scopes: "openid profile email"
      path: "/oauth2/certs"
  tenantFetcher:
    manageSecrets: true
    host: compass-tenant-fetcher.compass-system.svc.cluster.local
    prefix: /tenants
    port: 3000
    requiredAuthScope: Callback
    fetchTenantAuthScope: fetch_tenant
    authentication:
      jwksEndpoint: "http://ory-oathkeeper-api.kyma-system.svc.cluster.local:4456/.well-known/jwks.json"
    tenantProvider:
      tenantIdProperty: "tenantId"
      customerIdProperty: "customerId"
      subaccountTenantIdProperty: "subaccountTenantId"
      subdomainProperty: "subdomain"
      name: "provider"
      subscriptionProviderIdProperty: "subscriptionProviderIdProperty"
      providerSubaccountIdProperty: "providerSubaccountIdProperty"
      consumerTenantIdProperty: "consumerTenantIdProperty"
      subscriptionProviderAppNameProperty: "subscriptionProviderAppNameProperty"
    server:
      fetchTenantEndpoint: "/v1/fetch/{parentTenantId}/{tenantId}"
      regionalHandlerEndpoint: "/v1/regional/{region}/callback/{tenantId}"
      dependenciesEndpoint: "/v1/regional/{region}/dependencies"
      tenantPathParam: "tenantId"
      regionPathParam: "region"
    containerName: "tenant-fetcher"
    oauth:
      client: "client_id"
      secret: ""
      tokenURL: '{{ printf "https://%s.%s" .Values.global.externalServicesMock.certSecuredHost .Values.global.ingress.domainName }}'
      tokenPath: "/cert/token"
    secret:
      name: "compass-tenant-fetcher-secret"
      clientIdKey: "client-id"
      oauthMode: "oauth-mtls"
      clientCertKey: "client-cert"
      clientKeyKey: "client-key"
      oauthUrlKey: "url"
      skipSSLValidation: true
    endpoints:
      subaccountCreated: "127.0.0.1/events?type=subaccount-created"
    fieldMapping:
      totalPagesField: "totalPages"
      totalResultsField: "totalResults"
      tenantEventsField: "events"
      idField: "id"
      nameField: "name"
      customerIdField: "customerId"
      subdomainField: "subdomain"
      discriminatorField: ""
      discriminatorValue: ""
      detailsField: "details"
      entityTypeField: "entityType"
      globalAccountID: "gaID"
      regionField: "region"
    regionDetails: '[{"central", ""}]'
  externalCertConfiguration:
    issuerLocality: "local,local2" # In local setup we have manually created connector CA certificate with 'local' Locality property
    subjectPattern: "/C=DE/O=SAP SE/OU=SAP Cloud Platform Clients/OU=Region/OU=%s/L=%s/CN=%s"
    ouCertSubaccountID: "f8075207-1478-4a80-bd26-24a4785a2bfd"
    commonName: "compass"
    locality: "local"
    certSvcApiPath: "/cert"
    tokenPath: "/cert/token"
    secrets:
      externalCertSvcSecret:
        manage: false
        name: "cert-svc-secret"
        clientIdKey: client-id
        clientSecretKey: client-secret
        oauthUrlKey: url
        csrEndpointKey: csr-endpoint
        clientCert: client-cert
        clientKey: client-key
        skipSSLValidationFlag: "-k"
      externalClientCertSecret:
        name: "external-client-certificate"
        namespace: compass-system
        certKey: tls.crt
        keyKey: tls.key
    rotationCronjob:
      name: "external-certificate-rotation"
      schedule: "*/1 * * * *" # Executes every minute
      certValidity: "7"
      clientCertRetryAttempts: "8"
      containerName: "certificate-rotation"
  ordService:
    host: compass-ord-service.compass-system.svc.cluster.local
    prefix: /open-resource-discovery-service/v0
    docsPrefix: /open-resource-discovery-docs
    staticPrefix: /open-resource-discovery-static/v0
    port: 3000
    defaultResponseType: "xml"
  ordAggregator:
    name: ord-aggregator
    enabled: true
    schedule: "*/1 * * * *"
    http:
      client:
        skipSSLValidation: false
      retry:
        attempts: 3
        delay: 100ms
    dbPool:
      maxOpenConnections: 2
      maxIdleConnections: 2
    globalRegistryUrl: http://compass-external-services-mock.compass-system.svc.cluster.local:8087/.well-known/open-resource-discovery
    maxParallelApplicationProcessors: 4
  systemFetcher:
    enabled: false
    name: "system-fetcher"
    schedule: "0 0 * * *"
    manageSecrets: true
    # enableSystemDeletion - whether systems in deleted state should be deleted from director database
    enableSystemDeletion: true
    # fetchParallelism - shows how many http calls will be made in parallel to fetch systems
    fetchParallellism: 30
    # queueSize - shows how many system fetches (individual requests may fetch more than 1 system)
    # can be put in the queue for processing before blocking. It is best for the queue to be about 2 times bigger than the parallellism
    queueSize: 100
    # fetchRequestTimeout - shows the timeout to wait for oauth token and for fetching systems (in one request) separately
    fetchRequestTimeout: "30s"
    # directorRequestTimeout - graphql requests timeout to director
    directorRequestTimeout: "30s"
    dbPool:
      maxOpenConnections: 20
      maxIdleConnections: 2
    # systemsAPIEndpoint - endpoint of the service to fetch systems from
    systemsAPIEndpoint: ""
    # systemsAPIFilterCriteria - criteria for fetching systems
    systemsAPIFilterCriteria: ""
    # systemToTemplateMappings - how to map system properties to an existing application template
    systemToTemplateMappings: '{}'
    templateRegion: "eu-1"
    templatePlaceholderToSystemKeyMappings: '[{"placeholder_name": "name","system_key": "displayName"},{"placeholder_name": "display-name","system_key": "displayName"},{"placeholder_name": "systemNumber","system_key": "systemNumber"},{"placeholder_name": "productId","system_key": "productId"},{"placeholder_name": "ppmsProductVersionId","system_key": "ppmsProductVersionId"},{"placeholder_name": "description","system_key": "productDescription", "optional": true},{"placeholder_name": "baseUrl","system_key": "additionalUrls.mainUrl", "optional":true},{"placeholder_name": "providerName","system_key": "infrastructureProvider", "optional": true}]'
    templateOverrideApplicationInput: '{"name": "{{name}}","description": "{{description}}","providerName": "{{providerName}}","statusCondition": "INITIAL","systemNumber": "{{systemNumber}}","labels": {"managed": "true","productId": "{{productId}}","ppmsProductVersionId": "{{ppmsProductVersionId}}"},"baseUrl": "{{baseUrl}}"}'
    http:
      client:
        skipSSLValidation: false
    oauth:
      client: "client_id"
      tokenEndpointProtocol: "https"
      tokenBaseHost: "compass-external-services-mock-sap-mtls"
      tokenPath: "/cert/token"
      scopesClaim: "scopes"
      tenantHeaderName: "x-zid"
      tokenRequestTimeout: 30s
      skipSSLValidation: true
    secret:
      name: "compass-system-fetcher-secret"
      clientIdKey: client-id
      oauthUrlKey: url
    paging:
      pageSize: 200
      sizeParam: "$top"
      skipParam: "$skip"
    containerName: "system-fetcher"
  tenantFetchers:
    job1:
      cron:
        enabled: false
      enabled: false
      job:
        interval: "5m"
      configMapNamespace: "compass-system"
      manageSecrets: true
      providerName: "compass"
      schedule: "*/5 * * * *"
      tenantInsertChunkSize: "500"
      kubernetes:
        configMapNamespace: "compass-system"
        pollInterval: 2s
        pollTimeout: 1m
        timeout: 2m
      oauth:
        client: ""
        secret: ""
        tokenURL: ""
        tokenPath: ""
      secret:
        name: "compass-tenant-fetcher-secret-job1"
        clientIdKey: client-id
        clientSecretKey: client-secret
        oauthUrlKey: url
        oauthMode: "oauth-mtls"
        clientCertKey: client-cert
        clientKeyKey: client-key
        skipSSLValidation: true
      endpoints:
        accountCreated: "127.0.0.1/events?type=account-created"
        accountDeleted: "127.0.0.1/events?type=account-deleted"
        accountUpdated: "127.0.0.1/events?type=account-updated"
        subaccountCreated: "127.0.0.1/events?type=subaccount-created"
        subaccountDeleted: "127.0.0.1/events?type=subaccount-deleted"
        subaccountUpdated: "127.0.0.1/events?type=subaccount-updated"
        subaccountMoved: "127.0.0.1/events?type=subaccount-moved"
      fieldMapping:
        totalPagesField: "totalPages"
        totalResultsField: "totalResults"
        tenantEventsField: "events"
        idField: "id"
        nameField: "name"
        customerIdField: "customerId"
        subdomainField: "subdomain"
        discriminatorField: ""
        discriminatorValue: ""
        detailsField: "details"
        entityTypeField: "entityType"
        globalAccountID: "gaID"
        regionField: "region"
        movedSubaccountTargetField: "targetGlobalAccountGUID"
        movedSubaccountSourceField: "sourceGlobalAccountGUID"
      queryMapping:
        pageNumField: "pageNum"
        pageSizeField: "pageSize"
        timestampField: "timestamp"
      query:
        startPage: "0"
        pageSize: "100"
      shouldSyncSubaccounts: "false"
      dbPool:
        maxOpenConnections: 1
        maxIdleConnections: 1
  metrics:
    enabled: true
    pushEndpoint: http://monitoring-prometheus-pushgateway.kyma-system.svc.cluster.local:9091
  externalServicesMock:
    enabled: false
    certSecuredPort: 8081
    ordCertSecuredPort: 8082
    unsecuredPort: 8083
    basicSecuredPort: 8084
    oauthSecuredPort: 8085
    ordGlobalRegistryCertPort: 8086
    ordGlobalRegistryUnsecuredPort: 8087
    unsecuredPortWithAdditionalContent: 8088
    unsecuredMultiTenantPort: 8089
    certSecuredHost: compass-external-services-mock-sap-mtls
    ordCertSecuredHost: compass-external-services-mock-sap-mtls-ord
    ordGlobalCertSecuredHost: compass-external-services-mock-sap-mtls-global-ord-registry
    unSecuredHost: compass-external-services-mock
    host: compass-external-services-mock.compass-system.svc.cluster.local
    regionInstancesCredentials:
      manage: false
    oauthSecret:
      manage: false
      name: compass-external-services-mock-oauth-credentials
      clientIdKey: client-id
      clientSecretKey: client-secret
      oauthUrlKey: url
      oauthTokenPath: "/secured/oauth/token"
    auditlog:
      applyMockConfiguration: false
      managementApiPath: /audit-log/v2/configuration-changes/search
      mtlsTokenPath: "/cert/token"
      secret:
        name: "auditlog-instance-management"
        urlKey: url
        tokenUrlKey: token-url
        clientIdKey: client-id
        clientSecretKey: client-secret
        clientCertKey: client-cert
        clientKeyKey: client-key
  tests:
    http:
      client:
        skipSSLValidation: false
    externalCertConfiguration:
      ouCertSubaccountID: "bad76f69-e5c2-4d55-bca5-240944824b83"
    director:
      skipPattern: ""
      externalCertIntSystemCN: "integration-system-test"
    tenantFetcher:
      tenantOnDemandID: "8d42d818-d4c4-4036-b82f-b199db7ffeb5"
    ordAggregator:
      skipPattern: ""
    ordService:
      accountTenantID: "5577cf46-4f78-45fa-b55f-a42a3bdba868" # testDefaultTenant from our testing tenants
      skipPattern: ""
    externalServicesMock:
      skipPattern: ""
    selfRegistration:
      region: "eu-1"
      region2: "eu-2"
    subscription:
      tenants:
        providerAccountID: "5577cf46-4f78-45fa-b55f-a42a3bdba868" # testDefaultTenant from our testing tenants
        providerSubaccountID: "f8075207-1478-4a80-bd26-24a4785a2bfd" # TestProviderSubaccount from our testing tenants
        consumerAccountID: "5984a414-1eed-4972-af2c-b2b6a415c7d7" # ApplicationsForRuntimeTenantName from our testing tenants
        consumerSubaccountID: "1f538f34-30bf-4d3d-aeaa-02e69eef84ae" # randomly chosen
        consumerTenantID: "ba49f1aa-ddc1-43ff-943c-fe949857a34a" # randomly chosen
        providerSubaccountIDRegion2: "731b7bc4-5472-41d2-a447-e4c0f45de739" # TestProviderSubaccountRegion2 from our testing tenants
      oauthSecret:
        manage: false
        name: compass-subscription-secret
        clientIdKey: client-id
        clientSecretKey: client-secret
        oauthUrlKey: url
      propagatedProviderSubaccountHeader: "X-Provider-Subaccount"
      externalClientCertTestSecretName: "external-client-certificate-test-secret"
      externalClientCertTestSecretNamespace: "compass-system"
      externalCertTestJobName: "external-certificate-rotation-test-job"
      certSvcInstanceTestSecretName: "cert-svc-secret"
      certSvcInstanceTestRegion2SecretName: "cert-svc-secret-eu2"
      consumerTokenURL: "http://compass-external-services-mock.compass-system.svc.cluster.local:8080"
      subscriptionURL: "http://compass-external-services-mock.compass-system.svc.cluster.local:8080"
      subscriptionProviderIdValue: "id-value!t12345"
      subscriptionProviderAppNameValue: "subscriptionProviderAppNameValue"
    namespace: kyma-system
    connectivityAdapterFQDN: http://compass-connectivity-adapter.compass-system.svc.cluster.local
    externalServicesMockFQDN: http://compass-external-services-mock.compass-system.svc.cluster.local
    ordServiceFQDN: http://compass-ord-service.compass-system.svc.cluster.local
    systemBrokerFQDN: http://compass-system-broker.compass-system.svc.cluster.local
    tenantFetcherFQDN: http://compass-tenant-fetcher.compass-system.svc.cluster.local
    hydratorFQDN: http://compass-hydrator.compass-system.svc.cluster.local
    basicCredentials:
      manage: false
      secretName: "test-basic-credentials-secret"
    db:
      maxOpenConnections: 3
      maxIdleConnections: 1
    securityContext: # Set on container level
      runAsUser: 2000
      allowPrivilegeEscalation: false
  expectedSchemaVersionUpdateJob:
    cm:
      name: "expected-schema-version"
  migratorJob:
    nodeSelectorEnabled: false
    pvc:
      name: "compass-director-migrations"
      namespace: "compass-system"
      migrationsPath: "/compass-migrations"
      storageClass: local-path
  http:
    client:
      skipSSLValidation: false
  pairingAdapter:
    templateName: "pairing-adapter-app-template"
    watcherCorrelationID: "pairing-adapter-watcher-id"
    configMap:
      manage: false
      key: "config.json"
      name: "pairing-adapter-config-local"
      namespace: "compass-system"
      localAdapterFQDN: "http://compass-pairing-adapter.compass-system.svc.cluster.local/adapter-local-mtls"
      integrationSystemID: "d3e9b9f5-25dc-4adb-a0a0-ed69ef371fb6"
    e2e:
      appName: "test-app"
      appID: "123-test-456"
      clientUser: "test-user"
      tenant: "test-tenant"
  # Scopes assigned for every new Client Credentials by given object type (Runtime / Application / Integration System)
  # and scopes mapped to a consumer with the given type, then that consumer is using a client certificate
  scopes:
    scopesPerConsumerType:
      runtime:
        - "runtime:read"
        - "runtime:write"
        - "application:read"
        - "runtime.auths:read"
        - "bundle.instance_auths:read"
        - "runtime.webhooks:read"
        - "webhook:write"
      external_certificate:
        - "runtime:read"
        - "runtime:write"
        - "application:read"
        - "application:write"
        - "runtime.auths:read"
        - "bundle.instance_auths:read"
        - "runtime.webhooks:read"
        - "webhook:write"
        - "application_template:read"
        - "application_template:write"
      application:
        - "application:read"
        - "application:write"
        - "application.auths:read"
        - "application.webhooks:read"
        - "bundle.instance_auths:read"
        - "document.fetch_request:read"
        - "event_spec.fetch_request:read"
        - "api_spec.fetch_request:read"
        - "fetch-request.auth:read"
        - "webhook:write"
      integration_system:
        - "application:read"
        - "application:write"
        - "application.local_tenant_id:write"
        - "application_template:read"
        - "application_template:write"
        - "runtime:read"
        - "runtime:write"
        - "integration_system:read"
        - "label_definition:read"
        - "label_definition:write"
        - "automatic_scenario_assignment:read"
        - "automatic_scenario_assignment:write"
        - "integration_system.auths:read"
        - "application_template.webhooks:read"
        - "formation:write"
        - "formation:read"
        - "internal_visibility:read"
        - "application.auths:read"
        - "webhook:write"
        - "formation_template:read"
      super_admin:
        - "application:read"
        - "application:write"
        - "application_template:read"
        - "application_template:write"
        - "integration_system:read"
        - "integration_system:write"
        - "runtime:read"
        - "runtime:write"
        - "label_definition:read"
        - "label_definition:write"
        - "eventing:manage"
        - "tenant:read"
        - "automatic_scenario_assignment:read"
        - "automatic_scenario_assignment:write"
        - "application.auths:read"
        - "application.webhooks:read"
        - "application_template.webhooks:read"
        - "bundle.instance_auths:read"
        - "document.fetch_request:read"
        - "event_spec.fetch_request:read"
        - "api_spec.fetch_request:read"
        - "integration_system.auths:read"
        - "runtime.auths:read"
        - "fetch-request.auth:read"
        - "webhooks.auth:read"
        - "formation:write"
        - "formation:read"
        - "internal_visibility:read"
        - "runtime.webhooks:read"
        - "webhook:write"
        - "formation_template:read"
        - "formation_template:write"
      default:
        - "runtime:read"
        - "runtime:write"
        - "tenant:read"<|MERGE_RESOLUTION|>--- conflicted
+++ resolved
@@ -123,11 +123,7 @@
       version: "PR-2565"
     hydrator:
       dir:
-<<<<<<< HEAD
       version: "PR-2462"
-=======
-      version: "PR-2562"
->>>>>>> 6d56c49a
     gateway:
       dir:
       version: "PR-2501"
@@ -156,11 +152,7 @@
       version: "PR-68"
     e2e_tests:
       dir:
-<<<<<<< HEAD
       version: "PR-2462"
-=======
-      version: "PR-2564"
->>>>>>> 6d56c49a
   isLocalEnv: false
   isForTesting: false
   oauth2:
