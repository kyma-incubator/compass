--- conflicted
+++ resolved
@@ -164,11 +164,7 @@
       name: compass-console
     e2e_tests:
       dir:
-<<<<<<< HEAD
       version: "PR-2625"
-=======
-      version: "PR-2624"
->>>>>>> c43436d1
       name: compass-e2e-tests
   isLocalEnv: false
   isForTesting: false
