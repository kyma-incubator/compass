global:
  defaultTenant: 3e64ebae-38b5-46a0-b1ed-9ccee153a0ae
  tenants: foo bar

  images:
    containerRegistry:
      path: eu.gcr.io/kyma-project/incubator
    connector:
      dir: pr/
      version: "PR-391"
    director:
      dir:
<<<<<<< HEAD
      version: "PR-473"
=======
      version: "PR-482"
>>>>>>> bab71ecb
    gateway:
      dir: pr/
      version: "PR-357"
    healthchecker:
      dir: pr/
      version: "PR-357"
    schema_migrator:
      dir:
      version: "PR-448"
    provisioner:
      dir:
      version: "PR-432"
    certs_setup_job:
      containerRegistry:
        path: eu.gcr.io/kyma-project
      dir: pr/
      version: "PR-5318"
    tests:
      e2e:
        dir:
        version: "PR-473"
      connector:
        dir: pr/
        version: "PR-391"
      provisioner:
        dir:
        version: "PR-432"

  isLocalEnv: false

  director:
    hasDefaultEventURL: false
    port: 3000

  connector:
    graphql:
      external:
        port: 3000
      internal:
        port: 3001
    validator:
      port: 8080
    # If secrets do not exist they will be created
    secrets:
      ca:
        name: compass-connector-app-ca
        namespace: compass-system
      rootCA:
        name: compass-connector-root-ca
        namespace: istio-system # For Ingress Gateway to work properly the namespace needs to be istio-system
    certificateDataHeader: "Certificate-Data"
    revocation:
      configmap:
        shouldCreate: true
        namespace: compass-system
        name: revocations-config
    # If key and certificate are not provided they will be generated
    caKey: ""
    caCertificate: ""

  provisioner:
    graphql:
      port: 3000

  gateway:
    port: 3000
    tls:
      host: compass-gateway
      secure:
        oauth:
          host: compass-gateway-auth-oauth
    mtls:
      host: compass-gateway-mtls
    headers:
      request:
        remove:
          - "Client-Id-From-Token"
          - "Client-Id-From-Certificate"
          - "Client-Certificate-Hash"
          - "Certificate-Data"
  
  ingress:
    domainName: kyma.local
    tlsCrt: "LS0tLS1CRUdJTiBDRVJUSUZJQ0FURS0tLS0tCk1JSUU4RENDQXRpZ0F3SUJBZ0lKQUpBKzlrQzZZZnZlTUEwR0NTcUdTSWIzRFFFQkN3VUFNQmN4RlRBVEJnTlYKQkFNTURDb3VhM2x0WVM1c2IyTmhiREFlRncweE9EQTNNVGd3T0RNNE1UTmFGdzB5T0RBM01UVXdPRE00TVROYQpNQmN4RlRBVEJnTlZCQU1NRENvdWEzbHRZUzVzYjJOaGJEQ0NBaUl3RFFZSktvWklodmNOQVFFQkJRQURnZ0lQCkFEQ0NBZ29DZ2dJQkFPZ05XbVROOU1ranlrUjdvQ0JGSFVqL01EcWh5bml3NEJITGo4ZTdDTFV5dFdwVHZXTkoKU1FiaFZDK3c5NkhHbU50MHZGUTR4OExUa3NNUmorcVZrdkcwKzBDTE1WQm14UjBVdnpZR09QRVRKREtsNTZkcQppMEM1Y2dnU3dkNjcveWxRZmQxc3FEVVBHM0pVZlNOSFFRWSs1SkUwaUpjZXhCQ3cvS200UXlUQXB0aEwzdEgxCm1ZRFBBQ0hUdVpsbGc2RVN4Z2RKY20rVmg5UkRvbWlON250ZjBZVG1xV1VIZXhZUkUrcTFGY0VhUHg5L2Q5QUwKZWd1WXZHTkduMVA4K1F3ZE5DKzVaMEVGa1EyS3RtalRBR09La2xJUG5NQkZubXhGSEtNZzNTa3RkYzYzSU5TNwpjSDM3dDNjb2l4N09HcDllcnRvSFZ5K2U5KzdiYnI3Z0lhWHNORVZUcjRGWXJIMlNPeHI1MjVRQUpHTys1dllQCkNYSlJJdXFNZWU3ZTg3aDRIU3JFVVdWTnhOdElBR1ZNYlRtV2F6aDJsSEFoazJjZVIzUkRaQzB3NGFOd3NRU1UKZE1yMmFCaUFobmFNSG40YnZIZnd1OHFRcjF5aVRUNG00SkltRkZTNDN2bGNETDZmVUJnNnF0U2p6QjF0WTFjTwp2Mnl1QXQzR1lKSENVMFd4R1ZEQk80T0ZncEc3aE5SRHoyRzVFMXQvRWU2VDUxdys2K295eXhib01pK09kVWdNCnBZOGlzcDdBTWhtdlZFOUdtNUhwQkpBRjYvcmE1WUNnNDh1SWtybkdZbm85eVNKcGhLU0JsMFRML01PNVFRaUoKb0hFNnV5ZkJXQjlZZ1NBdDl0MjJqU3FSWkpSdEtrbHB6bFJIRkROWTRwZlRraXlPSlFXYlM4RXJBZ01CQUFHagpQekE5TUFrR0ExVWRFd1FDTUFBd0N3WURWUjBQQkFRREFnWGdNQ01HQTFVZEVRUWNNQnFDQ210NWJXRXViRzlqCllXeUNEQ291YTNsdFlTNXNiMk5oYkRBTkJna3Foa2lHOXcwQkFRc0ZBQU9DQWdFQUlYYTlwenlyQ2dzMTRTOHUKZVFZdkorNEFzUE9uT1RGcExkaVl5UkVyNXdyNmJuMXUvMjZxc2FKckpxbkkyRk16SmdEQVRwZEtjbXRHYjBUOQp3S2wrYUJHcFFKcThrUWJwakVGTHhaWDJzaUNrRG82WittaUcrRjRKMHpKa3BKK0JHMS92eGZKbk0zK1ptdXQ5Ck9RV2ZjYTN3UHlhTWRDbGIyZjQwYlRFaFo5Mk9kcWlQMzFMbDlHWExSZmhaNTNsUzF0QWdvUGZoR25NbFY4b2MKWmxuSUROK25wS0Nma2tXUDJZUjlRLy9pa01tM01YRm9RSFppaVJseVZHSGFKZWRLMmNOQzlUYk4xNDFTaWZHZQo3V2FsQVBNcWNOQ3F3YStnN2RFSmR3ZjlRMklJTml0SjlDUVprT1dUZElYY2VHK2lZWWUrQXpmK1NkaHBocVdPCllFcDF6ek40dXI5U2VxU3NSaU9WY0RzVUFSa1M0clgrb0Vzb2hHL1Q5OTcrSDhjR2gzczl6TE84emtwRXZKSmEKS05QT0N5ODhVeEFOV2RRejFLMXRKVVQ2c3hkd0FEcXRJQnNPemhYVjlybDRRNStlZExlcmZPcUtCbUFRMUY5Swo2L1l0ZlNyY0JpeXZEU24wdFJ3OHJLRFVQU1hFNDFldXArOURNeThLVGl6T0RPTXVMSnR2dkJrTEFpNGNYQjVBCjQxMjBEdHdZQXNyNzNZYVl2SW8rWjV2OGZ4TjF3M3IwYS9KOVhZQlg3S3p1OFl4MnNUNWtWM2dNTHFCTXBaa3gKY29FTjNSandDMmV4VHl6dGc1ak1ZN2U4VFJ4OFFTeUxkK0pBd2t1Tm01NlNkcHFHNTE3cktJYkVMNDZzbkd0UgpCYUVOK01GeXNqdDU3ejhKQXJDMzhBMFN5dTQ9Ci0tLS0tRU5EIENFUlRJRklDQVRFLS0tLS0K"
    tlsKey: "LS0tLS1CRUdJTiBQUklWQVRFIEtFWS0tLS0tCk1JSUpRd0lCQURBTkJna3Foa2lHOXcwQkFRRUZBQVNDQ1Mwd2dna3BBZ0VBQW9JQ0FRRG9EVnBremZUSkk4cEUKZTZBZ1JSMUkvekE2b2NwNHNPQVJ5NC9IdXdpMU1yVnFVNzFqU1VrRzRWUXZzUGVoeHBqYmRMeFVPTWZDMDVMRApFWS9xbFpMeHRQdEFpekZRWnNVZEZMODJCamp4RXlReXBlZW5hb3RBdVhJSUVzSGV1LzhwVUgzZGJLZzFEeHR5ClZIMGpSMEVHUHVTUk5JaVhIc1FRc1B5cHVFTWt3S2JZUzk3UjlabUF6d0FoMDdtWlpZT2hFc1lIU1hKdmxZZlUKUTZKb2plNTdYOUdFNXFsbEIzc1dFUlBxdFJYQkdqOGZmM2ZRQzNvTG1MeGpScDlUL1BrTUhUUXZ1V2RCQlpFTgppclpvMHdCamlwSlNENXpBUlo1c1JSeWpJTjBwTFhYT3R5RFV1M0I5KzdkM0tJc2V6aHFmWHE3YUIxY3ZudmZ1CjIyNis0Q0dsN0RSRlU2K0JXS3g5a2pzYStkdVVBQ1JqdnViMkR3bHlVU0xxakhudTN2TzRlQjBxeEZGbFRjVGIKU0FCbFRHMDVsbXM0ZHBSd0laTm5Ia2QwUTJRdE1PR2pjTEVFbEhUSzltZ1lnSVoyakI1K0c3eDM4THZLa0s5YwpvazArSnVDU0poUlV1Tjc1WEF5K24xQVlPcXJVbzh3ZGJXTlhEcjlzcmdMZHhtQ1J3bE5Gc1JsUXdUdURoWUtSCnU0VFVRODlodVJOYmZ4SHVrK2RjUHV2cU1zc1c2REl2am5WSURLV1BJcktld0RJWnIxUlBScHVSNlFTUUJldjYKMnVXQW9PUExpSks1eG1KNlBja2lhWVNrZ1pkRXkvekR1VUVJaWFCeE9yc253VmdmV0lFZ0xmYmR0bzBxa1dTVQpiU3BKYWM1VVJ4UXpXT0tYMDVJc2ppVUZtMHZCS3dJREFRQUJBb0lDQUZDN3ZKUlB0M2QzVlRyb1MvaU9NemNmCldaYzhqT1hhbThwMUtRdlRQWjlWQ2hyNUVXNEdwRHFaa0tHYkR6eWdqTFBsZEZSVkFPTCtteFAwK3o0aFZlTjAKRk9vS3cxaDJ1T042UVdBNVgvdzNyYU5WWnpndThFM1BkeVhwNkx0bWFzcmo3elpuUkVwWmZESVZ4UWZPRllobgp2enZwckEvdnEwVW5YbkJwNUNwWVFIUUdTWHFBMlN3Z1dLcHNNQ2wzVVFsc0w2dC9XU29MT3h1VmdGNmg2clBQCnpXUlFuK1MvYW9wdDNLRU82WWVxYXdXNVltVG1hVXE1aytseU82S0w0OVhjSHpqdlowWU8rcjFjWWtRc0RQbVUKejMxdll4amQzOVZKWWtJNi85Y0Fzdmo5YTVXM3ROYVFDZStTRW56Z05oRDJieHo1NnRKdG0xTGwweXpqYTdEVgp0OW9aQVd6WURMOTVnMDFZWVlQMG51c3A4WWlNOXd0OUtLc2NkcUd3RFN5WHNrWFBrcWFLVjNVcHJYdmhFbFVaCkErMmtjcm9VaDNGbEV4bGpwUmtKVkhOZXJ3NHRLRi9oYTFWRjZPdE10eTVQcXV0N0dGQmIvamtWeUg5cnpueWUKTXQyTWVyTTVPazMwd1NuTThISUdTUXpxYlplekJEZlNaUzRzcWdZZnBIMlhtMEs0SjgrRUowQ2hhMXZVSmVNMAoyZ284d00vaHljdmtqTEgxSmM3OEhpaVBTQ01udkpHemUxc2tWdmtRRFhBSFdldzBTUHpUSTZHYjZCb0Y4aVNECm0wZjR2azNoV3NlUWZBaXVZSnlUeUZXNmRhOGE1K2lpSDN4cVRsUUN1MDN1Nmo0U0l4aThJZlNmd0YwQTBldVAKNGtzalZTZVZyT3ExUnlvNUtpR3hBb0lCQVFEOWZtYnl6aW9QdVhRYzl0QXBxMUpSMzErQzlCdFFzcDg5WkZkSQpQaU5xaTJ3NVlVcTA0OFM2Z3VBb3JGOHNObUI3QjhWa1JlclowQ3hub2NHY0tleWdTYWsvME5qVElndk5weGJwCnBGbkFnRjlmbW1oTEl2SlF2REo2Q0ZidDRCQlZIdkJEWlYyQnZqK0k3NUxkK01jN2RPVDdFek1FRjBXcUdzY2MKTUpyNjRXQi9UMkF5dWR1YXlRT2NobmJFQ25FUmdRcHFlbG54MVBraytqbGNvYUs5QjFYUStVOUgzOHppM0FYNApENUxMY0Nhem9YYWlvS0swckNlNE5Ga2hOVXd0TFV0QXhSTXk2aksyZUZudWczUFRlY3N1WktNMElITktqZ0dCCnpGanZVb2tMcFVFb3BJa3FHM09yc0xmanpHZW9jaVFPUXNEdzlUb3lXL0FSOFhmWkFvSUJBUURxV0s2TThVN3EKUXJPeTYzNnpEZlBaZ2ljeXlsUWVoOFdMclBlbW5NeWdQYzR4eWoybnMrTmVRSnNEUmtPT2tWY250SEFYaTcwWgoyT0NCV3dwZHJuTXlSc3RIMU05bjdFNU5TVHZlZDlkU3YxUzRBb3NzS1hDSmgyUHBjYjV0OE9nL3ZGTlNYUlUyClk2aUorWTdOcDBZNDNxSlJOVnlRemd3YmFzaEpiUVdkVFFoVEVhdEVRS2JsUlZSblhlQWRjOXlhNUpHbkRpaTkKbFQrRWEzdFpvN1dha05oeHJkYjVuTkZ3a0xoNEs3ZkFtT3ZzMVBMQWx0SUZqeURCeDEvY1ZHblpDUDBVQmJqZgpkU2FueXBBdVRuMzd1VUwrcXpPVDlYWEZENllGT0x0NWV4d3RxdnUwSzZCNjcvajFFTlJDRk45RnMzWlV5RFFXClZUaDcybFhWU3NLakFvSUJBUUR6ZE5pdXpTNDhWK0thaHJpNXJGNnRYeGkrRG0vRmV5ZlFzSFBiWUVKbmEyd1AKVjgrR0YxS3p4a28vQmYySjJ0ZWlrWDRVcGNtK1UxNnlVUG8vWDB4eFRRMk55cWpUYmRsa005dWZuVWJOeVB6UQpOdDEvZkJxNVMyWTNLWmREY25SOUsrK1k2dHQ1Wmh4akNhUkdKMDVCWGkwa3JmWExNZ2FvTG51WUtWNVBJUEdxCms3TlNSSW9UQ0llOVpxN2Q3U0ZXckZZeW1UdVZOUFByZlo1bHhwOGphTTRVbTd4MnpReGJ2UERHb3o1YXdHV0wKRThGNncwaEF1UzZValVJazBLbE9vamVxQnh3L1JBcGNrUTNlTXNXbEQwNENTb2tyNFJhWlBmVllrY2ZBWWNaWgpOdWR6ZjBKMC9GU0ZTbjN4L0RoNTROV2NGS1IxUnpBVGVaVUJ4cVZSQW9JQkFRRFlDNmZvVWpOQnJ2ckNFVzkrCkhYZlk1Ni9CbUZ4U3hUTHU0U2h6VncwakViZTltVWljQ2pDc1hQMUwySVJCdEdaWU9YWTVqdDlvSzlSV0RSdVMKWUZqZFdmemduU1lWRmZyZUw0emRQVGlxbGEvQjhMNWptVlNoeGNycmxheE02Uk1FWjFlZGtDa1ZPbTFQdmwzVAo1TW5OZGhySXFWeE1OMWxjRVdiU29vclJpUW9Lb3poMHRQSG9YckZBbG9BZVJ3bHpWeE9jb21ZVzJiaDBHUzdmCjVoaHZoZWUxYmVISnY3UXFoWkU3WUhxSU9iTVBaUWJqWEdnRkxmMnlDRitzM2Jtem1DRFJTN0V6ZVdxSXVDdVMKTlZUYU0rSzZyQlRoN0NLRjZUWlNqQW55SmZoRmRlT1ZKNzlNZDEzYWVJaG0zNTB6UWc3dWZKL2drdkorNUR2TApacC9uQW9JQkFBVlg4WHpFTzdMVk1sbENKZFVUdURTdXNPcDNrQVlFZ2dZNFFRM3FNTlcxRnl5WEM3WjBGOWJFCmtTSEhkalJtU2RUbFZueGN2UW1KTS9WL2tJanpNUHhFT3NCS1BVVkR3N3BhOHdiejlGcTRPOCtJb3lqN1ZXclcKMmExL1FNWXlzSGlpTlBzNy8vWUtvMy9rdkhCWUY2SnNkenkyQkVSTkQ0aTlVOWhDN0RqcGxKR3BSNktMTVBsegpNWFJ3VjVTM2V3cnBXZVcxQW5ONC9EKy9zUGlNQTNnS0swSlBFdGVBV1dndEZHTnNBSkJnaFBoUExxQi9CcDUvCkhOeC96M0w0MWtqRnpqOHNWaHMrVDRZYlhiaGF2R2xxc2h5ZldQbnRhV1VOMG15MjU1RFdQUDhWa24yeFNlV2kKVm1hVW5TSDBTZ2tlUENMRnlra25yQzgxU2pXZkRBMD0KLS0tLS1FTkQgUFJJVkFURSBLRVktLS0tLQo="

  istio:
    gateway:
      name: compass-istio-gateway
      namespace: compass-system

  database:
    embedded:
      enabled: true
      directorDBName: "postgres"
      provisionerDBName: "provisioner"
    # Values for GCP managed PostgreSQL database
    managedGCP:
      serviceAccountKey: ""
      instanceConnectionName: ""
      dbUser: ""
      dbPassword: ""
      directorDBName: ""
      provisionerDBName: ""
      host: "localhost"
      hostPort: "5432"
      sslMode: ""

  oathkeeper:
    mutators:
      tenantMappingService:
        config:
          api:
            url: http://compass-director.compass-system.svc.cluster.local:3000/tenant-mapping
            retry:
              number: 3
              delayInMilliseconds: 2000
      certificateResolverService:
        config:
          api:
            url: http://compass-connector.compass-system.svc.cluster.local:8080/v1/certificate/data/resolve
            retry:
              number: 3
              delayInMilliseconds: 2000
      tokenResolverService:
        config:
          api:
            url: http://compass-connector.compass-system.svc.cluster.local:8080/v1/tokens/resolve
            retry:
              number: 3
              delayInMilliseconds: 2000<|MERGE_RESOLUTION|>--- conflicted
+++ resolved
@@ -10,11 +10,7 @@
       version: "PR-391"
     director:
       dir:
-<<<<<<< HEAD
       version: "PR-473"
-=======
-      version: "PR-482"
->>>>>>> bab71ecb
     gateway:
       dir: pr/
       version: "PR-357"
