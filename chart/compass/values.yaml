global:
  disableLegacyConnectivity: true
  defaultTenant: 3e64ebae-38b5-46a0-b1ed-9ccee153a0ae
  defaultTenantRegion: "eu-1"
  tenants: # tenant order matters, so new tenants should be added to the end of the list
    - name: default
      id: 3e64ebae-38b5-46a0-b1ed-9ccee153a0ae
      type: account
    - name: foo
      id: 1eba80dd-8ff6-54ee-be4d-77944d17b10b
      type: account
    - name: bar
      id: af9f84a9-1d3a-4d9f-ae0c-94f883b33b6e
      type: account
    - name: TestTenantSeparation
      id: f1c4b5be-b0e1-41f9-b0bc-b378200dcca0
      type: account
    - name: TestDeleteLastScenarioForApplication
      id: 0403be1e-f854-475e-9074-922120277af5
      type: account
    - name: Test_DeleteAutomaticScenarioAssignmentForSelector
      id: d9553135-6115-4c67-b4d9-962c00f3725f
      type: account
    - name: Test_AutomaticScenarioAssigmentForRuntime
      id: 8c733a45-d988-4472-af10-1256b82c70c0
      type: account
    - name: TestAutomaticScenarioAssignmentsWholeScenario
      id: 65a63692-c00a-4a7d-8376-8615ee37f45c
      type: account
    - name: TestTenantsQueryTenantNotInitialized
      id: 72329135-27fd-4284-9bcb-37ea8d6307d0
      type: account
    - name: Test Default
      id: 5577cf46-4f78-45fa-b55f-a42a3bdba868
      type: account
      parent: 2c4f4a25-ba9a-4dbc-be68-e0beb77a7eb0
    - name: Test_DefaultCustomer
      id: 2c4f4a25-ba9a-4dbc-be68-e0beb77a7eb0
      type: customer
    - name: TestListLabelDefinitions
      id: 3f641cf5-2d14-4e0f-a122-16e7569926f1
      type: account
    - name: Test_AutomaticScenarioAssignmentQueries
      id: 8263cc13-5698-4a2d-9257-e8e76b543e88
      type: account
    - name: TestGetScenariosLabelDefinitionCreatesOneIfNotExists
      id: 2263cc13-5698-4a2d-9257-e8e76b543e33
      type: account
    - name: TestApplicationsForRuntime
      id: 5984a414-1eed-4972-af2c-b2b6a415c7d7
      type: account
    - name: Test_DeleteAutomaticScenarioAssignmentForScenario
      id: d08e4cb6-a77f-4a07-b021-e3317a373597
      type: account
    - name: TestApplicationsForRuntimeWithHiddenApps
      id: 7e1f2df8-36dc-4e40-8be3-d1555d50c91c
      type: account
    - name: TestTenantsQueryTenantInitialized
      id: 8cf0c909-f816-4fe3-a507-a7917ccd8380
      type: account
    - name: TestDeleteApplicationIfInScenario
      id: 0d597250-6b2d-4d89-9c54-e23cb497cd01
      type: account
    - name: TestProviderSubaccount
      id: 47b4575a-f102-414a-8398-2d973ad65f3a
      type: subaccount
      parent: 5577cf46-4f78-45fa-b55f-a42a3bdba868
    - name: TestCompassProviderSubaccount
      id: f8075207-1478-4a80-bd26-24a4785a2bfd
      type: subaccount
      parent: 5577cf46-4f78-45fa-b55f-a42a3bdba868
    - name: TestProviderSubaccountRegion2
      id: 731b7bc4-5472-41d2-a447-e4c0f45de739
      type: subaccount
      region: "eu-2"
      parent: 5577cf46-4f78-45fa-b55f-a42a3bdba868
    - name: TestCertificateSubaccount
      id: 123e4567-e89b-12d3-a456-426614174001
      type: subaccount
      parent: 5577cf46-4f78-45fa-b55f-a42a3bdba868
    - name: TestNsAdapter
      id: 08b6da37-e911-48fb-a0cb-fa635a6c5678
      type: subaccount
      parent: 5577cf46-4f78-45fa-b55f-a42a3bdba868
    - name: TestNsAdapterSubaccountWithApplications
      id: 08b6da37-e911-48fb-a0cb-fa635a6c4321
      type: subaccount
      parent: 5577cf46-4f78-45fa-b55f-a42a3bdba868
    - name: TestIntegrationSystemManagedSubaccount
      id: 3cfcdd62-320d-403b-b66a-4ee3cdd06947
      type: subaccount
      parent: 5577cf46-4f78-45fa-b55f-a42a3bdba868
    - name: TestIntegrationSystemManagedAccount
      id: 7e8ab2e3-3bb4-42e3-92b2-4e0bf48559d3
      type: account
      parent: 2c4f4a25-ba9a-4dbc-be68-e0beb77a7eb0
    - name: TestSystemFetcherAccount
      id: c395681d-11dd-4cde-bbcf-570b4a153e79
      type: account
      parent: 2c4f4a25-ba9a-4dbc-be68-e0beb77a7eb0
    - name: TestConsumerSubaccount
      id: 1f538f34-30bf-4d3d-aeaa-02e69eef84ae
      type: subaccount
      parent: 5984a414-1eed-4972-af2c-b2b6a415c7d7
    - name: TestTenantsOnDemandAPI
      id: 8d42d818-d4c4-4036-b82f-b199db7ffeb5
      type: subaccount
      parent: 5984a414-1eed-4972-af2c-b2b6a415c7d7
    - name: TestExternalCertificateSubaccount
      id: bad76f69-e5c2-4d55-bca5-240944824b83
      type: subaccount
      parent: 5577cf46-4f78-45fa-b55f-a42a3bdba868
    - name: TestAtomOrganization
      id: f2724f8e-1a58-4f32-bfd0-8b831de34e71
      type: organization
      parent: 2c4f4a25-ba9a-4dbc-be68-e0beb77a7eb0
    - name: TestAtomFolder
      id: 4c31b7c7-2bea-4bd5-9ea5-e9a8d704f900
      type: folder
      parent: f2724f8e-1a58-4f32-bfd0-8b831de34e71
    - name: TestAtomResourceGroup
      id: ff30da87-7685-4462-869a-baae6441898b
      type: resource-group
      parent: 4c31b7c7-2bea-4bd5-9ea5-e9a8d704f900
  images:
    containerRegistry:
      path: europe-docker.pkg.dev/kyma-project
    connector:
      dir: dev/incubator/
      version: "PR-3070"
      name: compass-connector
    connectivity_adapter:
      dir: dev/incubator/
      version: "PR-3070"
      name: compass-connectivity-adapter
    pairing_adapter:
      dir: dev/incubator/
      version: "PR-3070"
      name: compass-pairing-adapter
    director:
      dir: dev/incubator/
      version: "PR-3076"
      name: compass-director
    hydrator:
      dir: dev/incubator/
      version: "PR-3070"
      name: compass-hydrator
    ias_adapter:
      dir: dev/incubator/
      version: "PR-3070"
      name: compass-ias-adapter
    gateway:
      dir: dev/incubator/
      version: "PR-3070"
      name: compass-gateway
    operations_controller:
      dir: dev/incubator/
      version: "PR-3070"
      name: compass-operations-controller
    ord_service:
      dir: dev/incubator/
      version: "PR-94"
      name: compass-ord-service
    schema_migrator:
      dir: dev/incubator/
      version: "PR-3076"
      name: compass-schema-migrator
    system_broker:
      dir: dev/incubator/
      version: "PR-3070"
      name: compass-system-broker
    certs_setup_job:
      containerRegistry:
        path: eu.gcr.io/kyma-project
      dir:
      version: "0a651695"
    external_services_mock:
      dir: dev/incubator/
      version: "PR-3070"
      name: compass-external-services-mock
    console:
      dir: dev/incubator/
      version: "PR-83"
      name: compass-console
    e2e_tests:
      dir: dev/incubator/
<<<<<<< HEAD
      version: "PR-3075"
=======
      version: "PR-3076"
>>>>>>> 947ec0f9
      name: compass-e2e-tests
  isLocalEnv: false
  isForTesting: false
  oauth2:
    host: oauth2
  livenessProbe:
    initialDelaySeconds: 30
    timeoutSeconds: 1
    periodSeconds: 10
  readinessProbe:
    initialDelaySeconds: 5
    timeoutSeconds: 1
    periodSeconds: 2
  agentPreconfiguration: false
  portieris:
    isEnabled: false
    imagePullSecretName: "portieris-dummy-image-pull-secret"
  nsAdapter:
    external:
      port: 3005
    e2eTests:
      gatewayHost: "compass-gateway-xsuaa"
    prefix: /nsadapter
    path: /nsadapter/api/v1/notifications
    systemToTemplateMappings: '[{  "Name": "SAP S/4HANA On-Premise",  "SourceKey": ["type"],  "SourceValue": ["abapSys"]},{  "Name": "SAP S/4HANA On-Premise",  "SourceKey": ["type"],  "SourceValue": ["nonSAPsys"]},{  "Name": "SAP S/4HANA On-Premise",  "SourceKey": ["type"],  "SourceValue": ["hana"]}]'
    secret:
      name: nsadapter-secret
      subaccountKey: subaccount
      local:
        subaccountValue: subaccount
    authSecret:
      name: "compass-external-services-mock-oauth-credentials"
      clientIdKey: client-id
      clientSecretKey: client-secret
      tokenUrlKey: url
      instanceUrlKey: url
      certKey: cert
      keyKey: key
    registerPath: "/register"
    tokenPath: "/secured/oauth/token"
    createClonePattern: '{"key": "%s"}'
    createBindingPattern: '{}'
    useClone: "false"
  director:
    host: compass-director.compass-system.svc.cluster.local
    formationMappingAsyncStatusApi:
      pathPrefix: "/v1/businessIntegrations"
      formationAssignmentPath: "/{ucl-formation-id}/assignments/{ucl-assignment-id}/status"
      formationPath: "/{ucl-formation-id}/status"
    prefix: /director
    graphql:
      external:
        port: 3000
    tls:
      secure:
        internal:
          host: compass-director-internal
    validator:
      port: 8080
    metrics:
      port: 3003
      enableGraphqlOperationInstrumentation: true
    operations:
      port: 3002
      path: "/operation"
      lastOperationPath: "/last_operation"
    info:
      path: "/v1/info"
    subscription:
      subscriptionProviderLabelKey: "subscriptionProviderId"
      consumerSubaccountLabelKey: "global_subaccount_id"
      subscriptionLabelKey: "subscription"
      tokenPrefix: "sb-"
    selfRegister:
      secrets:
        instancesCreds:
          name: "region-instances-credentials"
          key: "keyConfig"
          path: "/tmp"
        saasAppNameCfg:
          name: "saas-app-names"
          key: "appNameConfig"
          path: "/tmp/appNameConfig"
      clientIdPath: "clientId"
      clientSecretPath: "clientSecret"
      urlPath: "url"
      tokenUrlPath: "tokenUrl"
      clientCertPath: "clientCert"
      clientKeyPath: "clientKey"
      local:
        templateMappings:
          clientIDMapping: '{{ printf "\"%s\":\"client_id\"" .Values.global.director.selfRegister.clientIdPath }}'
          clientSecretMapping: '{{ printf "\"%s\":\"client_secret\"" .Values.global.director.selfRegister.clientSecretPath }}'
          urlMapping: '{{ printf "\"%s\":\"http://compass-external-services-mock.%s.svc.cluster.local:%s\"" .Values.global.director.selfRegister.urlPath .Release.Namespace (.Values.service.port | toString) }}'
          tokenURLMapping: '{{ printf "\"%s\":\"https://%s.%s:%s\"" .Values.global.director.selfRegister.tokenUrlPath .Values.global.externalServicesMock.certSecuredHost .Values.global.ingress.domainName (.Values.service.certPort | toString) }}'
          x509CertificateMapping: '{{ printf "\"%s\":\"%s\"" .Values.global.director.selfRegister.clientCertPath .Values.global.connector.caCertificate }}'
          x509KeyMapping: '{{ printf "\"%s\":\"%s\"" .Values.global.director.selfRegister.clientKeyPath .Values.global.connector.caKey }}'
      oauthTokenPath: "/cert/token"
      oauthMode: "oauth-mtls"
      label: "selfRegLabel"
      labelValuePrefix: "self-reg-prefix-"
      responseKey: "self-reg-key"
      path: "/external-api/self-reg"
      nameQueryParam: "name"
      tenantQueryParam: "tenant"
      requestBodyPattern: '{"key": "%s"}'
      saasAppNameLabelKey: "CMPSaaSAppName"
      saasAppNamePath: "localSaaSAppNamePath"
    clientIDHeaderKey: client_user
    suggestTokenHeaderKey: suggest_token
    runtimeTypeLabelKey: "runtimeType"
    applicationTypeLabelKey: "applicationType"
    kymaRuntimeTypeLabelValue: "kyma"
    kymaApplicationNamespaceValue: "sap.kyma"
    fetchTenantEndpoint: '{{ printf "https://%s.%s%s/v1/fetch" .Values.global.gateway.tls.secure.internal.host .Values.global.ingress.domainName .Values.global.tenantFetcher.prefix }}'
    ordWebhookMappings: '[]'
    tenantMappingsPath: "/tmp/tenantMappingsConfig"
    tenantMappingsKey: "tenant-mapping-config.json"
    tenantMappings:
      SYNC:
        v1.0:
          - type: CONFIGURATION_CHANGED
            mode: SYNC
            urlTemplate: '{"path":"%s/v1/tenant-mappings/{{.RuntimeContext.Value}}","method":"PATCH"}'
            inputTemplate: '{"context":{ {{ if .CustomerTenantContext.AccountID }}"btp": {"uclFormationId":"{{.FormationID}}","globalAccountId":"{{.CustomerTenantContext.AccountID}}","crmId":"{{.CustomerTenantContext.CustomerID}}"} {{ else }}"atom": {"uclFormationId":"{{.FormationID}}","path":"{{.CustomerTenantContext.Path}}","crmId":"{{.CustomerTenantContext.CustomerID}}"} {{ end }} },"items": [ {"uclAssignmentId":"{{ .Assignment.ID }}","operation":"{{.Operation}}","deploymentRegion":"{{if .Application.Labels.region }}{{.Application.Labels.region}}{{ else }}{{.ApplicationTemplate.Labels.region}}{{end }}","applicationNamespace":"{{ if .Application.ApplicationNamespace }}{{.Application.ApplicationNamespace}}{{else }}{{.ApplicationTemplate.ApplicationNamespace}}{{ end }}","applicationTenantId":"{{.Application.LocalTenantID}}","uclSystemTenantId":"{{.Application.ID}}",{{ if .ApplicationTemplate.Labels.parameters }}"parameters": {{.ApplicationTemplate.Labels.parameters}},{{ end }}"configuration": {{.ReverseAssignment.Value}} } ] }'
            headerTemplate: '{"Content-Type": ["application/json"]}'
            outputTemplate: '{"error":"{{.Body.error}}","success_status_code": 200}'
          - type: APPLICATION_TENANT_MAPPING
            mode: SYNC
            urlTemplate: '{"path":"%s/v1/tenant-mappings/{{.TargetApplication.LocalTenantID}}","method":"PATCH"}'
            inputTemplate: '{"context": { {{ if .CustomerTenantContext.AccountID }}"btp":{"uclFormationId":"{{.FormationID}}","globalAccountId":"{{.CustomerTenantContext.AccountID}}","crmId":"{{.CustomerTenantContext.CustomerID}}"} {{ else }}"atom": {"uclFormationId":"{{.FormationID}}","path":"{{.CustomerTenantContext.Path}}","crmId":"{{.CustomerTenantContext.CustomerID}}"} {{ end }} },"items": [ {"uclAssignmentId":"{{ .Assignment.ID }}","operation":"{{.Operation}}","deploymentRegion":"{{if .SourceApplication.Labels.region }}{{.SourceApplication.Labels.region}}{{else }}{{.SourceApplicationTemplate.Labels.region}}{{ end }}","applicationNamespace":"{{if .SourceApplication.ApplicationNamespace }}{{.SourceApplication.ApplicationNamespace}}{{else }}{{.SourceApplicationTemplate.ApplicationNamespace}}{{ end }}","applicationTenantId":"{{.SourceApplication.LocalTenantID}}","uclSystemTenantId":"{{.SourceApplication.ID}}",{{ if .SourceApplicationTemplate.Labels.parameters }}"parameters": {{.SourceApplicationTemplate.Labels.parameters}},{{ end }}"configuration": {{.ReverseAssignment.Value}} } ]}'
            headerTemplate: '{"Content-Type": ["application/json"]}'
            outputTemplate: '{"error":"{{.Body.error}}","success_status_code": 200}'
        configuration_changed:v1.0:
          - type: CONFIGURATION_CHANGED
            mode: SYNC
            urlTemplate: '{"path":"%s/v1/tenant-mappings/{{.RuntimeContext.Value}}","method":"PATCH"}'
            inputTemplate: '{"context":{ {{ if .CustomerTenantContext.AccountID }}"btp": {"uclFormationId":"{{.FormationID}}","globalAccountId":"{{.CustomerTenantContext.AccountID}}","crmId":"{{.CustomerTenantContext.CustomerID}}"} {{ else }}"atom": {"uclFormationId":"{{.FormationID}}","path":"{{.CustomerTenantContext.Path}}","crmId":"{{.CustomerTenantContext.CustomerID}}"} {{ end }} },"items": [ {"uclAssignmentId":"{{ .Assignment.ID }}","operation":"{{.Operation}}","deploymentRegion":"{{if .Application.Labels.region }}{{.Application.Labels.region}}{{ else }}{{.ApplicationTemplate.Labels.region}}{{end }}","applicationNamespace":"{{ if .Application.ApplicationNamespace }}{{.Application.ApplicationNamespace}}{{else }}{{.ApplicationTemplate.ApplicationNamespace}}{{ end }}","applicationTenantId":"{{.Application.LocalTenantID}}","uclSystemTenantId":"{{.Application.ID}}",{{ if .ApplicationTemplate.Labels.parameters }}"parameters": {{.ApplicationTemplate.Labels.parameters}},{{ end }}"configuration": {{.ReverseAssignment.Value}} } ] }'
            headerTemplate: '{"Content-Type": ["application/json"]}'
            outputTemplate: '{"error":"{{.Body.error}}","success_status_code": 200}'
        application_tenant_mapping:v1.0:
          - type: APPLICATION_TENANT_MAPPING
            mode: SYNC
            urlTemplate: '{"path":"%s/v1/tenant-mappings/{{.TargetApplication.LocalTenantID}}","method":"PATCH"}'
            inputTemplate: '{"context": { {{ if .CustomerTenantContext.AccountID }}"btp":{"uclFormationId":"{{.FormationID}}","globalAccountId":"{{.CustomerTenantContext.AccountID}}","crmId":"{{.CustomerTenantContext.CustomerID}}"} {{ else }}"atom": {"uclFormationId":"{{.FormationID}}","path":"{{.CustomerTenantContext.Path}}","crmId":"{{.CustomerTenantContext.CustomerID}}"} {{ end }} },"items": [ {"uclAssignmentId":"{{ .Assignment.ID }}","operation":"{{.Operation}}","deploymentRegion":"{{if .SourceApplication.Labels.region }}{{.SourceApplication.Labels.region}}{{else }}{{.SourceApplicationTemplate.Labels.region}}{{ end }}","applicationNamespace":"{{if .SourceApplication.ApplicationNamespace }}{{.SourceApplication.ApplicationNamespace}}{{else }}{{.SourceApplicationTemplate.ApplicationNamespace}}{{ end }}","applicationTenantId":"{{.SourceApplication.LocalTenantID}}","uclSystemTenantId":"{{.SourceApplication.ID}}",{{ if .SourceApplicationTemplate.Labels.parameters }}"parameters": {{.SourceApplicationTemplate.Labels.parameters}},{{ end }}"configuration": {{.ReverseAssignment.Value}} } ]}'
            headerTemplate: '{"Content-Type": ["application/json"]}'
            outputTemplate: '{"error":"{{.Body.error}}","success_status_code": 200}'
        application_tenant_mapping:v1.1:
          - type: APPLICATION_TENANT_MAPPING
            mode: SYNC
            urlTemplate: '{"path":"%s/v1/tenant-mappings/{{.TargetApplication.LocalTenantID}}","method":"PATCH"}'
            inputTemplate: '{"context": { {{ if .CustomerTenantContext.AccountID }}"btp":{"uclFormationId":"{{.FormationID}}","globalAccountId":"{{.CustomerTenantContext.AccountID}}","crmId":"{{.CustomerTenantContext.CustomerID}}"} {{ else }}"atom": {"uclFormationId":"{{.FormationID}}","path":"{{.CustomerTenantContext.Path}}","crmId":"{{.CustomerTenantContext.CustomerID}}"} {{ end }} },"receiverTenant": {"deploymentRegion":"{{ if .TargetApplication.Labels.region}}{{.TargetApplication.Labels.region}}{{ else }}{{.TargetApplicationTemplate.Labels.region}}{{end }}","applicationNamespace":"{{ if .TargetApplication.ApplicationNamespace}}{{.TargetApplication.ApplicationNamespace}}{{ else }}{{.TargetApplicationTemplate.ApplicationNamespace}}{{end }}","applicationUrl":"{{ .TargetApplication.BaseURL }}","applicationTenantId":"{{.TargetApplication.LocalTenantID }}","uclSystemTenantId":"{{ .TargetApplication.ID}}", {{ if .TargetApplicationTemplate.Labels.parameters }}"parameters": {{.TargetApplicationTemplate.Labels.parameters}}{{ end }} },"assignedTenants": [ {"uclAssignmentId":"{{ .Assignment.ID }}","operation":"{{.Operation}}","deploymentRegion":"{{if .SourceApplication.Labels.region }}{{.SourceApplication.Labels.region}}{{else }}{{.SourceApplicationTemplate.Labels.region}}{{ end }}","applicationNamespace":"{{if .SourceApplication.ApplicationNamespace }}{{.SourceApplication.ApplicationNamespace}}{{else }}{{.SourceApplicationTemplate.ApplicationNamespace}}{{ end }}","applicationUrl":"{{.SourceApplication.BaseURL }}","applicationTenantId":"{{.SourceApplication.LocalTenantID}}","uclSystemTenantId":"{{.SourceApplication.ID}}",{{ if .SourceApplicationTemplate.Labels.parameters }}"parameters": {{.SourceApplicationTemplate.Labels.parameters}},{{ end }}"configuration": {{.ReverseAssignment.Value}} } ]}'
            headerTemplate: '{"Content-Type": ["application/json"]}'
            outputTemplate: '{"error":"{{.Body.error}}","success_status_code": 200}'
      ASYNC_CALLBACK:
        v1.0:
          - type: CONFIGURATION_CHANGED
            mode: ASYNC_CALLBACK
            urlTemplate: '{"path":"%s/v1/tenant-mappings/{{.RuntimeContext.Value}}","method":"PATCH"}'
            inputTemplate: '{"context":{ {{ if .CustomerTenantContext.AccountID }}"btp": {"uclFormationId":"{{.FormationID}}","globalAccountId":"{{.CustomerTenantContext.AccountID}}","crmId":"{{.CustomerTenantContext.CustomerID}}"} {{ else }}"atom": {"uclFormationId":"{{.FormationID}}","path":"{{.CustomerTenantContext.Path}}","crmId":"{{.CustomerTenantContext.CustomerID}}"} {{ end }} },"items": [ {"uclAssignmentId":"{{ .Assignment.ID }}","operation":"{{.Operation}}","deploymentRegion":"{{if .Application.Labels.region }}{{.Application.Labels.region}}{{ else }}{{.ApplicationTemplate.Labels.region}}{{end }}","applicationNamespace":"{{ if .Application.ApplicationNamespace }}{{.Application.ApplicationNamespace}}{{else }}{{.ApplicationTemplate.ApplicationNamespace}}{{ end }}","applicationTenantId":"{{.Application.LocalTenantID}}","uclSystemTenantId":"{{.Application.ID}}",{{ if .ApplicationTemplate.Labels.parameters }}"parameters": {{.ApplicationTemplate.Labels.parameters}},{{ end }}"configuration": {{.ReverseAssignment.Value}} } ] }'
            headerTemplate: '{"Content-Type": ["application/json"],"Location": ["%s/v1/businessIntegrations/{{.FormationID}}/assignments/{{.Assignment.ID}}/status"]}'
            outputTemplate: '{"error":"{{.Body.error}}","success_status_code": 202}'
          - type: APPLICATION_TENANT_MAPPING
            mode: ASYNC_CALLBACK
            urlTemplate: '{"path":"%s/v1/tenant-mappings/{{.TargetApplication.LocalTenantID}}","method":"PATCH"}'
            inputTemplate: '{"context": { {{ if .CustomerTenantContext.AccountID }}"btp":{"uclFormationId":"{{.FormationID}}","globalAccountId":"{{.CustomerTenantContext.AccountID}}","crmId":"{{.CustomerTenantContext.CustomerID}}"} {{ else }}"atom": {"uclFormationId":"{{.FormationID}}","path":"{{.CustomerTenantContext.Path}}","crmId":"{{.CustomerTenantContext.CustomerID}}"} {{ end }} },"items": [ {"uclAssignmentId":"{{ .Assignment.ID }}","operation":"{{.Operation}}","deploymentRegion":"{{if .SourceApplication.Labels.region }}{{.SourceApplication.Labels.region}}{{else }}{{.SourceApplicationTemplate.Labels.region}}{{ end }}","applicationNamespace":"{{if .SourceApplication.ApplicationNamespace }}{{.SourceApplication.ApplicationNamespace}}{{else }}{{.SourceApplicationTemplate.ApplicationNamespace}}{{ end }}","applicationTenantId":"{{.SourceApplication.LocalTenantID}}","uclSystemTenantId":"{{.SourceApplication.ID}}",{{ if .SourceApplicationTemplate.Labels.parameters }}"parameters": {{.SourceApplicationTemplate.Labels.parameters}},{{ end }}"configuration": {{.ReverseAssignment.Value}} } ]}'
            headerTemplate: '{"Content-Type": ["application/json"],"Location": ["%s/v1/businessIntegrations/{{.FormationID}}/assignments/{{.Assignment.ID}}/status"]}'
            outputTemplate: '{"error":"{{.Body.error}}","success_status_code": 202}'
        configuration_changed:v1.0:
          - type: CONFIGURATION_CHANGED
            mode: ASYNC_CALLBACK
            urlTemplate: '{"path":"%s/v1/tenant-mappings/{{.RuntimeContext.Value}}","method":"PATCH"}'
            inputTemplate: '{"context":{ {{ if .CustomerTenantContext.AccountID }}"btp": {"uclFormationId":"{{.FormationID}}","globalAccountId":"{{.CustomerTenantContext.AccountID}}","crmId":"{{.CustomerTenantContext.CustomerID}}"} {{ else }}"atom": {"uclFormationId":"{{.FormationID}}","path":"{{.CustomerTenantContext.Path}}","crmId":"{{.CustomerTenantContext.CustomerID}}"} {{ end }} },"items": [ {"uclAssignmentId":"{{ .Assignment.ID }}","operation":"{{.Operation}}","deploymentRegion":"{{if .Application.Labels.region }}{{.Application.Labels.region}}{{ else }}{{.ApplicationTemplate.Labels.region}}{{end }}","applicationNamespace":"{{ if .Application.ApplicationNamespace }}{{.Application.ApplicationNamespace}}{{else }}{{.ApplicationTemplate.ApplicationNamespace}}{{ end }}","applicationTenantId":"{{.Application.LocalTenantID}}","uclSystemTenantId":"{{.Application.ID}}",{{ if .ApplicationTemplate.Labels.parameters }}"parameters": {{.ApplicationTemplate.Labels.parameters}},{{ end }}"configuration": {{.ReverseAssignment.Value}} } ] }'
            headerTemplate: '{"Content-Type": ["application/json"],"Location": ["%s/v1/businessIntegrations/{{.FormationID}}/assignments/{{.Assignment.ID}}/status"]}'
            outputTemplate: '{"error":"{{.Body.error}}","success_status_code": 202}'
        application_tenant_mapping:v1.0:
          - type: APPLICATION_TENANT_MAPPING
            mode: ASYNC_CALLBACK
            urlTemplate: '{"path":"%s/v1/tenant-mappings/{{.TargetApplication.LocalTenantID}}","method":"PATCH"}'
            inputTemplate: '{"context": { {{ if .CustomerTenantContext.AccountID }}"btp":{"uclFormationId":"{{.FormationID}}","globalAccountId":"{{.CustomerTenantContext.AccountID}}","crmId":"{{.CustomerTenantContext.CustomerID}}"} {{ else }}"atom": {"uclFormationId":"{{.FormationID}}","path":"{{.CustomerTenantContext.Path}}","crmId":"{{.CustomerTenantContext.CustomerID}}"} {{ end }} },"items": [ {"uclAssignmentId":"{{ .Assignment.ID }}","operation":"{{.Operation}}","deploymentRegion":"{{if .SourceApplication.Labels.region }}{{.SourceApplication.Labels.region}}{{else }}{{.SourceApplicationTemplate.Labels.region}}{{ end }}","applicationNamespace":"{{if .SourceApplication.ApplicationNamespace }}{{.SourceApplication.ApplicationNamespace}}{{else }}{{.SourceApplicationTemplate.ApplicationNamespace}}{{ end }}","applicationTenantId":"{{.SourceApplication.LocalTenantID}}","uclSystemTenantId":"{{.SourceApplication.ID}}",{{ if .SourceApplicationTemplate.Labels.parameters }}"parameters": {{.SourceApplicationTemplate.Labels.parameters}},{{ end }}"configuration": {{.ReverseAssignment.Value}} } ]}'
            headerTemplate: '{"Content-Type": ["application/json"],"Location": ["%s/v1/businessIntegrations/{{.FormationID}}/assignments/{{.Assignment.ID}}/status"]}'
            outputTemplate: '{"error":"{{.Body.error}}","success_status_code": 202}'
        application_tenant_mapping:v1.1:
          - type: APPLICATION_TENANT_MAPPING
            mode: ASYNC_CALLBACK
            urlTemplate: '{"path":"%s/v1/tenant-mappings/{{.TargetApplication.LocalTenantID}}","method":"PATCH"}'
            inputTemplate: '{"context": { {{ if .CustomerTenantContext.AccountID }}"btp":{"uclFormationId":"{{.FormationID}}","globalAccountId":"{{.CustomerTenantContext.AccountID}}","crmId":"{{.CustomerTenantContext.CustomerID}}"} {{ else }}"atom": {"uclFormationId":"{{.FormationID}}","path":"{{.CustomerTenantContext.Path}}","crmId":"{{.CustomerTenantContext.CustomerID}}"} {{ end }} },"receiverTenant": {"deploymentRegion":"{{ if .TargetApplication.Labels.region}}{{.TargetApplication.Labels.region}}{{ else }}{{.TargetApplicationTemplate.Labels.region}}{{end }}","applicationNamespace":"{{ if .TargetApplication.ApplicationNamespace}}{{.TargetApplication.ApplicationNamespace}}{{ else }}{{.TargetApplicationTemplate.ApplicationNamespace}}{{end }}","applicationUrl":"{{ .TargetApplication.BaseURL }}","applicationTenantId":"{{.TargetApplication.LocalTenantID }}","uclSystemTenantId":"{{ .TargetApplication.ID}}", {{ if .TargetApplicationTemplate.Labels.parameters }}"parameters": {{.TargetApplicationTemplate.Labels.parameters}}{{ end }} },"assignedTenants": [ {"uclAssignmentId":"{{ .Assignment.ID }}","operation":"{{.Operation}}","deploymentRegion":"{{if .SourceApplication.Labels.region }}{{.SourceApplication.Labels.region}}{{else }}{{.SourceApplicationTemplate.Labels.region}}{{ end }}","applicationNamespace":"{{if .SourceApplication.ApplicationNamespace }}{{.SourceApplication.ApplicationNamespace}}{{else }}{{.SourceApplicationTemplate.ApplicationNamespace}}{{ end }}","applicationUrl":"{{.SourceApplication.BaseURL }}","applicationTenantId":"{{.SourceApplication.LocalTenantID}}","uclSystemTenantId":"{{.SourceApplication.ID}}",{{ if .SourceApplicationTemplate.Labels.parameters }}"parameters": {{.SourceApplicationTemplate.Labels.parameters}},{{ end }}"configuration": {{.ReverseAssignment.Value}} } ]}'
            headerTemplate: '{"Content-Type": ["application/json"],"Location": ["%s/v1/businessIntegrations/{{.FormationID}}/assignments/{{.Assignment.ID}}/status"]}'
            outputTemplate: '{"error":"{{.Body.error}}","success_status_code": 202}'
  auditlog:
    configMapName: "compass-gateway-auditlog-config"
    mtlsTokenPath: "/cert/token"
    standardTokenPath: "/secured/oauth/token"
    skipSSLValidation: false
    secret:
      name: "compass-gateway-auditlog-secret"
      urlKey: url
      clientIdKey: client-id
      clientSecretKey: client-secret
      clientCertKey: client-cert
      clientKeyKey: client-key
  log:
    format: "text"
  tenantConfig:
    useDefaultTenants: true
    dbPool:
      maxOpenConnections: 1
      maxIdleConnections: 1
  connector:
    prefix: /connector
    graphql:
      external:
        port: 3000
    validator:
      port: 8080
    # If secrets do not exist they will be created
    secrets:
      ca:
        name: compass-connector-app-ca
        namespace: compass-system
        certificateKey: ca.crt
        keyKey: ca.key
      rootCA:
        namespace: istio-system # For Ingress Gateway to work properly the namespace needs to be istio-system
        # In order for istio mTLS to work we should have two different secrets one containing the server certificate (let’s say X) and one used for validation of the client’s certificates.
        # The second one should be our root certificate and istio wants it to be named X-cacert. (-cacert suffix).
        # This is the reason for the confusing name of our root certificate. https://preliminary.istio.io/v1.6/docs/tasks/traffic-management/ingress/secure-ingress/#configure-a-mutual-tls-ingress-gateway
        cacert: compass-gateway-mtls-certs-cacert # For cert-rotation the cacert should be in different secret
        certificateKey: cacert
    revocation:
      configmap:
        name: revocations-config
        namespace: "{{ .Release.Namespace }}"
    # If key and certificate are not provided they will be generated
    caKey: ""
    caCertificate: ""
  system_broker:
    enabled: false
    port: 5001
    prefix: /broker
    tokenProviderFromHeader:
      forwardHeaders: Authorization
    tokenProviderFromSecret:
      enabled: false
      secrets:
        integrationSystemCredentials:
          name: compass-system-broker-credentials
          namespace: compass-system
    testNamespace: kyma-system
  gateway:
    port: 3000
    tls:
      host: compass-gateway
      adapterHost: compass-ns-adapter
      secure:
        internal:
          host: compass-gateway-internal
        oauth:
          host: compass-gateway-auth-oauth
    mtls:
      manageCerts: false
      host: compass-gateway-mtls
      certSecret: compass-gateway-mtls-certs
      external:
        host: compass-gateway-sap-mtls
        certSecret: compass-gateway-mtls-certs # Use connector's root CA as root CA by default. This should be overridden for productive deployments.
    headers:
      rateLimit: X-Flow-Identity
      request:
        remove:
          - "Client-Id-From-Token"
          - "Client-Id-From-Certificate"
          - "Client-Certificate-Hash"
          - "Certificate-Data"
  hydrator:
    host: compass-hydrator.compass-system.svc.cluster.local
    port: 3000
    prefix: /hydrators
    certSubjectMappingResyncInterval: "10s"
    subjectConsumerMappingConfig: '[{"consumer_type": "Super Admin", "tenant_access_levels": ["customer", "account","subaccount", "global", "organization", "folder", "resource-group"], "subject": "C=DE, L=local, O=SAP SE, OU=Region, OU=SAP Cloud Platform Clients, OU=f8075207-1478-4a80-bd26-24a4785a2bfd, CN=compass"}, {"consumer_type": "Integration System", "tenant_access_levels": ["account","subaccount"], "subject": "C=DE, L=local, O=SAP SE, OU=Region, OU=SAP Cloud Platform Clients, OU=f8075207-1478-4a80-bd26-24a4785a2bfd, CN=integration-system-test"}, {"consumer_type": "Technical Client", "tenant_access_levels": ["global"], "subject": "C=DE, L=local, O=SAP SE, OU=SAP Cloud Platform Clients, OU=1f538f34-30bf-4d3d-aeaa-02e69eef84ae, CN=technical-client-test"}]'
    certificateDataHeader: "Certificate-Data"
    consumerClaimsKeys:
      clientIDKey: "client_id"
      tenantIDKey: "tenantid"
      userNameKey: "user_name"
      subdomainKey: "subdomain"
    http:
      client:
        skipSSLValidation: false
    metrics:
      port: 3003
      enableClientInstrumentation: true
      censoredFlows: "JWT"
  iasAdapter:
    port: 8080
    apiRootPath: "/ias-adapter"
    readTimeout: 30s
    readHeaderTimeout: 30s
    writeTimeout: 30s
    idleTimeout: 30s
    tenantInfo:
      requestTimeout: 30s
      insecureSkipVerify: false
    ias:
      requestTimeout: 30s
      secret:
        name: "ias-adapter-cockpit"
        path: "/tmp"
        fileName: "ias-adapter-cockpit.yaml"
        clientCert: cert
        clientKey: key
        ca: ca
        manage: false
    postgres:
      connectTimeout: 30s
      requestTimeout: 30s
    authentication:
      jwksEndpoint: "http://ory-oathkeeper-api.kyma-system.svc.cluster.local:4456/.well-known/jwks.json"
  operations_controller:
    enabled: true
  connectivity_adapter:
    port: 8080
    tls:
      host: adapter-gateway
    mtls:
      host: adapter-gateway-mtls
  oathkeeperFilters:
    workloadLabel: oathkeeper
    namespace: kyma-system
    tokenDataHeader: "Connector-Token"
    certificateDataHeader: "Certificate-Data"
  istio:
    discoveryMtlsGateway:
      name: "discovery-gateway"
      namespace: "compass-system"
      certSecretName: discovery-gateway-certs
      localCA: # the CA property and its nested fields are used only in local setup
        secretName: discovery-gateway-certs-cacert
        namespace: istio-system # For Ingress Gateway to work properly the namespace needs to be istio-system
        certificate: ""
        key: ""
    externalMtlsGateway:
      name: "compass-gateway-external-mtls"
      namespace: "compass-system"
    mtlsGateway:
      name: "compass-gateway-mtls"
      namespace: "compass-system"
    gateway:
      name: "kyma-gateway"
      namespace: "kyma-system"
    proxy:
      port: 15020
    namespace: istio-system
    ingressgateway:
      workloadLabel: istio-ingressgateway
      requestPayloadSizeLimit2MB: 2097152
      requestPayloadSizeLimit2MBLabel: "2MB"
      requestPayloadSizeLimit5MB: 5097152
      requestPayloadSizeLimit5MBLabel: "5MB"
      correlationHeaderRewriteFilter:
        expectedHeaders:
          - "x-request-id"
          - "x-correlation-id"
          - "x-correlationid"
          - "x-forrequest-id"
          - "x-vcap-request-id"
          - "x-broker-api-request-identity"
  kubernetes:
    serviceAccountTokenIssuer: https://kubernetes.default.svc.cluster.local
    serviceAccountTokenJWKS: https://kubernetes.default.svc.cluster.local/openid/v1/jwks
  ingress:
    domainName: "local.kyma.dev"
    discoveryDomain:
      name: "discovery.api.local"
      tlsCert: ""
      tlsKey: ""
  database:
    sqlProxyServiceAccount: "proxy-user@gcp-cmp.iam.gserviceaccount.com"
    manageSecrets: true
    embedded:
      enabled: true
      director:
        name: "postgres"
      ias_adapter:
        name: "postgres2"
      directorDBName: "postgres"
    managedGCP:
      serviceAccountKey: ""
      instanceConnectionName: ""
      director:
        name: ""
        user: ""
        password: ""
      iasAdapter:
        name: ""
        user: ""
        password: ""
      host: "localhost"
      hostPort: "5432"
      sslMode: ""
      #TODO remove below after migration to separate user will be done
      dbUser: ""
      dbPassword: ""
      directorDBName: ""
  oathkeeper:
    host: ory-oathkeeper-proxy.kyma-system.svc.cluster.local
    port: 4455
    timeout_ms: 120000
    ns_adapter_timeout_ms: 3600000
    idTokenConfig:
      claims: '{"scopes": "{{ print .Extra.scope }}","tenant": "{{ .Extra.tenant }}", "consumerID": "{{ print .Extra.consumerID}}", "consumerType": "{{ print .Extra.consumerType }}", "flow": "{{ print .Extra.flow }}", "onBehalfOf": "{{ print .Extra.onBehalfOf }}", "region": "{{ print .Extra.region }}", "tokenClientID": "{{ print .Extra.tokenClientID }}"}'
      internalClaims: '{"scopes": "application:read application:write application.webhooks:read application.application_template:read application_template.webhooks:read webhooks.auth:read runtime:write runtime:read tenant:read tenant:write tenant_subscription:write ory_internal fetch_tenant application_template:read destinations_sensitive_data:read destinations:sync ord_aggregator:sync certificate_subject_mapping:read certificate_subject_mapping:write","tenant":"{ {{ if .Header.Tenant }} \"consumerTenant\":\"{{ print (index .Header.Tenant 0) }}\", {{ end }} \"externalTenant\":\"\"}", "consumerType": "Internal Component", "flow": "Internal"}'
    mutators:
      runtimeMappingService:
        config:
          api:
            url: http://compass-hydrator.compass-system.svc.cluster.local:3000/hydrators/runtime-mapping
            retry:
              give_up_after: 6s
              max_delay: 2000ms
      authenticationMappingServices:
        nsadapter:
          cfg:
            config:
              api:
                url: http://compass-hydrator.compass-system.svc.cluster.local:3000/hydrators/authn-mapping/nsadapter
                retry:
                  give_up_after: 6s
                  max_delay: 2000ms
          authenticator:
            enabled: false
            createRule: true
            gatewayHost: "compass-gateway-xsuaa"
            trusted_issuers: '[{"domain_url": "compass-system.svc.cluster.local:8080", "scope_prefix": "prefix.", "protocol": "http"}]'
            attributes: '{"uniqueAttribute": { "key": "ns-adapter-test", "value": "ns-adapter-flow" }, "tenant": { "key": "tenant" }, "identity": { "key": "identity" }, "clientid": { "key": "client_id" } }'
            path: /nsadapter/api/v1/notifications
            upstreamComponent: "compass-gateway"
            checkSuffix: true
        tenant-fetcher:
          cfg:
            config:
              api:
                url: http://compass-hydrator.compass-system.svc.cluster.local:3000/hydrators/authn-mapping/tenant-fetcher
                retry:
                  give_up_after: 6s
                  max_delay: 2000ms
          authenticator:
            enabled: false
            createRule: true
            gatewayHost: "compass-gateway"
            trusted_issuers: '[{"domain_url": "compass-system.svc.cluster.local:8080", "scope_prefix": "prefix.", "protocol": "http"}]'
            attributes: '{"uniqueAttribute": { "key": "test", "value": "tenant-fetcher" }, "tenant": { "key": "tenant" }, "identity": { "key": "identity" } }'
            path: /tenants/<.*>
            upstreamComponent: "compass-tenant-fetcher"
            checkSuffix: false
        subscriber:
          cfg:
            config:
              api:
                url: http://compass-hydrator.compass-system.svc.cluster.local:3000/hydrators/authn-mapping/subscriber
                retry:
                  give_up_after: 6s
                  max_delay: 2000ms
          authenticator:
            enabled: false
            createRule: false
            gatewayHost: "compass-gateway-sap-mtls"
            trusted_issuers: '[{"domain_url": "compass-system.svc.cluster.local:8080", "scope_prefix": "prefix.", "protocol": "http", "region": "eu-1"}]'
            attributes: '{"uniqueAttribute": { "key": "subsc-key-test", "value": "subscription-flow" }, "tenant": { "key": "tenant" }, "identity": { "key": "user_name" }, "clientid": { "key": "client_id" } }'
            path: /<.*>
            checkSuffix: false
      tenantMappingService:
        config:
          api:
            url: http://compass-hydrator.compass-system.svc.cluster.local:3000/hydrators/tenant-mapping
            retry:
              give_up_after: 6s
              max_delay: 2000ms
      certificateResolverService:
        config:
          api:
            url: http://compass-hydrator.compass-system.svc.cluster.local:3000/hydrators/v1/certificate/data/resolve
            retry:
              give_up_after: 6s
              max_delay: 2000ms
      tokenResolverService:
        config:
          api:
            url: http://compass-hydrator.compass-system.svc.cluster.local:3000/hydrators/v1/tokens/resolve
            retry:
              give_up_after: 6s
              max_delay: 2000ms
  cockpit:
    auth:
      allowedConnectSrc: "https://*.ondemand.com"
      secretName: "cockpit-auth-secret"
      idpHost: ""
      clientID: ""
      scopes: "openid profile email"
      path: "/oauth2/certs"
  destinationFetcher:
    manageSecrets: true
    host: compass-destination-fetcher.compass-system.svc.cluster.local
    prefix: /destination-configuration
    port: 3000
    jobSchedule: 10m
    lease:
      lockname: destinationlease
    parallelTenants: 10
    tenantSyncTimeout: "5m"
    authentication:
      jwksEndpoint: "http://ory-oathkeeper-api.kyma-system.svc.cluster.local:4456/.well-known/jwks.json"
      appDestinationsSyncScope: "destinations:sync"
      appDetinationsSensitiveDataScope: "destinations_sensitive_data:read"
    server:
      tenantDestinationsEndpoint: "/v1/subaccountDestinations"
      sensitiveDataEndpoint: "/v1/destinations"
      sensitiveDataQueryParam: "name"
    request:
      skipSSLValidation: false
      retry_interval: "100ms"
      retry_attempts: 3
      goroutineLimit: 10
      requestTimeout: "5s"
      pageSize: 100
      oauthTokenPath: "/oauth/token"
    instance:
      clientIdPath: "clientid"
      clientSecretPath: "clientsecret"
      urlPath: "uri"
      tokenUrlPath: "certurl"
      clientCertPath: "certificate"
      clientKeyPath: "key"
    secretName: destination-region-instances
    dependenciesConfig:
      path: "/cfg/dependencies"
    oauthMode: "oauth-mtls"
  destinationRegionSecret:
    secretName: "destination-region-instances"
    fileName: "keyConfig"
    local:
      templateMappings:
        xsappMapping: '{{ printf "\"%s\":\"xsappname1\"" .Values.global.tenantFetcher.xsappNamePath }}'
        clientIDMapping: '{{ printf "\"%s\":\"client_id\"" .Values.global.destinationFetcher.instance.clientIdPath }}'
        clientSecretMapping: '{{ printf "\"%s\":\"client_secret\"" .Values.global.destinationFetcher.instance.clientSecretPath }}'
        urlMapping: '{{ printf "\"%s\":\"http://compass-external-services-mock.%s.svc.cluster.local:%s\"" .Values.global.destinationFetcher.instance.urlPath .Release.Namespace (.Values.service.port | toString) }}'
        tokenURLMapping: '{{ printf "\"%s\":\"https://%s.%s:%s\"" .Values.global.destinationFetcher.instance.tokenUrlPath .Values.global.externalServicesMock.certSecuredHost .Values.global.ingress.domainName (.Values.service.certPort | toString) }}'
        x509CertificateMapping: '{{ printf "\"%s\":\"%s\"" .Values.global.destinationFetcher.instance.clientCertPath .Values.global.connector.caCertificate }}'
        x509KeyMapping: '{{ printf "\"%s\":\"%s\"" .Values.global.destinationFetcher.instance.clientKeyPath .Values.global.connector.caKey }}'
  tenantFetcher:
    k8sSecret:
      manageSecrets: true
      name: "tenant-fetcher-secret"
      namespace: "compass-system"
      key: "keyConfig"
      path: "/tmp"
    host: compass-tenant-fetcher.compass-system.svc.cluster.local
    prefix: /tenants
    port: 3000
    xsappNamePath: "xsappname"
    omitDependenciesParamName: ""
    omitDependenciesParamValue: ""
    requiredAuthScope: Callback
    fetchTenantAuthScope: fetch_tenant
    authentication:
      jwksEndpoint: "http://ory-oathkeeper-api.kyma-system.svc.cluster.local:4456/.well-known/jwks.json"
    tenantProvider:
      tenantIdProperty: "tenantId"
      customerIdProperty: "customerId"
      subaccountTenantIdProperty: "subaccountTenantId"
      subdomainProperty: "subdomain"
      licenseTypeProperty: "licenseType"
      name: "provider"
      subscriptionProviderIdProperty: "subscriptionProviderIdProperty"
      providerSubaccountIdProperty: "providerSubaccountIdProperty"
      consumerTenantIdProperty: "consumerTenantIdProperty"
      subscriptionProviderAppNameProperty: "subscriptionProviderAppNameProperty"
    server:
      fetchTenantEndpoint: "/v1/fetch/{parentTenantId}/{tenantId}"
      regionalHandlerEndpoint: "/v1/regional/{region}/callback/{tenantId}"
      dependenciesEndpoint: "/v1/regional/{region}/dependencies"
      tenantPathParam: "tenantId"
      regionPathParam: "region"
    dependenciesConfig:
      path: "/cfg/dependencies"
    local:
      templateMappings:
        xsappMapping: '{{ printf "\"%s\":\"xsappname1\"" .Values.global.tenantFetcher.xsappNamePath }}'
    containerName: "tenant-fetcher"
  externalCertConfiguration:
    issuerLocality: "local,local2" # In local setup we have manually created connector CA certificate with 'local' Locality property
    subjectPattern: "/C=DE/O=SAP SE/OU=SAP Cloud Platform Clients/OU=Region/OU=%s/L=%s/CN=%s"
    technicalClientSubjectPattern: "/C=DE/O=SAP SE/OU=SAP Cloud Platform Clients/OU=%s/L=%s/CN=%s"
    ouCertSubaccountID: "f8075207-1478-4a80-bd26-24a4785a2bfd"
    commonName: "compass"
    locality: "local"
    certSvcApiPath: "/cert"
    tokenPath: "/cert/token"
    secrets:
      externalCertSvcSecret:
        manage: false
        name: "cert-svc-secret"
        clientIdKey: client-id
        clientSecretKey: client-secret
        oauthUrlKey: url
        csrEndpointKey: csr-endpoint
        clientCert: client-cert
        clientKey: client-key
        skipSSLValidationFlag: "-k"
      externalClientCertSecret:
        name: "external-client-certificate"
        namespace: compass-system
        certKey: tls.crt
        keyKey: tls.key
    rotationCronjob:
      name: "external-certificate-rotation"
      schedule: "*/1 * * * *" # Executes every minute
      certValidity: "7"
      clientCertRetryAttempts: "8"
      containerName: "certificate-rotation"
  extSvcCertConfiguration:
    issuerLocality: "local,local2" # In local setup we have manually created connector CA certificate with 'local' Locality property
    subjectPattern: "/C=DE/O=SAP SE/OU=SAP Cloud Platform Clients/OU=Region/OU=%s/L=%s/CN=%s"
    ouCertSubaccountID: "f8075207-1478-4a80-bd26-24a4785a2bfd"
    commonName: "compass"
    locality: "local"
    certSvcApiPath: "/cert"
    tokenPath: "/cert/token"
    secrets:
      extSvcCertSvcSecret:
        manage: false
        name: "ext-svc-cert-svc-secret"
        clientIdKey: client-id
        clientSecretKey: client-secret
        oauthUrlKey: url
        csrEndpointKey: csr-endpoint
        clientCert: client-cert
        clientKey: client-key
        skipSSLValidationFlag: "-k"
      extSvcClientCertSecret:
        name: "ext-svc-client-certificate"
        namespace: compass-system
        certKey: tls.crt
        keyKey: tls.key
    rotationCronjob:
      name: "ext-svc-certificate-rotation"
      schedule: "*/1 * * * *" # Executes every minute
      certValidity: "7"
      clientCertRetryAttempts: "8"
      containerName: "ext-svc-certificate-rotation"
  ordService:
    host: compass-ord-service.compass-system.svc.cluster.local
    prefix: /open-resource-discovery-service/v0
    docsPrefix: /open-resource-discovery-docs
    staticPrefix: /open-resource-discovery-static/v0
    port: 3000
    defaultResponseType: "xml"
    userContextHeader: "user_context"
    authTokenPath: "/var/run/secrets/kubernetes.io/serviceaccount/token"
    skipSSLValidation: false
  ordAggregator:
    port: 3000
    prefix: /ord-aggregator
    name: ord-aggregator
    job:
      schedulePeriod: 60m
      isSchedulable: true
    lease:
      lockname: aggregatorlease
    authentication:
      jwksEndpoint: "http://ory-oathkeeper-api.kyma-system.svc.cluster.local:4456/.well-known/jwks.json"
    http:
      client:
        skipSSLValidation: false
      retry:
        attempts: 3
        delay: 100ms
    dbPool:
      maxOpenConnections: 2
      maxIdleConnections: 2
    globalRegistryUrl: http://compass-external-services-mock.compass-system.svc.cluster.local:8087/.well-known/open-resource-discovery
    maxParallelWebhookProcessors: 4
    maxParallelDocumentsPerApplication: 10
    maxParallelSpecificationProcessors: 100
    ordWebhookPartialProcessURL: ""
    ordWebhookPartialProcessMaxDays: 0
    ordWebhookPartialProcessing: false
    containerName: "ord-aggregator"
  systemFetcher:
    enabled: false
    name: "system-fetcher"
    schedule: "0 0 * * *"
    manageSecrets: true
    # enableSystemDeletion - whether systems in deleted state should be deleted from director database
    enableSystemDeletion: true
    # fetchParallelism - shows how many http calls will be made in parallel to fetch systems
    fetchParallellism: 30
    # queueSize - shows how many system fetches (individual requests may fetch more than 1 system)
    # can be put in the queue for processing before blocking. It is best for the queue to be about 2 times bigger than the parallellism
    queueSize: 100
    # fetchRequestTimeout - shows the timeout to wait for oauth token and for fetching systems (in one request) separately
    fetchRequestTimeout: "30s"
    # directorRequestTimeout - graphql requests timeout to director
    directorRequestTimeout: "30s"
    dbPool:
      maxOpenConnections: 20
      maxIdleConnections: 2
    # systemsAPIEndpoint - endpoint of the service to fetch systems from
    systemsAPIEndpoint: ""
    # systemsAPIFilterCriteria - criteria for fetching systems
    systemsAPIFilterCriteria: ""
    systemsAPISelectCriteria: ""
    appTemplatesProductLabel: "systemRole"
    systemSourceKey: "prop"
    appTemplates: []
    templatePlaceholderToSystemKeyMappings: '[ { "placeholder_name": "name", "system_key": "displayName" }, { "placeholder_name": "display-name", "system_key": "displayName" }, { "placeholder_name": "systemNumber", "system_key": "systemNumber" }, { "placeholder_name": "productId", "system_key": "productId" }, { "placeholder_name": "ppmsProductVersionId", "system_key": "ppmsProductVersionId", "optional": true }, { "placeholder_name": "region", "system_key": "additionalAttributes.systemSCPLandscapeID", "optional": true }, { "placeholder_name": "description", "system_key": "productDescription", "optional": true }, { "placeholder_name": "baseUrl", "system_key": "additionalUrls.mainUrl", "optional": true }, { "placeholder_name": "providerName", "system_key": "infrastructureProvider", "optional": true } ]'
    templateOverrideApplicationInput: '{"name": "{{name}}","description": "{{description}}","providerName": "{{providerName}}","statusCondition": "INITIAL","systemNumber": "{{systemNumber}}","labels": {"managed": "true","productId": "{{productId}}","ppmsProductVersionId": "{{ppmsProductVersionId}}","region": "{{region}}"},"baseUrl": "{{baseUrl}}"}'
    http:
      client:
        skipSSLValidation: false
    oauth:
      client: "client_id"
      tokenEndpointProtocol: "https"
      tokenBaseHost: "compass-external-services-mock-sap-mtls"
      tokenPath: "/cert/token"
      scopesClaim: "scopes"
      tenantHeaderName: "x-zid"
      tokenRequestTimeout: 30s
      skipSSLValidation: true
    secret:
      name: "compass-system-fetcher-secret"
      clientIdKey: client-id
      oauthUrlKey: url
    paging:
      pageSize: 200
      sizeParam: "$top"
      skipParam: "$skip"
    containerName: "system-fetcher"
  tenantFetchers:
    job1:
      enabled: false
      job:
        interval: "5m"
      configMapNamespace: "compass-system"
      manageSecrets: true
      providerName: "compass"
      tenantType: "subaccount"
      schedule: "*/5 * * * *"
      tenantInsertChunkSize: "500"
      kubernetes:
        configMapNamespace: "compass-system"
        pollInterval: 2s
        pollTimeout: 1m
        timeout: 2m
      authConfig:
        skipSSLValidation: true
        oauthMode: "oauth-mtls"
        clientIDPath: "clientid"
        clientSecretPath: "secret"
        clientCertPath: "cert"
        clientKeyPath: "key"
        tokenEndpointPath: "url"
        tokenURLPath: "/cert/token"
      queryMapping:
        regionField: "region"
        pageNumField: "pageNum"
        pageSizeField: "pageSize"
        timestampField: "timestamp"
      query:
        startPage: "0"
        pageSize: "100"
      api:
        regionName: "central"
        authConfigSecretKey: "central"
        fieldMapping:
          totalPagesField: "totalPages"
          totalResultsField: "totalResults"
          tenantEventsField: "events"
          idField: "id"
          nameField: "name"
          customerIdField: "customerId"
          subdomainField: "subdomain"
          licenseTypeField: "licenseType"
          discriminatorField: ""
          discriminatorValue: ""
          detailsField: "details"
          entityTypeField: "entityType"
          globalAccountID: "gaID"
          regionField: "region"
          movedSubaccountTargetField: "targetGlobalAccountGUID"
          movedSubaccountSourceField: "sourceGlobalAccountGUID"
        endpoints:
          accountCreated: "127.0.0.1/events?type=account-created"
          accountDeleted: "127.0.0.1/events?type=account-deleted"
          accountUpdated: "127.0.0.1/events?type=account-updated"
          subaccountCreated: "127.0.0.1/events?type=subaccount-created"
          subaccountDeleted: "127.0.0.1/events?type=subaccount-deleted"
          subaccountUpdated: "127.0.0.1/events?type=subaccount-updated"
          subaccountMoved: "127.0.0.1/events?type=subaccount-moved"
      regionalConfig:
        fieldMapping:
          totalPagesField: "totalPages"
          totalResultsField: "totalResults"
          tenantEventsField: "events"
          idField: "guid"
          nameField: "displayName"
          customerIdField: "customerId"
          subdomainField: "subdomain"
          licenseTypeField: "licenseType"
          discriminatorField: ""
          discriminatorValue: ""
          detailsField: "details"
          entityTypeField: "entityType"
          globalAccountID: "globalAccountGUID"
          regionField: "region"
          movedSubaccountTargetField: "targetGlobalAccountGUID"
          movedSubaccountSourceField: "sourceGlobalAccountGUID"
        regions:
          eu-east:
            api:
              oauthMode: "oauth-mtls"
              authConfigSecretKey: "central"
              endpoints:
                accountCreated: "127.0.0.1/events?type=account-created"
                accountDeleted: "127.0.0.1/events?type=account-deleted"
                accountUpdated: "127.0.0.1/events?type=account-updated"
                subaccountCreated: "127.0.0.1/events?type=subaccount-created"
                subaccountDeleted: "127.0.0.1/events?type=subaccount-deleted"
                subaccountUpdated: "127.0.0.1/events?type=subaccount-updated"
                subaccountMoved: "127.0.0.1/events?type=subaccount-moved"
      dbPool:
        maxOpenConnections: 1
        maxIdleConnections: 1
  metrics:
    enabled: true
    pushEndpoint: http://monitoring-prometheus-pushgateway.kyma-system.svc.cluster.local:9091
  externalServicesMock:
    enabled: false
    certSecuredPort: 8081
    ordCertSecuredPort: 8082
    unsecuredPort: 8083
    basicSecuredPort: 8084
    oauthSecuredPort: 8085
    ordGlobalRegistryCertPort: 8086
    ordGlobalRegistryUnsecuredPort: 8087
    unsecuredPortWithAdditionalContent: 8088
    unsecuredMultiTenantPort: 8089
    certSecuredHost: compass-external-services-mock-sap-mtls
    ordCertSecuredHost: compass-external-services-mock-sap-mtls-ord
    ordGlobalCertSecuredHost: compass-external-services-mock-sap-mtls-global-ord-registry
    unSecuredHost: compass-external-services-mock
    host: compass-external-services-mock.compass-system.svc.cluster.local
    saasAppNamesSecret:
      manage: false
    regionInstancesCredentials:
      manage: false
    oauthSecret:
      manage: false
      name: compass-external-services-mock-oauth-credentials
      clientIdKey: client-id
      clientSecretKey: client-secret
      oauthUrlKey: url
      oauthTokenPath: "/secured/oauth/token"
    auditlog:
      applyMockConfiguration: false
      managementApiPath: /audit-log/v2/configuration-changes/search
      mtlsTokenPath: "/cert/token"
      secret:
        name: "auditlog-instance-management"
        urlKey: url
        tokenUrlKey: token-url
        clientIdKey: client-id
        clientSecretKey: client-secret
        clientCertKey: client-cert
        clientKeyKey: client-key
    iasAdapter:
      consumerAppID: "consumer-app-id"
      consumerAppClientID: "consumer-client-id"
      consumerAppTenantID: "consumer-app-tenant-id"
      providerAppID: "provider-app-id"
      providerAppClientID: "provider-client-id"
      providerAppTenantID: "provider-app-tenant-id"
      apiName: "Test API Name"
  tests:
    http:
      client:
        skipSSLValidation: false
    externalCertConfiguration:
      ouCertSubaccountID: "bad76f69-e5c2-4d55-bca5-240944824b83"
      issuerLocalityRegion2: "local"
    director:
      skipPattern: ""
      externalCertIntSystemCN: "integration-system-test"
      supportedOrdApplicationType: "SAP temp1"
    tenantFetcher:
      tenantOnDemandID: "8d42d818-d4c4-4036-b82f-b199db7ffeb5"
      region: "eu-1"
      region2: "eu-2"
    ordAggregator:
      skipPattern: ""
    ordService:
      accountTenantID: "5577cf46-4f78-45fa-b55f-a42a3bdba868" # testDefaultTenant from our testing tenants
      skipPattern: "(.*Requesting_filtering_of_Bundles_that_have_only_ODATA_APIs|.*Requesting_filtering_of_Bundles_that_do_not_have_only_ODATA_APIs)"
    externalServicesMock:
      skipPattern: ""
      formationAsyncApi:
        responseDelayInSeconds: 3
    selfRegistration:
      region: "eu-1"
      region2: "eu-2"
    destination:
      consumerSubdomain: "compass-external-services-mock-sap-mtls"
    subscription:
      consumerSubdomain: "compass-external-services-mock-sap-mtls"
      tenants:
        providerAccountID: "5577cf46-4f78-45fa-b55f-a42a3bdba868" # testDefaultTenant from our testing tenants
        providerSubaccountID: "47b4575a-f102-414a-8398-2d973ad65f3a" # TestProviderSubaccount from our testing tenants
        consumerAccountID: "5984a414-1eed-4972-af2c-b2b6a415c7d7" # ApplicationsForRuntimeTenantName from our testing tenants
        consumerSubaccountID: "1f538f34-30bf-4d3d-aeaa-02e69eef84ae" # randomly chosen
        consumerTenantID: "ba49f1aa-ddc1-43ff-943c-fe949857a34a" # randomly chosen
        providerSubaccountIDRegion2: "731b7bc4-5472-41d2-a447-e4c0f45de739" # TestProviderSubaccountRegion2 from our testing tenants
        consumerAccountIDTenantHierarchy: "5577cf46-4f78-45fa-b55f-a42a3bdba868" # testDefaultTenant from our testing tenants; more info in 'TestFormationNotificationsTenantHierarchy'
        consumerSubaccountIDTenantHierarchy: "3cfcdd62-320d-403b-b66a-4ee3cdd06947" # TestIntegrationSystemManagedSubaccount from our testing tenants; more info in 'TestFormationNotificationsTenantHierarchy'
      oauthSecret:
        manage: false
        name: compass-subscription-secret
        clientIdKey: client-id
        clientSecretKey: client-secret
        oauthUrlKey: url
      propagatedProviderSubaccountHeader: "X-Provider-Subaccount"
      externalClientCertTestSecretName: "external-client-certificate-test-secret"
      externalClientCertTestSecretNamespace: "compass-system"
      externalCertTestJobName: "external-certificate-rotation-test-job"
      certSvcInstanceTestSecretName: "cert-svc-secret"
      certSvcInstanceTestRegion2SecretName: "cert-svc-secret-eu2"
      consumerTokenURL: "http://compass-external-services-mock.compass-system.svc.cluster.local:8080"
      subscriptionURL: "http://compass-external-services-mock.compass-system.svc.cluster.local:8080"
      subscriptionProviderIdValue: "id-value!t12345"
      subscriptionProviderAppNameValue: "subscriptionProviderAppNameValue"
    namespace: kyma-system
    connectivityAdapterFQDN: http://compass-connectivity-adapter.compass-system.svc.cluster.local
    externalServicesMockFQDN: http://compass-external-services-mock.compass-system.svc.cluster.local
    ordServiceFQDN: http://compass-ord-service.compass-system.svc.cluster.local
    systemBrokerFQDN: http://compass-system-broker.compass-system.svc.cluster.local
    tenantFetcherFQDN: http://compass-tenant-fetcher.compass-system.svc.cluster.local
    hydratorFQDN: http://compass-hydrator.compass-system.svc.cluster.local
    basicCredentials:
      manage: false
      secretName: "test-basic-credentials-secret"
    db:
      maxOpenConnections: 3
      maxIdleConnections: 1
    securityContext: # Set on container level
      runAsUser: 2000
      allowPrivilegeEscalation: false
  expectedSchemaVersionUpdateJob:
    cm:
      name: "expected-schema-version"
    ias_adapter:
      cm:
        name: "ias-adapter-expected-schema-version"
  migratorJob:
    nodeSelectorEnabled: false
    pvc:
      name: "compass-director-migrations"
      namespace: "compass-system"
      migrationsPath: "/compass-migrations"
      storageClass: local-path
    ias_adapter:
      pvc:
        name: "compass-ias-adapter-migrations"
        namespace: "compass-system"
        migrationsPath: "/compass-ias-adapter-migrations"
        storageClass: local-path
  http:
    client:
      skipSSLValidation: false
  pairingAdapter:
    templateName: "pairing-adapter-app-template"
    watcherCorrelationID: "pairing-adapter-watcher-id"
    configMap:
      manage: false
      key: "config.json"
      name: "pairing-adapter-config-local"
      namespace: "compass-system"
      localAdapterFQDN: "http://compass-pairing-adapter.compass-system.svc.cluster.local/adapter-local-mtls"
      integrationSystemID: "d3e9b9f5-25dc-4adb-a0a0-ed69ef371fb6"
    e2e:
      appName: "test-app"
      appID: "123-test-456"
      clientUser: "test-user"
      tenant: "test-tenant"
  # Scopes assigned for every new Client Credentials by given object type (Runtime / Application / Integration System)
  # and scopes mapped to a consumer with the given type, then that consumer is using a client certificate
  scopes:
    scopesPerConsumerType:
      business_integration:
        - "application_template:read"
        - "application_template:write"
        - "formation:read"
        - "formation:write"
        - "formation.state:write"
        - "formation_template:read"
        - "formation_template:write"
        - "formation_template.webhooks:read"
      managed_application_provider_operator:
        - "application.local_tenant_id:write"
        - "application_template:write"
        - "application_template:read"
        - "application_template.webhooks:read"
        - "internal_visibility:read"
        - "webhook:write"
        - "webhooks.auth:read"
        - "certificate_subject_mapping:write"
      managed_application_consumer: []
      landscape_resource_operator:
        - "application:read"
        - "application:write"
        - "application.local_tenant_id:write"
        - "tenant_access:write"
        - "formation:read"
        - "formation:write"
      technical_client:
        - "tenant:read"
        - "tenant:write"
      runtime:
        - "runtime:read"
        - "runtime:write"
        - "application:read"
        - "runtime.auths:read"
        - "bundle.instance_auths:read"
        - "runtime.webhooks:read"
        - "webhook:write"
      external_certificate:
        - "runtime:read"
        - "runtime:write"
        - "application:read"
        - "application:write"
        - "runtime.auths:read"
        - "bundle.instance_auths:read"
        - "runtime.webhooks:read"
        - "webhook:write"
        - "application_template:read"
        - "application_template:write"
        - "formation_template:read"
        - "formation_template:write"
        - "formation_template.webhooks:read"
      application:
        - "application:read"
        - "application:write"
        - "application.auths:read"
        - "application.webhooks:read"
        - "application.application_template:read"
        - "bundle.instance_auths:read"
        - "document.fetch_request:read"
        - "event_spec.fetch_request:read"
        - "api_spec.fetch_request:read"
        - "fetch-request.auth:read"
        - "webhook:write"
      integration_system:
        - "application:read"
        - "application:write"
        - "application.local_tenant_id:write"
        - "application.application_template:read"
        - "application_template:read"
        - "application_template:write"
        - "runtime:read"
        - "runtime:write"
        - "integration_system:read"
        - "label_definition:read"
        - "label_definition:write"
        - "automatic_scenario_assignment:read"
        - "integration_system.auths:read"
        - "application_template.webhooks:read"
        - "formation:write"
        - "formation:read"
        - "internal_visibility:read"
        - "application.auths:read"
        - "webhook:write"
        - "formation_template:read"
        - "formation_template.webhooks:read"
      super_admin:
        - "application:read"
        - "application:write"
        - "application.local_tenant_id:write"
        - "application_template:read"
        - "application_template:write"
        - "integration_system:read"
        - "integration_system:write"
        - "runtime:read"
        - "runtime:write"
        - "label_definition:read"
        - "label_definition:write"
        - "eventing:manage"
        - "tenant:read"
        - "tenant:write"
        - "automatic_scenario_assignment:read"
        - "application.auths:read"
        - "application.webhooks:read"
        - "application.application_template:read"
        - "application_template.webhooks:read"
        - "bundle.instance_auths:read"
        - "document.fetch_request:read"
        - "event_spec.fetch_request:read"
        - "api_spec.fetch_request:read"
        - "integration_system.auths:read"
        - "runtime.auths:read"
        - "fetch-request.auth:read"
        - "webhooks.auth:read"
        - "formation:write"
        - "formation:read"
        - "internal_visibility:read"
        - "runtime.webhooks:read"
        - "webhook:write"
        - "formation_template:read"
        - "formation_template:write"
        - "formation_template.webhooks:read"
        - "formation_constraint:read"
        - "formation_constraint:write"
        - "certificate_subject_mapping:read"
        - "certificate_subject_mapping:write"
        - "formation.state:write"
        - "tenant_access:write"
      default:
        - "runtime:read"
        - "runtime:write"
        - "tenant:read"<|MERGE_RESOLUTION|>--- conflicted
+++ resolved
@@ -184,11 +184,7 @@
       name: compass-console
     e2e_tests:
       dir: dev/incubator/
-<<<<<<< HEAD
       version: "PR-3075"
-=======
-      version: "PR-3076"
->>>>>>> 947ec0f9
       name: compass-e2e-tests
   isLocalEnv: false
   isForTesting: false
