global:
  disableLegacyConnectivity: true
  defaultTenant: 3e64ebae-38b5-46a0-b1ed-9ccee153a0ae
  tenants:
    - name: default
      id: 3e64ebae-38b5-46a0-b1ed-9ccee153a0ae
      type: account
    - name: foo
      id: 1eba80dd-8ff6-54ee-be4d-77944d17b10b
      type: account
    - name: bar
      id: af9f84a9-1d3a-4d9f-ae0c-94f883b33b6e
      type: account
    - name: TestTenantSeparation
      id: f1c4b5be-b0e1-41f9-b0bc-b378200dcca0
      type: account
    - name: TestDeleteLastScenarioForApplication
      id: 0403be1e-f854-475e-9074-922120277af5
      type: account
    - name: Test_DeleteAutomaticScenarioAssignmentForSelector
      id: d9553135-6115-4c67-b4d9-962c00f3725f
      type: account
    - name: Test_AutomaticScenarioAssigmentForRuntime
      id: 8c733a45-d988-4472-af10-1256b82c70c0
      type: account
    - name: TestAutomaticScenarioAssignmentsWholeScenario
      id: 65a63692-c00a-4a7d-8376-8615ee37f45c
      type: account
    - name: TestTenantsQueryTenantNotInitialized
      id: 72329135-27fd-4284-9bcb-37ea8d6307d0
      type: account
    - name: Test Default
      id: 5577cf46-4f78-45fa-b55f-a42a3bdba868
      type: account
      parent: 2c4f4a25-ba9a-4dbc-be68-e0beb77a7eb0
    - name: Test_DefaultCustomer
      id: 2c4f4a25-ba9a-4dbc-be68-e0beb77a7eb0
      type: customer
    - name: TestListLabelDefinitions
      id: 3f641cf5-2d14-4e0f-a122-16e7569926f1
      type: account
    - name: Test_AutomaticScenarioAssignmentQueries
      id: 8263cc13-5698-4a2d-9257-e8e76b543e88
      type: account
    - name: TestGetScenariosLabelDefinitionCreatesOneIfNotExists
      id: 2263cc13-5698-4a2d-9257-e8e76b543e33
      type: account
    - name: TestApplicationsForRuntime
      id: 5984a414-1eed-4972-af2c-b2b6a415c7d7
      type: account
    - name: Test_DeleteAutomaticScenarioAssignmentForScenario
      id: d08e4cb6-a77f-4a07-b021-e3317a373597
      type: account
    - name: TestApplicationsForRuntimeWithHiddenApps
      id: 7e1f2df8-36dc-4e40-8be3-d1555d50c91c
      type: account
    - name: TestTenantsQueryTenantInitialized
      id: 8cf0c909-f816-4fe3-a507-a7917ccd8380
      type: account
    - name: TestDeleteApplicationIfInScenario
      id: 0d597250-6b2d-4d89-9c54-e23cb497cd01
      type: account
    - name: TestProviderSubaccount
      id: f8075207-1478-4a80-bd26-24a4785a2bfd
      type: subaccount
      parent: 5577cf46-4f78-45fa-b55f-a42a3bdba868
    - name: TestCertificateSubaccount
      id: 123e4567-e89b-12d3-a456-426614174001
      type: subaccount
      parent: 5577cf46-4f78-45fa-b55f-a42a3bdba868
    - name: TestIntegrationSystemManagedSubaccount
      id: 3cfcdd62-320d-403b-b66a-4ee3cdd06947
      type: subaccount
      parent: 5577cf46-4f78-45fa-b55f-a42a3bdba868
    - name: TestIntegrationSystemManagedAccount
      id: 7e8ab2e3-3bb4-42e3-92b2-4e0bf48559d3
      type: account
      parent: 2c4f4a25-ba9a-4dbc-be68-e0beb77a7eb0

  images:
    containerRegistry:
      path: eu.gcr.io/kyma-project/incubator
    connector:
      dir:
      version: "PR-2222"
    connectivity_adapter:
      dir:
      version: "PR-2212"
    pairing_adapter:
      dir:
      version: "PR-2212"
    director:
      dir:
      version: "PR-2222"
    gateway:
      dir:
      version: "PR-2198"
    operations_controller:
      dir:
      version: "PR-2212"
    ord_service:
      dir:
      version: "PR-62"
    schema_migrator:
      dir:
      version: "PR-2222"
    system_broker:
      dir:
      version: "PR-2212"
    certs_setup_job:
      containerRegistry:
        path: eu.gcr.io/kyma-project
      dir:
      version: "0a651695"
    external_services_mock:
      dir:
      version: "PR-2222"
    console:
      dir:
      version: "PR-59"
    e2e_tests:
      dir:
<<<<<<< HEAD
      version: "PR-2222"
=======
      version: "PR-2198"
>>>>>>> 3c13e6a7
  isLocalEnv: false
  oauth2:
    host: oauth2
  livenessProbe:
    initialDelaySeconds: 30
    timeoutSeconds: 1
    periodSeconds: 10
  readinessProbe:
    initialDelaySeconds: 5
    timeoutSeconds: 1
    periodSeconds: 2

  agentPreconfiguration: false

  director:
    host: compass-director.compass-system.svc.cluster.local
    prefix: /director
    graphql:
      external:
        port: 3000
    tls:
      secure:
        internal:
          host: compass-director-internal
    validator:
      port: 8080
    metrics:
      port: 3003
      enableClientInstrumentation: true
      censoredFlows: "JWT"
    operations:
      port: 3002
      path: "/operation"
      lastOperationPath: "/last_operation"
    info:
      path: "/v1/info"
    selfRegister:
      secret:
        name: "compass-self-registration-credentials"
        clientIdKey: client-id
        clientSecretKey: client-secret
        urlKey: url
        tokenUrlKey: token-url
        clientCertKey: client-cert
        clientKeyKey: client-key
      oauthTokenPath: "/cert/token"
      oauthMode: "oauth-mtls"
      label: "selfRegLabel"
      labelValuePrefix: "self-reg-prefix-"
      responseKey: "self-reg-key"
      path: "/external-api/self-reg"
      nameQueryParam: "name"
      tenantQueryParam: "tenant"
      requestBodyPattern: '{"key": "%s"}'

    clientIDHeaderKey: client_user
    suggestTokenHeaderKey: suggest_token

  auditlog:
    configMapName: "compass-gateway-auditlog-config"
    mtlsTokenPath: "/cert/token"
    standardTokenPath: "/secured/oauth/token"
    skipSSLValidation: false
    secret:
      name: "compass-gateway-auditlog-secret"
      urlKey: url
      clientIdKey: client-id
      clientSecretKey: client-secret
      clientCertKey: client-cert
      clientKeyKey: client-key

  log:
    format: "kibana"

  enableCompassDefaultScenarioAssignment: true

  tenantConfig:
    useDefaultTenants: true
    dbPool:
      maxOpenConnections: 1
      maxIdleConnections: 1

  connector:
    prefix: /connector
    graphql:
      external:
        port: 3000
    validator:
      port: 8080
    # If secrets do not exist they will be created
    secrets:
      ca:
        name: compass-connector-app-ca
        namespace: compass-system
        certificateKey: ca.crt
        keyKey: ca.key
      rootCA:
        namespace: istio-system # For Ingress Gateway to work properly the namespace needs to be istio-system
        # In order for istio mTLS to work we should have two different secrets one containing the server certificate (let’s say X) and one used for validation of the client’s certificates.
        # The second one should be our root certificate and istio wants it to be named X-cacert. (-cacert suffix).
        # This is the reason for the confusing name of our root certificate. https://preliminary.istio.io/v1.6/docs/tasks/traffic-management/ingress/secure-ingress/#configure-a-mutual-tls-ingress-gateway
        cacert: compass-gateway-mtls-certs-cacert # For cert-rotation the cacert should be in different secret
        certificateKey: cacert
    certificateDataHeader: "Certificate-Data"
    revocation:
      configmap:
        name: revocations-config
        namespace: "{{ .Release.Namespace }}"
    # If key and certificate are not provided they will be generated
    caKey: ""
    caCertificate: ""
    subjectConsumerMappingConfig: '[{"consumer_type": "Super Admin", "tenant_access_levels": ["customer", "account","subaccount"], "subject": "C=DE, L=local, O=SAP SE, OU=Region, OU=SAP Cloud Platform Clients, OU=f8075207-1478-4a80-bd26-24a4785a2bfd, CN=compass"},{"consumer_type": "Integration System", "tenant_access_levels": ["account","subaccount"], "subject": "C=DE, L=local, O=SAP SE, OU=Region, OU=SAP Cloud Platform Clients, OU=f8075207-1478-4a80-bd26-24a4785a2bfd, CN=integration-system-test"}]'

  system_broker:
    enabled: true
    port: 5001
    prefix: /broker
    tokenProviderFromHeader:
      forwardHeaders: Authorization
    tokenProviderFromSecret:
      enabled: false
      secrets:
        integrationSystemCredentials:
          name: compass-system-broker-credentials
          namespace: compass-system
    testNamespace: kyma-system

  gateway:
    port: 3000
    tls:
      host: compass-gateway
      secure:
        internal:
          host: compass-gateway-internal
        oauth:
          host: compass-gateway-auth-oauth
    mtls:
      manageCerts: true
      host: compass-gateway-mtls
      certSecret: compass-gateway-mtls-certs
      external:
        host: compass-gateway-sap-mtls
        certSecret: compass-gateway-mtls-certs # Use connector's root CA as root CA by default. This should be overridden for productive deployments.
    headers:
      rateLimit: X-Flow-Identity
      request:
        remove:
          - "Client-Id-From-Token"
          - "Client-Id-From-Certificate"
          - "Client-Certificate-Hash"
          - "Certificate-Data"

  operations_controller:
    enabled: true

  connectivity_adapter:
    port: 8080
    tls:
      host: adapter-gateway
    mtls:
      host: adapter-gateway-mtls

  oathkeeperFilters:
    workloadLabel: oathkeeper
    namespace: kyma-system
    tokenDataHeader: "Connector-Token"
    certificateDataHeader: "Certificate-Data"

  istio:
    externalMtlsGateway:
      name: "compass-gateway-external-mtls"
      namespace: "compass-system"
    mtlsGateway:
      name: "compass-gateway-mtls"
      namespace: "compass-system"
    gateway:
      name: "kyma-gateway"
      namespace: "kyma-system"
    proxy:
      port: 15020
    namespace: istio-system
    ingressgateway:
      workloadLabel: istio-ingressgateway
      requestPayloadSizeLimit: 2097152 # 2 MB
      correlationHeaderRewriteFilter:
        expectedHeaders:
        - "x-request-id"
        - "x-correlation-id"
        - "x-correlationid"
        - "x-forrequest-id"
        - "x-vcap-request-id"
        - "x-broker-api-request-identity"

  kubernetes:
    serviceAccountTokenIssuer: kubernetes/serviceaccount
    serviceAccountTokenJWKS: https://kubernetes.default.svc.cluster.local/openid/v1/jwks

  ingress:
    domainName: "kyma.local"

  database:
    sqlProxyServiceAccount: "proxy-user@gcp-cmp.iam.gserviceaccount.com"
    manageSecrets: true
    embedded:
      enabled: true
      director:
        name: "postgres"
      directorDBName: "postgres"
    managedGCP:
      serviceAccountKey: ""
      instanceConnectionName: ""
      director:
        name: ""
        user: ""
        password: ""
      host: "localhost"
      hostPort: "5432"
      sslMode: ""

      #TODO remove below after migration to separate user will be done
      dbUser: ""
      dbPassword: ""
      directorDBName: ""

  oathkeeper:
    host: ory-oathkeeper-proxy.kyma-system.svc.cluster.local
    port: 4455
    timeout_ms: 120000
    idTokenConfig:
      claims: '{"scopes": "{{ print .Extra.scope }}","tenant": "{{ .Extra.tenant }}", "consumerID": "{{ print .Extra.consumerID}}", "consumerType": "{{ print .Extra.consumerType }}", "flow": "{{ print .Extra.flow }}", "onBehalfOf": "{{ print .Extra.onBehalfOf }}", "region": "{{ print .Extra.region }}", "tokenClientID": "{{ print .Extra.tokenClientID }}"}'
      internalClaims: '{"scopes": "application:read application:write application.webhooks:read application_template.webhooks:read webhooks.auth:read runtime:write runtime:read tenant:write","tenant":"{ {{ if .Header.Tenant }} \"consumerTenant\":\"{{ print (index .Header.Tenant 0) }}\", {{ end }} \"externalTenant\":\"\"}", "consumerType": "Internal Component", "flow": "Internal"}'
    mutators:
      runtimeMappingService:
        config:
          api:
            url: http://compass-director.compass-system.svc.cluster.local:3000/runtime-mapping
            retry:
              give_up_after: 6s
              max_delay: 2000ms
      authenticationMappingServices:
        tenant-fetcher:
          cfg:
            config:
              api:
                url: http://compass-director.compass-system.svc.cluster.local:3000/authn-mapping/tenant-fetcher
                retry:
                  give_up_after: 6s
                  max_delay: 2000ms
          authenticator:
            enabled: false
            createRule: true
            gatewayHost: "compass-gateway"
            trusted_issuers: '[{"domain_url": "compass-system.svc.cluster.local:8080", "scope_prefix": "prefix.", "protocol": "http"}]'
            attributes: '{"uniqueAttribute": { "key": "test", "value": "tenant-fetcher" }, "tenant": { "key": "tenant" }, "identity": { "key": "identity" } }'
            path: /tenants/<.*>
            upstreamComponent: "compass-tenant-fetcher"
        subscriber:
          cfg:
            config:
              api:
                url: http://compass-director.compass-system.svc.cluster.local:3000/authn-mapping/subscriber
                retry:
                  give_up_after: 6s
                  max_delay: 2000ms
          authenticator:
            enabled: false
            createRule: false
            gatewayHost: "compass-gateway-sap-mtls"
            trusted_issuers: '[{"domain_url": "compass-system.svc.cluster.local:8080", "scope_prefix": "prefix.", "protocol": "http"}]'
            attributes: '{"uniqueAttribute": { "key": "subsc-key-test", "value": "subscription-flow" }, "tenant": { "key": "tenant" }, "identity": { "key": "identity" } }'
            path: /<.*>
      tenantMappingService:
        config:
          api:
            url: http://compass-director.compass-system.svc.cluster.local:3000/tenant-mapping
            retry:
              give_up_after: 6s
              max_delay: 2000ms
      certificateResolverService:
        config:
          api:
            url: http://compass-connector.compass-system.svc.cluster.local:8080/v1/certificate/data/resolve
            retry:
              give_up_after: 6s
              max_delay: 2000ms
      tokenResolverService:
        config:
          api:
            url: http://compass-director.compass-system.svc.cluster.local:8080/v1/tokens/resolve
            retry:
              give_up_after: 6s
              max_delay: 2000ms

  tenantFetcher:
    host: compass-tenant-fetcher.compass-system.svc.cluster.local
    prefix: /tenants
    port: 3000
    requiredAuthScope: Callback
    authentication:
      jwksEndpoint: "http://ory-oathkeeper-api.kyma-system.svc.cluster.local:4456/.well-known/jwks.json"
    tenantProvider:
      tenantIdProperty: "tenantId"
      customerIdProperty: "customerId"
      subaccountTenantIdProperty: "subaccountTenantId"
      subdomainProperty: "subdomain"
      name: "provider"
      subscriptionProviderIdProperty: "subscriptionProviderIdProperty"
    server:
      handlerEndpoint: "/v1/callback/{tenantId}"
      regionalHandlerEndpoint: "/v1/regional/{region}/callback/{tenantId}"
      dependenciesEndpoint: "/v1/dependencies"
      tenantPathParam: "tenantId"
      regionPathParam: "region"
      subscriptionProviderLabelKey: "subscriptionProviderId"
      consumerSubaccountIdsLabelKey: "consumer_subaccount_ids"

  externalCertConfiguration:
    issuer: "C=DE, L=local, O=SAP SE, OU=SAP Cloud Platform Clients, CN=compass-ca"
    issuerLocality: "" # It's empty because in local setup we use connector CA which didn't have Locality property
    subjectPattern: "/C=DE/O=SAP SE/OU=SAP Cloud Platform Clients/OU=Region/OU=%s/L=%s/CN=%s"
    ouCertSubaccountID: "f8075207-1478-4a80-bd26-24a4785a2bfd"
    commonName: "compass"
    locality: "local"
    certSvcApiPath: "/cert"
    tokenPath: "/cert/token"
    secrets:
      externalCertSvcSecret:
        manage: false
        name: "cert-svc-secret"
        clientIdKey: client-id
        clientSecretKey: client-secret
        oauthUrlKey: url
        csrEndpointKey: csr-endpoint
        clientCert: client-cert
        clientKey: client-key
        skipSSLValidationFlag: "-k"
      externalClientCertSecret:
        name: "external-client-certificate"
        namespace: compass-system
        certKey: tls.crt
        keyKey: tls.key
    rotationCronjob:
      name: "external-certificate-rotation"
      schedule: "*/1 * * * *" # Executes every minute
      certValidity: "7"
      clientCertRetryAttempts: "8"
      containerName: "certificate-rotation"

  ordService:
    host: compass-ord-service.compass-system.svc.cluster.local
    prefix: /open-resource-discovery-service/v0
    docsPrefix: /open-resource-discovery-docs
    staticPrefix: /open-resource-discovery-static/v0
    port: 3000
    defaultResponseType: "xml"

  ordAggregator:
    name: ord-aggregator
    enabled: true
    schedule: "*/1 * * * *"
    http:
      client:
        skipSSLValidation: false
    dbPool:
      maxOpenConnections: 2
      maxIdleConnections: 2
    globalRegistryUrl: http://compass-external-services-mock.compass-system.svc.cluster.local:8086/.well-known/open-resource-discovery

  systemFetcher:
    enabled: false
    name: "system-fetcher"
    schedule: "0 0 * * *"
    manageSecrets: true
    # enableSystemDeletion - whether systems in deleted state should be deleted from director database
    enableSystemDeletion: true
    # fetchParallelism - shows how many http calls will be made in parallel to fetch systems
    fetchParallellism: 30
    # queueSize - shows how many system fetches (individual requests may fetch more than 1 system)
    # can be put in the queue for processing before blocking. It is best for the queue to be about 2 times bigger than the parallellism
    queueSize: 100
    # fetchRequestTimeout - shows the timeout to wait for oauth token and for fetching systems (in one request) separately
    fetchRequestTimeout: "5s"
    # directorRequestTimeout - graphql requests timeout to director
    directorRequestTimeout: "30s"
    dbPool:
      maxOpenConnections: 2
      maxIdleConnections: 2
    # systemsAPIEndpoint - endpoint of the service to fetch systems from
    systemsAPIEndpoint: ""
    # systemsAPIFilterCriteria - criteria for fetching systems
    systemsAPIFilterCriteria: ""
    # systemsAPIFilterTenantCriteriaPattern - criateria for fetching systems with tenant filter
    systemsAPIFilterTenantCriteriaPattern: ""
    # systemToTemplateMappings - how to map system properties to an existing application template
    systemToTemplateMappings: '{}'
    templatePlaceholderToSystemKeyMappings: '[{"placeholder_name": "name","system_key": "displayName"},{"placeholder_name": "display-name","system_key": "displayName"},{"placeholder_name": "systemNumber","system_key": "systemNumber"},{"placeholder_name": "description","system_key": "productDescription", "optional": true},{"placeholder_name": "baseUrl","system_key": "baseUrl", "optional":true},{"placeholder_name": "providerName","system_key": "infrastructureProvider", "optional": true}]'
    templateOverrideApplicationInput: '{"name": "{{name}}","description": "{{description}}","providerName": "{{providerName}}","statusCondition": "INITIAL","systemNumber": "{{systemNumber}}","labels": {"managed": "true"},"baseUrl": "{{baseUrl}}"}'
    http:
      client:
        skipSSLValidation: false
    oauth:
      client: "client_id"
      tokenEndpointProtocol: "https"
      tokenBaseHost: "compass-external-services-mock-sap-mtls"
      tokenPath: "/cert/token"
      scopesClaim: "scopes"
      tenantHeaderName: "x-zid"
      tokenRequestTimeout: 10s
      skipSSLValidation: true
    secret:
      name: "compass-system-fetcher-secret"
      clientIdKey: client-id
      oauthUrlKey: url
    paging:
      pageSize: 200
      sizeParam: "$top"
      skipParam: "$skip"

  tenantFetchers:
    job1:
      enabled: false
      configMapNamespace: "compass-system"
      manageSecrets: true
      providerName: "compass"
      schedule: "*/5 * * * *"
      tenantInsertChunkSize: "500"
      kubernetes:
        configMapNamespace: "compass-system"
        pollInterval: 2s
        pollTimeout: 1m
        timeout: 2m
      oauth:
        client: ""
        secret: ""
        tokenURL: ""
        tokenPath: ""
      secret:
        name: "compass-tenant-fetcher-secret-job1"
        clientIdKey: client-id
        clientSecretKey: client-secret
        oauthUrlKey: url
        oauthMode: "oauth-mtls"
        clientCertKey: client-cert
        clientKeyKey: client-key
        skipSSLValidation: true

      endpoints:
        accountCreated: "127.0.0.1/events?type=account-created"
        accountDeleted: "127.0.0.1/events?type=account-deleted"
        accountUpdated: "127.0.0.1/events?type=account-updated"
        subaccountCreated: "127.0.0.1/events?type=subaccount-created"
        subaccountDeleted: "127.0.0.1/events?type=subaccount-deleted"
        subaccountUpdated: "127.0.0.1/events?type=subaccount-updated"
        subaccountMoved: "127.0.0.1/events?type=subaccount-moved"
      fieldMapping:
        totalPagesField: "totalPages"
        totalResultsField: "totalResults"
        tenantEventsField: "events"
        idField: "id"
        nameField: "name"
        customerIdField: "customerId"
        subdomainField: "subdomain"
        discriminatorField: ""
        discriminatorValue: ""
        detailsField: "details"
        entityTypeField: "entityType"
        globalAccountID: "gaID"
        regionField: "region"
        movedSubaccountTargetField: "targetGlobalAccountGUID"
        movedSubaccountSourceField: "sourceGlobalAccountGUID"
      queryMapping:
        pageNumField: "pageNum"
        pageSizeField: "pageSize"
        timestampField: "timestamp"
      query:
        startPage: "0"
        pageSize: "100"
      shouldSyncSubaccounts: "false"
      dbPool:
        maxOpenConnections: 1
        maxIdleConnections: 1

  metrics:
    enabled: true
    pushEndpoint: http://monitoring-prometheus-pushgateway.kyma-system.svc.cluster.local:9091

  externalServicesMock:
    enabled: false
    certSecuredPort: 8081
    ordCertSecuredPort: 8082
    unsecuredPort: 8083
    basicSecuredPort: 8084
    oauthSecuredPort: 8085
    ordGlobalRegistryPort: 8086
    certSecuredHost: compass-external-services-mock-sap-mtls
    ordCertSecuredHost: compass-external-services-mock-sap-mtls-ord
    unSecuredHost: compass-external-services-mock
    host: compass-external-services-mock.compass-system.svc.cluster.local
    oauthSecret:
      manage: false
      name: compass-external-services-mock-oauth-credentials
      clientIdKey: client-id
      clientSecretKey: client-secret
      oauthUrlKey: url
      oauthTokenPath: "/secured/oauth/token"
    auditlog:
      applyMockConfiguration: false
      managementApiPath: /audit-log/v2/configuration-changes/search
      secret:
        name: "auditlog-instance-management"
        urlKey: url
        tokenUrlKey: token-url
        clientIdKey: client-id
        clientSecretKey: client-secret
        clientCertKey: client-cert
        clientKeyKey: client-key

  tests:
    http:
      client:
        skipSSLValidation:
          director: false
          ordService: false
          connectivityAdapter: true
    director:
      externalClientCertTestSecretName: "external-client-certificate-integration-system-test-secret"
      externalClientCertTestSecretNamespace: "compass-system"
      externalCertIntSystemCN: "integration-system-test"
      externalCertTestJobName: "external-client-certificate-integration-system-test-job"
    ordService:
      accountTenantID: "5577cf46-4f78-45fa-b55f-a42a3bdba868" # testDefaultTenant from our testing tenants
      consumerAccountID: "5984a414-1eed-4972-af2c-b2b6a415c7d7" # ApplicationsForRuntimeTenantName from our testing tenants
      providerSubaccountID: "f8075207-1478-4a80-bd26-24a4785a2bfd" # TestProviderSubaccount from our testing tenants
      consumerSubaccountID: "1f538f34-30bf-4d3d-aeaa-02e69eef84ae" # randomly chosen
      consumerTenantID: "ba49f1aa-ddc1-43ff-943c-fe949857a34a" # randomly chosen
      externalClientCertTestSecretName: "external-client-certificate-test-secret"
      externalClientCertTestSecretNamespace: "compass-system"
      externalCertTestJobName: "external-certificate-rotation-test-job"
      certSvcInstanceTestSecretName: "cert-svc-secret"
      consumerTokenURL: "http://compass-external-services-mock.compass-system.svc.cluster.local:8080"
      region: "eu-1"
      subscriptionOauthSecret:
        manage: false
        name: compass-subscription-secret
        clientIdKey: client-id
        clientSecretKey: client-secret
        oauthUrlKey: url
    externalServicesMock:
      skipPattern: ""
    namespace: kyma-system
    connectivityAdapterFQDN: http://compass-connectivity-adapter.compass-system.svc.cluster.local
    directorFQDN: http://compass-director.compass-system.svc.cluster.local
    connectorFQDN: http://compass-connector.compass-system.svc.cluster.local
    externalServicesMockFQDN: http://compass-external-services-mock.compass-system.svc.cluster.local
    ordServiceFQDN: http://compass-ord-service.compass-system.svc.cluster.local
    systemBrokerFQDN: http://compass-system-broker.compass-system.svc.cluster.local
    tenantFetcherFQDN: http://compass-tenant-fetcher.compass-system.svc.cluster.local
    basicCredentials:
      manage: false
      secretName: "test-basic-credentials-secret"
    subscriptionURL: "http://compass-external-services-mock.compass-system.svc.cluster.local:8080"
    subscriptionProviderIdValue: "id-value!t12345"
    db:
      maxOpenConnections: 3
      maxIdleConnections: 1
    securityContext: # Set on container level
      runAsUser: 2000
      allowPrivilegeEscalation: false

  expectedSchemaVersionUpdateJob:
    cm:
      name: "expected-schema-version"

  migratorJob:
    nodeSelectorEnabled: false
    pvc:
      name: "compass-director-migrations"
      namespace: "compass-system"
      migrationsPath: "/compass-migrations"

  http:
    client:
      skipSSLValidation: false

  pairingAdapter:
    e2e:
      appName: "test-app"
      appID: "123-test-456"
      clientUser: "test-user"
      tenant: "test-tenant"<|MERGE_RESOLUTION|>--- conflicted
+++ resolved
@@ -120,11 +120,7 @@
       version: "PR-59"
     e2e_tests:
       dir:
-<<<<<<< HEAD
       version: "PR-2222"
-=======
-      version: "PR-2198"
->>>>>>> 3c13e6a7
   isLocalEnv: false
   oauth2:
     host: oauth2
