global:
  disableLegacyConnectivity: true
  defaultTenant: 3e64ebae-38b5-46a0-b1ed-9ccee153a0ae
  defaultTenantRegion: "eu-1"
  tenants: # tenant order matters, so new tenants should be added to the end of the list
    - name: default
      id: 3e64ebae-38b5-46a0-b1ed-9ccee153a0ae
      type: account
    - name: foo
      id: 1eba80dd-8ff6-54ee-be4d-77944d17b10b
      type: account
    - name: bar
      id: af9f84a9-1d3a-4d9f-ae0c-94f883b33b6e
      type: account
    - name: TestTenantSeparation
      id: f1c4b5be-b0e1-41f9-b0bc-b378200dcca0
      type: account
    - name: TestDeleteLastScenarioForApplication
      id: 0403be1e-f854-475e-9074-922120277af5
      type: account
    - name: Test_DeleteAutomaticScenarioAssignmentForSelector
      id: d9553135-6115-4c67-b4d9-962c00f3725f
      type: account
    - name: Test_AutomaticScenarioAssigmentForRuntime
      id: 8c733a45-d988-4472-af10-1256b82c70c0
      type: account
    - name: TestAutomaticScenarioAssignmentsWholeScenario
      id: 65a63692-c00a-4a7d-8376-8615ee37f45c
      type: account
    - name: TestTenantsQueryTenantNotInitialized
      id: 72329135-27fd-4284-9bcb-37ea8d6307d0
      type: account
    - name: Test Default
      id: 5577cf46-4f78-45fa-b55f-a42a3bdba868
      type: account
      parent: 2c4f4a25-ba9a-4dbc-be68-e0beb77a7eb0
    - name: Test_DefaultCustomer
      id: 2c4f4a25-ba9a-4dbc-be68-e0beb77a7eb0
      type: customer
    - name: TestListLabelDefinitions
      id: 3f641cf5-2d14-4e0f-a122-16e7569926f1
      type: account
    - name: Test_AutomaticScenarioAssignmentQueries
      id: 8263cc13-5698-4a2d-9257-e8e76b543e88
      type: account
    - name: TestGetScenariosLabelDefinitionCreatesOneIfNotExists
      id: 2263cc13-5698-4a2d-9257-e8e76b543e33
      type: account
    - name: TestApplicationsForRuntime
      id: 5984a414-1eed-4972-af2c-b2b6a415c7d7
      type: account
    - name: Test_DeleteAutomaticScenarioAssignmentForScenario
      id: d08e4cb6-a77f-4a07-b021-e3317a373597
      type: account
    - name: TestApplicationsForRuntimeWithHiddenApps
      id: 7e1f2df8-36dc-4e40-8be3-d1555d50c91c
      type: account
    - name: TestTenantsQueryTenantInitialized
      id: 8cf0c909-f816-4fe3-a507-a7917ccd8380
      type: account
    - name: TestDeleteApplicationIfInScenario
      id: 0d597250-6b2d-4d89-9c54-e23cb497cd01
      type: account
    - name: TestProviderSubaccount
      id: 47b4575a-f102-414a-8398-2d973ad65f3a
      type: subaccount
      parent: 5577cf46-4f78-45fa-b55f-a42a3bdba868
    - name: TestCompassProviderSubaccount
      id: f8075207-1478-4a80-bd26-24a4785a2bfd
      type: subaccount
      parent: 5577cf46-4f78-45fa-b55f-a42a3bdba868
    - name: TestProviderSubaccountRegion2
      id: 731b7bc4-5472-41d2-a447-e4c0f45de739
      type: subaccount
      region: "eu-2"
      parent: 5577cf46-4f78-45fa-b55f-a42a3bdba868
    - name: TestCertificateSubaccount
      id: 123e4567-e89b-12d3-a456-426614174001
      type: subaccount
      parent: 5577cf46-4f78-45fa-b55f-a42a3bdba868
    - name: TestNsAdapter
      id: 08b6da37-e911-48fb-a0cb-fa635a6c5678
      type: subaccount
      parent: 5577cf46-4f78-45fa-b55f-a42a3bdba868
    - name: TestNsAdapterSubaccountWithApplications
      id: 08b6da37-e911-48fb-a0cb-fa635a6c4321
      type: subaccount
      parent: 5577cf46-4f78-45fa-b55f-a42a3bdba868
    - name: TestIntegrationSystemManagedSubaccount
      id: 3cfcdd62-320d-403b-b66a-4ee3cdd06947
      type: subaccount
      parent: 5577cf46-4f78-45fa-b55f-a42a3bdba868
    - name: TestIntegrationSystemManagedAccount
      id: 7e8ab2e3-3bb4-42e3-92b2-4e0bf48559d3
      type: account
      parent: 2c4f4a25-ba9a-4dbc-be68-e0beb77a7eb0
    - name: TestSystemFetcherAccount
      id: c395681d-11dd-4cde-bbcf-570b4a153e79
      type: account
      parent: 2c4f4a25-ba9a-4dbc-be68-e0beb77a7eb0
    - name: TestConsumerSubaccount
      id: 1f538f34-30bf-4d3d-aeaa-02e69eef84ae
      type: subaccount
      parent: 5984a414-1eed-4972-af2c-b2b6a415c7d7
    - name: TestTenantsOnDemandAPI
      id: 8d42d818-d4c4-4036-b82f-b199db7ffeb5
      type: subaccount
      parent: 5984a414-1eed-4972-af2c-b2b6a415c7d7
    - name: TestExternalCertificateSubaccount
      id: bad76f69-e5c2-4d55-bca5-240944824b83
      type: subaccount
      parent: 5577cf46-4f78-45fa-b55f-a42a3bdba868
    - name: TestAtomOrganization
      id: f2724f8e-1a58-4f32-bfd0-8b831de34e71
      type: organization
      parent: 2c4f4a25-ba9a-4dbc-be68-e0beb77a7eb0
    - name: TestAtomFolder
      id: 4c31b7c7-2bea-4bd5-9ea5-e9a8d704f900
      type: folder
      parent: f2724f8e-1a58-4f32-bfd0-8b831de34e71
    - name: TestAtomResourceGroup
      id: ff30da87-7685-4462-869a-baae6441898b
      type: resource-group
      parent: 4c31b7c7-2bea-4bd5-9ea5-e9a8d704f900
    - name: Test Default Subaccount
      id: 777ce47b-d901-4647-9223-14e94819830b
      type: subaccount
      parent: 5577cf46-4f78-45fa-b55f-a42a3bdba868
  images:
    containerRegistry:
      path: europe-docker.pkg.dev/kyma-project
    connector:
      dir: prod/incubator/
      version: "v20230918-de877e42"
      name: compass-connector
    connectivity_adapter:
      dir: prod/incubator/
      version: "v20230918-de877e42"
      name: compass-connectivity-adapter
    pairing_adapter:
      dir: prod/incubator/
      version: "v20230918-de877e42"
      name: compass-pairing-adapter
    director:
      dir: dev/incubator/
      version: "PR-3324"
      name: compass-director
    hydrator:
      dir: prod/incubator/
      version: "v20230918-de877e42"
      name: compass-hydrator
    ias_adapter:
      dir: prod/incubator/
      version: "v20230919-561fc36f"
      name: compass-ias-adapter
    kyma_adapter:
      dir: prod/incubator/
      version: "v20230918-de877e42"
      name: compass-kyma-adapter
    instance_creator:
      dir: prod/incubator/
      version: "v20230912-308fbb42"
      name: compass-instance-creator
    gateway:
      dir: prod/incubator/
      version: "v20230918-de877e42"
      name: compass-gateway
    operations_controller:
      dir: prod/incubator/
      version: "v20230918-de877e42"
      name: compass-operations-controller
    ord_service:
      dir: prod/incubator/
      version: "v20230920-2a65749f"
      name: compass-ord-service
    schema_migrator:
      dir: prod/incubator/
      version: "v20230925-d2a6ce68"
      name: compass-schema-migrator
    system_broker:
      dir: prod/incubator/
      version: "v20230918-de877e42"
      name: compass-system-broker
    certs_setup_job:
      containerRegistry:
        path: eu.gcr.io/kyma-project
      dir:
      version: "0a651695"
    external_services_mock:
      dir: dev/incubator/
      version: "PR-3321"
      name: compass-external-services-mock
    console:
      dir: prod/incubator/
      version: "v20230421-e8840c18"
      name: compass-console
    e2e_tests:
      dir: dev/incubator/
<<<<<<< HEAD
      version: "PR-3324"
=======
      version: "PR-3321"
>>>>>>> f4ecf258
      name: compass-e2e-tests
  isLocalEnv: false
  isForTesting: false
  oauth2:
    host: oauth2
  livenessProbe:
    initialDelaySeconds: 30
    timeoutSeconds: 1
    periodSeconds: 10
  readinessProbe:
    initialDelaySeconds: 5
    timeoutSeconds: 1
    periodSeconds: 2
  agentPreconfiguration: false
  portieris:
    isEnabled: false
    imagePullSecretName: "portieris-dummy-image-pull-secret"
  nsAdapter:
    external:
      port: 3005
    e2eTests:
      gatewayHost: "compass-gateway-xsuaa"
    prefix: /nsadapter
    path: /nsadapter/api/v1/notifications
    systemToTemplateMappings: '[{  "Name": "SAP S/4HANA On-Premise",  "SourceKey": ["type"],  "SourceValue": ["abapSys"]},{  "Name": "SAP S/4HANA On-Premise",  "SourceKey": ["type"],  "SourceValue": ["nonSAPsys"]},{  "Name": "SAP S/4HANA On-Premise",  "SourceKey": ["type"],  "SourceValue": ["hana"]}]'
    secret:
      name: nsadapter-secret
      subaccountKey: subaccount
      local:
        subaccountValue: subaccount
    authSecret:
      name: "compass-external-services-mock-oauth-credentials"
      clientIdKey: client-id
      clientSecretKey: client-secret
      tokenUrlKey: url
      instanceUrlKey: url
      certKey: cert
      keyKey: key
    registerPath: "/register"
    tokenPath: "/secured/oauth/token"
    createClonePattern: '{"key": "%s"}'
    createBindingPattern: '{}'
    useClone: "false"
    authentication:
      jwksEndpoint: http://ory-stack-oathkeeper-api.ory.svc.cluster.local:4456/.well-known/jwks.json
  director:
    host: compass-director.compass-system.svc.cluster.local
    formationMappingAsyncStatusApi:
      pathPrefix: "/v1/businessIntegrations"
      formationAssignmentPath: "/{ucl-formation-id}/assignments/{ucl-assignment-id}/status"
      formationAssignmentResetPath: "/{ucl-formation-id}/assignments/{ucl-assignment-id}/status/reset"
      formationPath: "/{ucl-formation-id}/status"
    prefix: /director
    graphql:
      external:
        port: 3000
    tls:
      secure:
        internal:
          host: compass-director-internal
    validator:
      port: 8080
    metrics:
      port: 3003
      enableGraphqlOperationInstrumentation: true
    operations:
      port: 3002
      path: "/operation"
      lastOperationPath: "/last_operation"
    info:
      path: "/v1/info"
    subscription:
      subscriptionProviderLabelKey: "subscriptionProviderId"
      subscriptionLabelKey: "subscription"
      tokenPrefix: "sb-"
    selfRegister:
      secrets:
        instancesCreds:
          name: "region-instances-credentials"
          key: "keyConfig"
          path: "/tmp"
        saasAppNameCfg:
          name: "saas-app-names"
          key: "appNameConfig"
          path: "/tmp/appNameConfig"
      clientIdPath: "clientId"
      clientSecretPath: "clientSecret"
      urlPath: "url"
      tokenUrlPath: "tokenUrl"
      clientCertPath: "clientCert"
      clientKeyPath: "clientKey"
      local:
        templateMappings:
          clientIDMapping: '{{ printf "\"%s\":\"client_id\"" .Values.global.director.selfRegister.clientIdPath }}'
          clientSecretMapping: '{{ printf "\"%s\":\"client_secret\"" .Values.global.director.selfRegister.clientSecretPath }}'
          urlMapping: '{{ printf "\"%s\":\"http://compass-external-services-mock.%s.svc.cluster.local:%s\"" .Values.global.director.selfRegister.urlPath .Release.Namespace (.Values.service.port | toString) }}'
          tokenURLMapping: '{{ printf "\"%s\":\"https://%s.%s:%s\"" .Values.global.director.selfRegister.tokenUrlPath .Values.global.externalServicesMock.certSecuredHost .Values.global.ingress.domainName (.Values.service.certPort | toString) }}'
          x509CertificateMapping: '{{ printf "\"%s\":\"%s\"" .Values.global.director.selfRegister.clientCertPath .Values.global.connector.caCertificate }}'
          x509KeyMapping: '{{ printf "\"%s\":\"%s\"" .Values.global.director.selfRegister.clientKeyPath .Values.global.connector.caKey }}'
      oauthTokenPath: "/cert/token"
      oauthMode: "oauth-mtls"
      label: "selfRegLabel"
      labelValuePrefix: "self-reg-prefix-"
      responseKey: "self-reg-key"
      path: "/external-api/self-reg"
      nameQueryParam: "name"
      tenantQueryParam: "tenant"
      requestBodyPattern: '{"key": "%s"}'
      saasAppNameLabelKey: "CMPSaaSAppName"
      saasAppNamePath: "localSaaSAppNamePath"
    clientIDHeaderKey: client_user
    suggestTokenHeaderKey: suggest_token
    runtimeTypeLabelKey: "runtimeType"
    applicationTypeLabelKey: "applicationType"
    globalSubaccountIDLabelKey: "global_subaccount_id"
    kymaRuntimeTypeLabelValue: "kyma"
    kymaApplicationNamespaceValue: "sap.kyma"
    destinationCreator:
      correlationIDsKey: "correlationIds"
      destinationAPI:
        baseURL: "http://compass-external-services-mock.compass-system.svc.cluster.local:8081"
        path: "/regions/{region}/subaccounts/{subaccountId}/destinations"
        instanceLevelPath: "/regions/{region}/subaccounts/{subaccountId}/instances/{instanceId}/destinations"
        regionParam: "region"
        instanceIDParam: "instanceId"
        subaccountIDParam: "subaccountId"
        nameParam: "destinationName"
      certificateAPI:
        baseURL: "http://compass-external-services-mock.compass-system.svc.cluster.local:8081"
        path: "/regions/{region}/subaccounts/{subaccountId}/certificates"
        instanceLevelPath: "/regions/{region}/subaccounts/{subaccountId}/instances/{instanceId}/certificates"
        regionParam: "region"
        instanceIDParam: "instanceId"
        subaccountIDParam: "subaccountId"
        nameParam: "certificateName"
        fileNameKey: "fileName"
        commonNameKey: "commonName"
        certChainKey: "certificateChain"
    fetchTenantEndpoint: '{{ printf "https://%s.%s%s/v1/fetch" .Values.global.gateway.tls.secure.internal.host .Values.global.ingress.domainName .Values.global.tenantFetcher.prefix }}'
    ordWebhookMappings: '[{ "ProxyURL": "http://compass-external-services-mock.compass-system.svc.cluster.local:8090/proxy", "ProxyHeaderTemplate": "{\"target_host\": \"{{.Application.BaseURL}}\" }", "OrdUrlPath": "/sap/bc/http/sap/ord_configuration", "SubdomainSuffix": "-api", "Type": "SAP Proxy Template" }]'
    tenantMappingsPath: "/tmp/tenantMappingsConfig"
    tenantMappingsKey: "tenant-mapping-config.json"
    tenantMappings:
      SYNC:
        v1.0:
          - type: CONFIGURATION_CHANGED
            mode: SYNC
            urlTemplate: '{"path":"%s/v1/tenant-mappings/{{.RuntimeContext.Value}}","method":"PATCH"}'
            inputTemplate: '{"context":{ {{ if .CustomerTenantContext.AccountID }}"btp": {"uclFormationId":"{{.FormationID}}","globalAccountId":"{{.CustomerTenantContext.AccountID}}","crmId":"{{.CustomerTenantContext.CustomerID}}"} {{ else }}"atom": {"uclFormationId":"{{.FormationID}}","path":"{{.CustomerTenantContext.Path}}","crmId":"{{.CustomerTenantContext.CustomerID}}"} {{ end }} },"items": [ {"uclAssignmentId":"{{ .Assignment.ID }}","operation":"{{.Operation}}","deploymentRegion":"{{if .Application.Labels.region }}{{.Application.Labels.region}}{{ else }}{{.ApplicationTemplate.Labels.region}}{{end }}","applicationNamespace":"{{ if .Application.ApplicationNamespace }}{{.Application.ApplicationNamespace}}{{else }}{{.ApplicationTemplate.ApplicationNamespace}}{{ end }}","applicationTenantId":"{{.Application.LocalTenantID}}","uclSystemTenantId":"{{.Application.ID}}",{{ if .ApplicationTemplate.Labels.parameters }}"parameters": {{.ApplicationTemplate.Labels.parameters}},{{ end }}"configuration": {{.ReverseAssignment.Value}} } ] }'
            headerTemplate: '{"Content-Type": ["application/json"]}'
            outputTemplate: '{"error":"{{.Body.error}}","success_status_code": 200}'
          - type: APPLICATION_TENANT_MAPPING
            mode: SYNC
            urlTemplate: '{"path":"%s/v1/tenant-mappings/{{.TargetApplication.LocalTenantID}}","method":"PATCH"}'
            inputTemplate: '{"context": { {{ if .CustomerTenantContext.AccountID }}"btp":{"uclFormationId":"{{.FormationID}}","globalAccountId":"{{.CustomerTenantContext.AccountID}}","crmId":"{{.CustomerTenantContext.CustomerID}}"} {{ else }}"atom": {"uclFormationId":"{{.FormationID}}","path":"{{.CustomerTenantContext.Path}}","crmId":"{{.CustomerTenantContext.CustomerID}}"} {{ end }} },"items": [ {"uclAssignmentId":"{{ .Assignment.ID }}","operation":"{{.Operation}}","deploymentRegion":"{{if .SourceApplication.Labels.region }}{{.SourceApplication.Labels.region}}{{else }}{{.SourceApplicationTemplate.Labels.region}}{{ end }}","applicationNamespace":"{{if .SourceApplication.ApplicationNamespace }}{{.SourceApplication.ApplicationNamespace}}{{else }}{{.SourceApplicationTemplate.ApplicationNamespace}}{{ end }}","applicationTenantId":"{{.SourceApplication.LocalTenantID}}","uclSystemTenantId":"{{.SourceApplication.ID}}",{{ if .SourceApplicationTemplate.Labels.parameters }}"parameters": {{.SourceApplicationTemplate.Labels.parameters}},{{ end }}"configuration": {{.ReverseAssignment.Value}} } ]}'
            headerTemplate: '{"Content-Type": ["application/json"]}'
            outputTemplate: '{"error":"{{.Body.error}}","success_status_code": 200}'
        configuration_changed:v1.0:
          - type: CONFIGURATION_CHANGED
            mode: SYNC
            urlTemplate: '{"path":"%s/v1/tenant-mappings/{{.RuntimeContext.Value}}","method":"PATCH"}'
            inputTemplate: '{"context":{ {{ if .CustomerTenantContext.AccountID }}"btp": {"uclFormationId":"{{.FormationID}}","globalAccountId":"{{.CustomerTenantContext.AccountID}}","crmId":"{{.CustomerTenantContext.CustomerID}}"} {{ else }}"atom": {"uclFormationId":"{{.FormationID}}","path":"{{.CustomerTenantContext.Path}}","crmId":"{{.CustomerTenantContext.CustomerID}}"} {{ end }} },"items": [ {"uclAssignmentId":"{{ .Assignment.ID }}","operation":"{{.Operation}}","deploymentRegion":"{{if .Application.Labels.region }}{{.Application.Labels.region}}{{ else }}{{.ApplicationTemplate.Labels.region}}{{end }}","applicationNamespace":"{{ if .Application.ApplicationNamespace }}{{.Application.ApplicationNamespace}}{{else }}{{.ApplicationTemplate.ApplicationNamespace}}{{ end }}","applicationTenantId":"{{.Application.LocalTenantID}}","uclSystemTenantId":"{{.Application.ID}}",{{ if .ApplicationTemplate.Labels.parameters }}"parameters": {{.ApplicationTemplate.Labels.parameters}},{{ end }}"configuration": {{.ReverseAssignment.Value}} } ] }'
            headerTemplate: '{"Content-Type": ["application/json"]}'
            outputTemplate: '{"error":"{{.Body.error}}","success_status_code": 200}'
        application_tenant_mapping:v1.0:
          - type: APPLICATION_TENANT_MAPPING
            mode: SYNC
            urlTemplate: '{"path":"%s/v1/tenant-mappings/{{.TargetApplication.LocalTenantID}}","method":"PATCH"}'
            inputTemplate: '{"context": { {{ if .CustomerTenantContext.AccountID }}"btp":{"uclFormationId":"{{.FormationID}}","globalAccountId":"{{.CustomerTenantContext.AccountID}}","crmId":"{{.CustomerTenantContext.CustomerID}}"} {{ else }}"atom": {"uclFormationId":"{{.FormationID}}","path":"{{.CustomerTenantContext.Path}}","crmId":"{{.CustomerTenantContext.CustomerID}}"} {{ end }} },"items": [ {"uclAssignmentId":"{{ .Assignment.ID }}","operation":"{{.Operation}}","deploymentRegion":"{{if .SourceApplication.Labels.region }}{{.SourceApplication.Labels.region}}{{else }}{{.SourceApplicationTemplate.Labels.region}}{{ end }}","applicationNamespace":"{{if .SourceApplication.ApplicationNamespace }}{{.SourceApplication.ApplicationNamespace}}{{else }}{{.SourceApplicationTemplate.ApplicationNamespace}}{{ end }}","applicationTenantId":"{{.SourceApplication.LocalTenantID}}","uclSystemTenantId":"{{.SourceApplication.ID}}",{{ if .SourceApplicationTemplate.Labels.parameters }}"parameters": {{.SourceApplicationTemplate.Labels.parameters}},{{ end }}"configuration": {{.ReverseAssignment.Value}} } ]}'
            headerTemplate: '{"Content-Type": ["application/json"]}'
            outputTemplate: '{"error":"{{.Body.error}}","success_status_code": 200}'
        application_tenant_mapping:v1.1:
          - type: APPLICATION_TENANT_MAPPING
            mode: SYNC
            urlTemplate: '{"path":"%s/v1/tenant-mappings/{{.TargetApplication.LocalTenantID}}","method":"PATCH"}'
            inputTemplate: '{"context": { {{ if .CustomerTenantContext.AccountID }}"btp":{"uclFormationId":"{{.FormationID}}","globalAccountId":"{{.CustomerTenantContext.AccountID}}","crmId":"{{.CustomerTenantContext.CustomerID}}"} {{ else }}"atom": {"uclFormationId":"{{.FormationID}}","path":"{{.CustomerTenantContext.Path}}","crmId":"{{.CustomerTenantContext.CustomerID}}"} {{ end }} },"receiverTenant": {"deploymentRegion":"{{ if .TargetApplication.Labels.region}}{{.TargetApplication.Labels.region}}{{ else }}{{.TargetApplicationTemplate.Labels.region}}{{end }}","applicationNamespace":"{{ if .TargetApplication.ApplicationNamespace}}{{.TargetApplication.ApplicationNamespace}}{{ else }}{{.TargetApplicationTemplate.ApplicationNamespace}}{{end }}","applicationUrl":"{{ .TargetApplication.BaseURL }}","applicationTenantId":"{{.TargetApplication.LocalTenantID }}","uclSystemTenantId":"{{ .TargetApplication.ID}}", {{ if .TargetApplicationTemplate.Labels.parameters }}"parameters": {{.TargetApplicationTemplate.Labels.parameters}}{{ end }} },"assignedTenants": [ {"uclAssignmentId":"{{ .Assignment.ID }}","operation":"{{.Operation}}","deploymentRegion":"{{if .SourceApplication.Labels.region }}{{.SourceApplication.Labels.region}}{{else }}{{.SourceApplicationTemplate.Labels.region}}{{ end }}","applicationNamespace":"{{if .SourceApplication.ApplicationNamespace }}{{.SourceApplication.ApplicationNamespace}}{{else }}{{.SourceApplicationTemplate.ApplicationNamespace}}{{ end }}","applicationUrl":"{{.SourceApplication.BaseURL }}","applicationTenantId":"{{.SourceApplication.LocalTenantID}}","uclSystemTenantId":"{{.SourceApplication.ID}}",{{ if .SourceApplicationTemplate.Labels.parameters }}"parameters": {{.SourceApplicationTemplate.Labels.parameters}},{{ end }}"configuration": {{.ReverseAssignment.Value}} } ]}'
            headerTemplate: '{"Content-Type": ["application/json"]}'
            outputTemplate: '{"error":"{{.Body.error}}","success_status_code": 200}'
      ASYNC_CALLBACK:
        v1.0:
          - type: CONFIGURATION_CHANGED
            mode: ASYNC_CALLBACK
            urlTemplate: '{"path":"%s/v1/tenant-mappings/{{.RuntimeContext.Value}}","method":"PATCH"}'
            inputTemplate: '{"context":{ {{ if .CustomerTenantContext.AccountID }}"btp": {"uclFormationId":"{{.FormationID}}","globalAccountId":"{{.CustomerTenantContext.AccountID}}","crmId":"{{.CustomerTenantContext.CustomerID}}"} {{ else }}"atom": {"uclFormationId":"{{.FormationID}}","path":"{{.CustomerTenantContext.Path}}","crmId":"{{.CustomerTenantContext.CustomerID}}"} {{ end }} },"items": [ {"uclAssignmentId":"{{ .Assignment.ID }}","operation":"{{.Operation}}","deploymentRegion":"{{if .Application.Labels.region }}{{.Application.Labels.region}}{{ else }}{{.ApplicationTemplate.Labels.region}}{{end }}","applicationNamespace":"{{ if .Application.ApplicationNamespace }}{{.Application.ApplicationNamespace}}{{else }}{{.ApplicationTemplate.ApplicationNamespace}}{{ end }}","applicationTenantId":"{{.Application.LocalTenantID}}","uclSystemTenantId":"{{.Application.ID}}",{{ if .ApplicationTemplate.Labels.parameters }}"parameters": {{.ApplicationTemplate.Labels.parameters}},{{ end }}"configuration": {{.ReverseAssignment.Value}} } ] }'
            headerTemplate: '{"Content-Type": ["application/json"],"Location": ["%s/v1/businessIntegrations/{{.FormationID}}/assignments/{{.Assignment.ID}}/status"]}'
            outputTemplate: '{"error":"{{.Body.error}}","success_status_code": 202}'
          - type: APPLICATION_TENANT_MAPPING
            mode: ASYNC_CALLBACK
            urlTemplate: '{"path":"%s/v1/tenant-mappings/{{.TargetApplication.LocalTenantID}}","method":"PATCH"}'
            inputTemplate: '{"context": { {{ if .CustomerTenantContext.AccountID }}"btp":{"uclFormationId":"{{.FormationID}}","globalAccountId":"{{.CustomerTenantContext.AccountID}}","crmId":"{{.CustomerTenantContext.CustomerID}}"} {{ else }}"atom": {"uclFormationId":"{{.FormationID}}","path":"{{.CustomerTenantContext.Path}}","crmId":"{{.CustomerTenantContext.CustomerID}}"} {{ end }} },"items": [ {"uclAssignmentId":"{{ .Assignment.ID }}","operation":"{{.Operation}}","deploymentRegion":"{{if .SourceApplication.Labels.region }}{{.SourceApplication.Labels.region}}{{else }}{{.SourceApplicationTemplate.Labels.region}}{{ end }}","applicationNamespace":"{{if .SourceApplication.ApplicationNamespace }}{{.SourceApplication.ApplicationNamespace}}{{else }}{{.SourceApplicationTemplate.ApplicationNamespace}}{{ end }}","applicationTenantId":"{{.SourceApplication.LocalTenantID}}","uclSystemTenantId":"{{.SourceApplication.ID}}",{{ if .SourceApplicationTemplate.Labels.parameters }}"parameters": {{.SourceApplicationTemplate.Labels.parameters}},{{ end }}"configuration": {{.ReverseAssignment.Value}} } ]}'
            headerTemplate: '{"Content-Type": ["application/json"],"Location": ["%s/v1/businessIntegrations/{{.FormationID}}/assignments/{{.Assignment.ID}}/status"]}'
            outputTemplate: '{"error":"{{.Body.error}}","success_status_code": 202}'
        configuration_changed:v1.0:
          - type: CONFIGURATION_CHANGED
            mode: ASYNC_CALLBACK
            urlTemplate: '{"path":"%s/v1/tenant-mappings/{{.RuntimeContext.Value}}","method":"PATCH"}'
            inputTemplate: '{"context":{ {{ if .CustomerTenantContext.AccountID }}"btp": {"uclFormationId":"{{.FormationID}}","globalAccountId":"{{.CustomerTenantContext.AccountID}}","crmId":"{{.CustomerTenantContext.CustomerID}}"} {{ else }}"atom": {"uclFormationId":"{{.FormationID}}","path":"{{.CustomerTenantContext.Path}}","crmId":"{{.CustomerTenantContext.CustomerID}}"} {{ end }} },"items": [ {"uclAssignmentId":"{{ .Assignment.ID }}","operation":"{{.Operation}}","deploymentRegion":"{{if .Application.Labels.region }}{{.Application.Labels.region}}{{ else }}{{.ApplicationTemplate.Labels.region}}{{end }}","applicationNamespace":"{{ if .Application.ApplicationNamespace }}{{.Application.ApplicationNamespace}}{{else }}{{.ApplicationTemplate.ApplicationNamespace}}{{ end }}","applicationTenantId":"{{.Application.LocalTenantID}}","uclSystemTenantId":"{{.Application.ID}}",{{ if .ApplicationTemplate.Labels.parameters }}"parameters": {{.ApplicationTemplate.Labels.parameters}},{{ end }}"configuration": {{.ReverseAssignment.Value}} } ] }'
            headerTemplate: '{"Content-Type": ["application/json"],"Location": ["%s/v1/businessIntegrations/{{.FormationID}}/assignments/{{.Assignment.ID}}/status"]}'
            outputTemplate: '{"error":"{{.Body.error}}","success_status_code": 202}'
        application_tenant_mapping:v1.0:
          - type: APPLICATION_TENANT_MAPPING
            mode: ASYNC_CALLBACK
            urlTemplate: '{"path":"%s/v1/tenant-mappings/{{.TargetApplication.LocalTenantID}}","method":"PATCH"}'
            inputTemplate: '{"context": { {{ if .CustomerTenantContext.AccountID }}"btp":{"uclFormationId":"{{.FormationID}}","globalAccountId":"{{.CustomerTenantContext.AccountID}}","crmId":"{{.CustomerTenantContext.CustomerID}}"} {{ else }}"atom": {"uclFormationId":"{{.FormationID}}","path":"{{.CustomerTenantContext.Path}}","crmId":"{{.CustomerTenantContext.CustomerID}}"} {{ end }} },"items": [ {"uclAssignmentId":"{{ .Assignment.ID }}","operation":"{{.Operation}}","deploymentRegion":"{{if .SourceApplication.Labels.region }}{{.SourceApplication.Labels.region}}{{else }}{{.SourceApplicationTemplate.Labels.region}}{{ end }}","applicationNamespace":"{{if .SourceApplication.ApplicationNamespace }}{{.SourceApplication.ApplicationNamespace}}{{else }}{{.SourceApplicationTemplate.ApplicationNamespace}}{{ end }}","applicationTenantId":"{{.SourceApplication.LocalTenantID}}","uclSystemTenantId":"{{.SourceApplication.ID}}",{{ if .SourceApplicationTemplate.Labels.parameters }}"parameters": {{.SourceApplicationTemplate.Labels.parameters}},{{ end }}"configuration": {{.ReverseAssignment.Value}} } ]}'
            headerTemplate: '{"Content-Type": ["application/json"],"Location": ["%s/v1/businessIntegrations/{{.FormationID}}/assignments/{{.Assignment.ID}}/status"]}'
            outputTemplate: '{"error":"{{.Body.error}}","success_status_code": 202}'
        application_tenant_mapping:v1.1:
          - type: APPLICATION_TENANT_MAPPING
            mode: ASYNC_CALLBACK
            urlTemplate: '{"path":"%s/v1/tenant-mappings/{{.TargetApplication.LocalTenantID}}","method":"PATCH"}'
            inputTemplate: '{"context": { {{ if .CustomerTenantContext.AccountID }}"btp":{"uclFormationId":"{{.FormationID}}","globalAccountId":"{{.CustomerTenantContext.AccountID}}","crmId":"{{.CustomerTenantContext.CustomerID}}"} {{ else }}"atom": {"uclFormationId":"{{.FormationID}}","path":"{{.CustomerTenantContext.Path}}","crmId":"{{.CustomerTenantContext.CustomerID}}"} {{ end }} },"receiverTenant": {"deploymentRegion":"{{ if .TargetApplication.Labels.region}}{{.TargetApplication.Labels.region}}{{ else }}{{.TargetApplicationTemplate.Labels.region}}{{end }}","applicationNamespace":"{{ if .TargetApplication.ApplicationNamespace}}{{.TargetApplication.ApplicationNamespace}}{{ else }}{{.TargetApplicationTemplate.ApplicationNamespace}}{{end }}","applicationUrl":"{{ .TargetApplication.BaseURL }}","applicationTenantId":"{{.TargetApplication.LocalTenantID }}","uclSystemTenantId":"{{ .TargetApplication.ID}}", {{ if .TargetApplicationTemplate.Labels.parameters }}"parameters": {{.TargetApplicationTemplate.Labels.parameters}}{{ end }} },"assignedTenants": [ {"uclAssignmentId":"{{ .Assignment.ID }}","operation":"{{.Operation}}","deploymentRegion":"{{if .SourceApplication.Labels.region }}{{.SourceApplication.Labels.region}}{{else }}{{.SourceApplicationTemplate.Labels.region}}{{ end }}","applicationNamespace":"{{if .SourceApplication.ApplicationNamespace }}{{.SourceApplication.ApplicationNamespace}}{{else }}{{.SourceApplicationTemplate.ApplicationNamespace}}{{ end }}","applicationUrl":"{{.SourceApplication.BaseURL }}","applicationTenantId":"{{.SourceApplication.LocalTenantID}}","uclSystemTenantId":"{{.SourceApplication.ID}}",{{ if .SourceApplicationTemplate.Labels.parameters }}"parameters": {{.SourceApplicationTemplate.Labels.parameters}},{{ end }}"configuration": {{.ReverseAssignment.Value}} } ]}'
            headerTemplate: '{"Content-Type": ["application/json"],"Location": ["%s/v1/businessIntegrations/{{.FormationID}}/assignments/{{.Assignment.ID}}/status"]}'
            outputTemplate: '{"error":"{{.Body.error}}","success_status_code": 202}'
    authentication:
      jwksEndpoint: http://ory-stack-oathkeeper-api.ory.svc.cluster.local:4456/.well-known/jwks.json
      oauth2:
        url: http://ory-stack-hydra-admin.ory.svc.cluster.local:4445
  auditlog:
    configMapName: "compass-gateway-auditlog-config"
    protocol: HTTP
    tlsOrigination: false
    host: compass-external-services-mock.compass-system.svc.cluster.local
    port: 8080
    mtlsTokenPath: "/cert/token"
    standardTokenPath: "/secured/oauth/token"
    skipSSLValidation: false
    secret:
      name: "compass-gateway-auditlog-secret"
      urlKey: url
      clientIdKey: client-id
      clientSecretKey: client-secret
      clientCertKey: client-cert
      clientKeyKey: client-key
  log:
    format: "text"
    formatJson: "json"
  tenantConfig:
    useDefaultTenants: true
    dbPool:
      maxOpenConnections: 1
      maxIdleConnections: 1
  connector:
    prefix: /connector
    graphql:
      external:
        port: 3000
    validator:
      port: 8080
    # If secrets do not exist they will be created
    secrets:
      ca:
        name: compass-connector-app-ca
        namespace: compass-system
        certificateKey: ca.crt
        keyKey: ca.key
      rootCA:
        namespace: istio-system # For Ingress Gateway to work properly the namespace needs to be istio-system
        # In order for istio mTLS to work we should have two different secrets one containing the server certificate (let’s say X) and one used for validation of the client’s certificates.
        # The second one should be our root certificate and istio wants it to be named X-cacert. (-cacert suffix).
        # This is the reason for the confusing name of our root certificate. https://preliminary.istio.io/v1.6/docs/tasks/traffic-management/ingress/secure-ingress/#configure-a-mutual-tls-ingress-gateway
        cacert: compass-gateway-mtls-certs-cacert # For cert-rotation the cacert should be in different secret
        certificateKey: cacert
    revocation:
      configmap:
        name: revocations-config
        namespace: "{{ .Release.Namespace }}"
    # If key and certificate are not provided they will be generated
    caKey: ""
    caCertificate: ""
  system_broker:
    enabled: false
    port: 5001
    prefix: /broker
    tokenProviderFromHeader:
      forwardHeaders: Authorization
    tokenProviderFromSecret:
      enabled: false
      secrets:
        integrationSystemCredentials:
          name: compass-system-broker-credentials
          namespace: compass-system
    testNamespace: kyma-system
  gateway:
    port: 3000
    tls:
      host: compass-gateway
      adapterHost: compass-ns-adapter
      secure:
        internal:
          host: compass-gateway-internal
        oauth:
          host: compass-gateway-auth-oauth
    mtls:
      manageCerts: false
      host: compass-gateway-mtls
      certSecret: compass-gateway-mtls-certs
      external:
        host: compass-gateway-sap-mtls
        certSecret: compass-gateway-mtls-certs # Use connector's root CA as root CA by default. This should be overridden for productive deployments.
    headers:
      rateLimit: X-Flow-Identity
      request:
        remove:
          - "Client-Id-From-Token"
          - "Client-Id-From-Certificate"
          - "Client-Certificate-Hash"
          - "Certificate-Data"
  hydrator:
    host: compass-hydrator.compass-system.svc.cluster.local
    port: 3000
    prefix: /hydrators
    certSubjectMappingResyncInterval: "10s"
    subjectConsumerMappingConfig: '[{"consumer_type": "Super Admin", "tenant_access_levels": ["customer", "account","subaccount", "global", "organization", "folder", "resource-group"], "subject": "C=DE, L=local, O=SAP SE, OU=Region, OU=SAP Cloud Platform Clients, OU=f8075207-1478-4a80-bd26-24a4785a2bfd, CN=compass"}, {"consumer_type": "Integration System", "tenant_access_levels": ["account","subaccount"], "subject": "C=DE, L=local, O=SAP SE, OU=Region, OU=SAP Cloud Platform Clients, OU=f8075207-1478-4a80-bd26-24a4785a2bfd, CN=integration-system-test"}, {"consumer_type": "Technical Client", "tenant_access_levels": ["global"], "subject": "C=DE, L=local, O=SAP SE, OU=SAP Cloud Platform Clients, OU=Region, OU=1f538f34-30bf-4d3d-aeaa-02e69eef84ae, CN=technical-client-test"}]'
    certificateDataHeader: "Certificate-Data"
    consumerClaimsKeys:
      clientIDKey: "client_id"
      tenantIDKey: "tenantid"
      userNameKey: "user_name"
      subdomainKey: "subdomain"
    http:
      client:
        skipSSLValidation: false
    metrics:
      port: 3003
      enableClientInstrumentation: true
      censoredFlows: "JWT"
  iasAdapter:
    port: 8080
    apiRootPath: "/ias-adapter"
    readTimeout: 30s
    readHeaderTimeout: 30s
    writeTimeout: 30s
    idleTimeout: 30s
    tenantInfo:
      requestTimeout: 30s
      insecureSkipVerify: false
    ias:
      requestTimeout: 30s
      secret:
        name: "ias-adapter-cockpit"
        path: "/tmp"
        fileName: "ias-adapter-cockpit.yaml"
        clientCert: cert
        clientKey: key
        ca: ca
        manage: false
    postgres:
      connectTimeout: 30s
      requestTimeout: 30s
    authentication:
      jwksEndpoint: "http://ory-stack-oathkeeper-api.ory.svc.cluster.local:4456/.well-known/jwks.json"
  kymaAdapter:
    port: 8080
    apiRootPath: "/kyma-adapter"
    apiTenantMappingsEndpoint: "/v1/tenantMappings/{tenant-id}"
    tenantInfo:
      requestTimeout: 30s
    tenantMapping:
      type: CONFIGURATION_CHANGED
      mode: SYNC
      urlTemplate: '{"path":"%s/kyma-adapter/v1/tenantMappings/{{.Runtime.Labels.global_subaccount_id}}","method":"PATCH"}'
      inputTemplate: '{"context":{"platform":"{{if .CustomerTenantContext.AccountID}}btp{{else}}unified-services{{end}}","uclFormationId":"{{.FormationID}}","accountId":"{{if .CustomerTenantContext.AccountID}}{{.CustomerTenantContext.AccountID}}{{else}}{{.CustomerTenantContext.Path}}{{end}}","crmId":"{{.CustomerTenantContext.CustomerID}}","operation":"{{.Operation}}"},"assignedTenant":{"state":"{{.Assignment.State}}","uclAssignmentId":"{{.Assignment.ID}}","deploymentRegion":"{{if .Application.Labels.region}}{{.Application.Labels.region}}{{else}}{{.ApplicationTemplate.Labels.region}}{{end}}","applicationNamespace":"{{if .Application.ApplicationNamespace}}{{.Application.ApplicationNamespace}}{{else}}{{.ApplicationTemplate.ApplicationNamespace}}{{end}}","applicationUrl":"{{.Application.BaseURL}}","applicationTenantId":"{{.Application.LocalTenantID}}","uclSystemName":"{{.Application.Name}}","uclSystemTenantId":"{{.Application.ID}}",{{if .ApplicationTemplate.Labels.parameters}}"parameters":{{.ApplicationTemplate.Labels.parameters}},{{end}}"configuration":{{.ReverseAssignment.Value}}},"receiverTenant":{"ownerTenant":"{{.Runtime.Tenant.Parent}}","state":"{{.ReverseAssignment.State}}","uclAssignmentId":"{{.ReverseAssignment.ID}}","deploymentRegion":"{{if and .RuntimeContext .RuntimeContext.Labels.region}}{{.RuntimeContext.Labels.region}}{{else}}{{.Runtime.Labels.region}}{{end}}","applicationNamespace":"{{.Runtime.ApplicationNamespace}}","applicationTenantId":"{{if .RuntimeContext}}{{.RuntimeContext.Value}}{{else}}{{.Runtime.Labels.global_subaccount_id}}{{end}}","uclSystemTenantId":"{{if .RuntimeContext}}{{.RuntimeContext.ID}}{{else}}{{.Runtime.ID}}{{end}}",{{if .Runtime.Labels.parameters}}"parameters":{{.Runtime.Labels.parameters}},{{end}}"configuration":{{.Assignment.Value}}}}'
      headerTemplate: '{"Content-Type": ["application/json"]}'
      outputTemplate: '{"error":"{{.Body.error}}","state":"{{.Body.state}}","success_status_code": 200,"incomplete_status_code": 422}'
    authentication:
      jwksEndpoint: http://ory-stack-oathkeeper-api.ory.svc.cluster.local:4456/.well-known/jwks.json
  instanceCreator:
    port: 8080
    apiRootPath: "/instance-creator"
    tenantInfo:
      requestTimeout: 30s
    authentication:
      jwksEndpoint: http://ory-stack-oathkeeper-api.ory.svc.cluster.local:4456/.well-known/jwks.json
    client:
      timeout: 30s
    secrets:
      name: "regional-sm-instances-credentials"
      key: "keyConfig"
      path: "/tmp"
    clientIdPath: "clientid"
    smUrlPath: "sm_url"
    tokenURLPath: "certurl"
    appNamePath: "appName"
    certificatePath: "certificate"
    certificateKeyPath: "key"
    oauthTokenPath: "/oauth/token"
    ticker: 3s
    timeout: 300s
    local:
      templateMappings:
        clientIDMapping: '{{ printf "\"%s\":\"client_id\"" .Values.global.instanceCreator.clientIdPath }}'
        smUrlMapping: '{{ printf "\"%s\":\"http://compass-external-services-mock.%s.svc.cluster.local:%s\"" .Values.global.instanceCreator.smUrlPath .Release.Namespace (.Values.service.port | toString) }}'
        tokenURLMapping: '{{ printf "\"%s\":\"http://compass-external-services-mock.%s.svc.cluster.local:%s\"" .Values.global.instanceCreator.tokenURLPath .Release.Namespace (.Values.service.port | toString) }}'
        appNameMapping: '{{ printf "\"%s\":\"app_name\"" .Values.global.instanceCreator.appNamePath }}'
        certificateMapping: '{{ printf "\"%s\":\"%s\"" .Values.global.instanceCreator.certificatePath .Values.global.connector.caCertificate }}'
        certificateKeyMapping: '{{ printf "\"%s\":\"%s\"" .Values.global.instanceCreator.certificateKeyPath .Values.global.connector.caKey }}'
  operations_controller:
    enabled: true
  connectivity_adapter:
    port: 8080
    tls:
      host: adapter-gateway
    mtls:
      host: adapter-gateway-mtls
  oathkeeperFilters:
    workloadLabel: oathkeeper
    namespace: ory
    tokenDataHeader: "Connector-Token"
    certificateDataHeader: "Certificate-Data"
  istio:
    discoveryMtlsGateway:
      name: "discovery-gateway"
      namespace: "compass-system"
      certSecretName: discovery-gateway-certs
      localCA: # the CA property and its nested fields are used only in local setup
        secretName: discovery-gateway-certs-cacert
        namespace: istio-system # For Ingress Gateway to work properly the namespace needs to be istio-system
        certificate: ""
        key: ""
    externalMtlsGateway:
      name: "compass-gateway-external-mtls"
      namespace: "compass-system"
    mtlsGateway:
      name: "compass-gateway-mtls"
      namespace: "compass-system"
    gateway:
      name: "kyma-gateway"
      namespace: "kyma-system"
    proxy:
      port: 15020
    namespace: istio-system
    ingressgateway:
      workloadLabel: istio-ingressgateway
      requestPayloadSizeLimit2MB: 2097152
      requestPayloadSizeLimit2MBLabel: "2MB"
      requestPayloadSizeLimit5MB: 5097152
      requestPayloadSizeLimit5MBLabel: "5MB"
      correlationHeaderRewriteFilter:
        expectedHeaders:
          - "x-request-id"
          - "x-correlation-id"
          - "x-correlationid"
          - "x-forrequest-id"
          - "x-vcap-request-id"
          - "x-broker-api-request-identity"
  kubernetes:
    serviceAccountTokenIssuer: https://kubernetes.default.svc.cluster.local
    serviceAccountTokenJWKS: https://kubernetes.default.svc.cluster.local/openid/v1/jwks
  ingress:
    domainName: "local.kyma.dev"
    discoveryDomain:
      name: "discovery.api.local"
      tlsCert: ""
      tlsKey: ""
  database:
    sqlProxyServiceAccount: "proxy-user@gcp-cmp.iam.gserviceaccount.com"
    manageSecrets: true
    embedded:
      enabled: true
      director:
        name: "postgres"
      ias_adapter:
        name: "postgres2"
      directorDBName: "postgres"
    managedGCP:
      serviceAccountKey: ""
      instanceConnectionName: ""
      director:
        name: ""
        user: ""
        password: ""
      iasAdapter:
        name: ""
        user: ""
        password: ""
      host: "localhost"
      hostPort: "5432"
      sslMode: ""
      #TODO remove below after migration to separate user will be done
      dbUser: ""
      dbPassword: ""
      directorDBName: ""
  oathkeeper:
    host: ory-stack-oathkeeper-proxy.ory.svc.cluster.local
    port: 4455
    timeout_ms: 120000
    ns_adapter_timeout_ms: 3600000
    idTokenConfig:
      claims: '{"scopes": "{{ print .Extra.scope }}","tenant": "{{ .Extra.tenant }}", "consumerID": "{{ print .Extra.consumerID}}", "consumerType": "{{ print .Extra.consumerType }}", "flow": "{{ print .Extra.flow }}", "onBehalfOf": "{{ print .Extra.onBehalfOf }}", "region": "{{ print .Extra.region }}", "tokenClientID": "{{ print .Extra.tokenClientID }}"}'
      internalClaims: '{"scopes": "application:read application:write application.webhooks:read application.application_template:read application_template.webhooks:read webhooks.auth:read runtime:write runtime:read tenant:read tenant:write tenant_subscription:write ory_internal fetch_tenant application_template:read destinations_sensitive_data:read destinations:sync ord_aggregator:sync certificate_subject_mapping:read certificate_subject_mapping:write bundle_instance_auth:write bundle.instance_auths:read","tenant":"{ {{ if .Header.Tenant }} \"consumerTenant\":\"{{ print (index .Header.Tenant 0) }}\", {{ end }} \"externalTenant\":\"\"}", "consumerType": "Internal Component", "flow": "Internal"}'
    mutators:
      runtimeMappingService:
        config:
          api:
            url: http://compass-hydrator.compass-system.svc.cluster.local:3000/hydrators/runtime-mapping
            retry:
              give_up_after: 6s
              max_delay: 2000ms
      authenticationMappingServices:
        nsadapter:
          cfg:
            config:
              api:
                url: http://compass-hydrator.compass-system.svc.cluster.local:3000/hydrators/authn-mapping/nsadapter
                retry:
                  give_up_after: 6s
                  max_delay: 2000ms
          authenticator:
            enabled: false
            createRule: true
            gatewayHost: "compass-gateway-xsuaa"
            trusted_issuers: '[{"domain_url": "compass-system.svc.cluster.local:8080", "scope_prefix": "prefix.", "protocol": "http"}]'
            attributes: '{"uniqueAttribute": { "key": "ns-adapter-test", "value": "ns-adapter-flow" }, "tenant": { "key": "tenant" }, "identity": { "key": "identity" }, "clientid": { "key": "client_id" } }'
            path: /nsadapter/api/v1/notifications
            upstreamComponent: "compass-gateway"
            checkSuffix: true
        tenant-fetcher:
          cfg:
            config:
              api:
                url: http://compass-hydrator.compass-system.svc.cluster.local:3000/hydrators/authn-mapping/tenant-fetcher
                retry:
                  give_up_after: 6s
                  max_delay: 2000ms
          authenticator:
            enabled: false
            createRule: true
            gatewayHost: "compass-gateway"
            trusted_issuers: '[{"domain_url": "compass-system.svc.cluster.local:8080", "scope_prefix": "prefix.", "protocol": "http"}]'
            attributes: '{"uniqueAttribute": { "key": "test", "value": "tenant-fetcher" }, "tenant": { "key": "tenant" }, "identity": { "key": "identity" } }'
            path: /tenants/<.*>
            upstreamComponent: "compass-tenant-fetcher"
            checkSuffix: false
        subscriber:
          cfg:
            config:
              api:
                url: http://compass-hydrator.compass-system.svc.cluster.local:3000/hydrators/authn-mapping/subscriber
                retry:
                  give_up_after: 6s
                  max_delay: 2000ms
          authenticator:
            enabled: false
            createRule: false
            gatewayHost: "compass-gateway-sap-mtls"
            trusted_issuers: '[{"domain_url": "compass-system.svc.cluster.local:8080", "scope_prefix": "prefix.", "protocol": "http", "region": "eu-1"}]'
            attributes: '{"uniqueAttribute": { "key": "subsc-key-test", "value": "subscription-flow" }, "tenant": { "key": "tenant" }, "identity": { "key": "user_name" }, "clientid": { "key": "client_id" } }'
            path: /<.*>
            checkSuffix: false
      tenantMappingService:
        config:
          api:
            url: http://compass-hydrator.compass-system.svc.cluster.local:3000/hydrators/tenant-mapping
            retry:
              give_up_after: 6s
              max_delay: 2000ms
      certificateResolverService:
        config:
          api:
            url: http://compass-hydrator.compass-system.svc.cluster.local:3000/hydrators/v1/certificate/data/resolve
            retry:
              give_up_after: 6s
              max_delay: 2000ms
      tokenResolverService:
        config:
          api:
            url: http://compass-hydrator.compass-system.svc.cluster.local:3000/hydrators/v1/tokens/resolve
            retry:
              give_up_after: 6s
              max_delay: 2000ms
  cockpit:
    auth:
      allowedConnectSrc: "https://*.ondemand.com"
      secretName: "cockpit-auth-secret"
      idpHost: ""
      clientID: ""
      scopes: "openid profile email"
      path: "/oauth2/certs"
  destinationFetcher:
    manageSecrets: true
    host: compass-destination-fetcher.compass-system.svc.cluster.local
    prefix: /destination-configuration
    port: 3000
    jobSchedule: 10s
    lease:
      lockname: destinationlease
    parallelTenants: 10
    tenantSyncTimeout: "5m"
    authentication:
      jwksEndpoint: "http://ory-stack-oathkeeper-api.ory.svc.cluster.local:4456/.well-known/jwks.json"
      appDestinationsSyncScope: "destinations:sync"
      appDetinationsSensitiveDataScope: "destinations_sensitive_data:read"
    server:
      tenantDestinationsEndpoint: "/v1/subaccountDestinations"
      tenantInstanceLevelDestinationsEndpoint: "/v1/instanceDestinations"
      tenantDestinationCertificatesEndpoint: "/v1/subaccountCertificates"
      tenantInstanceLevelDestinationCertificatesEndpoint: "/v1/instanceCertificates"
      sensitiveDataEndpoint: "/v1/destinations"
      sensitiveDataQueryParam: "name"
    request:
      skipSSLValidation: false
      retry_interval: "100ms"
      retry_attempts: 3
      goroutineLimit: 10
      requestTimeout: "5s"
      pageSize: 100
      oauthTokenPath: "/oauth/token"
    instance:
      clientIdPath: "clientid"
      clientSecretPath: "clientsecret"
      urlPath: "uri"
      tokenUrlPath: "certurl"
      clientCertPath: "certificate"
      clientKeyPath: "key"
    secretName: destination-region-instances
    dependenciesConfig:
      path: "/cfg/dependencies"
    oauthMode: "oauth-mtls"
  destinationRegionSecret:
    secretName: "destination-region-instances"
    fileName: "keyConfig"
    local:
      templateMappings:
        xsappMapping: '{{ printf "\"%s\":\"xsappname1\"" .Values.global.tenantFetcher.xsappNamePath }}'
        clientIDMapping: '{{ printf "\"%s\":\"client_id\"" .Values.global.destinationFetcher.instance.clientIdPath }}'
        clientSecretMapping: '{{ printf "\"%s\":\"client_secret\"" .Values.global.destinationFetcher.instance.clientSecretPath }}'
        urlMapping: '{{ printf "\"%s\":\"http://compass-external-services-mock.%s.svc.cluster.local:%s\"" .Values.global.destinationFetcher.instance.urlPath .Release.Namespace (.Values.service.port | toString) }}'
        tokenURLMapping: '{{ printf "\"%s\":\"https://%s.%s:%s\"" .Values.global.destinationFetcher.instance.tokenUrlPath .Values.global.externalServicesMock.certSecuredHost .Values.global.ingress.domainName (.Values.service.certPort | toString) }}'
        x509CertificateMapping: '{{ printf "\"%s\":\"%s\"" .Values.global.destinationFetcher.instance.clientCertPath .Values.global.connector.caCertificate }}'
        x509KeyMapping: '{{ printf "\"%s\":\"%s\"" .Values.global.destinationFetcher.instance.clientKeyPath .Values.global.connector.caKey }}'
  tenantFetcher:
    k8sSecret:
      manageSecrets: true
      name: "tenant-fetcher-secret"
      namespace: "compass-system"
      key: "keyConfig"
      path: "/tmp"
    host: compass-tenant-fetcher.compass-system.svc.cluster.local
    prefix: /tenants
    port: 3000
    xsappNamePath: "xsappname"
    omitDependenciesParamName: ""
    omitDependenciesParamValue: ""
    requiredAuthScope: Callback
    fetchTenantAuthScope: fetch_tenant
    authentication:
      jwksEndpoint: "http://ory-stack-oathkeeper-api.ory.svc.cluster.local:4456/.well-known/jwks.json"
    tenantProvider:
      tenantIdProperty: "tenantId"
      customerIdProperty: "customerId"
      subaccountTenantIdProperty: "subaccountTenantId"
      subdomainProperty: "subdomain"
      licenseTypeProperty: "licenseType"
      name: "provider"
      subscriptionProviderIdProperty: "subscriptionProviderIdProperty"
      providerSubaccountIdProperty: "providerSubaccountIdProperty"
      consumerTenantIdProperty: "consumerTenantIdProperty"
      subscriptionProviderAppNameProperty: "subscriptionProviderAppNameProperty"
      subscriptionIDProperty: "subscriptionGUID"
      dependentServiceInstancesInfoProperty: "dependentServiceInstancesInfo"
      dependentServiceInstancesInfoAppIdProperty: "appId"
      dependentServiceInstancesInfoAppNameProperty: "appName"
      dependentServiceInstancesInfoProviderSubaccountIdProperty: "providerSubaccountId"
    server:
      fetchTenantWithParentEndpoint: "/v1/fetch/{parentTenantId}/{tenantId}"
      fetchTenantWithoutParentEndpoint: "/v1/fetch/{tenantId}"
      regionalHandlerEndpoint: "/v1/regional/{region}/callback/{tenantId}"
      dependenciesEndpoint: "/v1/regional/{region}/dependencies"
      tenantPathParam: "tenantId"
      regionPathParam: "region"
    dependenciesConfig:
      path: "/cfg/dependencies"
    local:
      templateMappings:
        xsappMapping: '{{ printf "\"%s\":\"xsappname1\"" .Values.global.tenantFetcher.xsappNamePath }}'
    containerName: "tenant-fetcher"
  externalCertConfiguration:
    issuerLocality: "local,local2" # In local setup we have manually created connector CA certificate with 'local' Locality property
    subjectPattern: "/C=DE/O=SAP SE/OU=SAP Cloud Platform Clients/OU=Region/OU=%s/L=%s/CN=%s"
    technicalClientSubjectPattern: "/C=DE/O=SAP SE/OU=SAP Cloud Platform Clients/OU=Region/OU=%s/L=%s/CN=%s"
    ouCertSubaccountID: "f8075207-1478-4a80-bd26-24a4785a2bfd"
    commonName: "compass"
    locality: "local"
    certSvcApiPath: "/cert"
    tokenPath: "/cert/token"
    secrets:
      externalCertSvcSecret:
        manage: false
        name: "cert-svc-secret"
        clientIdKey: client-id
        clientSecretKey: client-secret
        oauthUrlKey: url
        csrEndpointKey: csr-endpoint
        clientCert: client-cert
        clientKey: client-key
        skipSSLValidationFlag: "-k"
      externalClientCertSecret:
        name: "external-client-certificate"
        namespace: compass-system
        certKey: tls.crt
        keyKey: tls.key
    rotationCronjob:
      name: "external-certificate-rotation"
      schedule: "*/1 * * * *" # Executes every minute
      certValidity: "7"
      clientCertRetryAttempts: "8"
      containerName: "certificate-rotation"
  extSvcCertConfiguration:
    issuerLocality: "local,local2" # In local setup we have manually created connector CA certificate with 'local' Locality property
    subjectPattern: "/C=DE/O=SAP SE/OU=SAP Cloud Platform Clients/OU=Region/OU=%s/L=%s/CN=%s"
    ouCertSubaccountID: "f8075207-1478-4a80-bd26-24a4785a2bfd"
    commonName: "compass"
    locality: "local"
    certSvcApiPath: "/cert"
    tokenPath: "/cert/token"
    secrets:
      extSvcCertSvcSecret:
        manage: false
        name: "ext-svc-cert-svc-secret"
        clientIdKey: client-id
        clientSecretKey: client-secret
        oauthUrlKey: url
        csrEndpointKey: csr-endpoint
        clientCert: client-cert
        clientKey: client-key
        skipSSLValidationFlag: "-k"
      extSvcClientCertSecret:
        name: "ext-svc-client-certificate"
        namespace: compass-system
        certKey: tls.crt
        keyKey: tls.key
    rotationCronjob:
      name: "ext-svc-certificate-rotation"
      schedule: "*/1 * * * *" # Executes every minute
      certValidity: "7"
      clientCertRetryAttempts: "8"
      containerName: "ext-svc-certificate-rotation"
  ordService:
    host: compass-ord-service.compass-system.svc.cluster.local
    prefix: /open-resource-discovery-service/v0
    docsPrefix: /open-resource-discovery-docs
    staticPrefix: /open-resource-discovery-static/v0
    port: 3000
    defaultResponseType: "xml"
    userContextHeader: "user_context"
    authTokenPath: "/var/run/secrets/kubernetes.io/serviceaccount/token"
    skipSSLValidation: false
  ordAggregator:
    port: 3000
    prefix: /ord-aggregator
    aggregateEndpoint: /aggregate
    name: ord-aggregator
    client:
      timeout: "30s"
    lease:
      lockname: aggregatorlease
    authentication:
      jwksEndpoint: "http://ory-stack-oathkeeper-api.ory.svc.cluster.local:4456/.well-known/jwks.json"
    http:
      client:
        skipSSLValidation: false
      retry:
        attempts: 3
        delay: 100ms
    dbPool:
      maxOpenConnections: 2
      maxIdleConnections: 2
    globalRegistryUrl: http://compass-external-services-mock.compass-system.svc.cluster.local:8087/.well-known/open-resource-discovery
    maxParallelDocumentsPerApplication: 10
    maxParallelSpecificationProcessors: 100
    containerName: "ord-aggregator"
    tenantMappingConfiguration: '{}'
    parallelOperationProcessors: 10
    priorityQueueLimit: 10
    rescheduleJobInterval: 24h
    reschedulePeriod: 168h
    rescheduleHangedJobInterval: 1h
    rescheduleHangedPeriod: 1h
    maintainOperationsJobInterval: 60m
    operationProcessorsQuietPeriod: 5s
  systemFetcher:
    enabled: false
    name: "system-fetcher"
    schedule: "0 0 * * *"
    manageSecrets: true
    # enableSystemDeletion - whether systems in deleted state should be deleted from director database
    enableSystemDeletion: true
    # fetchParallelism - shows how many http calls will be made in parallel to fetch systems
    fetchParallellism: 30
    # queueSize - shows how many system fetches (individual requests may fetch more than 1 system)
    # can be put in the queue for processing before blocking. It is best for the queue to be about 2 times bigger than the parallellism
    queueSize: 100
    # fetchRequestTimeout - shows the timeout to wait for oauth token and for fetching systems (in one request) separately
    fetchRequestTimeout: "30s"
    # directorRequestTimeout - graphql requests timeout to director
    directorRequestTimeout: "30s"
    dbPool:
      maxOpenConnections: 20
      maxIdleConnections: 2
    # systemsAPIEndpoint - endpoint of the service to fetch systems from
    systemsAPIEndpoint: ""
    # systemsAPIFilterCriteria - criteria for fetching systems
    systemsAPIFilterCriteria: ""
    appTemplatesProductLabel: "systemRole"
    systemSourceKey: "prop"
    appTemplates: []
    templatePlaceholderToSystemKeyMappings: '[ { "placeholder_name": "name", "system_key": "$.displayName" }, { "placeholder_name": "display-name", "system_key": "$.displayName" }, { "placeholder_name": "systemNumber", "system_key": "$.systemNumber" }, { "placeholder_name": "productId", "system_key": "$.productId" }, { "placeholder_name": "ppmsProductVersionId", "system_key": "$.ppmsProductVersionId", "optional": true }, { "placeholder_name": "region", "system_key": "$.additionalAttributes.systemSCPLandscapeID", "optional": true }, { "placeholder_name": "description", "system_key": "$.productDescription", "optional": true }, { "placeholder_name": "baseUrl", "system_key": "$.additionalUrls.mainUrl", "optional": true }, { "placeholder_name": "providerName", "system_key": "$.infrastructureProvider", "optional": true } ]'
    templateOverrideApplicationInput: '{"name": "{{name}}","description": "{{description}}","providerName": "{{providerName}}","statusCondition": "INITIAL","systemNumber": "{{systemNumber}}","labels": {"managed": "true","productId": "{{productId}}","ppmsProductVersionId": "{{ppmsProductVersionId}}","region": "{{region}}"},"baseUrl": "{{baseUrl}}"}'
    http:
      client:
        skipSSLValidation: false
    oauth:
      client: "client_id"
      tokenEndpointProtocol: "https"
      tokenBaseHost: "compass-external-services-mock-sap-mtls"
      tokenPath: "/cert/token"
      scopesClaim: "scopes"
      tenantHeaderName: "x-zid"
      tokenRequestTimeout: 30s
      skipSSLValidation: true
    secret:
      name: "compass-system-fetcher-secret"
      clientIdKey: client-id
      oauthUrlKey: url
    paging:
      pageSize: 200
      sizeParam: "$top"
      skipParam: "$skip"
    containerName: "system-fetcher"
  tenantFetchers:
    job1:
      enabled: false
      job:
        interval: "5m"
      configMapNamespace: "compass-system"
      manageSecrets: true
      providerName: "compass"
      tenantType: "subaccount"
      schedule: "*/5 * * * *"
      tenantInsertChunkSize: "500"
      pageWorkers: "2"
      kubernetes:
        configMapNamespace: "compass-system"
        pollInterval: 2s
        pollTimeout: 1m
        timeout: 2m
      authConfig:
        skipSSLValidation: true
        oauthMode: "oauth-mtls"
        clientIDPath: "clientid"
        clientSecretPath: "secret"
        clientCertPath: "cert"
        clientKeyPath: "key"
        tokenEndpointPath: "url"
        tokenURLPath: "/cert/token"
      queryMapping:
        regionField: "region"
        pageNumField: "pageNum"
        pageSizeField: "pageSize"
        timestampField: "timestamp"
      query:
        startPage: "0"
        pageSize: "100"
      api:
        regionName: "central"
        authConfigSecretKey: "central"
        fieldMapping:
          totalPagesField: "totalPages"
          totalResultsField: "totalResults"
          tenantEventsField: "events"
          idField: "id"
          nameField: "name"
          customerIdField: "customerId"
          subdomainField: "subdomain"
          licenseTypeField: "licenseType"
          discriminatorField: ""
          discriminatorValue: ""
          detailsField: "details"
          entityTypeField: "entityType"
          globalAccountID: "gaID"
          regionField: "region"
          movedSubaccountTargetField: "targetGlobalAccountGUID"
          movedSubaccountSourceField: "sourceGlobalAccountGUID"
        endpoints:
          accountCreated: "127.0.0.1/events?type=account-created"
          accountDeleted: "127.0.0.1/events?type=account-deleted"
          accountUpdated: "127.0.0.1/events?type=account-updated"
          subaccountCreated: "127.0.0.1/events?type=subaccount-created"
          subaccountDeleted: "127.0.0.1/events?type=subaccount-deleted"
          subaccountUpdated: "127.0.0.1/events?type=subaccount-updated"
          subaccountMoved: "127.0.0.1/events?type=subaccount-moved"
      regionalConfig:
        fieldMapping:
          totalPagesField: "totalPages"
          totalResultsField: "totalResults"
          tenantEventsField: "events"
          idField: "guid"
          nameField: "displayName"
          customerIdField: "customerId"
          subdomainField: "subdomain"
          licenseTypeField: "licenseType"
          discriminatorField: ""
          discriminatorValue: ""
          detailsField: "details"
          entityTypeField: "entityType"
          globalAccountID: "globalAccountGUID"
          regionField: "region"
          movedSubaccountTargetField: "targetGlobalAccountGUID"
          movedSubaccountSourceField: "sourceGlobalAccountGUID"
        regions:
          eu-east:
            api:
              oauthMode: "oauth-mtls"
              authConfigSecretKey: "central"
              endpoints:
                accountCreated: "127.0.0.1/events?type=account-created"
                accountDeleted: "127.0.0.1/events?type=account-deleted"
                accountUpdated: "127.0.0.1/events?type=account-updated"
                subaccountCreated: "127.0.0.1/events?type=subaccount-created"
                subaccountDeleted: "127.0.0.1/events?type=subaccount-deleted"
                subaccountUpdated: "127.0.0.1/events?type=subaccount-updated"
                subaccountMoved: "127.0.0.1/events?type=subaccount-moved"
      dbPool:
        maxOpenConnections: 1
        maxIdleConnections: 1
  metrics:
    enabled: true
    pushEndpoint: http://monitoring-prometheus-pushgateway.kyma-system.svc.cluster.local:9091
  externalServicesMock:
    enabled: false
    certSecuredPort: 8081
    ordCertSecuredPort: 8082
    unsecuredPort: 8083
    basicSecuredPort: 8084
    oauthSecuredPort: 8085
    ordGlobalRegistryCertPort: 8086
    ordGlobalRegistryUnsecuredPort: 8087
    unsecuredPortWithAdditionalContent: 8088
    unsecuredMultiTenantPort: 8089
    certSecuredProxyPort: 8090
    certSecuredHost: compass-external-services-mock-sap-mtls
    ordCertSecuredHost: compass-external-services-mock-sap-mtls-ord
    ordGlobalCertSecuredHost: compass-external-services-mock-sap-mtls-global-ord-registry
    unSecuredHost: compass-external-services-mock
    host: compass-external-services-mock.compass-system.svc.cluster.local
    directDependencyXsappname: ""
    saasAppNamesSecret:
      manage: false
    regionInstancesCredentials:
      manage: false
    regionSMInstancesCredentials:
      manage: false
    oauthSecret:
      manage: false
      name: compass-external-services-mock-oauth-credentials
      clientIdKey: client-id
      clientSecretKey: client-secret
      oauthUrlKey: url
      oauthTokenPath: "/secured/oauth/token"
    auditlog:
      applyMockConfiguration: false
      managementApiPath: /audit-log/v2/configuration-changes/search
      mtlsTokenPath: "/cert/token"
      secret:
        name: "auditlog-instance-management"
        urlKey: url
        tokenUrlKey: token-url
        clientIdKey: client-id
        clientSecretKey: client-secret
        clientCertKey: client-cert
        clientKeyKey: client-key
    iasAdapter:
      consumerAppID: "consumer-app-id"
      consumerAppClientID: "consumer-client-id"
      consumerAppTenantID: "consumer-app-tenant-id"
      providerAppID: "provider-app-id"
      providerAppClientID: "provider-client-id"
      providerAppTenantID: "provider-app-tenant-id"
      apiName: "Test API Name"
  tests:
    http:
      client:
        skipSSLValidation: false
    externalCertConfiguration:
      ouCertSubaccountID: "bad76f69-e5c2-4d55-bca5-240944824b83"
      issuerLocalityRegion2: "local"
    hydrator:
      certSubjectMappingResyncInterval: "10s"
    director:
      skipPattern: ""
      externalCertIntSystemCN: "integration-system-test"
      supportedOrdApplicationType: "SAP temp1"
    tenantFetcher:
      tenantOnDemandID: "8d42d818-d4c4-4036-b82f-b199db7ffeb5"
      missingTenantOnDemandID: "subaccount-external-tnt"
      region: "eu-1"
      region2: "eu-2"
    ordAggregator:
      skipPattern: ""
      proxyApplicationTemplateName: "SAP Proxy Template"
    ordService:
      accountTenantID: "5577cf46-4f78-45fa-b55f-a42a3bdba868" # testDefaultTenant from our testing tenants
      skipPattern: "(.*Requesting_filtering_of_Bundles_that_have_only_ODATA_APIs|.*Requesting_filtering_of_Bundles_that_do_not_have_only_ODATA_APIs)"
    externalServicesMock:
      skipPattern: ""
      tenantMappingStatusAPI:
        responseDelayInSeconds: 3
    selfRegistration:
      region: "eu-1"
      region2: "eu-2"
    destination:
      consumerSubdomain: "compass-external-services-mock"
      consumerSubdomainMtls: "compass-external-services-mock-sap-mtls"
      instanceID: "37d7d783-d9ad-47de-b6c8-b05a4cb961ca" # randomly generated UUID
      claims:
        subaccountIDKey: "subaccountid"
        serviceInstanceIDKey: "serviceinstanceid"
    subscription:
      labelKey: "subscriptions"
      standardFlow: "standard"
      indirectDependencyFlow: "indirectDependency"
      directDependencyFlow: "directDependency"
      subscriptionsFlowHeaderKey: "subscriptionFlow"
      consumerSubdomain: "compass-external-services-mock-sap-mtls"
      tenants:
        providerAccountID: "5577cf46-4f78-45fa-b55f-a42a3bdba868" # testDefaultTenant from our testing tenants
        providerSubaccountID: "47b4575a-f102-414a-8398-2d973ad65f3a" # TestProviderSubaccount from our testing tenants
        consumerAccountID: "5984a414-1eed-4972-af2c-b2b6a415c7d7" # ApplicationsForRuntimeTenantName from our testing tenants
        consumerSubaccountID: "1f538f34-30bf-4d3d-aeaa-02e69eef84ae" # randomly chosen
        consumerTenantID: "ba49f1aa-ddc1-43ff-943c-fe949857a34a" # randomly chosen
        providerSubaccountIDRegion2: "731b7bc4-5472-41d2-a447-e4c0f45de739" # TestProviderSubaccountRegion2 from our testing tenants
        consumerAccountIDTenantHierarchy: "5577cf46-4f78-45fa-b55f-a42a3bdba868" # testDefaultTenant from our testing tenants; more info in 'TestFormationNotificationsTenantHierarchy'
        consumerSubaccountIDTenantHierarchy: "3cfcdd62-320d-403b-b66a-4ee3cdd06947" # TestIntegrationSystemManagedSubaccount from our testing tenants; more info in 'TestFormationNotificationsTenantHierarchy'
      destinationOauthSecret:
        manage: false
        name: provider-destination-instance-tests
        clientIdKey: client-id
        clientSecretKey: client-secret
        oauthUrlKey: url
        oauthTokenPath: "/secured/oauth/token"
        serviceUrlKey: uri
        dependencyKey: dependency
      oauthSecret:
        manage: false
        name: compass-subscription-secret
        clientIdKey: client-id
        clientSecretKey: client-secret
        oauthUrlKey: url
      propagatedProviderSubaccountHeader: "X-Provider-Subaccount"
      externalClientCertTestSecretName: "external-client-certificate-test-secret"
      externalClientCertTestSecretNamespace: "compass-system"
      externalCertTestJobName: "external-certificate-rotation-test-job"
      certSvcInstanceTestSecretName: "cert-svc-secret"
      certSvcInstanceTestRegion2SecretName: "cert-svc-secret-eu2"
      consumerTokenURL: "http://compass-external-services-mock.compass-system.svc.cluster.local:8080"
      subscriptionURL: "http://compass-external-services-mock.compass-system.svc.cluster.local:8080"
      subscriptionProviderIdValue: "id-value!t12345"
      directDependencySubscriptionProviderIdValue: "direct-dep-id-value!t12345"
      subscriptionProviderAppNameValue: "subscriptionProviderAppNameValue"
      indirectDependencySubscriptionProviderAppNameValue: "indirectDependencySubscriptionProviderAppNameValue"
      directDependencySubscriptionProviderAppNameValue: "subscriptionProviderAppNameValue" # this is used for real env tests where there is a dedicated SAAS svc instance for the indirect dependency flow
    namespace: kyma-system
    connectivityAdapterFQDN: http://compass-connectivity-adapter.compass-system.svc.cluster.local
    externalServicesMockFQDN: http://compass-external-services-mock.compass-system.svc.cluster.local
    ordServiceFQDN: http://compass-ord-service.compass-system.svc.cluster.local
    systemBrokerFQDN: http://compass-system-broker.compass-system.svc.cluster.local
    tenantFetcherFQDN: http://compass-tenant-fetcher.compass-system.svc.cluster.local
    hydratorFQDN: http://compass-hydrator.compass-system.svc.cluster.local
    basicCredentials:
      manage: false
      secretName: "test-basic-credentials-secret"
    db:
      maxOpenConnections: 3
      maxIdleConnections: 1
    securityContext: # Set on container level
      runAsUser: 2000
      allowPrivilegeEscalation: false
  expectedSchemaVersionUpdateJob:
    cm:
      name: "expected-schema-version"
    ias_adapter:
      cm:
        name: "ias-adapter-expected-schema-version"
  migratorJob:
    nodeSelectorEnabled: false
    pvc:
      name: "compass-director-migrations"
      namespace: "compass-system"
      migrationsPath: "/compass-migrations"
      storageClass: local-path
    ias_adapter:
      pvc:
        name: "compass-ias-adapter-migrations"
        namespace: "compass-system"
        migrationsPath: "/compass-ias-adapter-migrations"
        storageClass: local-path
  http:
    client:
      skipSSLValidation: false
  pairingAdapter:
    templateName: "pairing-adapter-app-template"
    watcherCorrelationID: "pairing-adapter-watcher-id"
    configMap:
      manage: false
      key: "config.json"
      name: "pairing-adapter-config-local"
      namespace: "compass-system"
      localAdapterFQDN: "http://compass-pairing-adapter.compass-system.svc.cluster.local/adapter-local-mtls"
      integrationSystemID: "d3e9b9f5-25dc-4adb-a0a0-ed69ef371fb6"
    e2e:
      appName: "test-app"
      appID: "123-test-456"
      clientUser: "test-user"
      tenant: "test-tenant"
  # Scopes assigned for every new Client Credentials by given object type (Runtime / Application / Integration System)
  # and scopes mapped to a consumer with the given type, then that consumer is using a client certificate
  scopes:
    scopesPerConsumerType:
      business_integration:
        - "application_template:read"
        - "application_template:write"
        - "formation:read"
        - "formation:write"
        - "formation.state:write"
        - "formation_template:read"
        - "formation_template:write"
        - "formation_template.webhooks:read"
      managed_application_provider_operator:
        - "application.local_tenant_id:write"
        - "application_template:write"
        - "application_template:read"
        - "application_template.webhooks:read"
        - "application_template.labels:write"
        - "internal_visibility:read"
        - "webhook:write"
        - "webhooks.auth:read"
        - "certificate_subject_mapping:write"
        - "certificate_subject_mapping:read"
      managed_application_consumer: []
      landscape_resource_operator:
        - "application:read"
        - "application:write"
        - "application.local_tenant_id:write"
        - "tenant_access:write"
        - "formation:read"
        - "formation:write"
      technical_client:
        - "tenant:read"
        - "tenant:write"
      runtime:
        - "runtime:read"
        - "runtime:write"
        - "application:read"
        - "runtime.auths:read"
        - "bundle.instance_auths:read"
        - "runtime.webhooks:read"
        - "webhook:write"
      external_certificate:
        - "runtime:read"
        - "runtime:write"
        - "application:read"
        - "application:write"
        - "runtime.auths:read"
        - "bundle.instance_auths:read"
        - "runtime.webhooks:read"
        - "webhook:write"
        - "application_template:read"
        - "application_template:write"
        - "formation_template:read"
        - "formation_template:write"
        - "formation_template.webhooks:read"
      application:
        - "application:read"
        - "application:write"
        - "application.auths:read"
        - "application.webhooks:read"
        - "application.application_template:read"
        - "bundle.instance_auths:read"
        - "document.fetch_request:read"
        - "event_spec.fetch_request:read"
        - "api_spec.fetch_request:read"
        - "fetch-request.auth:read"
        - "webhook:write"
      integration_system:
        - "application:read"
        - "application:write"
        - "application.local_tenant_id:write"
        - "application.application_template:read"
        - "application_template:read"
        - "application_template:write"
        - "runtime:read"
        - "runtime:write"
        - "integration_system:read"
        - "label_definition:read"
        - "label_definition:write"
        - "automatic_scenario_assignment:read"
        - "integration_system.auths:read"
        - "application_template.webhooks:read"
        - "formation:write"
        - "formation:read"
        - "internal_visibility:read"
        - "application.auths:read"
        - "webhook:write"
        - "formation_template:read"
        - "formation_template.webhooks:read"
      super_admin:
        - "application:read"
        - "application:write"
        - "application.local_tenant_id:write"
        - "application_template:read"
        - "application_template:write"
        - "integration_system:read"
        - "integration_system:write"
        - "runtime:read"
        - "runtime:write"
        - "label_definition:read"
        - "label_definition:write"
        - "eventing:manage"
        - "tenant:read"
        - "tenant:write"
        - "automatic_scenario_assignment:read"
        - "application.auths:read"
        - "application.webhooks:read"
        - "application.application_template:read"
        - "application_template.webhooks:read"
        - "bundle.instance_auths:read"
        - "document.fetch_request:read"
        - "event_spec.fetch_request:read"
        - "api_spec.fetch_request:read"
        - "integration_system.auths:read"
        - "runtime.auths:read"
        - "fetch-request.auth:read"
        - "webhooks.auth:read"
        - "formation:write"
        - "formation:read"
        - "internal_visibility:read"
        - "runtime.webhooks:read"
        - "webhook:write"
        - "formation_template:read"
        - "formation_template:write"
        - "formation_template.webhooks:read"
        - "formation_constraint:read"
        - "formation_constraint:write"
        - "certificate_subject_mapping:read"
        - "certificate_subject_mapping:write"
        - "formation.state:write"
        - "tenant_access:write"
        - "bundle_instance_auth:write"
      default:
        - "runtime:read"
        - "runtime:write"
        - "tenant:read"<|MERGE_RESOLUTION|>--- conflicted
+++ resolved
@@ -196,11 +196,7 @@
       name: compass-console
     e2e_tests:
       dir: dev/incubator/
-<<<<<<< HEAD
       version: "PR-3324"
-=======
-      version: "PR-3321"
->>>>>>> f4ecf258
       name: compass-e2e-tests
   isLocalEnv: false
   isForTesting: false
