global:
  disableLegacyConnectivity: true
  defaultTenant: 3e64ebae-38b5-46a0-b1ed-9ccee153a0ae
  tenants: # tenant order matters, so new tenants should be added to the end of the list
    - name: default
      id: 3e64ebae-38b5-46a0-b1ed-9ccee153a0ae
      type: account
    - name: foo
      id: 1eba80dd-8ff6-54ee-be4d-77944d17b10b
      type: account
    - name: bar
      id: af9f84a9-1d3a-4d9f-ae0c-94f883b33b6e
      type: account
    - name: TestTenantSeparation
      id: f1c4b5be-b0e1-41f9-b0bc-b378200dcca0
      type: account
    - name: TestDeleteLastScenarioForApplication
      id: 0403be1e-f854-475e-9074-922120277af5
      type: account
    - name: Test_DeleteAutomaticScenarioAssignmentForSelector
      id: d9553135-6115-4c67-b4d9-962c00f3725f
      type: account
    - name: Test_AutomaticScenarioAssigmentForRuntime
      id: 8c733a45-d988-4472-af10-1256b82c70c0
      type: account
    - name: TestAutomaticScenarioAssignmentsWholeScenario
      id: 65a63692-c00a-4a7d-8376-8615ee37f45c
      type: account
    - name: TestTenantsQueryTenantNotInitialized
      id: 72329135-27fd-4284-9bcb-37ea8d6307d0
      type: account
    - name: Test Default
      id: 5577cf46-4f78-45fa-b55f-a42a3bdba868
      type: account
      parent: 2c4f4a25-ba9a-4dbc-be68-e0beb77a7eb0
    - name: Test_DefaultCustomer
      id: 2c4f4a25-ba9a-4dbc-be68-e0beb77a7eb0
      type: customer
    - name: TestListLabelDefinitions
      id: 3f641cf5-2d14-4e0f-a122-16e7569926f1
      type: account
    - name: Test_AutomaticScenarioAssignmentQueries
      id: 8263cc13-5698-4a2d-9257-e8e76b543e88
      type: account
    - name: TestGetScenariosLabelDefinitionCreatesOneIfNotExists
      id: 2263cc13-5698-4a2d-9257-e8e76b543e33
      type: account
    - name: TestApplicationsForRuntime
      id: 5984a414-1eed-4972-af2c-b2b6a415c7d7
      type: account
    - name: Test_DeleteAutomaticScenarioAssignmentForScenario
      id: d08e4cb6-a77f-4a07-b021-e3317a373597
      type: account
    - name: TestApplicationsForRuntimeWithHiddenApps
      id: 7e1f2df8-36dc-4e40-8be3-d1555d50c91c
      type: account
    - name: TestTenantsQueryTenantInitialized
      id: 8cf0c909-f816-4fe3-a507-a7917ccd8380
      type: account
    - name: TestDeleteApplicationIfInScenario
      id: 0d597250-6b2d-4d89-9c54-e23cb497cd01
      type: account
    - name: TestProviderSubaccount
      id: f8075207-1478-4a80-bd26-24a4785a2bfd
      type: subaccount
      parent: 5577cf46-4f78-45fa-b55f-a42a3bdba868
    - name: TestProviderSubaccountRegion2
      id: 731b7bc4-5472-41d2-a447-e4c0f45de739
      type: subaccount
      parent: 5577cf46-4f78-45fa-b55f-a42a3bdba868
    - name: TestCertificateSubaccount
      id: 123e4567-e89b-12d3-a456-426614174001
      type: subaccount
      parent: 5577cf46-4f78-45fa-b55f-a42a3bdba868
    - name: TestNsAdapter
      id: 08b6da37-e911-48fb-a0cb-fa635a6c5678
      type: subaccount
      parent: 5577cf46-4f78-45fa-b55f-a42a3bdba868
    - name: TestNsAdapterSubaccountWithApplications
      id: 08b6da37-e911-48fb-a0cb-fa635a6c4321
      type: subaccount
      parent: 5577cf46-4f78-45fa-b55f-a42a3bdba868
    - name: TestIntegrationSystemManagedSubaccount
      id: 3cfcdd62-320d-403b-b66a-4ee3cdd06947
      type: subaccount
      parent: 5577cf46-4f78-45fa-b55f-a42a3bdba868
    - name: TestIntegrationSystemManagedAccount
      id: 7e8ab2e3-3bb4-42e3-92b2-4e0bf48559d3
      type: account
      parent: 2c4f4a25-ba9a-4dbc-be68-e0beb77a7eb0
    - name: TestSystemFetcherAccount
      id: c395681d-11dd-4cde-bbcf-570b4a153e79
      type: account
      parent: 2c4f4a25-ba9a-4dbc-be68-e0beb77a7eb0
    - name: TestConsumerSubaccount
      id: 1f538f34-30bf-4d3d-aeaa-02e69eef84ae
      type: subaccount
      parent: 5984a414-1eed-4972-af2c-b2b6a415c7d7
    - name: TestTenantsOnDemandAPI
      id: 8d42d818-d4c4-4036-b82f-b199db7ffeb5
      type: subaccount
      parent: 5984a414-1eed-4972-af2c-b2b6a415c7d7
    - name: TestExternalCertificateSubaccount
      id: bad76f69-e5c2-4d55-bca5-240944824b83
      type: subaccount
      parent: 5577cf46-4f78-45fa-b55f-a42a3bdba868
  images:
    containerRegistry:
      path: eu.gcr.io/kyma-project/incubator
    connector:
      dir:
      version: "PR-2501"
    connectivity_adapter:
      dir:
      version: "PR-2501"
    pairing_adapter:
      dir:
      version: "PR-2501"
    director:
      dir:
      version: "PR-2521"
    hydrator:
      dir:
      version: "PR-2521"
    gateway:
      dir:
      version: "PR-2501"
    operations_controller:
      dir:
      version: "PR-2501"
    ord_service:
      dir:
      version: "PR-72"
    schema_migrator:
      dir:
      version: "PR-2532"
    system_broker:
      dir:
      version: "PR-2501"
    certs_setup_job:
      containerRegistry:
        path: eu.gcr.io/kyma-project
      dir:
      version: "0a651695"
    external_services_mock:
      dir:
<<<<<<< HEAD
      version: "PR-2521"
=======
      version: "PR-2536"
>>>>>>> a7c7e320
    console:
      dir:
      version: "PR-68"
    e2e_tests:
      dir:
      version: "PR-2521"
  isLocalEnv: false
  isForTesting: false
  oauth2:
    host: oauth2
  livenessProbe:
    initialDelaySeconds: 30
    timeoutSeconds: 1
    periodSeconds: 10
  readinessProbe:
    initialDelaySeconds: 5
    timeoutSeconds: 1
    periodSeconds: 2
  agentPreconfiguration: false
  nsAdapter:
    external:
      port: 3005
    e2eTests:
      gatewayHost: "compass-gateway-xsuaa"
    prefix: /nsadapter
    path: /nsadapter/api/v1/notifications
    systemToTemplateMappings: '[{  "Name": "SAP S/4HANA On-Premise",  "SourceKey": ["type"],  "SourceValue": ["abapSys"]},{  "Name": "SAP S/4HANA On-Premise",  "SourceKey": ["type"],  "SourceValue": ["nonSAPsys"]},{  "Name": "SAP S/4HANA On-Premise",  "SourceKey": ["type"],  "SourceValue": ["hana"]}]'
    secret:
      name: nsadapter-secret
      subaccountKey: subaccount
      local:
        subaccountValue: subaccount
    authSecret:
      name: "compass-external-services-mock-oauth-credentials"
      clientIdKey: client-id
      clientSecretKey: client-secret
      tokenUrlKey: url
      instanceUrlKey: url
      certKey: cert
      keyKey: key
    registerPath: "/register"
    tokenPath: "/secured/oauth/token"
    createClonePattern: '{"key": "%s"}'
    createBindingPattern: '{}'
    useClone: "false"
  director:
    host: compass-director.compass-system.svc.cluster.local
    prefix: /director
    graphql:
      external:
        port: 3000
    tls:
      secure:
        internal:
          host: compass-director-internal
    validator:
      port: 8080
    metrics:
      port: 3003
      enableGraphqlOperationInstrumentation: true
    operations:
      port: 3002
      path: "/operation"
      lastOperationPath: "/last_operation"
    info:
      path: "/v1/info"
    subscription:
      subscriptionProviderLabelKey: "subscriptionProviderId"
      consumerSubaccountLabelKey: "global_subaccount_id"
      subscriptionLabelKey: "subscription"
      tokenPrefix: "sb-"
    selfRegister:
      secret:
        name: "region-instances-credentials"
        key: "keyConfig"
        path: "/tmp"
      clientIdPath: "clientId"
      clientSecretPath: "clientSecret"
      urlPath: "url"
      tokenUrlPath: "tokenUrl"
      clientCertPath: "clientCert"
      clientKeyPath: "clientKey"
      local:
        templateMappings:
          clientIDMapping: '{{ printf "\"%s\":\"client_id\"" .Values.global.director.selfRegister.clientIdPath }}'
          clientSecretMapping: '{{ printf "\"%s\":\"client_secret\"" .Values.global.director.selfRegister.clientSecretPath }}'
          urlMapping: '{{ printf "\"%s\":\"http://compass-external-services-mock.%s.svc.cluster.local:%s\"" .Values.global.director.selfRegister.urlPath .Release.Namespace (.Values.service.port | toString) }}'
          tokenURLMapping: '{{ printf "\"%s\":\"https://%s.%s:%s\"" .Values.global.director.selfRegister.tokenUrlPath .Values.global.externalServicesMock.certSecuredHost .Values.global.ingress.domainName (.Values.service.certPort | toString) }}'
          x509CertificateMapping: '{{ printf "\"%s\":\"%s\"" .Values.global.director.selfRegister.clientCertPath .Values.global.connector.caCertificate }}'
          x509KeyMapping: '{{ printf "\"%s\":\"%s\"" .Values.global.director.selfRegister.clientKeyPath .Values.global.connector.caKey }}'
      oauthTokenPath: "/cert/token"
      oauthMode: "oauth-mtls"
      label: "selfRegLabel"
      labelValuePrefix: "self-reg-prefix-"
      responseKey: "self-reg-key"
      path: "/external-api/self-reg"
      nameQueryParam: "name"
      tenantQueryParam: "tenant"
      requestBodyPattern: '{"key": "%s"}'
    clientIDHeaderKey: client_user
    suggestTokenHeaderKey: suggest_token
    runtimeTypeLabelKey: "runtimeType"
    kymaRuntimeTypeLabelValue: "kyma"
    fetchTenantEndpoint: '{{ printf "https://%s.%s%s/v1/fetch" .Values.global.gateway.tls.secure.internal.host .Values.global.ingress.domainName .Values.global.tenantFetcher.prefix }}'
  auditlog:
    configMapName: "compass-gateway-auditlog-config"
    mtlsTokenPath: "/cert/token"
    standardTokenPath: "/secured/oauth/token"
    skipSSLValidation: false
    secret:
      name: "compass-gateway-auditlog-secret"
      urlKey: url
      clientIdKey: client-id
      clientSecretKey: client-secret
      clientCertKey: client-cert
      clientKeyKey: client-key
  log:
    format: "kibana"
  enableCompassDefaultScenarioAssignment: true
  tenantConfig:
    useDefaultTenants: true
    dbPool:
      maxOpenConnections: 1
      maxIdleConnections: 1
  connector:
    prefix: /connector
    graphql:
      external:
        port: 3000
    validator:
      port: 8080
    # If secrets do not exist they will be created
    secrets:
      ca:
        name: compass-connector-app-ca
        namespace: compass-system
        certificateKey: ca.crt
        keyKey: ca.key
      rootCA:
        namespace: istio-system # For Ingress Gateway to work properly the namespace needs to be istio-system
        # In order for istio mTLS to work we should have two different secrets one containing the server certificate (let’s say X) and one used for validation of the client’s certificates.
        # The second one should be our root certificate and istio wants it to be named X-cacert. (-cacert suffix).
        # This is the reason for the confusing name of our root certificate. https://preliminary.istio.io/v1.6/docs/tasks/traffic-management/ingress/secure-ingress/#configure-a-mutual-tls-ingress-gateway
        cacert: compass-gateway-mtls-certs-cacert # For cert-rotation the cacert should be in different secret
        certificateKey: cacert
    revocation:
      configmap:
        name: revocations-config
        namespace: "{{ .Release.Namespace }}"
    # If key and certificate are not provided they will be generated
    caKey: ""
    caCertificate: ""
  system_broker:
    enabled: true
    port: 5001
    prefix: /broker
    tokenProviderFromHeader:
      forwardHeaders: Authorization
    tokenProviderFromSecret:
      enabled: false
      secrets:
        integrationSystemCredentials:
          name: compass-system-broker-credentials
          namespace: compass-system
    testNamespace: kyma-system
  gateway:
    port: 3000
    tls:
      host: compass-gateway
      adapterHost: compass-ns-adapter
      secure:
        internal:
          host: compass-gateway-internal
        oauth:
          host: compass-gateway-auth-oauth
    mtls:
      manageCerts: true
      host: compass-gateway-mtls
      certSecret: compass-gateway-mtls-certs
      external:
        host: compass-gateway-sap-mtls
        certSecret: compass-gateway-mtls-certs # Use connector's root CA as root CA by default. This should be overridden for productive deployments.
    headers:
      rateLimit: X-Flow-Identity
      request:
        remove:
          - "Client-Id-From-Token"
          - "Client-Id-From-Certificate"
          - "Client-Certificate-Hash"
          - "Certificate-Data"
  hydrator:
    host: compass-hydrator.compass-system.svc.cluster.local
    port: 3000
    prefix: /hydrators
    subjectConsumerMappingConfig: '[{"consumer_type": "Super Admin", "tenant_access_levels": ["customer", "account","subaccount"], "subject": "C=DE, L=local, O=SAP SE, OU=Region, OU=SAP Cloud Platform Clients, OU=f8075207-1478-4a80-bd26-24a4785a2bfd, CN=compass"},{"consumer_type": "Integration System", "tenant_access_levels": ["account","subaccount"], "subject": "C=DE, L=local, O=SAP SE, OU=Region, OU=SAP Cloud Platform Clients, OU=f8075207-1478-4a80-bd26-24a4785a2bfd, CN=integration-system-test"}]'
    certificateDataHeader: "Certificate-Data"
    consumerClaimsKeys:
      clientIDKey: "client_id"
      tenantIDKey: "tenantid"
      userNameKey: "user_name"
      subdomainKey: "subdomain"
      scopesKey: "scope"
    http:
      client:
        skipSSLValidation: false
    metrics:
      port: 3003
      enableClientInstrumentation: true
      censoredFlows: "JWT"
  operations_controller:
    enabled: true
  connectivity_adapter:
    port: 8080
    tls:
      host: adapter-gateway
    mtls:
      host: adapter-gateway-mtls
  oathkeeperFilters:
    workloadLabel: oathkeeper
    namespace: kyma-system
    tokenDataHeader: "Connector-Token"
    certificateDataHeader: "Certificate-Data"
  istio:
    externalMtlsGateway:
      name: "compass-gateway-external-mtls"
      namespace: "compass-system"
    mtlsGateway:
      name: "compass-gateway-mtls"
      namespace: "compass-system"
    gateway:
      name: "kyma-gateway"
      namespace: "kyma-system"
    proxy:
      port: 15020
    namespace: istio-system
    ingressgateway:
      workloadLabel: istio-ingressgateway
      requestPayloadSizeLimit2MB: 2097152
      requestPayloadSizeLimit2MBLabel: "2MB"
      requestPayloadSizeLimit5MB: 5097152
      requestPayloadSizeLimit5MBLabel: "5MB"
      correlationHeaderRewriteFilter:
        expectedHeaders:
          - "x-request-id"
          - "x-correlation-id"
          - "x-correlationid"
          - "x-forrequest-id"
          - "x-vcap-request-id"
          - "x-broker-api-request-identity"
  kubernetes:
    serviceAccountTokenIssuer: kubernetes/serviceaccount
    serviceAccountTokenJWKS: https://kubernetes.default.svc.cluster.local/openid/v1/jwks
  ingress:
    domainName: "local.kyma.dev"
  database:
    sqlProxyServiceAccount: "proxy-user@gcp-cmp.iam.gserviceaccount.com"
    manageSecrets: true
    embedded:
      enabled: true
      director:
        name: "postgres"
      directorDBName: "postgres"
    managedGCP:
      serviceAccountKey: ""
      instanceConnectionName: ""
      director:
        name: ""
        user: ""
        password: ""
      host: "localhost"
      hostPort: "5432"
      sslMode: ""
      #TODO remove below after migration to separate user will be done
      dbUser: ""
      dbPassword: ""
      directorDBName: ""
  oathkeeper:
    host: ory-oathkeeper-proxy.kyma-system.svc.cluster.local
    port: 4455
    timeout_ms: 120000
    ns_adapter_timeout_ms: 3600000
    idTokenConfig:
      claims: '{"scopes": "{{ print .Extra.scope }}","tenant": "{{ .Extra.tenant }}", "consumerID": "{{ print .Extra.consumerID}}", "consumerType": "{{ print .Extra.consumerType }}", "flow": "{{ print .Extra.flow }}", "onBehalfOf": "{{ print .Extra.onBehalfOf }}", "region": "{{ print .Extra.region }}", "tokenClientID": "{{ print .Extra.tokenClientID }}"}'
      internalClaims: '{"scopes": "application:read application:write application.webhooks:read application_template.webhooks:read webhooks.auth:read runtime:write runtime:read tenant:read tenant:write tenant_subscription:write ory_internal fetch_tenant application_template:read","tenant":"{ {{ if .Header.Tenant }} \"consumerTenant\":\"{{ print (index .Header.Tenant 0) }}\", {{ end }} \"externalTenant\":\"\"}", "consumerType": "Internal Component", "flow": "Internal"}'
    mutators:
      runtimeMappingService:
        config:
          api:
            url: http://compass-hydrator.compass-system.svc.cluster.local:3000/hydrators/runtime-mapping
            retry:
              give_up_after: 6s
              max_delay: 2000ms
      authenticationMappingServices:
        nsadapter:
          cfg:
            config:
              api:
                url: http://compass-hydrator.compass-system.svc.cluster.local:3000/hydrators/authn-mapping/nsadapter
                retry:
                  give_up_after: 6s
                  max_delay: 2000ms
          authenticator:
            enabled: false
            createRule: true
            gatewayHost: "compass-gateway-xsuaa"
            trusted_issuers: '[{"domain_url": "compass-system.svc.cluster.local:8080", "scope_prefix": "prefix.", "protocol": "http"}]'
            attributes: '{"uniqueAttribute": { "key": "ns-adapter-test", "value": "ns-adapter-flow" }, "tenant": { "key": "tenant" }, "identity": { "key": "identity" }, "clientid": { "key": "client_id" } }'
            path: /nsadapter/api/v1/notifications
            upstreamComponent: "compass-gateway"
            checkSuffix: true
        tenant-fetcher:
          cfg:
            config:
              api:
                url: http://compass-hydrator.compass-system.svc.cluster.local:3000/hydrators/authn-mapping/tenant-fetcher
                retry:
                  give_up_after: 6s
                  max_delay: 2000ms
          authenticator:
            enabled: false
            createRule: true
            gatewayHost: "compass-gateway"
            trusted_issuers: '[{"domain_url": "compass-system.svc.cluster.local:8080", "scope_prefix": "prefix.", "protocol": "http"}]'
            attributes: '{"uniqueAttribute": { "key": "test", "value": "tenant-fetcher" }, "tenant": { "key": "tenant" }, "identity": { "key": "identity" } }'
            path: /tenants/<.*>
            upstreamComponent: "compass-tenant-fetcher"
            checkSuffix: false
        subscriber:
          cfg:
            config:
              api:
                url: http://compass-hydrator.compass-system.svc.cluster.local:3000/hydrators/authn-mapping/subscriber
                retry:
                  give_up_after: 6s
                  max_delay: 2000ms
          authenticator:
            enabled: false
            createRule: false
            gatewayHost: "compass-gateway-sap-mtls"
            trusted_issuers: '[{"domain_url": "compass-system.svc.cluster.local:8080", "scope_prefix": "prefix.", "protocol": "http", "region": "eu-1"}]'
            attributes: '{"uniqueAttribute": { "key": "subsc-key-test", "value": "subscription-flow" }, "tenant": { "key": "tenant" }, "identity": { "key": "user_name" }, "clientid": { "key": "client_id" } }'
            path: /<.*>
            checkSuffix: false
      tenantMappingService:
        config:
          api:
            url: http://compass-hydrator.compass-system.svc.cluster.local:3000/hydrators/tenant-mapping
            retry:
              give_up_after: 6s
              max_delay: 2000ms
      certificateResolverService:
        config:
          api:
            url: http://compass-hydrator.compass-system.svc.cluster.local:3000/hydrators/v1/certificate/data/resolve
            retry:
              give_up_after: 6s
              max_delay: 2000ms
      tokenResolverService:
        config:
          api:
            url: http://compass-hydrator.compass-system.svc.cluster.local:3000/hydrators/v1/tokens/resolve
            retry:
              give_up_after: 6s
              max_delay: 2000ms
  cockpit:
    auth:
      allowedConnectSrc: "https://*.ondemand.com"
      secretName: "cockpit-auth-secret"
      idpHost: ""
      clientID: ""
      scopes: "openid profile email"
      path: "/oauth2/certs"
  tenantFetcher:
    manageSecrets: true
    host: compass-tenant-fetcher.compass-system.svc.cluster.local
    prefix: /tenants
    port: 3000
    requiredAuthScope: Callback
    fetchTenantAuthScope: fetch_tenant
    authentication:
      jwksEndpoint: "http://ory-oathkeeper-api.kyma-system.svc.cluster.local:4456/.well-known/jwks.json"
    tenantProvider:
      tenantIdProperty: "tenantId"
      customerIdProperty: "customerId"
      subaccountTenantIdProperty: "subaccountTenantId"
      subdomainProperty: "subdomain"
      name: "provider"
      subscriptionProviderIdProperty: "subscriptionProviderIdProperty"
      providerSubaccountIdProperty: "providerSubaccountIdProperty"
      consumerTenantIdProperty: "consumerTenantIdProperty"
      subscriptionProviderAppNameProperty: "subscriptionProviderAppNameProperty"
    server:
      fetchTenantEndpoint: "/v1/fetch/{parentTenantId}/{tenantId}"
      regionalHandlerEndpoint: "/v1/regional/{region}/callback/{tenantId}"
      dependenciesEndpoint: "/v1/dependencies"
      tenantPathParam: "tenantId"
      regionPathParam: "region"
    containerName: "tenant-fetcher"
    oauth:
      client: "client_id"
      secret: ""
      tokenURL: '{{ printf "https://%s.%s" .Values.global.externalServicesMock.certSecuredHost .Values.global.ingress.domainName }}'
      tokenPath: "/cert/token"
    secret:
      name: "compass-tenant-fetcher-secret"
      clientIdKey: "client-id"
      oauthMode: "oauth-mtls"
      clientCertKey: "client-cert"
      clientKeyKey: "client-key"
      oauthUrlKey: "url"
      skipSSLValidation: true
    endpoints:
      subaccountCreated: "127.0.0.1/events?type=subaccount-created"
    fieldMapping:
      totalPagesField: "totalPages"
      totalResultsField: "totalResults"
      tenantEventsField: "events"
      idField: "id"
      nameField: "name"
      customerIdField: "customerId"
      subdomainField: "subdomain"
      discriminatorField: ""
      discriminatorValue: ""
      detailsField: "details"
      entityTypeField: "entityType"
      globalAccountID: "gaID"
      regionField: "region"
    regionDetails: '[{"central", ""}]'
  externalCertConfiguration:
    issuerLocality: "local,local2" # In local setup we have manually created connector CA certificate with 'local' Locality property
    subjectPattern: "/C=DE/O=SAP SE/OU=SAP Cloud Platform Clients/OU=Region/OU=%s/L=%s/CN=%s"
    ouCertSubaccountID: "f8075207-1478-4a80-bd26-24a4785a2bfd"
    commonName: "compass"
    locality: "local"
    certSvcApiPath: "/cert"
    tokenPath: "/cert/token"
    secrets:
      externalCertSvcSecret:
        manage: false
        name: "cert-svc-secret"
        clientIdKey: client-id
        clientSecretKey: client-secret
        oauthUrlKey: url
        csrEndpointKey: csr-endpoint
        clientCert: client-cert
        clientKey: client-key
        skipSSLValidationFlag: "-k"
      externalClientCertSecret:
        name: "external-client-certificate"
        namespace: compass-system
        certKey: tls.crt
        keyKey: tls.key
    rotationCronjob:
      name: "external-certificate-rotation"
      schedule: "*/1 * * * *" # Executes every minute
      certValidity: "7"
      clientCertRetryAttempts: "8"
      containerName: "certificate-rotation"
  ordService:
    host: compass-ord-service.compass-system.svc.cluster.local
    prefix: /open-resource-discovery-service/v0
    docsPrefix: /open-resource-discovery-docs
    staticPrefix: /open-resource-discovery-static/v0
    port: 3000
    defaultResponseType: "xml"
  ordAggregator:
    name: ord-aggregator
    enabled: true
    schedule: "*/1 * * * *"
    http:
      client:
        skipSSLValidation: false
      retry:
        attempts: 3
        delay: 100ms
    dbPool:
      maxOpenConnections: 2
      maxIdleConnections: 2
    globalRegistryUrl: http://compass-external-services-mock.compass-system.svc.cluster.local:8087/.well-known/open-resource-discovery
    maxParallelApplicationProcessors: 4
  systemFetcher:
    enabled: false
    name: "system-fetcher"
    schedule: "0 0 * * *"
    manageSecrets: true
    # enableSystemDeletion - whether systems in deleted state should be deleted from director database
    enableSystemDeletion: true
    # fetchParallelism - shows how many http calls will be made in parallel to fetch systems
    fetchParallellism: 30
    # queueSize - shows how many system fetches (individual requests may fetch more than 1 system)
    # can be put in the queue for processing before blocking. It is best for the queue to be about 2 times bigger than the parallellism
    queueSize: 100
    # fetchRequestTimeout - shows the timeout to wait for oauth token and for fetching systems (in one request) separately
    fetchRequestTimeout: "30s"
    # directorRequestTimeout - graphql requests timeout to director
    directorRequestTimeout: "30s"
    dbPool:
      maxOpenConnections: 20
      maxIdleConnections: 2
    # systemsAPIEndpoint - endpoint of the service to fetch systems from
    systemsAPIEndpoint: ""
    # systemsAPIFilterCriteria - criteria for fetching systems
    systemsAPIFilterCriteria: ""
    # systemToTemplateMappings - how to map system properties to an existing application template
    systemToTemplateMappings: '{}'
    templateRegion: "eu-1"
    templatePlaceholderToSystemKeyMappings: '[{"placeholder_name": "name","system_key": "displayName"},{"placeholder_name": "display-name","system_key": "displayName"},{"placeholder_name": "systemNumber","system_key": "systemNumber"},{"placeholder_name": "productId","system_key": "productId"},{"placeholder_name": "ppmsProductVersionId","system_key": "ppmsProductVersionId"},{"placeholder_name": "description","system_key": "productDescription", "optional": true},{"placeholder_name": "baseUrl","system_key": "additionalUrls.mainUrl", "optional":true},{"placeholder_name": "providerName","system_key": "infrastructureProvider", "optional": true}]'
    templateOverrideApplicationInput: '{"name": "{{name}}","description": "{{description}}","providerName": "{{providerName}}","statusCondition": "INITIAL","systemNumber": "{{systemNumber}}","labels": {"managed": "true","productId": "{{productId}}","ppmsProductVersionId": "{{ppmsProductVersionId}}"},"baseUrl": "{{baseUrl}}"}'
    http:
      client:
        skipSSLValidation: false
    oauth:
      client: "client_id"
      tokenEndpointProtocol: "https"
      tokenBaseHost: "compass-external-services-mock-sap-mtls"
      tokenPath: "/cert/token"
      scopesClaim: "scopes"
      tenantHeaderName: "x-zid"
      tokenRequestTimeout: 30s
      skipSSLValidation: true
    secret:
      name: "compass-system-fetcher-secret"
      clientIdKey: client-id
      oauthUrlKey: url
    paging:
      pageSize: 200
      sizeParam: "$top"
      skipParam: "$skip"
    containerName: "system-fetcher"
  tenantFetchers:
    job1:
      cron:
        enabled: false
      enabled: false
      job:
        interval: "5m"
      configMapNamespace: "compass-system"
      manageSecrets: true
      providerName: "compass"
      schedule: "*/5 * * * *"
      tenantInsertChunkSize: "500"
      kubernetes:
        configMapNamespace: "compass-system"
        pollInterval: 2s
        pollTimeout: 1m
        timeout: 2m
      oauth:
        client: ""
        secret: ""
        tokenURL: ""
        tokenPath: ""
      secret:
        name: "compass-tenant-fetcher-secret-job1"
        clientIdKey: client-id
        clientSecretKey: client-secret
        oauthUrlKey: url
        oauthMode: "oauth-mtls"
        clientCertKey: client-cert
        clientKeyKey: client-key
        skipSSLValidation: true
      endpoints:
        accountCreated: "127.0.0.1/events?type=account-created"
        accountDeleted: "127.0.0.1/events?type=account-deleted"
        accountUpdated: "127.0.0.1/events?type=account-updated"
        subaccountCreated: "127.0.0.1/events?type=subaccount-created"
        subaccountDeleted: "127.0.0.1/events?type=subaccount-deleted"
        subaccountUpdated: "127.0.0.1/events?type=subaccount-updated"
        subaccountMoved: "127.0.0.1/events?type=subaccount-moved"
      fieldMapping:
        totalPagesField: "totalPages"
        totalResultsField: "totalResults"
        tenantEventsField: "events"
        idField: "id"
        nameField: "name"
        customerIdField: "customerId"
        subdomainField: "subdomain"
        discriminatorField: ""
        discriminatorValue: ""
        detailsField: "details"
        entityTypeField: "entityType"
        globalAccountID: "gaID"
        regionField: "region"
        movedSubaccountTargetField: "targetGlobalAccountGUID"
        movedSubaccountSourceField: "sourceGlobalAccountGUID"
      queryMapping:
        pageNumField: "pageNum"
        pageSizeField: "pageSize"
        timestampField: "timestamp"
      query:
        startPage: "0"
        pageSize: "100"
      shouldSyncSubaccounts: "false"
      dbPool:
        maxOpenConnections: 1
        maxIdleConnections: 1
  metrics:
    enabled: true
    pushEndpoint: http://monitoring-prometheus-pushgateway.kyma-system.svc.cluster.local:9091
  externalServicesMock:
    enabled: false
    certSecuredPort: 8081
    ordCertSecuredPort: 8082
    unsecuredPort: 8083
    basicSecuredPort: 8084
    oauthSecuredPort: 8085
    ordGlobalRegistryCertPort: 8086
    ordGlobalRegistryUnsecuredPort: 8087
    unsecuredPortWithAdditionalContent: 8088
    unsecuredMultiTenantPort: 8089
    certSecuredHost: compass-external-services-mock-sap-mtls
    ordCertSecuredHost: compass-external-services-mock-sap-mtls-ord
    ordGlobalCertSecuredHost: compass-external-services-mock-sap-mtls-global-ord-registry
    unSecuredHost: compass-external-services-mock
    host: compass-external-services-mock.compass-system.svc.cluster.local
    regionInstancesCredentials:
      manage: false
    oauthSecret:
      manage: false
      name: compass-external-services-mock-oauth-credentials
      clientIdKey: client-id
      clientSecretKey: client-secret
      oauthUrlKey: url
      oauthTokenPath: "/secured/oauth/token"
    auditlog:
      applyMockConfiguration: false
      managementApiPath: /audit-log/v2/configuration-changes/search
      mtlsTokenPath: "/cert/token"
      secret:
        name: "auditlog-instance-management"
        urlKey: url
        tokenUrlKey: token-url
        clientIdKey: client-id
        clientSecretKey: client-secret
        clientCertKey: client-cert
        clientKeyKey: client-key
  tests:
    http:
      client:
        skipSSLValidation: false
    externalCertConfiguration:
      ouCertSubaccountID: "bad76f69-e5c2-4d55-bca5-240944824b83"
    director:
      skipPattern: ""
      externalCertIntSystemCN: "integration-system-test"
    tenantFetcher:
      tenantOnDemandID: "8d42d818-d4c4-4036-b82f-b199db7ffeb5"
    ordAggregator:
      skipPattern: ""
    ordService:
      accountTenantID: "5577cf46-4f78-45fa-b55f-a42a3bdba868" # testDefaultTenant from our testing tenants
      skipPattern: ""
    externalServicesMock:
      skipPattern: ""
    selfRegistration:
      region: "eu-1"
      region2: "eu-2"
    subscription:
      tenants:
        providerAccountID: "5577cf46-4f78-45fa-b55f-a42a3bdba868" # testDefaultTenant from our testing tenants
        providerSubaccountID: "f8075207-1478-4a80-bd26-24a4785a2bfd" # TestProviderSubaccount from our testing tenants
        consumerAccountID: "5984a414-1eed-4972-af2c-b2b6a415c7d7" # ApplicationsForRuntimeTenantName from our testing tenants
        consumerSubaccountID: "1f538f34-30bf-4d3d-aeaa-02e69eef84ae" # randomly chosen
        consumerTenantID: "ba49f1aa-ddc1-43ff-943c-fe949857a34a" # randomly chosen
        providerSubaccountIDRegion2: "731b7bc4-5472-41d2-a447-e4c0f45de739" # TestProviderSubaccountRegion2 from our testing tenants
      oauthSecret:
        manage: false
        name: compass-subscription-secret
        clientIdKey: client-id
        clientSecretKey: client-secret
        oauthUrlKey: url
      propagatedProviderSubaccountHeader: "X-Provider-Subaccount"
      externalClientCertTestSecretName: "external-client-certificate-test-secret"
      externalClientCertTestSecretNamespace: "compass-system"
      externalCertTestJobName: "external-certificate-rotation-test-job"
      certSvcInstanceTestSecretName: "cert-svc-secret"
      certSvcInstanceTestRegion2SecretName: "cert-svc-secret-eu2"
      consumerTokenURL: "http://compass-external-services-mock.compass-system.svc.cluster.local:8080"
      subscriptionURL: "http://compass-external-services-mock.compass-system.svc.cluster.local:8080"
      subscriptionProviderIdValue: "id-value!t12345"
      subscriptionProviderAppNameValue: "subscriptionProviderAppNameValue"
    namespace: kyma-system
    connectivityAdapterFQDN: http://compass-connectivity-adapter.compass-system.svc.cluster.local
    externalServicesMockFQDN: http://compass-external-services-mock.compass-system.svc.cluster.local
    ordServiceFQDN: http://compass-ord-service.compass-system.svc.cluster.local
    systemBrokerFQDN: http://compass-system-broker.compass-system.svc.cluster.local
    tenantFetcherFQDN: http://compass-tenant-fetcher.compass-system.svc.cluster.local
    hydratorFQDN: http://compass-hydrator.compass-system.svc.cluster.local
    basicCredentials:
      manage: false
      secretName: "test-basic-credentials-secret"
    db:
      maxOpenConnections: 3
      maxIdleConnections: 1
    securityContext: # Set on container level
      runAsUser: 2000
      allowPrivilegeEscalation: false
  expectedSchemaVersionUpdateJob:
    cm:
      name: "expected-schema-version"
  migratorJob:
    nodeSelectorEnabled: false
    pvc:
      name: "compass-director-migrations"
      namespace: "compass-system"
      migrationsPath: "/compass-migrations"
      storageClass: local-path
  http:
    client:
      skipSSLValidation: false
  pairingAdapter:
    templateName: "pairing-adapter-app-template"
    watcherCorrelationID: "pairing-adapter-watcher-id"
    configMap:
      manage: false
      key: "config.json"
      name: "pairing-adapter-config-local"
      namespace: "compass-system"
      localAdapterFQDN: "http://compass-pairing-adapter.compass-system.svc.cluster.local/adapter-local-mtls"
      integrationSystemID: "d3e9b9f5-25dc-4adb-a0a0-ed69ef371fb6"
    e2e:
      appName: "test-app"
      appID: "123-test-456"
      clientUser: "test-user"
      tenant: "test-tenant"
  # Scopes assigned for every new Client Credentials by given object type (Runtime / Application / Integration System)
  # and scopes mapped to a consumer with the given type, then that consumer is using a client certificate
  scopes:
    scopesPerConsumerType:
      runtime:
        - "runtime:read"
        - "runtime:write"
        - "application:read"
        - "runtime.auths:read"
        - "bundle.instance_auths:read"
        - "runtime.webhooks:read"
        - "webhook:write"
      external_certificate:
        - "runtime:read"
        - "runtime:write"
        - "application:read"
        - "application:write"
        - "runtime.auths:read"
        - "bundle.instance_auths:read"
        - "runtime.webhooks:read"
        - "webhook:write"
        - "application_template:read"
        - "application_template:write"
      application:
        - "application:read"
        - "application:write"
        - "application.auths:read"
        - "application.webhooks:read"
        - "bundle.instance_auths:read"
        - "document.fetch_request:read"
        - "event_spec.fetch_request:read"
        - "api_spec.fetch_request:read"
        - "fetch-request.auth:read"
        - "webhook:write"
      integration_system:
        - "application:read"
        - "application:write"
        - "application.local_tenant_id:write"
        - "application_template:read"
        - "application_template:write"
        - "runtime:read"
        - "runtime:write"
        - "integration_system:read"
        - "label_definition:read"
        - "label_definition:write"
        - "automatic_scenario_assignment:read"
        - "automatic_scenario_assignment:write"
        - "integration_system.auths:read"
        - "application_template.webhooks:read"
        - "formation:write"
        - "formation:read"
        - "internal_visibility:read"
        - "application.auths:read"
        - "webhook:write"
        - "formation_template:read"
      super_admin:
        - "application:read"
        - "application:write"
        - "application_template:read"
        - "application_template:write"
        - "integration_system:read"
        - "integration_system:write"
        - "runtime:read"
        - "runtime:write"
        - "label_definition:read"
        - "label_definition:write"
        - "eventing:manage"
        - "tenant:read"
        - "automatic_scenario_assignment:read"
        - "automatic_scenario_assignment:write"
        - "application.auths:read"
        - "application.webhooks:read"
        - "application_template.webhooks:read"
        - "bundle.instance_auths:read"
        - "document.fetch_request:read"
        - "event_spec.fetch_request:read"
        - "api_spec.fetch_request:read"
        - "integration_system.auths:read"
        - "runtime.auths:read"
        - "fetch-request.auth:read"
        - "webhooks.auth:read"
        - "formation:write"
        - "formation:read"
        - "internal_visibility:read"
        - "runtime.webhooks:read"
        - "webhook:write"
        - "formation_template:read"
        - "formation_template:write"
      default:
        - "runtime:read"
        - "runtime:write"
        - "tenant:read"<|MERGE_RESOLUTION|>--- conflicted
+++ resolved
@@ -144,11 +144,7 @@
       version: "0a651695"
     external_services_mock:
       dir:
-<<<<<<< HEAD
       version: "PR-2521"
-=======
-      version: "PR-2536"
->>>>>>> a7c7e320
     console:
       dir:
       version: "PR-68"
