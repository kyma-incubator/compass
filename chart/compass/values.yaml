--- conflicted
+++ resolved
@@ -175,11 +175,7 @@
       name: compass-pairing-adapter
     director:
       dir: dev/incubator/
-<<<<<<< HEAD
       version: "PR-3852"
-=======
-      version: "PR-3853"
->>>>>>> 3e5e6b62
       name: compass-director
     hydrator:
       dir: dev/incubator/
@@ -228,19 +224,11 @@
       version: "0a651695"
     external_services_mock:
       dir: dev/incubator/
-<<<<<<< HEAD
       version: "PR-3852"
       name: compass-external-services-mock
     e2e_tests:
       dir: dev/incubator/
       version: "PR-3852"
-=======
-      version: "PR-3841"
-      name: compass-external-services-mock
-    e2e_tests:
-      dir: dev/incubator/
-      version: "PR-3853"
->>>>>>> 3e5e6b62
       name: compass-e2e-tests
   isLocalEnv: false
   isForTesting: false
