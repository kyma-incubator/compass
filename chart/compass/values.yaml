global:
  disableLegacyConnectivity: true
  defaultTenant: 3e64ebae-38b5-46a0-b1ed-9ccee153a0ae
  tenants:
    - name: default
      id: 3e64ebae-38b5-46a0-b1ed-9ccee153a0ae
      type: account
    - name: foo
      id: 1eba80dd-8ff6-54ee-be4d-77944d17b10b
      type: account
    - name: bar
      id: af9f84a9-1d3a-4d9f-ae0c-94f883b33b6e
      type: account
    - name: TestTenantSeparation
      id: f1c4b5be-b0e1-41f9-b0bc-b378200dcca0
      type: account
    - name: TestDeleteLastScenarioForApplication
      id: 0403be1e-f854-475e-9074-922120277af5
      type: account
    - name: Test_DeleteAutomaticScenarioAssignmentForSelector
      id: d9553135-6115-4c67-b4d9-962c00f3725f
      type: account
    - name: Test_AutomaticScenarioAssigmentForRuntime
      id: 8c733a45-d988-4472-af10-1256b82c70c0
      type: account
    - name: TestAutomaticScenarioAssignmentsWholeScenario
      id: 65a63692-c00a-4a7d-8376-8615ee37f45c
      type: account
    - name: TestTenantsQueryTenantNotInitialized
      id: 72329135-27fd-4284-9bcb-37ea8d6307d0
      type: account
    - name: Test Default
      id: 5577cf46-4f78-45fa-b55f-a42a3bdba868
      type: account
      parent: 2c4f4a25-ba9a-4dbc-be68-e0beb77a7eb0
    - name: Test_DefaultCustomer
      id: 2c4f4a25-ba9a-4dbc-be68-e0beb77a7eb0
      type: customer
    - name: TestListLabelDefinitions
      id: 3f641cf5-2d14-4e0f-a122-16e7569926f1
      type: account
    - name: Test_AutomaticScenarioAssignmentQueries
      id: 8263cc13-5698-4a2d-9257-e8e76b543e88
      type: account
    - name: TestGetScenariosLabelDefinitionCreatesOneIfNotExists
      id: 2263cc13-5698-4a2d-9257-e8e76b543e33
      type: account
    - name: TestApplicationsForRuntime
      id: 5984a414-1eed-4972-af2c-b2b6a415c7d7
      type: account
    - name: Test_DeleteAutomaticScenarioAssignmentForScenario
      id: d08e4cb6-a77f-4a07-b021-e3317a373597
      type: account
    - name: TestApplicationsForRuntimeWithHiddenApps
      id: 7e1f2df8-36dc-4e40-8be3-d1555d50c91c
      type: account
    - name: TestTenantsQueryTenantInitialized
      id: 8cf0c909-f816-4fe3-a507-a7917ccd8380
      type: account
    - name: TestDeleteApplicationIfInScenario
      id: 0d597250-6b2d-4d89-9c54-e23cb497cd01
      type: account
    - name: TestProviderSubaccount
      id: f8075207-1478-4a80-bd26-24a4785a2bfd
      type: subaccount
      parent: 5577cf46-4f78-45fa-b55f-a42a3bdba868
    - name: TestIntegrationSystemSubaccount
      id: 123e4567-e89b-12d3-a456-426614174001
      type: subaccount
      parent: 5577cf46-4f78-45fa-b55f-a42a3bdba868
    - name: TestIntegrationSystemManagedAccount
      id: 7e8ab2e3-3bb4-42e3-92b2-4e0bf48559d3
      type: account
      parent: 5577cf46-4f78-45fa-b55f-a42a3bdba868

  images:
    containerRegistry:
      path: eu.gcr.io/kyma-project/incubator
    connector:
      dir:
      version: "PR-2126"
    connectivity_adapter:
      dir:
      version: "PR-2126"
    pairing_adapter:
      dir:
      version: "PR-2118"
    director:
      dir:
<<<<<<< HEAD
      version: "PR-2123"
=======
      version: "PR-2132"
>>>>>>> f5a17193
    gateway:
      dir:
      version: "PR-2126"
    operations_controller:
      dir:
      version: "PR-2132"
    ord_service:
      dir:
      version: "PR-50"
    schema_migrator:
      dir:
      version: "PR-2128"
    system_broker:
      dir:
      version: "PR-2132"
    certs_setup_job:
      containerRegistry:
        path: eu.gcr.io/kyma-project
      dir:
      version: "0a651695"
    external_services_mock:
      dir:
      version: "PR-2132"
    console:
      dir:
      version: "PR-47"
    e2e_tests:
      dir:
      version: "PR-2123"
  isLocalEnv: false
  oauth2:
    host: oauth2
  livenessProbe:
    initialDelaySeconds: 30
    timeoutSeconds: 1
    periodSeconds: 10
  readinessProbe:
    initialDelaySeconds: 5
    timeoutSeconds: 1
    periodSeconds: 2

  agentPreconfiguration: false

  director:
    host: compass-director.compass-system.svc.cluster.local
    prefix: /director
    graphql:
      external:
        port: 3000
    validator:
      port: 8080
    metrics:
      port: 3003
      enableClientInstrumentation: true
      censoredFlows: "JWT"
    operations:
      port: 3002
      path: "/operation"
      lastOperationPath: "/last_operation"
    info:
      path: "/v1/info"
    selfRegister:
      secret:
        name: "compass-external-services-mock-oauth-credentials"
        clientIdKey: client-id
        clientSecretKey: client-secret
        urlKey: url
      oauthTokenPath: "/secured/oauth/token"
      distinguishLabel: "distinguishingLabel"
      label: "selfRegLabel"
      labelValuePrefix: "self-reg-prefix-"
      responseKey: "self-reg-key"
      path: "/external-api/self-reg"
      nameQueryParam: "name"
      tenantQueryParam: "tenant"
      requestBodyPattern: '{"key": "%s"}'

    clientIDHeaderKey: client_user
    suggestTokenHeaderKey: suggest_token

  auditlog:
    configMapName: "compass-gateway-auditlog-config"
    tokenPath: "/oauth/token"
    secret:
      name: "compass-gateway-auditlog-secret"
      urlKey: url
      clientIdKey: client-id
      clientSecretKey: client-secret

  log:
    format: "kibana"

  testCredentials:
    secretName: "test-credentials-secret"

  enableCompassDefaultScenarioAssignment: true

  tenantConfig:
    useDefaultTenants: true
    dbPool:
      maxOpenConnections: 1
      maxIdleConnections: 1

  connector:
    prefix: /connector
    graphql:
      external:
        port: 3000
    validator:
      port: 8080
    # If secrets do not exist they will be created
    secrets:
      ca:
        name: compass-connector-app-ca
        namespace: compass-system
        certificateKey: ca.crt
        keyKey: ca.key
      rootCA:
        namespace: istio-system # For Ingress Gateway to work properly the namespace needs to be istio-system
        # In order for istio mTLS to work we should have two different secrets one containing the server certificate (let’s say X) and one used for validation of the client’s certificates.
        # The second one should be our root certificate and istio wants it to be named X-cacert. (-cacert suffix).
        # This is the reason for the confusing name of our root certificate. https://preliminary.istio.io/v1.6/docs/tasks/traffic-management/ingress/secure-ingress/#configure-a-mutual-tls-ingress-gateway
        cacert: compass-gateway-mtls-certs-cacert # For cert-rotation the cacert should be in different secret
        certificateKey: cacert
    certificateDataHeader: "Certificate-Data"
    revocation:
      configmap:
        name: revocations-config
        namespace: "{{ .Release.Namespace }}"
    # If key and certificate are not provided they will be generated
    caKey: ""
    caCertificate: ""
    subjectConsumerMappingConfig: '[{"consumer_type": "Integration System", "tenant_access_level": "account", "subject": "C=DE, L=local, O=SAP SE, OU=Region, OU=SAP Cloud Platform Clients, OU=123e4567-e89b-12d3-a456-426614174001, CN=compass"}]'

  system_broker:
    enabled: true
    port: 5001
    prefix: /broker
    tokenProviderFromHeader:
      forwardHeaders: Authorization
    tokenProviderFromSecret:
      enabled: false
      secrets:
        integrationSystemCredentials:
          name: compass-system-broker-credentials
          namespace: compass-system
    testNamespace: kyma-system

  gateway:
    port: 3000
    tls:
      host: compass-gateway
      secure:
        internal:
          host: compass-gateway-internal
        oauth:
          host: compass-gateway-auth-oauth
    mtls:
      host: compass-gateway-mtls
      certSecret: compass-gateway-mtls-certs
      external:
        host: compass-gateway-sap-mtls
        certSecret: compass-gateway-mtls-certs # Use connector's root CA as root CA by default. This should be overridden for productive deployments.
    headers:
      request:
        remove:
          - "Client-Id-From-Token"
          - "Client-Id-From-Certificate"
          - "Client-Certificate-Hash"
          - "Certificate-Data"

  operations_controller:
    enabled: true

  connectivity_adapter:
    port: 8080
    tls:
      host: adapter-gateway
    mtls:
      host: adapter-gateway-mtls

  oathkeeperFilters:
    workloadLabel: oathkeeper
    namespace: kyma-system
    tokenDataHeader: "Connector-Token"
    certificateDataHeader: "Certificate-Data"

  istio:
    externalMtlsGateway:
      name: "compass-gateway-external-mtls"
      namespace: "compass-system"
    mtlsGateway:
      name: "compass-gateway-mtls"
      namespace: "compass-system"
    gateway:
      name: "kyma-gateway"
      namespace: "kyma-system"
    proxy:
      port: 15020
    namespace: istio-system
    ingressgateway:
      workloadLabel: istio-ingressgateway
      requestPayloadSizeLimit: 2097152 # 2 MB
      correlationHeaderRewriteFilter:
        expectedHeaders:
        - "x-request-id"
        - "x-correlation-id"
        - "x-correlationid"
        - "x-forrequest-id"
        - "x-vcap-request-id"
        - "x-broker-api-request-identity"

  kubernetes:
    serviceAccountTokenJWKS: https://kubernetes.default.svc.cluster.local/openid/v1/jwks

  ingress:
    domainName: "kyma.local"

  database:
    manageSecrets: true
    embedded:
      enabled: true
      director:
        name: "postgres"
      directorDBName: "postgres"
    managedGCP:
      serviceAccountKey: ""
      instanceConnectionName: ""
      director:
        name: ""
        user: ""
        password: ""
      host: "localhost"
      hostPort: "5432"
      sslMode: ""

      #TODO remove below after migration to separate user will be done
      dbUser: ""
      dbPassword: ""
      directorDBName: ""

  oathkeeper:
    host: ory-oathkeeper-proxy.kyma-system.svc.cluster.local
    port: 4455
    timeout_ms: 120000
    idTokenConfig:
      claims: '{"scopes": "{{ print .Extra.scope }}","tenant": "{{ .Extra.tenant }}", "consumerID": "{{ print .Extra.consumerID}}", "consumerType": "{{ print .Extra.consumerType }}", "flow": "{{ print .Extra.flow }}", "onBehalfOf": "{{ print .Extra.onBehalfOf }}", "region": "{{ print .Extra.region }}", "tokenClientID": "{{ print .Extra.tokenClientID }}"}'
      internalClaims: '{"scopes": "application:read application:write application.webhooks:read application_template.webhooks:read webhooks.auth:read runtime:write runtime:read tenant:write","tenant":"{ {{ if .Header.Tenant }} \"consumerTenant\":\"{{ print (index .Header.Tenant 0) }}\", {{ end }} \"externalTenant\":\"\"}", "consumerType": "Internal Component", "flow": "Internal"}'
    mutators:
      runtimeMappingService:
        config:
          api:
            url: http://compass-director.compass-system.svc.cluster.local:3000/runtime-mapping
            retry:
              give_up_after: 6s
              max_delay: 2000ms
      authenticationMappingServices:
        tenant-fetcher:
          cfg:
            config:
              api:
                url: http://compass-director.compass-system.svc.cluster.local:3000/authn-mapping/tenant-fetcher
                retry:
                  give_up_after: 6s
                  max_delay: 2000ms
          authenticator:
            enabled: false
            createRule: true
            gatewayHost: "compass-gateway"
            trusted_issuers: '[{"domain_url": "compass-system.svc.cluster.local:8080", "scope_prefix": "prefix.", "protocol": "http"}]'
            attributes: '{"uniqueAttribute": { "key": "test", "value": "tenant-fetcher" }, "tenant": { "key": "tenant" }, "identity": { "key": "identity" } }'
            path: /tenants/<.*>
            upstreamComponent: "compass-tenant-fetcher"
        subscriber:
          cfg:
            config:
              api:
                url: http://compass-director.compass-system.svc.cluster.local:3000/authn-mapping/subscriber
                retry:
                  give_up_after: 6s
                  max_delay: 2000ms
          authenticator:
            enabled: false
            createRule: false
            gatewayHost: "compass-gateway-sap-mtls"
            trusted_issuers: '[{"domain_url": "compass-system.svc.cluster.local:8080", "scope_prefix": "prefix.", "protocol": "http"}]'
            attributes: '{"uniqueAttribute": { "key": "subsc-key-test", "value": "subscription-flow" }, "tenant": { "key": "tenant" }, "identity": { "key": "identity" } }'
            path: /<.*>
      tenantMappingService:
        config:
          api:
            url: http://compass-director.compass-system.svc.cluster.local:3000/tenant-mapping
            retry:
              give_up_after: 6s
              max_delay: 2000ms
      certificateResolverService:
        config:
          api:
            url: http://compass-connector.compass-system.svc.cluster.local:8080/v1/certificate/data/resolve
            retry:
              give_up_after: 6s
              max_delay: 2000ms
      tokenResolverService:
        config:
          api:
            url: http://compass-director.compass-system.svc.cluster.local:8080/v1/tokens/resolve
            retry:
              give_up_after: 6s
              max_delay: 2000ms

  tenantFetcher:
    host: compass-tenant-fetcher.compass-system.svc.cluster.local
    prefix: /tenants
    port: 3000
    requiredAuthScope: Callback
    authentication:
      jwksEndpoint: "http://ory-oathkeeper-api.kyma-system.svc.cluster.local:4456/.well-known/jwks.json"
    tenantProvider:
      tenantIdProperty: "tenantId"
      customerIdProperty: "customerId"
      subaccountTenantIdProperty: "subaccountTenantId"
      subdomainProperty: "subdomain"
      name: "provider"
      subscriptionProviderIdProperty: "subscriptionProviderId"
    server:
      handlerEndpoint: "/v1/callback/{tenantId}"
      regionalHandlerEndpoint: "/v1/regional/{region}/callback/{tenantId}"
      dependenciesEndpoint: "/v1/dependencies"
      tenantPathParam: "tenantId"
      regionPathParam: "region"
      subscriptionProviderLabelKey: "subscriptionProviderId"
      consumerSubaccountIdsLabelKey: "consumer_subaccount_ids"

  externalCertConfiguration:
    issuer: "C=DE, L=local, O=SAP SE, OU=SAP Cloud Platform Clients, CN=compass-ca"
    issuerLocality: "" # It's empty because in local setup we use connector CA which didn't have Locality property
    subjectPattern: "/C=DE/O=SAP SE/OU=SAP Cloud Platform Clients/OU=Region/OU=123e4567-e89b-12d3-a456-426614174001/L=%s/CN=%s"
    commonName: "compass"
    locality: "local"
    certSvcApiPath: "/cert"
    tokenPath: "/secured/oauth/token"
    secrets:
      externalCertSvcSecret:
        manage: true
        name: "cert-svc-secret"
        clientIdKey: client-id
        clientSecretKey: client-secret
        oauthUrlKey: url
        csrEndpointKey: csr-endpoint
      externalClientCertSecret:
        name: "external-client-certificate"
        namespace: compass-system
        certKey: tls.crt
        keyKey: tls.key
    rotationCronjob:
      name: "external-certificate-rotation"
      schedule: "*/1 * * * *" # Executes every minute
      certValidity: "7"
      clientCertRetryAttempts: "8"

  ordService:
    host: compass-ord-service.compass-system.svc.cluster.local
    prefix: /open-resource-discovery-service/v0
    docsPrefix: /open-resource-discovery-docs
    staticPrefix: /open-resource-discovery-static/v0
    port: 3000
    defaultResponseType: "xml"

  ordAggregator:
    name: ord-aggregator
    enabled: true
    schedule: "*/1 * * * *"
    http:
      client:
        skipSSLValidation: false
    dbPool:
      maxOpenConnections: 2
      maxIdleConnections: 2

  systemFetcher:
    enabled: false
    name: "system-fetcher"
    schedule: "0 0 * * *"
    manageSecrets: true
    # enableSystemDeletion - whether systems in deleted state should be deleted from director database
    enableSystemDeletion: true
    # fetchParallelism - shows how many http calls will be made in parallel to fetch systems
    fetchParallellism: 30
    # queueSize - shows how many system fetches (individual requests may fetch more than 1 system)
    # can be put in the queue for processing before blocking. It is best for the queue to be about 2 times bigger than the parallellism
    queueSize: 100
    # fetchRequestTimeout - shows the timeout to wait for oauth token and for fetching systems (in one request) separately
    fetchRequestTimeout: "5s"
    # directorRequestTimeout - graphql requests timeout to director
    directorRequestTimeout: "30s"
    dbPool:
      maxOpenConnections: 2
      maxIdleConnections: 2
    # systemsAPIEndpoint - endpoint of the service to fetch systems from
    systemsAPIEndpoint: ""
    # systemsAPIFilterCriteria - criteria for fetching systems
    systemsAPIFilterCriteria: ""
    # systemsAPIFilterTenantCriteriaPattern - criateria for fetching systems with tenant filter
    systemsAPIFilterTenantCriteriaPattern: ""
    # systemToTemplateMappings - how to map system properties to an existing application template
    systemToTemplateMappings: '{}'
    templatePlaceholderToSystemKeyMappings: '[{"placeholder_name": "name","system_key": "displayName"},{"placeholder_name": "display-name","system_key": "displayName"},{"placeholder_name": "systemNumber","system_key": "systemNumber"},{"placeholder_name": "description","system_key": "productDescription", "optional": true},{"placeholder_name": "baseUrl","system_key": "baseUrl", "optional":true},{"placeholder_name": "providerName","system_key": "infrastructureProvider", "optional": true}]'
    templateOverrideApplicationInput: '{"name": "{{name}}","description": "{{description}}","providerName": "{{providerName}}","statusCondition": "INITIAL","systemNumber": "{{systemNumber}}","labels": {"managed": "true"},"baseUrl": "{{baseUrl}}"}'
    http:
      client:
        skipSSLValidation: false
    oauth:
      client: "client_id"
      secret: ""
      tokenEndpointProtocol: "https"
      tokenBaseUrl: "compass-external-services-mock-sap-mtls"
      tokenPath: "/cert/token"
      scopesClaim: "scopes"
      tenantHeaderName: "x-zid"
      tokenRequestTimeout: 10s
      skipSSLValidation: true
    secret:
      name: "compass-system-fetcher-secret"
      clientIdKey: client-id
      clientSecretKey: client-secret
      oauthUrlKey: url
    paging:
      pageSize: 200
      sizeParam: "$top"
      skipParam: "$skip"

  tenantFetchers:
    job1:
      enabled: false
      configMapNamespace: "compass-system"
      manageSecrets: true
      providerName: "compass"
      schedule: "*/5 * * * *"
      tenantInsertChunkSize: "500"
      kubernetes:
        configMapNamespace: "compass-system"
        pollInterval: 2s
        pollTimeout: 1m
        timeout: 2m
      oauth:
        client: ""
        secret: ""
        tokenURL: ""
        tokenPath: ""
      secret:
        name: "compass-tenant-fetcher-secret-job1"
        clientIdKey: client-id
        clientSecretKey: client-secret
        oauthUrlKey: url
      endpoints:
        accountCreated: "127.0.0.1/events?type=account-created"
        accountDeleted: "127.0.0.1/events?type=account-deleted"
        accountUpdated: "127.0.0.1/events?type=account-updated"
        subaccountCreated: "127.0.0.1/events?type=subaccount-created"
        subaccountDeleted: "127.0.0.1/events?type=subaccount-deleted"
        subaccountUpdated: "127.0.0.1/events?type=subaccount-updated"
        subaccountMoved: "127.0.0.1/events?type=subaccount-moved"
      fieldMapping:
        totalPagesField: "totalPages"
        totalResultsField: "totalResults"
        tenantEventsField: "events"
        idField: "id"
        nameField: "name"
        customerIdField: "customerId"
        subdomainField: "subdomain"
        discriminatorField: ""
        discriminatorValue: ""
        detailsField: "details"
        entityTypeField: "entityType"
        parentIDField: "parentGuid"
        regionField: "region"
        movedSubaccountTargetField: "targetGlobalAccountGUID"
        movedSubaccountSourceField: "sourceGlobalAccountGUID"
      queryMapping:
        pageNumField: "pageNum"
        pageSizeField: "pageSize"
        timestampField: "timestamp"
      query:
        startPage: "0"
        pageSize: "100"
      shouldSyncSubaccounts: "false"
      dbPool:
        maxOpenConnections: 1
        maxIdleConnections: 1

  metrics:
    enabled: true
    pushEndpoint: http://monitoring-prometheus-pushgateway.kyma-system.svc.cluster.local:9091

  externalServicesMock:
    enabled: false
    auditlog: false
    certSecuredPort: 8081
    unsecuredPort: 8082
    basicSecuredPort: 8083
    oauthSecuredPort: 8084
    certSecuredHost: compass-external-services-mock-sap-mtls
    unSecuredHost: compass-external-services-mock
    host: compass-external-services-mock.compass-system.svc.cluster.local
    oauthSecretName: compass-external-services-mock-oauth-credentials

  tests:
    ordService:
      skipPattern: ""
    director:
      skipPattern: ""
    namespace: kyma-system
    connectivityAdapterFQDN: http://compass-connectivity-adapter.compass-system.svc.cluster.local
    directorFQDN: http://compass-director.compass-system.svc.cluster.local
    connectorFQDN: http://compass-connector.compass-system.svc.cluster.local
    externalServicesMockFQDN: http://compass-external-services-mock.compass-system.svc.cluster.local
    ordServiceFQDN: http://compass-ord-service.compass-system.svc.cluster.local
    systemBrokerFQDN: http://compass-system-broker.compass-system.svc.cluster.local
    tenantFetcherFQDN: http://compass-tenant-fetcher.compass-system.svc.cluster.local
    db:
      maxOpenConnections: 3
      maxIdleConnections: 1
    skipTLSVerify: true

    token:
      server:
        enabled: false
        port: 5000
    securityContext: # Set on container level
      runAsUser: 2000
      allowPrivilegeEscalation: false

  expectedSchemaVersionUpdateJob:
    cm:
      name: "expected-schema-version"

  migratorJob:
    nodeSelectorEnabled: false
    pvc:
      name: "compass-director-migrations"
      namespace: "compass-system"
      migrationsPath: "/compass-migrations"

  http:
    client:
      skipSSLValidation: false

  pairingAdapter:
    e2e:
      appName: "test-app"
      appID: "123-test-456"
      clientUser: "test-user"
      tenant: "test-tenant"<|MERGE_RESOLUTION|>--- conflicted
+++ resolved
@@ -87,11 +87,7 @@
       version: "PR-2118"
     director:
       dir:
-<<<<<<< HEAD
       version: "PR-2123"
-=======
-      version: "PR-2132"
->>>>>>> f5a17193
     gateway:
       dir:
       version: "PR-2126"
