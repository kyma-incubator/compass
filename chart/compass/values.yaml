global:
  disableLegacyConnectivity: true
  defaultTenant: 3e64ebae-38b5-46a0-b1ed-9ccee153a0ae
  tenants:
    - name: default
      id: 3e64ebae-38b5-46a0-b1ed-9ccee153a0ae
    - name: foo
      id: 1eba80dd-8ff6-54ee-be4d-77944d17b10b
    - name: bar
      id: af9f84a9-1d3a-4d9f-ae0c-94f883b33b6e
    - name: TestTenantSeparation
      id: f1c4b5be-b0e1-41f9-b0bc-b378200dcca0
    - name: TestDeleteLastScenarioForApplication
      id: f739b36c-813f-4fc3-996e-dd03c7d13aa0
    - name: Test_DeleteAutomaticScenarioAssignmentForSelector
      id: d9553135-6115-4c67-b4d9-962c00f3725f
    - name: Test_AutomaticScenarioAssigmentForRuntime
      id: 8c733a45-d988-4472-af10-1256b82c70c0
    - name: TestAutomaticScenarioAssignmentsWholeScenario
      id: 65a63692-c00a-4a7d-8376-8615ee37f45c
    - name: TestTenantsQueryTenantNotInitialized
      id: 72329135-27fd-4284-9bcb-37ea8d6307d0
    - name: Test Default
      id: 5577cf46-4f78-45fa-b55f-a42a3bdba868
    - name: TestListLabelDefinitions
      id: 2bf03de1-23b1-4063-9d3e-67096800accc
    - name: Test_AutomaticScenarioAssignmentQueries
      id: 8263cc13-5698-4a2d-9257-e8e76b543e88
    - name: TestGetScenariosLabelDefinitionCreatesOneIfNotExists
      id: 2263cc13-5698-4a2d-9257-e8e76b543e33
    - name: TestApplicationsForRuntime
      id: 5984a414-1eed-4972-af2c-b2b6a415c7d7
    - name: Test_DeleteAutomaticScenarioAssignmentForScenario
      id: d08e4cb6-a77f-4a07-b021-e3317a373597
    - name: TestApplicationsForRuntimeWithHiddenApps
      id: 7e1f2df8-36dc-4e40-8be3-d1555d50c91c
    - name: TestTenantsQueryTenantInitialized
      id: 8cf0c909-f816-4fe3-a507-a7917ccd8380
    - name: TestDeleteApplicationIfInScenario
      id: 0d597250-6b2d-4d89-9c54-e23cb497cd01

  images:
    containerRegistry:
      path: eu.gcr.io/kyma-project/incubator
    connector:
      dir:
      version: "PR-1828"
    connectivity_adapter:
      dir:
      version: "PR-1828"
    pairing_adapter:
      dir:
      version: "PR-1828"
    director:
      dir:
<<<<<<< HEAD
      version: "PR-1832"
=======
      version: "PR-1828"
>>>>>>> b639e5cd
    gateway:
      dir:
      version: "PR-1828"
    operations_controller:
      dir:
      version: "PR-1828"
    tenant_fetcher:
      dir:
      version: "PR-1828"
    ord_service:
      dir:
      version: "PR-20"
    schema_migrator:
      dir:
<<<<<<< HEAD
      version: "PR-1832"
=======
      version: "PR-1828"
>>>>>>> b639e5cd
    system_broker:
      dir:
      version: "PR-1828"
    certs_setup_job:
      containerRegistry:
        path: eu.gcr.io/kyma-project
      dir:
      version: "0a651695"
    external_services_mock:
      dir:
      version: "PR-1828"
    console:
      dir:
      version: "PR-27"
    e2e_tests:
      dir:
<<<<<<< HEAD
      version: "PR-1832"
=======
      version: "PR-1828"
>>>>>>> b639e5cd
  isLocalEnv: false
  oauth2:
    host: oauth2
  livenessProbe:
    initialDelaySeconds: 30
    timeoutSeconds: 1
    periodSeconds: 10
  readinessProbe:
    initialDelaySeconds: 5
    timeoutSeconds: 1
    periodSeconds: 2

  agentPreconfiguration: false

  director:
    prefix: /director
    graphql:
      external:
        port: 3000
      internal:
        port: 3001
    validator:
      port: 8080
    metrics:
      port: 3003
    operations:
      port: 3002
      path: "/operation"
      lastOperationPath: "/last_operation"

    clientIDHeaderKey: client_user

    tests:
      scopes: "runtime:write application:write label_definition:write integration_system:write application:read runtime:read label_definition:read integration_system:read health_checks:read application_template:read application_template:write eventing:manage tenant:read automatic_scenario_assignment:read automatic_scenario_assignment:write"

  auditlog:
    configMapName: "compass-gateway-auditlog-config"
    secretName: "compass-gateway-auditlog-secret"
    script:
      configMapName: "auditlog-script"

  testCredentials:
    secretName: "test-credentials-secret"

  enableCompassDefaultScenarioAssignment: true

  tenantConfig:
    useDefaultTenants: true
    dbPool:
      maxOpenConnections: 1
      maxIdleConnections: 1

  connector:
    prefix: /connector
    graphql:
      external:
        port: 3000
    validator:
      port: 8080
    # If secrets do not exist they will be created
    secrets:
      ca:
        name: compass-connector-app-ca
        namespace: compass-system
        certificateKey: ca.crt
        keyKey: ca.key
      rootCA:
        namespace: istio-system # For Ingress Gateway to work properly the namespace needs to be istio-system
        # In order for istio mTLS to work we should have two different secrets one containing the server certificate (let’s say X) and one used for validation of the client’s certificates.
        # The second one should be our root certificate and istio wants it to be named X-cacert. (-cacert suffix).
        # This is the reason for the confusing name of our root certificate. https://preliminary.istio.io/v1.6/docs/tasks/traffic-management/ingress/secure-ingress/#configure-a-mutual-tls-ingress-gateway
        cacert: compass-gateway-mtls-certs-cacert # For cert-rotation the cacert should be in different secret
        certificateKey: cacert
    certificateDataHeader: "Certificate-Data"
    revocation:
      configmap:
        name: revocations-config
        namespace: "{{ .Release.Namespace }}"
    # If key and certificate are not provided they will be generated
    caKey: ""
    caCertificate: ""

  system_broker:
    enabled: true
    port: 5001
    prefix: /broker
    tokenProviderFromHeader:
      forwardHeaders: Authorization
    tokenProviderFromSecret:
      enabled: false
      secrets:
        integrationSystemCredentials:
          name: compass-system-broker-credentials
          namespace: compass-system
    testNamespace: kyma-system

  gateway:
    port: 3000
    tls:
      host: compass-gateway
      secure:
        oauth:
          host: compass-gateway-auth-oauth
    mtls:
      host: compass-gateway-mtls
      certSecret: compass-gateway-mtls-certs
    headers:
      request:
        remove:
          - "Client-Id-From-Token"
          - "Client-Id-From-Certificate"
          - "Client-Certificate-Hash"
          - "Certificate-Data"

  operations_controller:
    enabled: true

  connectivity_adapter:
    port: 8080
    tls:
      host: adapter-gateway
    mtls:
      host: adapter-gateway-mtls

  rewriteFilters:
    workloadLabel: oathkeeper
    namespace: kyma-system
    tokenDataHeader: "Connector-Token"
    certificateDataHeader: "Certificate-Data"

  istio:
    mtlsGateway:
      name: "compass-gateway-mtls"
      namespace: "compass-system"
    gateway:
      name: "kyma-gateway"
      namespace: "kyma-system"
    proxy:
      port: 15020
    namespace: istio-system
    ingressgateway:
      workloadLabel: istio-ingressgateway
      requestPayloadSizeLimit: 2097152 # 2 MB
      correlationHeaderRewriteFilter:
        expectedHeaders:
        - "x-request-id"
        - "x-correlation-id"
        - "x-correlationid"
        - "x-forrequest-id"
        - "x-vcap-request-id"
        - "x-broker-api-request-identity"

  ingress:
    domainName: "kyma.local"

  database:
    manageSecrets: true
    embedded:
      enabled: true
      director:
        name: "postgres"
      directorDBName: "postgres"
    managedGCP:
      serviceAccountKey: ""
      instanceConnectionName: ""
      director:
        name: ""
        user: ""
        password: ""
      host: "localhost"
      hostPort: "5432"
      sslMode: ""

      #TODO remove below after migration to separate user will be done
      dbUser: ""
      dbPassword: ""
      directorDBName: ""

  oathkeeper:
    host: ory-oathkeeper-proxy.kyma-system.svc.cluster.local
    port: 4455
    idTokenConfig:
      claims: '{"scopes": "{{ print .Extra.scope }}", "tenant": "{{ print .Extra.tenant }}", "externalTenant": "{{ print .Extra.externalTenant }}", "consumerID": "{{ print .Extra.consumerID}}", "consumerType": "{{ print .Extra.consumerType }}"}'
    mutators:
      runtimeMappingService:
        config:
          api:
            url: http://compass-director.compass-system.svc.cluster.local:3000/runtime-mapping
            retry:
              give_up_after: 3s
              max_delay: 2000ms
      authenticationMappingService:
        config:
          api:
            url: http://compass-director.compass-system.svc.cluster.local:3000/authn-mapping
            retry:
              give_up_after: 3s
              max_delay: 2000ms
      tenantMappingService:
        config:
          api:
            url: http://compass-director.compass-system.svc.cluster.local:3000/tenant-mapping
            retry:
              give_up_after: 3s
              max_delay: 2000ms
      certificateResolverService:
        config:
          api:
            url: http://compass-connector.compass-system.svc.cluster.local:8080/v1/certificate/data/resolve
            retry:
              give_up_after: 3s
              max_delay: 2000ms
      tokenResolverService:
        config:
          api:
            url: http://compass-director.compass-system.svc.cluster.local:8080/v1/tokens/resolve
            retry:
              give_up_after: 3s
              max_delay: 2000ms

  tenantFetcher:
    host: compass-tenant-fetcher.compass-system.svc.cluster.local
    prefix: /tenants
    port: 3000
    authentication:
      allowJWTSigningNone: true
      jwksEndpoints: '["http://ory-oathkeeper-api.kyma-system.svc.cluster.local:4456/.well-known/jwks.json"]'
      identityZone: "id-zone"
    tenantProvider:
      tenantIdProperty: "tenantId"
      name: "provider"

  ordService:
    host: compass-ord-service.compass-system.svc.cluster.local
    prefix: /open-resource-discovery-service/v0
    docsPrefix: /open-resource-discovery-docs
    staticPrefix: /open-resource-discovery-static/v0
    port: 3000
    defaultResponseType: "xml"

  ordAggregator:
    name: ord-aggregator
    enabled: true
    schedule: "*/5 * * * *"
    dbPool:
      maxOpenConnections: 2
      maxIdleConnections: 2

  tenantFetchers:
    job1:
      enabled: false
      configMapNamespace: "compass-system"
      manageSecrets: true
      providerName: "compass"
      schedule: "*/5 * * * *"
      kubernetes:
        configMapNamespace: "compass-system"
        pollInterval: 2s
        pollTimeout: 1m
        timeout: 2m
      oauth:
        client: ""
        secret: ""
        tokenURL: ""
      endpoints:
        tenantCreated: "127.0.0.1/events?type=created"
        tenantDeleted: "127.0.0.1/events?type=deleted"
        tenantUpdated: "127.0.0.1/events?type=updated"
      fieldMapping:
        totalPagesField: "totalPages"
        totalResultsField: "totalResults"
        tenantEventsField: "events"
        idField: "id"
        nameField: "name"
        discriminatorField: ""
        discriminatorValue: ""
        detailsField: "details"
      queryMapping:
        pageNumField: "pageNum"
        pageSizeField: "pageSize"
        timestampField: "timestamp"
      query:
        startPage: "0"
        pageSize: "100"
      dbPool:
        maxOpenConnections: 1
        maxIdleConnections: 1

  metrics:
    enabled: true
    pushEndpoint: http://monitoring-prometheus-pushgateway.kyma-system.svc.cluster.local:9091

  authenticators:
    authenticator0:
      enabled: true
      gatewayHost: "compass-gateway-authenticator0"
      trusted_issuers: '[{"domain_url": "authenticator.domain", "scope_prefix": "prefix."}, {}]'
      attributes: '{"uniqueAttribute": { "key": "key", "value": "val" }, "tenant": { "key": "key" }, "identity": { "key": "key" } }'

  externalServicesMock:
    enabled: false

  tests:
    namespace: kyma-system
    connectivityAdapterFQDN: http://compass-connectivity-adapter.compass-system.svc.cluster.local
    directorFQDN: http://compass-director.compass-system.svc.cluster.local
    connectorFQDN: http://compass-connector.compass-system.svc.cluster.local
    externalServicesMockFQDN: http://compass-external-services-mock.compass-system.svc.cluster.local
    ordServiceFQDN: http://compass-ord-service.compass-system.svc.cluster.local
    systemBrokerFQDN: http://compass-system-broker.compass-system.svc.cluster.local
    tenantFetcherFQDN: http://compass-tenant-fetcher.compass-system.svc.cluster.local
    db:
      maxOpenConnections: 3
      maxIdleConnections: 1
    skipTLSVerify: true
pairing-adapter:
  enabled: false<|MERGE_RESOLUTION|>--- conflicted
+++ resolved
@@ -53,11 +53,7 @@
       version: "PR-1828"
     director:
       dir:
-<<<<<<< HEAD
       version: "PR-1832"
-=======
-      version: "PR-1828"
->>>>>>> b639e5cd
     gateway:
       dir:
       version: "PR-1828"
@@ -72,11 +68,7 @@
       version: "PR-20"
     schema_migrator:
       dir:
-<<<<<<< HEAD
       version: "PR-1832"
-=======
-      version: "PR-1828"
->>>>>>> b639e5cd
     system_broker:
       dir:
       version: "PR-1828"
@@ -93,11 +85,7 @@
       version: "PR-27"
     e2e_tests:
       dir:
-<<<<<<< HEAD
       version: "PR-1832"
-=======
-      version: "PR-1828"
->>>>>>> b639e5cd
   isLocalEnv: false
   oauth2:
     host: oauth2
