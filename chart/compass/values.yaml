global:
  disableLegacyConnectivity: true
  defaultTenant: 3e64ebae-38b5-46a0-b1ed-9ccee153a0ae
  defaultTenantRegion: "eu-1"
  tenants: # tenant order matters, so new tenants should be added to the end of the list
    - name: default
      id: 3e64ebae-38b5-46a0-b1ed-9ccee153a0ae
      type: account
    - name: foo
      id: 1eba80dd-8ff6-54ee-be4d-77944d17b10b
      type: account
    - name: bar
      id: af9f84a9-1d3a-4d9f-ae0c-94f883b33b6e
      type: account
    - name: TestTenantSeparation
      id: f1c4b5be-b0e1-41f9-b0bc-b378200dcca0
      type: account
    - name: TestDeleteLastScenarioForApplication
      id: 0403be1e-f854-475e-9074-922120277af5
      type: account
    - name: Test_DeleteAutomaticScenarioAssignmentForSelector
      id: d9553135-6115-4c67-b4d9-962c00f3725f
      type: account
    - name: Test_AutomaticScenarioAssigmentForRuntime
      id: 8c733a45-d988-4472-af10-1256b82c70c0
      type: account
    - name: TestAutomaticScenarioAssignmentsWholeScenario
      id: 65a63692-c00a-4a7d-8376-8615ee37f45c
      type: account
    - name: TestTenantsQueryTenantNotInitialized
      id: 72329135-27fd-4284-9bcb-37ea8d6307d0
      type: account
    - name: Test Default
      id: 5577cf46-4f78-45fa-b55f-a42a3bdba868
      type: account
      parent: 2c4f4a25-ba9a-4dbc-be68-e0beb77a7eb0
    - name: Test_DefaultCustomer
      id: 2c4f4a25-ba9a-4dbc-be68-e0beb77a7eb0
      type: customer
    - name: TestListLabelDefinitions
      id: 3f641cf5-2d14-4e0f-a122-16e7569926f1
      type: account
    - name: Test_AutomaticScenarioAssignmentQueries
      id: 8263cc13-5698-4a2d-9257-e8e76b543e88
      type: account
    - name: TestGetScenariosLabelDefinitionCreatesOneIfNotExists
      id: 2263cc13-5698-4a2d-9257-e8e76b543e33
      type: account
    - name: TestApplicationsForRuntime
      id: 5984a414-1eed-4972-af2c-b2b6a415c7d7
      type: account
    - name: Test_DeleteAutomaticScenarioAssignmentForScenario
      id: d08e4cb6-a77f-4a07-b021-e3317a373597
      type: account
    - name: TestApplicationsForRuntimeWithHiddenApps
      id: 7e1f2df8-36dc-4e40-8be3-d1555d50c91c
      type: account
    - name: TestTenantsQueryTenantInitialized
      id: 8cf0c909-f816-4fe3-a507-a7917ccd8380
      type: account
    - name: TestDeleteApplicationIfInScenario
      id: 0d597250-6b2d-4d89-9c54-e23cb497cd01
      type: account
    - name: TestProviderSubaccount
      id: f8075207-1478-4a80-bd26-24a4785a2bfd
      type: subaccount
      parent: 5577cf46-4f78-45fa-b55f-a42a3bdba868
    - name: TestProviderSubaccountRegion2
      id: 731b7bc4-5472-41d2-a447-e4c0f45de739
      type: subaccount
      region: "eu-2"
      parent: 5577cf46-4f78-45fa-b55f-a42a3bdba868
    - name: TestCertificateSubaccount
      id: 123e4567-e89b-12d3-a456-426614174001
      type: subaccount
      parent: 5577cf46-4f78-45fa-b55f-a42a3bdba868
    - name: TestNsAdapter
      id: 08b6da37-e911-48fb-a0cb-fa635a6c5678
      type: subaccount
      parent: 5577cf46-4f78-45fa-b55f-a42a3bdba868
    - name: TestNsAdapterSubaccountWithApplications
      id: 08b6da37-e911-48fb-a0cb-fa635a6c4321
      type: subaccount
      parent: 5577cf46-4f78-45fa-b55f-a42a3bdba868
    - name: TestIntegrationSystemManagedSubaccount
      id: 3cfcdd62-320d-403b-b66a-4ee3cdd06947
      type: subaccount
      parent: 5577cf46-4f78-45fa-b55f-a42a3bdba868
    - name: TestIntegrationSystemManagedAccount
      id: 7e8ab2e3-3bb4-42e3-92b2-4e0bf48559d3
      type: account
      parent: 2c4f4a25-ba9a-4dbc-be68-e0beb77a7eb0
    - name: TestSystemFetcherAccount
      id: c395681d-11dd-4cde-bbcf-570b4a153e79
      type: account
      parent: 2c4f4a25-ba9a-4dbc-be68-e0beb77a7eb0
    - name: TestConsumerSubaccount
      id: 1f538f34-30bf-4d3d-aeaa-02e69eef84ae
      type: subaccount
      parent: 5984a414-1eed-4972-af2c-b2b6a415c7d7
    - name: TestTenantsOnDemandAPI
      id: 8d42d818-d4c4-4036-b82f-b199db7ffeb5
      type: subaccount
      parent: 5984a414-1eed-4972-af2c-b2b6a415c7d7
    - name: TestExternalCertificateSubaccount
      id: bad76f69-e5c2-4d55-bca5-240944824b83
      type: subaccount
      parent: 5577cf46-4f78-45fa-b55f-a42a3bdba868
  images:
    containerRegistry:
      path: eu.gcr.io/kyma-project/incubator
    connector:
      dir:
      version: "PR-2736"
      name: compass-connector
    connectivity_adapter:
      dir:
      version: "PR-2736"
      name: compass-connectivity-adapter
    pairing_adapter:
      dir:
      version: "PR-2736"
      name: compass-pairing-adapter
    director:
      dir:
<<<<<<< HEAD
      version: "PR-2745"
=======
      version: "PR-2711"
>>>>>>> 9523abe0
      name: compass-director
    hydrator:
      dir:
      version: "PR-2735"
      name: compass-hydrator
    gateway:
      dir:
      version: "PR-2736"
      name: compass-gateway
    operations_controller:
      dir:
      version: "PR-2736"
      name: compass-operations-controller
    ord_service:
      dir:
      version: "PR-82"
      name: compass-ord-service
    schema_migrator:
      dir:
      version: "PR-2722"
      name: compass-schema-migrator
    system_broker:
      dir:
      version: "PR-2736"
      name: compass-system-broker
    certs_setup_job:
      containerRegistry:
        path: eu.gcr.io/kyma-project
      dir:
      version: "0a651695"
    external_services_mock:
      dir:
      version: "PR-2736"
      name: compass-external-services-mock
    console:
      dir:
      version: "PR-72"
      name: compass-console
    e2e_tests:
      dir:
      version: "PR-2735"
      name: compass-e2e-tests
  isLocalEnv: false
  isForTesting: false
  oauth2:
    host: oauth2
  livenessProbe:
    initialDelaySeconds: 30
    timeoutSeconds: 1
    periodSeconds: 10
  readinessProbe:
    initialDelaySeconds: 5
    timeoutSeconds: 1
    periodSeconds: 2
  agentPreconfiguration: false
  portieris:
    isEnabled: false
    imagePullSecretName: "portieris-dummy-image-pull-secret"
  nsAdapter:
    external:
      port: 3005
    e2eTests:
      gatewayHost: "compass-gateway-xsuaa"
    prefix: /nsadapter
    path: /nsadapter/api/v1/notifications
    systemToTemplateMappings: '[{  "Name": "SAP S/4HANA On-Premise",  "SourceKey": ["type"],  "SourceValue": ["abapSys"]},{  "Name": "SAP S/4HANA On-Premise",  "SourceKey": ["type"],  "SourceValue": ["nonSAPsys"]},{  "Name": "SAP S/4HANA On-Premise",  "SourceKey": ["type"],  "SourceValue": ["hana"]}]'
    secret:
      name: nsadapter-secret
      subaccountKey: subaccount
      local:
        subaccountValue: subaccount
    authSecret:
      name: "compass-external-services-mock-oauth-credentials"
      clientIdKey: client-id
      clientSecretKey: client-secret
      tokenUrlKey: url
      instanceUrlKey: url
      certKey: cert
      keyKey: key
    registerPath: "/register"
    tokenPath: "/secured/oauth/token"
    createClonePattern: '{"key": "%s"}'
    createBindingPattern: '{}'
    useClone: "false"
  director:
    host: compass-director.compass-system.svc.cluster.local
    formationAsyncApi:
      pathPrefix: "/v1/businessIntegrations"
      path: "/{ucl-formation-id}/assignments/{ucl-assignment-id}/status"
    prefix: /director
    graphql:
      external:
        port: 3000
    tls:
      secure:
        internal:
          host: compass-director-internal
    validator:
      port: 8080
    metrics:
      port: 3003
      enableGraphqlOperationInstrumentation: true
    operations:
      port: 3002
      path: "/operation"
      lastOperationPath: "/last_operation"
    info:
      path: "/v1/info"
    subscription:
      subscriptionProviderLabelKey: "subscriptionProviderId"
      consumerSubaccountLabelKey: "global_subaccount_id"
      subscriptionLabelKey: "subscription"
      tokenPrefix: "sb-"
    selfRegister:
      secrets:
        instancesCreds:
          name: "region-instances-credentials"
          key: "keyConfig"
          path: "/tmp"
        saasAppNameCfg:
          name: "saas-app-names"
          key: "appNameConfig"
          path: "/tmp/appNameConfig"
      clientIdPath: "clientId"
      clientSecretPath: "clientSecret"
      urlPath: "url"
      tokenUrlPath: "tokenUrl"
      clientCertPath: "clientCert"
      clientKeyPath: "clientKey"
      local:
        templateMappings:
          clientIDMapping: '{{ printf "\"%s\":\"client_id\"" .Values.global.director.selfRegister.clientIdPath }}'
          clientSecretMapping: '{{ printf "\"%s\":\"client_secret\"" .Values.global.director.selfRegister.clientSecretPath }}'
          urlMapping: '{{ printf "\"%s\":\"http://compass-external-services-mock.%s.svc.cluster.local:%s\"" .Values.global.director.selfRegister.urlPath .Release.Namespace (.Values.service.port | toString) }}'
          tokenURLMapping: '{{ printf "\"%s\":\"https://%s.%s:%s\"" .Values.global.director.selfRegister.tokenUrlPath .Values.global.externalServicesMock.certSecuredHost .Values.global.ingress.domainName (.Values.service.certPort | toString) }}'
          x509CertificateMapping: '{{ printf "\"%s\":\"%s\"" .Values.global.director.selfRegister.clientCertPath .Values.global.connector.caCertificate }}'
          x509KeyMapping: '{{ printf "\"%s\":\"%s\"" .Values.global.director.selfRegister.clientKeyPath .Values.global.connector.caKey }}'
      oauthTokenPath: "/cert/token"
      oauthMode: "oauth-mtls"
      label: "selfRegLabel"
      labelValuePrefix: "self-reg-prefix-"
      responseKey: "self-reg-key"
      path: "/external-api/self-reg"
      nameQueryParam: "name"
      tenantQueryParam: "tenant"
      requestBodyPattern: '{"key": "%s"}'
      saasAppNameLabelKey: "CMPSaaSAppName"
      saasAppNamePath: "localSaaSAppNamePath"
    clientIDHeaderKey: client_user
    suggestTokenHeaderKey: suggest_token
    runtimeTypeLabelKey: "runtimeType"
    applicationTypeLabelKey: "applicationType"
    kymaRuntimeTypeLabelValue: "kyma"
    fetchTenantEndpoint: '{{ printf "https://%s.%s%s/v1/fetch" .Values.global.gateway.tls.secure.internal.host .Values.global.ingress.domainName .Values.global.tenantFetcher.prefix }}'
    ordWebhookMappings: '[]'
  auditlog:
    configMapName: "compass-gateway-auditlog-config"
    mtlsTokenPath: "/cert/token"
    standardTokenPath: "/secured/oauth/token"
    skipSSLValidation: false
    secret:
      name: "compass-gateway-auditlog-secret"
      urlKey: url
      clientIdKey: client-id
      clientSecretKey: client-secret
      clientCertKey: client-cert
      clientKeyKey: client-key
  log:
    format: "kibana"
  tenantConfig:
    useDefaultTenants: true
    dbPool:
      maxOpenConnections: 1
      maxIdleConnections: 1
  connector:
    prefix: /connector
    graphql:
      external:
        port: 3000
    validator:
      port: 8080
    # If secrets do not exist they will be created
    secrets:
      ca:
        name: compass-connector-app-ca
        namespace: compass-system
        certificateKey: ca.crt
        keyKey: ca.key
      rootCA:
        namespace: istio-system # For Ingress Gateway to work properly the namespace needs to be istio-system
        # In order for istio mTLS to work we should have two different secrets one containing the server certificate (let’s say X) and one used for validation of the client’s certificates.
        # The second one should be our root certificate and istio wants it to be named X-cacert. (-cacert suffix).
        # This is the reason for the confusing name of our root certificate. https://preliminary.istio.io/v1.6/docs/tasks/traffic-management/ingress/secure-ingress/#configure-a-mutual-tls-ingress-gateway
        cacert: compass-gateway-mtls-certs-cacert # For cert-rotation the cacert should be in different secret
        certificateKey: cacert
    revocation:
      configmap:
        name: revocations-config
        namespace: "{{ .Release.Namespace }}"
    # If key and certificate are not provided they will be generated
    caKey: ""
    caCertificate: ""
  system_broker:
    enabled: false
    port: 5001
    prefix: /broker
    tokenProviderFromHeader:
      forwardHeaders: Authorization
    tokenProviderFromSecret:
      enabled: false
      secrets:
        integrationSystemCredentials:
          name: compass-system-broker-credentials
          namespace: compass-system
    testNamespace: kyma-system
  gateway:
    port: 3000
    tls:
      host: compass-gateway
      adapterHost: compass-ns-adapter
      secure:
        internal:
          host: compass-gateway-internal
        oauth:
          host: compass-gateway-auth-oauth
    mtls:
      manageCerts: true
      host: compass-gateway-mtls
      certSecret: compass-gateway-mtls-certs
      external:
        host: compass-gateway-sap-mtls
        certSecret: compass-gateway-mtls-certs # Use connector's root CA as root CA by default. This should be overridden for productive deployments.
    headers:
      rateLimit: X-Flow-Identity
      request:
        remove:
          - "Client-Id-From-Token"
          - "Client-Id-From-Certificate"
          - "Client-Certificate-Hash"
          - "Certificate-Data"
  hydrator:
    host: compass-hydrator.compass-system.svc.cluster.local
    port: 3000
    prefix: /hydrators
    subjectConsumerMappingConfig: '[{"consumer_type": "Super Admin", "tenant_access_levels": ["customer", "account","subaccount"], "subject": "C=DE, L=local, O=SAP SE, OU=Region, OU=SAP Cloud Platform Clients, OU=f8075207-1478-4a80-bd26-24a4785a2bfd, CN=compass"}, {"consumer_type": "Integration System", "tenant_access_levels": ["account","subaccount"], "subject": "C=DE, L=local, O=SAP SE, OU=Region, OU=SAP Cloud Platform Clients, OU=f8075207-1478-4a80-bd26-24a4785a2bfd, CN=integration-system-test"}, {"consumer_type": "Technical Client", "tenant_access_levels": ["account","subaccount"], "subject": "C=DE, L=local, O=SAP SE, OU=SAP Cloud Platform Clients, OU=1f538f34-30bf-4d3d-aeaa-02e69eef84ae, CN=technical-client-test"}]'
    certificateDataHeader: "Certificate-Data"
    consumerClaimsKeys:
      clientIDKey: "client_id"
      tenantIDKey: "tenantid"
      userNameKey: "user_name"
      subdomainKey: "subdomain"
    http:
      client:
        skipSSLValidation: false
    metrics:
      port: 3003
      enableClientInstrumentation: true
      censoredFlows: "JWT"
  operations_controller:
    enabled: true
  connectivity_adapter:
    port: 8080
    tls:
      host: adapter-gateway
    mtls:
      host: adapter-gateway-mtls
  oathkeeperFilters:
    workloadLabel: oathkeeper
    namespace: kyma-system
    tokenDataHeader: "Connector-Token"
    certificateDataHeader: "Certificate-Data"
  istio:
    externalMtlsGateway:
      name: "compass-gateway-external-mtls"
      namespace: "compass-system"
    mtlsGateway:
      name: "compass-gateway-mtls"
      namespace: "compass-system"
    gateway:
      name: "kyma-gateway"
      namespace: "kyma-system"
    proxy:
      port: 15020
    namespace: istio-system
    ingressgateway:
      workloadLabel: istio-ingressgateway
      requestPayloadSizeLimit2MB: 2097152
      requestPayloadSizeLimit2MBLabel: "2MB"
      requestPayloadSizeLimit5MB: 5097152
      requestPayloadSizeLimit5MBLabel: "5MB"
      correlationHeaderRewriteFilter:
        expectedHeaders:
          - "x-request-id"
          - "x-correlation-id"
          - "x-correlationid"
          - "x-forrequest-id"
          - "x-vcap-request-id"
          - "x-broker-api-request-identity"
  kubernetes:
    serviceAccountTokenIssuer: https://kubernetes.default.svc.cluster.local
    serviceAccountTokenJWKS: https://kubernetes.default.svc.cluster.local/openid/v1/jwks
  ingress:
    domainName: "local.kyma.dev"
  database:
    sqlProxyServiceAccount: "proxy-user@gcp-cmp.iam.gserviceaccount.com"
    manageSecrets: true
    embedded:
      enabled: true
      director:
        name: "postgres"
      directorDBName: "postgres"
    managedGCP:
      serviceAccountKey: ""
      instanceConnectionName: ""
      director:
        name: ""
        user: ""
        password: ""
      host: "localhost"
      hostPort: "5432"
      sslMode: ""
      #TODO remove below after migration to separate user will be done
      dbUser: ""
      dbPassword: ""
      directorDBName: ""
  oathkeeper:
    host: ory-oathkeeper-proxy.kyma-system.svc.cluster.local
    port: 4455
    timeout_ms: 120000
    ns_adapter_timeout_ms: 3600000
    idTokenConfig:
      claims: '{"scopes": "{{ print .Extra.scope }}","tenant": "{{ .Extra.tenant }}", "consumerID": "{{ print .Extra.consumerID}}", "consumerType": "{{ print .Extra.consumerType }}", "flow": "{{ print .Extra.flow }}", "onBehalfOf": "{{ print .Extra.onBehalfOf }}", "region": "{{ print .Extra.region }}", "tokenClientID": "{{ print .Extra.tokenClientID }}"}'
      internalClaims: '{"scopes": "application:read application:write application.webhooks:read application_template.webhooks:read webhooks.auth:read runtime:write runtime:read tenant:read tenant:write tenant_subscription:write ory_internal fetch_tenant application_template:read destinations_sensitive_data:read destinations:sync","tenant":"{ {{ if .Header.Tenant }} \"consumerTenant\":\"{{ print (index .Header.Tenant 0) }}\", {{ end }} \"externalTenant\":\"\"}", "consumerType": "Internal Component", "flow": "Internal"}'
    mutators:
      runtimeMappingService:
        config:
          api:
            url: http://compass-hydrator.compass-system.svc.cluster.local:3000/hydrators/runtime-mapping
            retry:
              give_up_after: 6s
              max_delay: 2000ms
      authenticationMappingServices:
        nsadapter:
          cfg:
            config:
              api:
                url: http://compass-hydrator.compass-system.svc.cluster.local:3000/hydrators/authn-mapping/nsadapter
                retry:
                  give_up_after: 6s
                  max_delay: 2000ms
          authenticator:
            enabled: false
            createRule: true
            gatewayHost: "compass-gateway-xsuaa"
            trusted_issuers: '[{"domain_url": "compass-system.svc.cluster.local:8080", "scope_prefix": "prefix.", "protocol": "http"}]'
            attributes: '{"uniqueAttribute": { "key": "ns-adapter-test", "value": "ns-adapter-flow" }, "tenant": { "key": "tenant" }, "identity": { "key": "identity" }, "clientid": { "key": "client_id" } }'
            path: /nsadapter/api/v1/notifications
            upstreamComponent: "compass-gateway"
            checkSuffix: true
        tenant-fetcher:
          cfg:
            config:
              api:
                url: http://compass-hydrator.compass-system.svc.cluster.local:3000/hydrators/authn-mapping/tenant-fetcher
                retry:
                  give_up_after: 6s
                  max_delay: 2000ms
          authenticator:
            enabled: false
            createRule: true
            gatewayHost: "compass-gateway"
            trusted_issuers: '[{"domain_url": "compass-system.svc.cluster.local:8080", "scope_prefix": "prefix.", "protocol": "http"}]'
            attributes: '{"uniqueAttribute": { "key": "test", "value": "tenant-fetcher" }, "tenant": { "key": "tenant" }, "identity": { "key": "identity" } }'
            path: /tenants/<.*>
            upstreamComponent: "compass-tenant-fetcher"
            checkSuffix: false
        subscriber:
          cfg:
            config:
              api:
                url: http://compass-hydrator.compass-system.svc.cluster.local:3000/hydrators/authn-mapping/subscriber
                retry:
                  give_up_after: 6s
                  max_delay: 2000ms
          authenticator:
            enabled: false
            createRule: false
            gatewayHost: "compass-gateway-sap-mtls"
            trusted_issuers: '[{"domain_url": "compass-system.svc.cluster.local:8080", "scope_prefix": "prefix.", "protocol": "http", "region": "eu-1"}]'
            attributes: '{"uniqueAttribute": { "key": "subsc-key-test", "value": "subscription-flow" }, "tenant": { "key": "tenant" }, "identity": { "key": "user_name" }, "clientid": { "key": "client_id" } }'
            path: /<.*>
            checkSuffix: false
      tenantMappingService:
        config:
          api:
            url: http://compass-hydrator.compass-system.svc.cluster.local:3000/hydrators/tenant-mapping
            retry:
              give_up_after: 6s
              max_delay: 2000ms
      certificateResolverService:
        config:
          api:
            url: http://compass-hydrator.compass-system.svc.cluster.local:3000/hydrators/v1/certificate/data/resolve
            retry:
              give_up_after: 6s
              max_delay: 2000ms
      tokenResolverService:
        config:
          api:
            url: http://compass-hydrator.compass-system.svc.cluster.local:3000/hydrators/v1/tokens/resolve
            retry:
              give_up_after: 6s
              max_delay: 2000ms
  cockpit:
    auth:
      allowedConnectSrc: "https://*.ondemand.com"
      secretName: "cockpit-auth-secret"
      idpHost: ""
      clientID: ""
      scopes: "openid profile email"
      path: "/oauth2/certs"
  destinationFetcher:
    manageSecrets: true
    host: compass-destination-fetcher.compass-system.svc.cluster.local
    prefix: /destination-configuration
    port: 3000
    jobSchedule: 10m
    lease:
      lockname: destinationlease
    parallelTenants: 10
    tenantSyncTimeout: "5m"
    authentication:
      jwksEndpoint: "http://ory-oathkeeper-api.kyma-system.svc.cluster.local:4456/.well-known/jwks.json"
      appDestinationsSyncScope: "destinations:sync"
      appDetinationsSensitiveDataScope: "destinations_sensitive_data:read"
    server:
      tenantDestinationsEndpoint: "/v1/subaccountDestinations"
      sensitiveDataEndpoint: "/v1/destinations"
      sensitiveDataQueryParam: "name"
    request:
      skipSSLValidation: false
      retry_interval: "100ms"
      retry_attempts: 3
      goroutineLimit: 10
      requestTimeout: "5s"
      pageSize: 100
      oauthTokenPath: "/oauth/token"
    instance:
      clientIdPath: "clientid"
      clientSecretPath: "clientsecret"
      urlPath: "uri"
      tokenUrlPath: "certurl"
      clientCertPath: "certificate"
      clientKeyPath: "key"
    secretName: destination-region-instances
    dependenciesConfig:
      path: "/cfg/dependencies"
    oauthMode: "oauth-mtls"
  destinationRegionSecret:
    secretName: "destination-region-instances"
    fileName: "keyConfig"
    local:
      templateMappings:
        xsappMapping: '{{ printf "\"%s\":\"xsappname1\"" .Values.global.tenantFetcher.xsappNamePath }}'
        clientIDMapping: '{{ printf "\"%s\":\"client_id\"" .Values.global.destinationFetcher.instance.clientIdPath }}'
        clientSecretMapping: '{{ printf "\"%s\":\"client_secret\"" .Values.global.destinationFetcher.instance.clientSecretPath }}'
        urlMapping: '{{ printf "\"%s\":\"http://compass-external-services-mock.%s.svc.cluster.local:%s\"" .Values.global.destinationFetcher.instance.urlPath .Release.Namespace (.Values.service.port | toString) }}'
        tokenURLMapping: '{{ printf "\"%s\":\"https://%s.%s:%s\"" .Values.global.destinationFetcher.instance.tokenUrlPath .Values.global.externalServicesMock.certSecuredHost .Values.global.ingress.domainName (.Values.service.certPort | toString) }}'
        x509CertificateMapping: '{{ printf "\"%s\":\"%s\"" .Values.global.destinationFetcher.instance.clientCertPath .Values.global.connector.caCertificate }}'
        x509KeyMapping: '{{ printf "\"%s\":\"%s\"" .Values.global.destinationFetcher.instance.clientKeyPath .Values.global.connector.caKey }}'
  tenantFetcher:
    k8sSecret:
      manageSecrets: true
      name: "tenant-fetcher-secret"
      namespace: "compass-system"
      key: "keyConfig"
      path: "/tmp"
    host: compass-tenant-fetcher.compass-system.svc.cluster.local
    prefix: /tenants
    port: 3000
    xsappNamePath: "xsappname"
    omitDependenciesParamName: ""
    omitDependenciesParamValue: ""
    requiredAuthScope: Callback
    fetchTenantAuthScope: fetch_tenant
    authentication:
      jwksEndpoint: "http://ory-oathkeeper-api.kyma-system.svc.cluster.local:4456/.well-known/jwks.json"
    tenantProvider:
      tenantIdProperty: "tenantId"
      customerIdProperty: "customerId"
      subaccountTenantIdProperty: "subaccountTenantId"
      subdomainProperty: "subdomain"
      name: "provider"
      subscriptionProviderIdProperty: "subscriptionProviderIdProperty"
      providerSubaccountIdProperty: "providerSubaccountIdProperty"
      consumerTenantIdProperty: "consumerTenantIdProperty"
      subscriptionProviderAppNameProperty: "subscriptionProviderAppNameProperty"
    server:
      fetchTenantEndpoint: "/v1/fetch/{parentTenantId}/{tenantId}"
      regionalHandlerEndpoint: "/v1/regional/{region}/callback/{tenantId}"
      dependenciesEndpoint: "/v1/regional/{region}/dependencies"
      tenantPathParam: "tenantId"
      regionPathParam: "region"
    dependenciesConfig:
      path: "/cfg/dependencies"
    local:
      templateMappings:
        xsappMapping: '{{ printf "\"%s\":\"xsappname1\"" .Values.global.tenantFetcher.xsappNamePath }}'
    containerName: "tenant-fetcher"
  externalCertConfiguration:
    issuerLocality: "local,local2" # In local setup we have manually created connector CA certificate with 'local' Locality property
    subjectPattern: "/C=DE/O=SAP SE/OU=SAP Cloud Platform Clients/OU=Region/OU=%s/L=%s/CN=%s"
    technicalClientSubjectPattern: "/C=DE/O=SAP SE/OU=SAP Cloud Platform Clients/OU=%s/L=%s/CN=%s"
    ouCertSubaccountID: "f8075207-1478-4a80-bd26-24a4785a2bfd"
    commonName: "compass"
    locality: "local"
    certSvcApiPath: "/cert"
    tokenPath: "/cert/token"
    secrets:
      externalCertSvcSecret:
        manage: false
        name: "cert-svc-secret"
        clientIdKey: client-id
        clientSecretKey: client-secret
        oauthUrlKey: url
        csrEndpointKey: csr-endpoint
        clientCert: client-cert
        clientKey: client-key
        skipSSLValidationFlag: "-k"
      externalClientCertSecret:
        name: "external-client-certificate"
        namespace: compass-system
        certKey: tls.crt
        keyKey: tls.key
    rotationCronjob:
      name: "external-certificate-rotation"
      schedule: "*/1 * * * *" # Executes every minute
      certValidity: "7"
      clientCertRetryAttempts: "8"
      containerName: "certificate-rotation"
  extSvcCertConfiguration:
    issuerLocality: "local,local2" # In local setup we have manually created connector CA certificate with 'local' Locality property
    subjectPattern: "/C=DE/O=SAP SE/OU=SAP Cloud Platform Clients/OU=Region/OU=%s/L=%s/CN=%s"
    ouCertSubaccountID: "f8075207-1478-4a80-bd26-24a4785a2bfd"
    commonName: "compass"
    locality: "local"
    certSvcApiPath: "/cert"
    tokenPath: "/cert/token"
    secrets:
      extSvcCertSvcSecret:
        manage: false
        name: "ext-svc-cert-svc-secret"
        clientIdKey: client-id
        clientSecretKey: client-secret
        oauthUrlKey: url
        csrEndpointKey: csr-endpoint
        clientCert: client-cert
        clientKey: client-key
        skipSSLValidationFlag: "-k"
      extSvcClientCertSecret:
        name: "ext-svc-client-certificate"
        namespace: compass-system
        certKey: tls.crt
        keyKey: tls.key
    rotationCronjob:
      name: "ext-svc-certificate-rotation"
      schedule: "*/1 * * * *" # Executes every minute
      certValidity: "7"
      clientCertRetryAttempts: "8"
      containerName: "ext-svc-certificate-rotation"
  ordService:
    host: compass-ord-service.compass-system.svc.cluster.local
    prefix: /open-resource-discovery-service/v0
    docsPrefix: /open-resource-discovery-docs
    staticPrefix: /open-resource-discovery-static/v0
    port: 3000
    defaultResponseType: "xml"
    userContextHeader: "user_context"
    authTokenPath: "/var/run/secrets/kubernetes.io/serviceaccount/token"
    skipSSLValidation: false
  ordAggregator:
    name: ord-aggregator
    enabled: true
    suspend: true
    schedule: "*/1 * * * *"
    http:
      client:
        skipSSLValidation: false
      retry:
        attempts: 3
        delay: 100ms
    dbPool:
      maxOpenConnections: 2
      maxIdleConnections: 2
    globalRegistryUrl: http://compass-external-services-mock.compass-system.svc.cluster.local:8087/.well-known/open-resource-discovery
    maxParallelWebhookProcessors: 4
    maxParallelDocumentsPerApplication: 10
    maxParallelSpecificationProcessors: 100
    ordWebhookPartialProcessURL: ""
    ordWebhookPartialProcessMaxDays: 0
    ordWebhookPartialProcessing: false
    containerName: "ord-aggregator"
  systemFetcher:
    enabled: false
    name: "system-fetcher"
    schedule: "0 0 * * *"
    manageSecrets: true
    # enableSystemDeletion - whether systems in deleted state should be deleted from director database
    enableSystemDeletion: true
    # fetchParallelism - shows how many http calls will be made in parallel to fetch systems
    fetchParallellism: 30
    # queueSize - shows how many system fetches (individual requests may fetch more than 1 system)
    # can be put in the queue for processing before blocking. It is best for the queue to be about 2 times bigger than the parallellism
    queueSize: 100
    # fetchRequestTimeout - shows the timeout to wait for oauth token and for fetching systems (in one request) separately
    fetchRequestTimeout: "30s"
    # directorRequestTimeout - graphql requests timeout to director
    directorRequestTimeout: "30s"
    dbPool:
      maxOpenConnections: 20
      maxIdleConnections: 2
    # systemsAPIEndpoint - endpoint of the service to fetch systems from
    systemsAPIEndpoint: ""
    # systemsAPIFilterCriteria - criteria for fetching systems
    systemsAPIFilterCriteria: ""
    appTemplatesProductLabel: "systemRole"
    systemSourceKey: "prop"
    appTemplates: []
    templatePlaceholderToSystemKeyMappings: '[ { "placeholder_name": "name", "system_key": "displayName" }, { "placeholder_name": "display-name", "system_key": "displayName" }, { "placeholder_name": "systemNumber", "system_key": "systemNumber" }, { "placeholder_name": "productId", "system_key": "productId" }, { "placeholder_name": "ppmsProductVersionId", "system_key": "ppmsProductVersionId", "optional": true }, { "placeholder_name": "description", "system_key": "productDescription", "optional": true }, { "placeholder_name": "baseUrl", "system_key": "additionalUrls.mainUrl", "optional": true }, { "placeholder_name": "providerName", "system_key": "infrastructureProvider", "optional": true } ]'
    templateOverrideApplicationInput: '{"name": "{{name}}","description": "{{description}}","providerName": "{{providerName}}","statusCondition": "INITIAL","systemNumber": "{{systemNumber}}","labels": {"managed": "true","productId": "{{productId}}","ppmsProductVersionId": "{{ppmsProductVersionId}}"},"baseUrl": "{{baseUrl}}"}'
    http:
      client:
        skipSSLValidation: false
    oauth:
      client: "client_id"
      tokenEndpointProtocol: "https"
      tokenBaseHost: "compass-external-services-mock-sap-mtls"
      tokenPath: "/cert/token"
      scopesClaim: "scopes"
      tenantHeaderName: "x-zid"
      tokenRequestTimeout: 30s
      skipSSLValidation: true
    secret:
      name: "compass-system-fetcher-secret"
      clientIdKey: client-id
      oauthUrlKey: url
    paging:
      pageSize: 200
      sizeParam: "$top"
      skipParam: "$skip"
    containerName: "system-fetcher"
  tenantFetchers:
    job1:
      enabled: false
      job:
        interval: "5m"
      configMapNamespace: "compass-system"
      manageSecrets: true
      providerName: "compass"
      tenantType: "subaccount"
      schedule: "*/5 * * * *"
      tenantInsertChunkSize: "500"
      kubernetes:
        configMapNamespace: "compass-system"
        pollInterval: 2s
        pollTimeout: 1m
        timeout: 2m
      authConfig:
        skipSSLValidation: true
        oauthMode: "oauth-mtls"
        clientIDPath: "clientid"
        clientSecretPath: "secret"
        clientCertPath: "cert"
        clientKeyPath: "key"
        tokenEndpointPath: "url"
        tokenURLPath: "/cert/token"
      queryMapping:
        regionField: "region"
        pageNumField: "pageNum"
        pageSizeField: "pageSize"
        timestampField: "timestamp"
      query:
        startPage: "0"
        pageSize: "100"
      api:
        regionName: "central"
        authConfigSecretKey: "central"
        fieldMapping:
          totalPagesField: "totalPages"
          totalResultsField: "totalResults"
          tenantEventsField: "events"
          idField: "id"
          nameField: "name"
          customerIdField: "customerId"
          subdomainField: "subdomain"
          discriminatorField: ""
          discriminatorValue: ""
          detailsField: "details"
          entityTypeField: "entityType"
          globalAccountID: "gaID"
          regionField: "region"
          movedSubaccountTargetField: "targetGlobalAccountGUID"
          movedSubaccountSourceField: "sourceGlobalAccountGUID"
        endpoints:
          accountCreated: "127.0.0.1/events?type=account-created"
          accountDeleted: "127.0.0.1/events?type=account-deleted"
          accountUpdated: "127.0.0.1/events?type=account-updated"
          subaccountCreated: "127.0.0.1/events?type=subaccount-created"
          subaccountDeleted: "127.0.0.1/events?type=subaccount-deleted"
          subaccountUpdated: "127.0.0.1/events?type=subaccount-updated"
          subaccountMoved: "127.0.0.1/events?type=subaccount-moved"
      regionalConfig:
        fieldMapping:
          totalPagesField: "totalPages"
          totalResultsField: "totalResults"
          tenantEventsField: "events"
          idField: "guid"
          nameField: "displayName"
          customerIdField: "customerId"
          subdomainField: "subdomain"
          discriminatorField: ""
          discriminatorValue: ""
          detailsField: "details"
          entityTypeField: "entityType"
          globalAccountID: "globalAccountGUID"
          regionField: "region"
          movedSubaccountTargetField: "targetGlobalAccountGUID"
          movedSubaccountSourceField: "sourceGlobalAccountGUID"
        regions:
          eu-east:
            api:
              oauthMode: "oauth-mtls"
              authConfigSecretKey: "central"
              endpoints:
                accountCreated: "127.0.0.1/events?type=account-created"
                accountDeleted: "127.0.0.1/events?type=account-deleted"
                accountUpdated: "127.0.0.1/events?type=account-updated"
                subaccountCreated: "127.0.0.1/events?type=subaccount-created"
                subaccountDeleted: "127.0.0.1/events?type=subaccount-deleted"
                subaccountUpdated: "127.0.0.1/events?type=subaccount-updated"
                subaccountMoved: "127.0.0.1/events?type=subaccount-moved"
      dbPool:
        maxOpenConnections: 1
        maxIdleConnections: 1
  metrics:
    enabled: true
    pushEndpoint: http://monitoring-prometheus-pushgateway.kyma-system.svc.cluster.local:9091
  externalServicesMock:
    enabled: false
    certSecuredPort: 8081
    ordCertSecuredPort: 8082
    unsecuredPort: 8083
    basicSecuredPort: 8084
    oauthSecuredPort: 8085
    ordGlobalRegistryCertPort: 8086
    ordGlobalRegistryUnsecuredPort: 8087
    unsecuredPortWithAdditionalContent: 8088
    unsecuredMultiTenantPort: 8089
    certSecuredHost: compass-external-services-mock-sap-mtls
    ordCertSecuredHost: compass-external-services-mock-sap-mtls-ord
    ordGlobalCertSecuredHost: compass-external-services-mock-sap-mtls-global-ord-registry
    unSecuredHost: compass-external-services-mock
    host: compass-external-services-mock.compass-system.svc.cluster.local
    saasAppNamesSecret:
      manage: false
    regionInstancesCredentials:
      manage: false
    oauthSecret:
      manage: false
      name: compass-external-services-mock-oauth-credentials
      clientIdKey: client-id
      clientSecretKey: client-secret
      oauthUrlKey: url
      oauthTokenPath: "/secured/oauth/token"
    auditlog:
      applyMockConfiguration: false
      managementApiPath: /audit-log/v2/configuration-changes/search
      mtlsTokenPath: "/cert/token"
      secret:
        name: "auditlog-instance-management"
        urlKey: url
        tokenUrlKey: token-url
        clientIdKey: client-id
        clientSecretKey: client-secret
        clientCertKey: client-cert
        clientKeyKey: client-key
  tests:
    http:
      client:
        skipSSLValidation: false
    externalCertConfiguration:
      ouCertSubaccountID: "bad76f69-e5c2-4d55-bca5-240944824b83"
      issuerLocalityRegion2: "local"
    director:
      skipPattern: ""
      externalCertIntSystemCN: "integration-system-test"
      supportedOrdApplicationType: "SAP temp1"
    tenantFetcher:
      tenantOnDemandID: "8d42d818-d4c4-4036-b82f-b199db7ffeb5"
      region: "eu-1"
      region2: "eu-2"
    ordAggregator:
      skipPattern: ""
    ordService:
      accountTenantID: "5577cf46-4f78-45fa-b55f-a42a3bdba868" # testDefaultTenant from our testing tenants
      skipPattern: ""
    externalServicesMock:
      skipPattern: ""
      formationAsyncApi:
        responseDelayInSeconds: 2
    selfRegistration:
      region: "eu-1"
      region2: "eu-2"
    destination:
      consumerSubdomain: "compass-external-services-mock-sap-mtls"
    subscription:
      consumerSubdomain: "compass-external-services-mock-sap-mtls"
      tenants:
        providerAccountID: "5577cf46-4f78-45fa-b55f-a42a3bdba868" # testDefaultTenant from our testing tenants
        providerSubaccountID: "f8075207-1478-4a80-bd26-24a4785a2bfd" # TestProviderSubaccount from our testing tenants
        consumerAccountID: "5984a414-1eed-4972-af2c-b2b6a415c7d7" # ApplicationsForRuntimeTenantName from our testing tenants
        consumerSubaccountID: "1f538f34-30bf-4d3d-aeaa-02e69eef84ae" # randomly chosen
        consumerTenantID: "ba49f1aa-ddc1-43ff-943c-fe949857a34a" # randomly chosen
        providerSubaccountIDRegion2: "731b7bc4-5472-41d2-a447-e4c0f45de739" # TestProviderSubaccountRegion2 from our testing tenants
      oauthSecret:
        manage: false
        name: compass-subscription-secret
        clientIdKey: client-id
        clientSecretKey: client-secret
        oauthUrlKey: url
      propagatedProviderSubaccountHeader: "X-Provider-Subaccount"
      externalClientCertTestSecretName: "external-client-certificate-test-secret"
      externalClientCertTestSecretNamespace: "compass-system"
      externalCertTestJobName: "external-certificate-rotation-test-job"
      certSvcInstanceTestSecretName: "cert-svc-secret"
      certSvcInstanceTestRegion2SecretName: "cert-svc-secret-eu2"
      consumerTokenURL: "http://compass-external-services-mock.compass-system.svc.cluster.local:8080"
      subscriptionURL: "http://compass-external-services-mock.compass-system.svc.cluster.local:8080"
      subscriptionProviderIdValue: "id-value!t12345"
      subscriptionProviderAppNameValue: "subscriptionProviderAppNameValue"
    namespace: kyma-system
    connectivityAdapterFQDN: http://compass-connectivity-adapter.compass-system.svc.cluster.local
    externalServicesMockFQDN: http://compass-external-services-mock.compass-system.svc.cluster.local
    ordServiceFQDN: http://compass-ord-service.compass-system.svc.cluster.local
    systemBrokerFQDN: http://compass-system-broker.compass-system.svc.cluster.local
    tenantFetcherFQDN: http://compass-tenant-fetcher.compass-system.svc.cluster.local
    hydratorFQDN: http://compass-hydrator.compass-system.svc.cluster.local
    basicCredentials:
      manage: false
      secretName: "test-basic-credentials-secret"
    db:
      maxOpenConnections: 3
      maxIdleConnections: 1
    securityContext: # Set on container level
      runAsUser: 2000
      allowPrivilegeEscalation: false
  expectedSchemaVersionUpdateJob:
    cm:
      name: "expected-schema-version"
  migratorJob:
    nodeSelectorEnabled: false
    pvc:
      name: "compass-director-migrations"
      namespace: "compass-system"
      migrationsPath: "/compass-migrations"
      storageClass: local-path
  http:
    client:
      skipSSLValidation: false
  pairingAdapter:
    templateName: "pairing-adapter-app-template"
    watcherCorrelationID: "pairing-adapter-watcher-id"
    configMap:
      manage: false
      key: "config.json"
      name: "pairing-adapter-config-local"
      namespace: "compass-system"
      localAdapterFQDN: "http://compass-pairing-adapter.compass-system.svc.cluster.local/adapter-local-mtls"
      integrationSystemID: "d3e9b9f5-25dc-4adb-a0a0-ed69ef371fb6"
    e2e:
      appName: "test-app"
      appID: "123-test-456"
      clientUser: "test-user"
      tenant: "test-tenant"
  # Scopes assigned for every new Client Credentials by given object type (Runtime / Application / Integration System)
  # and scopes mapped to a consumer with the given type, then that consumer is using a client certificate
  scopes:
    scopesPerConsumerType:
      technical_client:
        - "tenant:read"
        - "tenant:write"
      runtime:
        - "runtime:read"
        - "runtime:write"
        - "application:read"
        - "runtime.auths:read"
        - "bundle.instance_auths:read"
        - "runtime.webhooks:read"
        - "webhook:write"
      external_certificate:
        - "runtime:read"
        - "runtime:write"
        - "application:read"
        - "application:write"
        - "runtime.auths:read"
        - "bundle.instance_auths:read"
        - "runtime.webhooks:read"
        - "webhook:write"
        - "application_template:read"
        - "application_template:write"
      application:
        - "application:read"
        - "application:write"
        - "application.auths:read"
        - "application.webhooks:read"
        - "bundle.instance_auths:read"
        - "document.fetch_request:read"
        - "event_spec.fetch_request:read"
        - "api_spec.fetch_request:read"
        - "fetch-request.auth:read"
        - "webhook:write"
      integration_system:
        - "application:read"
        - "application:write"
        - "application.local_tenant_id:write"
        - "application_template:read"
        - "application_template:write"
        - "runtime:read"
        - "runtime:write"
        - "integration_system:read"
        - "label_definition:read"
        - "label_definition:write"
        - "automatic_scenario_assignment:read"
        - "automatic_scenario_assignment:write"
        - "integration_system.auths:read"
        - "application_template.webhooks:read"
        - "formation:write"
        - "formation:read"
        - "internal_visibility:read"
        - "application.auths:read"
        - "webhook:write"
        - "formation_template:read"
      super_admin:
        - "application:read"
        - "application:write"
        - "application.local_tenant_id:write"
        - "application_template:read"
        - "application_template:write"
        - "integration_system:read"
        - "integration_system:write"
        - "runtime:read"
        - "runtime:write"
        - "label_definition:read"
        - "label_definition:write"
        - "eventing:manage"
        - "tenant:read"
        - "automatic_scenario_assignment:read"
        - "automatic_scenario_assignment:write"
        - "application.auths:read"
        - "application.webhooks:read"
        - "application_template.webhooks:read"
        - "bundle.instance_auths:read"
        - "document.fetch_request:read"
        - "event_spec.fetch_request:read"
        - "api_spec.fetch_request:read"
        - "integration_system.auths:read"
        - "runtime.auths:read"
        - "fetch-request.auth:read"
        - "webhooks.auth:read"
        - "formation:write"
        - "formation:read"
        - "internal_visibility:read"
        - "runtime.webhooks:read"
        - "webhook:write"
        - "formation_template:read"
        - "formation_template:write"
      default:
        - "runtime:read"
        - "runtime:write"
        - "tenant:read"<|MERGE_RESOLUTION|>--- conflicted
+++ resolved
@@ -123,11 +123,7 @@
       name: compass-pairing-adapter
     director:
       dir:
-<<<<<<< HEAD
       version: "PR-2745"
-=======
-      version: "PR-2711"
->>>>>>> 9523abe0
       name: compass-director
     hydrator:
       dir:
