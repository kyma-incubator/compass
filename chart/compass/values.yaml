--- conflicted
+++ resolved
@@ -150,13 +150,8 @@
       version: "v20230728-78b68ef0"
       name: compass-ias-adapter
     kyma_adapter:
-<<<<<<< HEAD
       dir: dev/incubator/
       version: "PR-3183"
-=======
-      dir: prod/incubator/
-      version: "v20230728-78b68ef0"
->>>>>>> 6d807df3
       name: compass-kyma-adapter
     gateway:
       dir: prod/incubator/
