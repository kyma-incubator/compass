global:
  disableLegacyConnectivity: true
  defaultTenant: 3e64ebae-38b5-46a0-b1ed-9ccee153a0ae
  tenants: # tenant order matters, so new tenants should be added to the end of the list
    - name: default
      id: 3e64ebae-38b5-46a0-b1ed-9ccee153a0ae
      type: account
    - name: foo
      id: 1eba80dd-8ff6-54ee-be4d-77944d17b10b
      type: account
    - name: bar
      id: af9f84a9-1d3a-4d9f-ae0c-94f883b33b6e
      type: account
    - name: TestTenantSeparation
      id: f1c4b5be-b0e1-41f9-b0bc-b378200dcca0
      type: account
    - name: TestDeleteLastScenarioForApplication
      id: 0403be1e-f854-475e-9074-922120277af5
      type: account
    - name: Test_DeleteAutomaticScenarioAssignmentForSelector
      id: d9553135-6115-4c67-b4d9-962c00f3725f
      type: account
    - name: Test_AutomaticScenarioAssigmentForRuntime
      id: 8c733a45-d988-4472-af10-1256b82c70c0
      type: account
    - name: TestAutomaticScenarioAssignmentsWholeScenario
      id: 65a63692-c00a-4a7d-8376-8615ee37f45c
      type: account
    - name: TestTenantsQueryTenantNotInitialized
      id: 72329135-27fd-4284-9bcb-37ea8d6307d0
      type: account
    - name: Test Default
      id: 5577cf46-4f78-45fa-b55f-a42a3bdba868
      type: account
      parent: 2c4f4a25-ba9a-4dbc-be68-e0beb77a7eb0
    - name: Test_DefaultCustomer
      id: 2c4f4a25-ba9a-4dbc-be68-e0beb77a7eb0
      type: customer
    - name: TestListLabelDefinitions
      id: 3f641cf5-2d14-4e0f-a122-16e7569926f1
      type: account
    - name: Test_AutomaticScenarioAssignmentQueries
      id: 8263cc13-5698-4a2d-9257-e8e76b543e88
      type: account
    - name: TestGetScenariosLabelDefinitionCreatesOneIfNotExists
      id: 2263cc13-5698-4a2d-9257-e8e76b543e33
      type: account
    - name: TestApplicationsForRuntime
      id: 5984a414-1eed-4972-af2c-b2b6a415c7d7
      type: account
    - name: Test_DeleteAutomaticScenarioAssignmentForScenario
      id: d08e4cb6-a77f-4a07-b021-e3317a373597
      type: account
    - name: TestApplicationsForRuntimeWithHiddenApps
      id: 7e1f2df8-36dc-4e40-8be3-d1555d50c91c
      type: account
    - name: TestTenantsQueryTenantInitialized
      id: 8cf0c909-f816-4fe3-a507-a7917ccd8380
      type: account
    - name: TestDeleteApplicationIfInScenario
      id: 0d597250-6b2d-4d89-9c54-e23cb497cd01
      type: account
    - name: TestProviderSubaccount
      id: f8075207-1478-4a80-bd26-24a4785a2bfd
      type: subaccount
      parent: 5577cf46-4f78-45fa-b55f-a42a3bdba868
    - name: TestCertificateSubaccount
      id: 123e4567-e89b-12d3-a456-426614174001
      type: subaccount
      parent: 5577cf46-4f78-45fa-b55f-a42a3bdba868
    - name: TestNsAdapter
      id: 08b6da37-e911-48fb-a0cb-fa635a6c5678
      type: subaccount
      parent: 5577cf46-4f78-45fa-b55f-a42a3bdba868
    - name: TestNsAdapterSubaccountWithApplications
      id: 08b6da37-e911-48fb-a0cb-fa635a6c4321
      type: subaccount
      parent: 5577cf46-4f78-45fa-b55f-a42a3bdba868
    - name: TestIntegrationSystemManagedSubaccount
      id: 3cfcdd62-320d-403b-b66a-4ee3cdd06947
      type: subaccount
      parent: 5577cf46-4f78-45fa-b55f-a42a3bdba868
    - name: TestIntegrationSystemManagedAccount
      id: 7e8ab2e3-3bb4-42e3-92b2-4e0bf48559d3
      type: account
      parent: 2c4f4a25-ba9a-4dbc-be68-e0beb77a7eb0
    - name: TestSystemFetcherAccount
      id: c395681d-11dd-4cde-bbcf-570b4a153e79
      type: account
      parent: 2c4f4a25-ba9a-4dbc-be68-e0beb77a7eb0
    - name: TestConsumerSubaccount
      id: 1f538f34-30bf-4d3d-aeaa-02e69eef84ae
      type: subaccount
      parent: 5984a414-1eed-4972-af2c-b2b6a415c7d7
    - name: TestTenantsOnDemandAPI
      id: 8d42d818-d4c4-4036-b82f-b199db7ffeb5
      type: subaccount
      parent: 5984a414-1eed-4972-af2c-b2b6a415c7d7
  images:
    containerRegistry:
      path: eu.gcr.io/kyma-project/incubator
    connector:
      dir:
      version: "PR-2373"
    connectivity_adapter:
      dir:
      version: "PR-2373"
    pairing_adapter:
      dir:
      version: "PR-2373"
    director:
      dir:
<<<<<<< HEAD
      version: "PR-2376"
=======
      version: "PR-2373"
>>>>>>> 9c710b7c
    hydrator:
      dir:
      version: "PR-2373"
    gateway:
      dir:
      version: "PR-2373"
    operations_controller:
      dir:
      version: "PR-2373"
    ord_service:
      dir:
      version: "PR-67"
    schema_migrator:
      dir:
      version: "PR-2335"
    system_broker:
      dir:
      version: "PR-2373"
    certs_setup_job:
      containerRegistry:
        path: eu.gcr.io/kyma-project
      dir:
      version: "0a651695"
    external_services_mock:
      dir:
      version: "PR-2373"
    console:
      dir:
      version: "PR-68"
    e2e_tests:
      dir:
      version: "PR-2373"
  isLocalEnv: false
  isForTesting: false
  oauth2:
    host: oauth2
  livenessProbe:
    initialDelaySeconds: 30
    timeoutSeconds: 1
    periodSeconds: 10
  readinessProbe:
    initialDelaySeconds: 5
    timeoutSeconds: 1
    periodSeconds: 2
  agentPreconfiguration: false
  nsAdapter:
    external:
      port: 3005
    e2eTests:
      gatewayHost: "compass-gateway-xsuaa"
    prefix: /nsadapter
    path: /nsadapter/api/v1/notifications
    systemToTemplateMappings: '[{  "Name": "S4HANA",  "SourceKey": ["type"],  "SourceValue": ["abapSys"]},{  "Name": "S4HANA",  "SourceKey": ["type"],  "SourceValue": ["nonSAPsys"]},{  "Name": "S4HANA",  "SourceKey": ["type"],  "SourceValue": ["hana"]}]'
    secret:
      name: nsadapter-secret
      subaccountKey: subaccount
      local:
        subaccountValue: subaccount
    authSecret:
      name: "compass-external-services-mock-oauth-credentials"
      clientIdKey: client-id
      clientSecretKey: client-secret
      tokenUrlKey: url
      instanceUrlKey: url
      certKey: cert
      keyKey: key
    registerPath: "/register"
    tokenPath: "/secured/oauth/token"
    createClonePattern: '{"key": "%s"}'
    createBindingPattern: '{}'
    useClone: "false"
  director:
    host: compass-director.compass-system.svc.cluster.local
    prefix: /director
    graphql:
      external:
        port: 3000
    tls:
      secure:
        internal:
          host: compass-director-internal
    validator:
      port: 8080
    metrics:
      port: 3003
      enableGraphqlOperationInstrumentation: true
    operations:
      port: 3002
      path: "/operation"
      lastOperationPath: "/last_operation"
    info:
      path: "/v1/info"
    selfRegister:
      secret:
        name: "region-instances-credentials"
        key: "keyConfig"
        path: "/tmp"
      clientIdPath: "clientId"
      clientSecretPath: "clientSecret"
      urlPath: "url"
      tokenUrlPath: "tokenUrl"
      clientCertPath: "clientCert"
      clientKeyPath: "clientKey"
      local:
        templateMappings:
          clientIDMapping: '{{ printf "\"%s\":\"client_id\"" .Values.global.director.selfRegister.clientIdPath }}'
          clientSecretMapping: '{{ printf "\"%s\":\"client_secret\"" .Values.global.director.selfRegister.clientSecretPath }}'
          urlMapping: '{{ printf "\"%s\":\"http://compass-external-services-mock.%s.svc.cluster.local:%s\"" .Values.global.director.selfRegister.urlPath .Release.Namespace (.Values.service.port | toString) }}'
          tokenURLMapping: '{{ printf "\"%s\":\"https://%s.%s:%s\"" .Values.global.director.selfRegister.tokenUrlPath .Values.global.externalServicesMock.certSecuredHost .Values.global.ingress.domainName (.Values.service.certPort | toString) }}'
          x509CertificateMapping: '{{ printf "\"%s\":\"%s\"" .Values.global.director.selfRegister.clientCertPath .Values.global.connector.caCertificate }}'
          x509KeyMapping: '{{ printf "\"%s\":\"%s\"" .Values.global.director.selfRegister.clientKeyPath .Values.global.connector.caKey }}'
      oauthTokenPath: "/cert/token"
      oauthMode: "oauth-mtls"
      label: "selfRegLabel"
      labelValuePrefix: "self-reg-prefix-"
      responseKey: "self-reg-key"
      path: "/external-api/self-reg"
      nameQueryParam: "name"
      tenantQueryParam: "tenant"
      requestBodyPattern: '{"key": "%s"}'
    clientIDHeaderKey: client_user
    suggestTokenHeaderKey: suggest_token
    fetchTenantEndpoint: '{{ printf "https://%s.%s%s/v1/fetch" .Values.global.gateway.tls.secure.internal.host .Values.global.ingress.domainName .Values.global.tenantFetcher.prefix }}'
  auditlog:
    configMapName: "compass-gateway-auditlog-config"
    mtlsTokenPath: "/cert/token"
    standardTokenPath: "/secured/oauth/token"
    skipSSLValidation: false
    secret:
      name: "compass-gateway-auditlog-secret"
      urlKey: url
      clientIdKey: client-id
      clientSecretKey: client-secret
      clientCertKey: client-cert
      clientKeyKey: client-key
  log:
    format: "kibana"
  enableCompassDefaultScenarioAssignment: true
  tenantConfig:
    useDefaultTenants: true
    dbPool:
      maxOpenConnections: 1
      maxIdleConnections: 1
  connector:
    prefix: /connector
    graphql:
      external:
        port: 3000
    validator:
      port: 8080
    # If secrets do not exist they will be created
    secrets:
      ca:
        name: compass-connector-app-ca
        namespace: compass-system
        certificateKey: ca.crt
        keyKey: ca.key
      rootCA:
        namespace: istio-system # For Ingress Gateway to work properly the namespace needs to be istio-system
        # In order for istio mTLS to work we should have two different secrets one containing the server certificate (let’s say X) and one used for validation of the client’s certificates.
        # The second one should be our root certificate and istio wants it to be named X-cacert. (-cacert suffix).
        # This is the reason for the confusing name of our root certificate. https://preliminary.istio.io/v1.6/docs/tasks/traffic-management/ingress/secure-ingress/#configure-a-mutual-tls-ingress-gateway
        cacert: compass-gateway-mtls-certs-cacert # For cert-rotation the cacert should be in different secret
        certificateKey: cacert
    revocation:
      configmap:
        name: revocations-config
        namespace: "{{ .Release.Namespace }}"
    # If key and certificate are not provided they will be generated
    caKey: ""
    caCertificate: ""
  system_broker:
    enabled: true
    port: 5001
    prefix: /broker
    tokenProviderFromHeader:
      forwardHeaders: Authorization
    tokenProviderFromSecret:
      enabled: false
      secrets:
        integrationSystemCredentials:
          name: compass-system-broker-credentials
          namespace: compass-system
    testNamespace: kyma-system
  gateway:
    port: 3000
    tls:
      host: compass-gateway
      adapterHost: compass-ns-adapter
      secure:
        internal:
          host: compass-gateway-internal
        oauth:
          host: compass-gateway-auth-oauth
    mtls:
      manageCerts: true
      host: compass-gateway-mtls
      certSecret: compass-gateway-mtls-certs
      external:
        host: compass-gateway-sap-mtls
        certSecret: compass-gateway-mtls-certs # Use connector's root CA as root CA by default. This should be overridden for productive deployments.
    headers:
      rateLimit: X-Flow-Identity
      request:
        remove:
          - "Client-Id-From-Token"
          - "Client-Id-From-Certificate"
          - "Client-Certificate-Hash"
          - "Certificate-Data"
  hydrator:
    host: compass-hydrator.compass-system.svc.cluster.local
    port: 3000
    prefix: /hydrators
    subjectConsumerMappingConfig: '[{"consumer_type": "Super Admin", "tenant_access_levels": ["customer", "account","subaccount"], "subject": "C=DE, L=local, O=SAP SE, OU=Region, OU=SAP Cloud Platform Clients, OU=f8075207-1478-4a80-bd26-24a4785a2bfd, CN=compass"},{"consumer_type": "Integration System", "tenant_access_levels": ["account","subaccount"], "subject": "C=DE, L=local, O=SAP SE, OU=Region, OU=SAP Cloud Platform Clients, OU=f8075207-1478-4a80-bd26-24a4785a2bfd, CN=integration-system-test"}]'
    certificateDataHeader: "Certificate-Data"
    http:
      client:
        skipSSLValidation: false
    metrics:
      port: 3003
      enableClientInstrumentation: true
      censoredFlows: "JWT"
  operations_controller:
    enabled: true
  connectivity_adapter:
    port: 8080
    tls:
      host: adapter-gateway
    mtls:
      host: adapter-gateway-mtls
  oathkeeperFilters:
    workloadLabel: oathkeeper
    namespace: kyma-system
    tokenDataHeader: "Connector-Token"
    certificateDataHeader: "Certificate-Data"
  istio:
    externalMtlsGateway:
      name: "compass-gateway-external-mtls"
      namespace: "compass-system"
    mtlsGateway:
      name: "compass-gateway-mtls"
      namespace: "compass-system"
    gateway:
      name: "kyma-gateway"
      namespace: "kyma-system"
    proxy:
      port: 15020
    namespace: istio-system
    ingressgateway:
      workloadLabel: istio-ingressgateway
      requestPayloadSizeLimit2MB: 2097152
      requestPayloadSizeLimit2MBLabel: "2MB"
      requestPayloadSizeLimit5MB: 5097152
      requestPayloadSizeLimit5MBLabel: "5MB"
      correlationHeaderRewriteFilter:
        expectedHeaders:
          - "x-request-id"
          - "x-correlation-id"
          - "x-correlationid"
          - "x-forrequest-id"
          - "x-vcap-request-id"
          - "x-broker-api-request-identity"
  kubernetes:
    serviceAccountTokenIssuer: kubernetes/serviceaccount
    serviceAccountTokenJWKS: https://kubernetes.default.svc.cluster.local/openid/v1/jwks
  ingress:
    domainName: "kyma.local"
  database:
    sqlProxyServiceAccount: "proxy-user@gcp-cmp.iam.gserviceaccount.com"
    manageSecrets: true
    embedded:
      enabled: true
      director:
        name: "postgres"
      directorDBName: "postgres"
    managedGCP:
      serviceAccountKey: ""
      instanceConnectionName: ""
      director:
        name: ""
        user: ""
        password: ""
      host: "localhost"
      hostPort: "5432"
      sslMode: ""
      #TODO remove below after migration to separate user will be done
      dbUser: ""
      dbPassword: ""
      directorDBName: ""
  oathkeeper:
    host: ory-oathkeeper-proxy.kyma-system.svc.cluster.local
    port: 4455
    timeout_ms: 120000
    ns_adapter_timeout_ms: 3600000
    idTokenConfig:
      claims: '{"scopes": "{{ print .Extra.scope }}","tenant": "{{ .Extra.tenant }}", "consumerID": "{{ print .Extra.consumerID}}", "consumerType": "{{ print .Extra.consumerType }}", "flow": "{{ print .Extra.flow }}", "onBehalfOf": "{{ print .Extra.onBehalfOf }}", "region": "{{ print .Extra.region }}", "tokenClientID": "{{ print .Extra.tokenClientID }}"}'
      internalClaims: '{"scopes": "application:read application:write application.webhooks:read application_template.webhooks:read webhooks.auth:read runtime:write runtime:read tenant:read tenant:write tenant_subscription:write ory_internal fetch_tenant","tenant":"{ {{ if .Header.Tenant }} \"consumerTenant\":\"{{ print (index .Header.Tenant 0) }}\", {{ end }} \"externalTenant\":\"\"}", "consumerType": "Internal Component", "flow": "Internal"}'
    mutators:
      runtimeMappingService:
        config:
          api:
            url: http://compass-hydrator.compass-system.svc.cluster.local:3000/hydrators/runtime-mapping
            retry:
              give_up_after: 6s
              max_delay: 2000ms
      authenticationMappingServices:
        nsadapter:
          cfg:
            config:
              api:
                url: http://compass-hydrator.compass-system.svc.cluster.local:3000/hydrators/authn-mapping/nsadapter
                retry:
                  give_up_after: 6s
                  max_delay: 2000ms
          authenticator:
            enabled: false
            createRule: true
            gatewayHost: "compass-gateway-xsuaa"
            trusted_issuers: '[{"domain_url": "compass-system.svc.cluster.local:8080", "scope_prefix": "prefix.", "protocol": "http"}]'
            attributes: '{"uniqueAttribute": { "key": "ns-adapter-test", "value": "ns-adapter-flow" }, "tenant": { "key": "tenant" }, "identity": { "key": "identity" }, "clientid": { "key": "client_id" } }'
            path: /nsadapter/api/v1/notifications
            upstreamComponent: "compass-gateway"
            checkSuffix: true
        tenant-fetcher:
          cfg:
            config:
              api:
                url: http://compass-hydrator.compass-system.svc.cluster.local:3000/hydrators/authn-mapping/tenant-fetcher
                retry:
                  give_up_after: 6s
                  max_delay: 2000ms
          authenticator:
            enabled: false
            createRule: true
            gatewayHost: "compass-gateway"
            trusted_issuers: '[{"domain_url": "compass-system.svc.cluster.local:8080", "scope_prefix": "prefix.", "protocol": "http"}]'
            attributes: '{"uniqueAttribute": { "key": "test", "value": "tenant-fetcher" }, "tenant": { "key": "tenant" }, "identity": { "key": "identity" } }'
            path: /tenants/<.*>
            upstreamComponent: "compass-tenant-fetcher"
            checkSuffix: false
        subscriber:
          cfg:
            config:
              api:
                url: http://compass-hydrator.compass-system.svc.cluster.local:3000/hydrators/authn-mapping/subscriber
                retry:
                  give_up_after: 6s
                  max_delay: 2000ms
          authenticator:
            enabled: false
            createRule: false
            gatewayHost: "compass-gateway-sap-mtls"
            trusted_issuers: '[{"domain_url": "compass-system.svc.cluster.local:8080", "scope_prefix": "prefix.", "protocol": "http"}]'
            attributes: '{"uniqueAttribute": { "key": "subsc-key-test", "value": "subscription-flow" }, "tenant": { "key": "tenant" }, "identity": { "key": "identity" } }'
            path: /<.*>
            checkSuffix: false
      tenantMappingService:
        config:
          api:
            url: http://compass-hydrator.compass-system.svc.cluster.local:3000/hydrators/tenant-mapping
            retry:
              give_up_after: 6s
              max_delay: 2000ms
      certificateResolverService:
        config:
          api:
            url: http://compass-hydrator.compass-system.svc.cluster.local:3000/hydrators/v1/certificate/data/resolve
            retry:
              give_up_after: 6s
              max_delay: 2000ms
      tokenResolverService:
        config:
          api:
            url: http://compass-hydrator.compass-system.svc.cluster.local:3000/hydrators/v1/tokens/resolve
            retry:
              give_up_after: 6s
              max_delay: 2000ms
  cockpit:
    auth:
      allowedConnectSrc: "https://*.ondemand.com"
      secretName: "cockpit-auth-secret"
      idpHost: ""
      clientID: ""
      scopes: "openid profile email"
      path: "/oauth2/certs"
  tenantFetcher:
    manageSecrets: true
    host: compass-tenant-fetcher.compass-system.svc.cluster.local
    prefix: /tenants
    port: 3000
    requiredAuthScope: Callback
    fetchTenantAuthScope: fetch_tenant
    authentication:
      jwksEndpoint: "http://ory-oathkeeper-api.kyma-system.svc.cluster.local:4456/.well-known/jwks.json"
    tenantProvider:
      tenantIdProperty: "tenantId"
      customerIdProperty: "customerId"
      subaccountTenantIdProperty: "subaccountTenantId"
      subdomainProperty: "subdomain"
      name: "provider"
      subscriptionProviderIdProperty: "subscriptionProviderIdProperty"
      providerSubaccountIdProperty: "providerSubaccountIdProperty"
    server:
      fetchTenantEndpoint: "/v1/fetch/{parentTenantId}/{tenantId}"
      regionalHandlerEndpoint: "/v1/regional/{region}/callback/{tenantId}"
      dependenciesEndpoint: "/v1/dependencies"
      tenantPathParam: "tenantId"
      regionPathParam: "region"
      subscriptionProviderLabelKey: "subscriptionProviderId"
      consumerSubaccountIdsLabelKey: "consumer_subaccount_ids"
    containerName: "tenant-fetcher"
    oauth:
      client: "client_id"
      secret: ""
      tokenURL: '{{ printf "https://%s.%s" .Values.global.externalServicesMock.certSecuredHost .Values.global.ingress.domainName }}'
      tokenPath: "/cert/token"
    secret:
      name: "compass-tenant-fetcher-secret"
      clientIdKey: "client-id"
      oauthMode: "oauth-mtls"
      clientCertKey: "client-cert"
      clientKeyKey: "client-key"
      oauthUrlKey: "url"
      skipSSLValidation: true
    endpoints:
      subaccountCreated: "127.0.0.1/events?type=subaccount-created"
    fieldMapping:
      totalPagesField: "totalPages"
      totalResultsField: "totalResults"
      tenantEventsField: "events"
      idField: "id"
      nameField: "name"
      customerIdField: "customerId"
      subdomainField: "subdomain"
      discriminatorField: ""
      discriminatorValue: ""
      detailsField: "details"
      entityTypeField: "entityType"
      globalAccountID: "gaID"
      regionField: "region"
  externalCertConfiguration:
    issuer: "C=DE, L=local, O=SAP SE, OU=SAP Cloud Platform Clients, CN=compass-ca"
    issuerLocality: "local" # In local setup we have manually created connector CA certificate with 'local' Locality property
    subjectPattern: "/C=DE/O=SAP SE/OU=SAP Cloud Platform Clients/OU=Region/OU=%s/L=%s/CN=%s"
    ouCertSubaccountID: "f8075207-1478-4a80-bd26-24a4785a2bfd"
    commonName: "compass"
    locality: "local"
    certSvcApiPath: "/cert"
    tokenPath: "/cert/token"
    secrets:
      externalCertSvcSecret:
        manage: false
        name: "cert-svc-secret"
        clientIdKey: client-id
        clientSecretKey: client-secret
        oauthUrlKey: url
        csrEndpointKey: csr-endpoint
        clientCert: client-cert
        clientKey: client-key
        skipSSLValidationFlag: "-k"
      externalClientCertSecret:
        name: "external-client-certificate"
        namespace: compass-system
        certKey: tls.crt
        keyKey: tls.key
    rotationCronjob:
      name: "external-certificate-rotation"
      schedule: "*/1 * * * *" # Executes every minute
      certValidity: "7"
      clientCertRetryAttempts: "8"
      containerName: "certificate-rotation"
  ordService:
    host: compass-ord-service.compass-system.svc.cluster.local
    prefix: /open-resource-discovery-service/v0
    docsPrefix: /open-resource-discovery-docs
    staticPrefix: /open-resource-discovery-static/v0
    port: 3000
    defaultResponseType: "xml"
  ordAggregator:
    name: ord-aggregator
    enabled: true
    schedule: "*/1 * * * *"
    http:
      client:
        skipSSLValidation: false
    dbPool:
      maxOpenConnections: 2
      maxIdleConnections: 2
    globalRegistryUrl: http://compass-external-services-mock.compass-system.svc.cluster.local:8087/.well-known/open-resource-discovery
    maxOrdParallelDownloads: 4
  systemFetcher:
    enabled: false
    name: "system-fetcher"
    schedule: "0 0 * * *"
    manageSecrets: true
    # enableSystemDeletion - whether systems in deleted state should be deleted from director database
    enableSystemDeletion: true
    # fetchParallelism - shows how many http calls will be made in parallel to fetch systems
    fetchParallellism: 30
    # queueSize - shows how many system fetches (individual requests may fetch more than 1 system)
    # can be put in the queue for processing before blocking. It is best for the queue to be about 2 times bigger than the parallellism
    queueSize: 100
    # fetchRequestTimeout - shows the timeout to wait for oauth token and for fetching systems (in one request) separately
    fetchRequestTimeout: "30s"
    # directorRequestTimeout - graphql requests timeout to director
    directorRequestTimeout: "30s"
    dbPool:
      maxOpenConnections: 20
      maxIdleConnections: 2
    # systemsAPIEndpoint - endpoint of the service to fetch systems from
    systemsAPIEndpoint: ""
    # systemsAPIFilterCriteria - criteria for fetching systems
    systemsAPIFilterCriteria: ""
    # systemToTemplateMappings - how to map system properties to an existing application template
    systemToTemplateMappings: '{}'
    templatePlaceholderToSystemKeyMappings: '[{"placeholder_name": "name","system_key": "displayName"},{"placeholder_name": "display-name","system_key": "displayName"},{"placeholder_name": "systemNumber","system_key": "systemNumber"},{"placeholder_name": "productId","system_key": "productId"},{"placeholder_name": "ppmsProductVersionId","system_key": "ppmsProductVersionId"},{"placeholder_name": "description","system_key": "productDescription", "optional": true},{"placeholder_name": "baseUrl","system_key": "additionalUrls.mainUrl", "optional":true},{"placeholder_name": "providerName","system_key": "infrastructureProvider", "optional": true}]'
    templateOverrideApplicationInput: '{"name": "{{name}}","description": "{{description}}","providerName": "{{providerName}}","statusCondition": "INITIAL","systemNumber": "{{systemNumber}}","labels": {"managed": "true","productId": "{{productId}}","ppmsProductVersionId": "{{ppmsProductVersionId}}"},"baseUrl": "{{baseUrl}}"}'
    http:
      client:
        skipSSLValidation: false
    oauth:
      client: "client_id"
      tokenEndpointProtocol: "https"
      tokenBaseHost: "compass-external-services-mock-sap-mtls"
      tokenPath: "/cert/token"
      scopesClaim: "scopes"
      tenantHeaderName: "x-zid"
      tokenRequestTimeout: 30s
      skipSSLValidation: true
    secret:
      name: "compass-system-fetcher-secret"
      clientIdKey: client-id
      oauthUrlKey: url
    paging:
      pageSize: 200
      sizeParam: "$top"
      skipParam: "$skip"
    containerName: "system-fetcher"
  tenantFetchers:
    job1:
      enabled: false
      configMapNamespace: "compass-system"
      manageSecrets: true
      providerName: "compass"
      schedule: "*/5 * * * *"
      tenantInsertChunkSize: "500"
      kubernetes:
        configMapNamespace: "compass-system"
        pollInterval: 2s
        pollTimeout: 1m
        timeout: 2m
      oauth:
        client: ""
        secret: ""
        tokenURL: ""
        tokenPath: ""
      secret:
        name: "compass-tenant-fetcher-secret-job1"
        clientIdKey: client-id
        clientSecretKey: client-secret
        oauthUrlKey: url
        oauthMode: "oauth-mtls"
        clientCertKey: client-cert
        clientKeyKey: client-key
        skipSSLValidation: true
      endpoints:
        accountCreated: "127.0.0.1/events?type=account-created"
        accountDeleted: "127.0.0.1/events?type=account-deleted"
        accountUpdated: "127.0.0.1/events?type=account-updated"
        subaccountCreated: "127.0.0.1/events?type=subaccount-created"
        subaccountDeleted: "127.0.0.1/events?type=subaccount-deleted"
        subaccountUpdated: "127.0.0.1/events?type=subaccount-updated"
        subaccountMoved: "127.0.0.1/events?type=subaccount-moved"
      fieldMapping:
        totalPagesField: "totalPages"
        totalResultsField: "totalResults"
        tenantEventsField: "events"
        idField: "id"
        nameField: "name"
        customerIdField: "customerId"
        subdomainField: "subdomain"
        discriminatorField: ""
        discriminatorValue: ""
        detailsField: "details"
        entityTypeField: "entityType"
        globalAccountID: "gaID"
        regionField: "region"
        movedSubaccountTargetField: "targetGlobalAccountGUID"
        movedSubaccountSourceField: "sourceGlobalAccountGUID"
      queryMapping:
        pageNumField: "pageNum"
        pageSizeField: "pageSize"
        timestampField: "timestamp"
      query:
        startPage: "0"
        pageSize: "100"
      shouldSyncSubaccounts: "false"
      dbPool:
        maxOpenConnections: 1
        maxIdleConnections: 1
  metrics:
    enabled: true
    pushEndpoint: http://monitoring-prometheus-pushgateway.kyma-system.svc.cluster.local:9091
  externalServicesMock:
    enabled: false
    certSecuredPort: 8081
    ordCertSecuredPort: 8082
    unsecuredPort: 8083
    basicSecuredPort: 8084
    oauthSecuredPort: 8085
    ordGlobalRegistryCertPort: 8086
    ordGlobalRegistryUnsecuredPort: 8087
    certSecuredHost: compass-external-services-mock-sap-mtls
    ordCertSecuredHost: compass-external-services-mock-sap-mtls-ord
    ordGlobalCertSecuredHost: compass-external-services-mock-sap-mtls-global-ord-registry
    unSecuredHost: compass-external-services-mock
    host: compass-external-services-mock.compass-system.svc.cluster.local
    regionInstancesCredentials:
      manage: false
    oauthSecret:
      manage: false
      name: compass-external-services-mock-oauth-credentials
      clientIdKey: client-id
      clientSecretKey: client-secret
      oauthUrlKey: url
      oauthTokenPath: "/secured/oauth/token"
    auditlog:
      applyMockConfiguration: false
      managementApiPath: /audit-log/v2/configuration-changes/search
      mtlsTokenPath: "/cert/token"
      secret:
        name: "auditlog-instance-management"
        urlKey: url
        tokenUrlKey: token-url
        clientIdKey: client-id
        clientSecretKey: client-secret
        clientCertKey: client-cert
        clientKeyKey: client-key
  tests:
    http:
      client:
        skipSSLValidation: false
    director:
      externalClientCertTestSecretName: "external-client-certificate-integration-system-test-secret"
      externalClientCertTestSecretNamespace: "compass-system"
      externalCertIntSystemCN: "integration-system-test"
      externalCertTestJobName: "external-client-certificate-integration-system-test-job"
    tenantFetcher:
      tenantOnDemandID: "8d42d818-d4c4-4036-b82f-b199db7ffeb5"
    ordService:
      accountTenantID: "5577cf46-4f78-45fa-b55f-a42a3bdba868" # testDefaultTenant from our testing tenants
      consumerAccountID: "5984a414-1eed-4972-af2c-b2b6a415c7d7" # ApplicationsForRuntimeTenantName from our testing tenants
      providerSubaccountID: "f8075207-1478-4a80-bd26-24a4785a2bfd" # TestProviderSubaccount from our testing tenants
      consumerSubaccountID: "1f538f34-30bf-4d3d-aeaa-02e69eef84ae" # randomly chosen
      consumerTenantID: "ba49f1aa-ddc1-43ff-943c-fe949857a34a" # randomly chosen
      propagatedProviderSubaccountHeader: "X-Provider-Subaccount"
      externalClientCertTestSecretName: "external-client-certificate-test-secret"
      externalClientCertTestSecretNamespace: "compass-system"
      externalCertTestJobName: "external-certificate-rotation-test-job"
      certSvcInstanceTestSecretName: "cert-svc-secret"
      consumerTokenURL: "http://compass-external-services-mock.compass-system.svc.cluster.local:8080"
      skipPattern: ""
      subscriptionOauthSecret:
        manage: false
        name: compass-subscription-secret
        clientIdKey: client-id
        clientSecretKey: client-secret
        oauthUrlKey: url
    selfRegistration:
      region: "eu-1"
    externalServicesMock:
      skipPattern: ""
    namespace: kyma-system
    connectivityAdapterFQDN: http://compass-connectivity-adapter.compass-system.svc.cluster.local
    externalServicesMockFQDN: http://compass-external-services-mock.compass-system.svc.cluster.local
    ordServiceFQDN: http://compass-ord-service.compass-system.svc.cluster.local
    systemBrokerFQDN: http://compass-system-broker.compass-system.svc.cluster.local
    tenantFetcherFQDN: http://compass-tenant-fetcher.compass-system.svc.cluster.local
    hydratorFQDN: http://compass-hydrator.compass-system.svc.cluster.local
    basicCredentials:
      manage: false
      secretName: "test-basic-credentials-secret"
    subscriptionURL: "http://compass-external-services-mock.compass-system.svc.cluster.local:8080"
    subscriptionProviderIdValue: "id-value!t12345"
    db:
      maxOpenConnections: 3
      maxIdleConnections: 1
    securityContext: # Set on container level
      runAsUser: 2000
      allowPrivilegeEscalation: false
  expectedSchemaVersionUpdateJob:
    cm:
      name: "expected-schema-version"
  migratorJob:
    nodeSelectorEnabled: false
    pvc:
      name: "compass-director-migrations"
      namespace: "compass-system"
      migrationsPath: "/compass-migrations"
  http:
    client:
      skipSSLValidation: false
  pairingAdapter:
    templateName: "pairing-adapter-app-template"
    watcherCorrelationID: "pairing-adapter-watcher-id"
    configMap:
      manage: false
      key: "config.json"
      name: "pairing-adapter-config-local"
      namespace: "compass-system"
      localAdapterFQDN: "http://compass-pairing-adapter.compass-system.svc.cluster.local/adapter-local-mtls"
      integrationSystemID: "d3e9b9f5-25dc-4adb-a0a0-ed69ef371fb6"
    e2e:
      appName: "test-app"
      appID: "123-test-456"
      clientUser: "test-user"
      tenant: "test-tenant"
  # Scopes assigned for every new Client Credentials by given object type (Runtime / Application / Integration System)
  # and scopes mapped to a consumer with the given type, then that consumer is using a client certificate
  scopes:
    scopesPerConsumerType:
      runtime:
        - "runtime:read"
        - "runtime:write"
        - "application:read"
        - "runtime.auths:read"
        - "bundle.instance_auths:read"
        - "runtime.webhooks:read"
        - "webhook:write"
      application:
        - "application:read"
        - "application:write"
        - "application.auths:read"
        - "application.webhooks:read"
        - "bundle.instance_auths:read"
        - "document.fetch_request:read"
        - "event_spec.fetch_request:read"
        - "api_spec.fetch_request:read"
        - "fetch-request.auth:read"
        - "webhook:write"
      integration_system:
        - "application:read"
        - "application:write"
        - "application_template:read"
        - "application_template:write"
        - "runtime:read"
        - "runtime:write"
        - "integration_system:read"
        - "label_definition:read"
        - "label_definition:write"
        - "automatic_scenario_assignment:read"
        - "automatic_scenario_assignment:write"
        - "integration_system.auths:read"
        - "application_template.webhooks:read"
        - "formation:write"
        - "internal_visibility:read"
        - "application.auths:read"
        - "webhook:write"
      super_admin:
        - "application:read"
        - "application:write"
        - "application_template:read"
        - "application_template:write"
        - "integration_system:read"
        - "integration_system:write"
        - "runtime:read"
        - "runtime:write"
        - "label_definition:read"
        - "label_definition:write"
        - "eventing:manage"
        - "tenant:read"
        - "automatic_scenario_assignment:read"
        - "automatic_scenario_assignment:write"
        - "application.auths:read"
        - "application.webhooks:read"
        - "application_template.webhooks:read"
        - "bundle.instance_auths:read"
        - "document.fetch_request:read"
        - "event_spec.fetch_request:read"
        - "api_spec.fetch_request:read"
        - "integration_system.auths:read"
        - "runtime.auths:read"
        - "fetch-request.auth:read"
        - "webhooks.auth:read"
        - "formation:write"
        - "internal_visibility:read"
        - "runtime.webhooks:read"
        - "webhook:write"
      default:
        - "runtime:read"
        - "runtime:write"
        - "tenant:read"<|MERGE_RESOLUTION|>--- conflicted
+++ resolved
@@ -110,11 +110,7 @@
       version: "PR-2373"
     director:
       dir:
-<<<<<<< HEAD
       version: "PR-2376"
-=======
-      version: "PR-2373"
->>>>>>> 9c710b7c
     hydrator:
       dir:
       version: "PR-2373"
