--- conflicted
+++ resolved
@@ -111,11 +111,7 @@
       version: "PR-58"
     schema_migrator:
       dir:
-<<<<<<< HEAD
       version: "PR-2173"
-=======
-      version: "PR-2187"
->>>>>>> 92232f5e
     system_broker:
       dir:
       version: "PR-2166"
@@ -132,11 +128,7 @@
       version: "PR-53"
     e2e_tests:
       dir:
-<<<<<<< HEAD
       version: "PR-2173"
-=======
-      version: "PR-2174"
->>>>>>> 92232f5e
   isLocalEnv: false
   oauth2:
     host: oauth2
