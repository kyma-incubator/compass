global:
  disableLegacyConnectivity: true
  defaultTenant: 3e64ebae-38b5-46a0-b1ed-9ccee153a0ae
  tenants:
    - name: default
      id: 3e64ebae-38b5-46a0-b1ed-9ccee153a0ae
      type: account
    - name: foo
      id: 1eba80dd-8ff6-54ee-be4d-77944d17b10b
      type: account
    - name: bar
      id: af9f84a9-1d3a-4d9f-ae0c-94f883b33b6e
      type: account
    - name: TestTenantSeparation
      id: f1c4b5be-b0e1-41f9-b0bc-b378200dcca0
      type: account
    - name: TestDeleteLastScenarioForApplication
      id: 0403be1e-f854-475e-9074-922120277af5
      type: account
    - name: Test_DeleteAutomaticScenarioAssignmentForSelector
      id: d9553135-6115-4c67-b4d9-962c00f3725f
      type: account
    - name: Test_AutomaticScenarioAssigmentForRuntime
      id: 8c733a45-d988-4472-af10-1256b82c70c0
      type: account
    - name: TestAutomaticScenarioAssignmentsWholeScenario
      id: 65a63692-c00a-4a7d-8376-8615ee37f45c
      type: account
    - name: TestTenantsQueryTenantNotInitialized
      id: 72329135-27fd-4284-9bcb-37ea8d6307d0
      type: account
    - name: Test Default
      id: 5577cf46-4f78-45fa-b55f-a42a3bdba868
      type: account
      parent: 2c4f4a25-ba9a-4dbc-be68-e0beb77a7eb0
    - name: Test_DefaultCustomer
      id: 2c4f4a25-ba9a-4dbc-be68-e0beb77a7eb0
      type: customer
    - name: TestListLabelDefinitions
      id: 3f641cf5-2d14-4e0f-a122-16e7569926f1
      type: account
    - name: Test_AutomaticScenarioAssignmentQueries
      id: 8263cc13-5698-4a2d-9257-e8e76b543e88
      type: account
    - name: TestGetScenariosLabelDefinitionCreatesOneIfNotExists
      id: 2263cc13-5698-4a2d-9257-e8e76b543e33
      type: account
    - name: TestApplicationsForRuntime
      id: 5984a414-1eed-4972-af2c-b2b6a415c7d7
      type: account
    - name: Test_DeleteAutomaticScenarioAssignmentForScenario
      id: d08e4cb6-a77f-4a07-b021-e3317a373597
      type: account
    - name: TestApplicationsForRuntimeWithHiddenApps
      id: 7e1f2df8-36dc-4e40-8be3-d1555d50c91c
      type: account
    - name: TestTenantsQueryTenantInitialized
      id: 8cf0c909-f816-4fe3-a507-a7917ccd8380
      type: account
    - name: TestDeleteApplicationIfInScenario
      id: 0d597250-6b2d-4d89-9c54-e23cb497cd01
      type: account

  images:
    containerRegistry:
      path: eu.gcr.io/kyma-project/incubator
    connector:
      dir:
      version: "PR-2060"
    connectivity_adapter:
      dir:
      version: "PR-2027"
    pairing_adapter:
      dir:
      version: "PR-2027"
    director:
      dir:
      version: "PR-2080"
    gateway:
      dir:
      version: "PR-2050"
    operations_controller:
      dir:
      version: "PR-2027"
    ord_service:
      dir:
      version: "PR-44"
    schema_migrator:
      dir:
<<<<<<< HEAD
      version: "PR-2080"
=======
      version: "PR-2072"
>>>>>>> fa358d86
    system_broker:
      dir:
      version: "PR-2027"
    certs_setup_job:
      containerRegistry:
        path: eu.gcr.io/kyma-project
      dir:
      version: "0a651695"
    external_services_mock:
      dir:
      version: "PR-2080"
    console:
      dir:
      version: "PR-45"
    e2e_tests:
      dir:
<<<<<<< HEAD
      version: "PR-2080"
=======
      version: "PR-2072"
>>>>>>> fa358d86
  isLocalEnv: false
  oauth2:
    host: oauth2
  livenessProbe:
    initialDelaySeconds: 30
    timeoutSeconds: 1
    periodSeconds: 10
  readinessProbe:
    initialDelaySeconds: 5
    timeoutSeconds: 1
    periodSeconds: 2

  agentPreconfiguration: false

  director:
    host: compass-director.compass-system.svc.cluster.local
    prefix: /director
    graphql:
      external:
        port: 3000
    validator:
      port: 8080
    metrics:
      port: 3003
      enableClientInstrumentation: true
      censoredFlows: "JWT"
    operations:
      port: 3002
      path: "/operation"
      lastOperationPath: "/last_operation"
    info:
      path: "/v1/info"

    clientIDHeaderKey: client_user
    suggestTokenHeaderKey: suggest_token

  auditlog:
    configMapName: "compass-gateway-auditlog-config"
    secretName: "compass-gateway-auditlog-secret"
    script:
      configMapName: "auditlog-script"

  log:
    format: "kibana"

  testCredentials:
    secretName: "test-credentials-secret"

  enableCompassDefaultScenarioAssignment: true

  tenantConfig:
    useDefaultTenants: true
    dbPool:
      maxOpenConnections: 1
      maxIdleConnections: 1

  connector:
    prefix: /connector
    graphql:
      external:
        port: 3000
    validator:
      port: 8080
    # If secrets do not exist they will be created
    secrets:
      ca:
        name: compass-connector-app-ca
        namespace: compass-system
        certificateKey: ca.crt
        keyKey: ca.key
      rootCA:
        namespace: istio-system # For Ingress Gateway to work properly the namespace needs to be istio-system
        # In order for istio mTLS to work we should have two different secrets one containing the server certificate (let’s say X) and one used for validation of the client’s certificates.
        # The second one should be our root certificate and istio wants it to be named X-cacert. (-cacert suffix).
        # This is the reason for the confusing name of our root certificate. https://preliminary.istio.io/v1.6/docs/tasks/traffic-management/ingress/secure-ingress/#configure-a-mutual-tls-ingress-gateway
        cacert: compass-gateway-mtls-certs-cacert # For cert-rotation the cacert should be in different secret
        certificateKey: cacert
    certificateDataHeader: "Certificate-Data"
    revocation:
      configmap:
        name: revocations-config
        namespace: "{{ .Release.Namespace }}"
    # If key and certificate are not provided they will be generated
    caKey: ""
    caCertificate: ""

  system_broker:
    enabled: true
    port: 5001
    prefix: /broker
    tokenProviderFromHeader:
      forwardHeaders: Authorization
    tokenProviderFromSecret:
      enabled: false
      secrets:
        integrationSystemCredentials:
          name: compass-system-broker-credentials
          namespace: compass-system
    testNamespace: kyma-system

  gateway:
    port: 3000
    tls:
      host: compass-gateway
      secure:
        internal:
          host: compass-gateway-internal
        oauth:
          host: compass-gateway-auth-oauth
    mtls:
      host: compass-gateway-mtls
      certSecret: compass-gateway-mtls-certs
      external:
        host: compass-gateway-sap-mtls
        certSecret: compass-gateway-mtls-certs # Use connector's root CA as root CA by default. This should be overridden for productive deployments.
    headers:
      request:
        remove:
          - "Client-Id-From-Token"
          - "Client-Id-From-Certificate"
          - "Client-Certificate-Hash"
          - "Certificate-Data"

  operations_controller:
    enabled: true

  connectivity_adapter:
    port: 8080
    tls:
      host: adapter-gateway
    mtls:
      host: adapter-gateway-mtls

  oathkeeperFilters:
    workloadLabel: oathkeeper
    namespace: kyma-system
    tokenDataHeader: "Connector-Token"
    certificateDataHeader: "Certificate-Data"

  istio:
    externalMtlsGateway:
      name: "compass-gateway-external-mtls"
      namespace: "compass-system"
    mtlsGateway:
      name: "compass-gateway-mtls"
      namespace: "compass-system"
    gateway:
      name: "kyma-gateway"
      namespace: "kyma-system"
    proxy:
      port: 15020
    namespace: istio-system
    ingressgateway:
      workloadLabel: istio-ingressgateway
      requestPayloadSizeLimit: 2097152 # 2 MB
      correlationHeaderRewriteFilter:
        expectedHeaders:
        - "x-request-id"
        - "x-correlation-id"
        - "x-correlationid"
        - "x-forrequest-id"
        - "x-vcap-request-id"
        - "x-broker-api-request-identity"

  kubernetes:
    serviceAccountTokenJWKS: https://kubernetes.default.svc.cluster.local/openid/v1/jwks

  ingress:
    domainName: "kyma.local"

  database:
    manageSecrets: true
    embedded:
      enabled: true
      director:
        name: "postgres"
      directorDBName: "postgres"
    managedGCP:
      serviceAccountKey: ""
      instanceConnectionName: ""
      director:
        name: ""
        user: ""
        password: ""
      host: "localhost"
      hostPort: "5432"
      sslMode: ""

      #TODO remove below after migration to separate user will be done
      dbUser: ""
      dbPassword: ""
      directorDBName: ""

  oathkeeper:
    host: ory-oathkeeper-proxy.kyma-system.svc.cluster.local
    port: 4455
    timeout_ms: 120000
    idTokenConfig:
      claims: '{"scopes": "{{ print .Extra.scope }}","tenant": "{{ .Extra.tenant }}", "consumerID": "{{ print .Extra.consumerID}}", "consumerType": "{{ print .Extra.consumerType }}", "flow": "{{ print .Extra.flow }}", "onBehalfOf": "{{ print .Extra.onBehalfOf }}"}'
      internalClaims: '{"scopes": "application:read application:write application.webhooks:read application_template.webhooks:read webhooks.auth:read runtime:write runtime:read","tenant":"{\"consumerTenant\":\"{{ print (index .Header.Tenant 0) }}\",\"externalTenant\":\"\"}", "consumerType": "Internal Component", "flow": "Internal"}'
    mutators:
      runtimeMappingService:
        config:
          api:
            url: http://compass-director.compass-system.svc.cluster.local:3000/runtime-mapping
            retry:
              give_up_after: 6s
              max_delay: 2000ms
      authenticationMappingServices:
        tenant-fetcher:
          cfg:
            config:
              api:
                url: http://compass-director.compass-system.svc.cluster.local:3000/authn-mapping/tenant-fetcher
                retry:
                  give_up_after: 6s
                  max_delay: 2000ms
          authenticator:
            enabled: false
            createRule: true
            gatewayHost: "compass-gateway"
            trusted_issuers: '[{"domain_url": "compass-system.svc.cluster.local:8080", "scope_prefix": "prefix.", "protocol": "http"}]'
            attributes: '{"uniqueAttribute": { "key": "test", "value": "tenant-fetcher" }, "tenant": { "key": "tenant" }, "identity": { "key": "identity" } }'
            path: /tenants/<.*>
            upstreamComponent: "compass-tenant-fetcher"
        subscriber:
          cfg:
            config:
              api:
                url: http://compass-director.compass-system.svc.cluster.local:3000/authn-mapping/subscriber
                retry:
                  give_up_after: 6s
                  max_delay: 2000ms
          authenticator:
            enabled: false
            createRule: false
            gatewayHost: "compass-gateway-sap-mtls"
            trusted_issuers: '[{"domain_url": "compass-system.svc.cluster.local:8080", "scope_prefix": "prefix.", "protocol": "http"}]'
            attributes: '{"uniqueAttribute": { "key": "subsc-key-test", "value": "subscription-flow" }, "tenant": { "key": "tenant" }, "identity": { "key": "identity" } }'
            path: /<.*>
      tenantMappingService:
        config:
          api:
            url: http://compass-director.compass-system.svc.cluster.local:3000/tenant-mapping
            retry:
              give_up_after: 6s
              max_delay: 2000ms
      certificateResolverService:
        config:
          api:
            url: http://compass-connector.compass-system.svc.cluster.local:8080/v1/certificate/data/resolve
            retry:
              give_up_after: 6s
              max_delay: 2000ms
      tokenResolverService:
        config:
          api:
            url: http://compass-director.compass-system.svc.cluster.local:8080/v1/tokens/resolve
            retry:
              give_up_after: 6s
              max_delay: 2000ms

  tenantFetcher:
    host: compass-tenant-fetcher.compass-system.svc.cluster.local
    prefix: /tenants
    port: 3000
    requiredAuthScope: Callback
    authentication:
      jwksEndpoint: "http://ory-oathkeeper-api.kyma-system.svc.cluster.local:4456/.well-known/jwks.json"
    tenantProvider:
      tenantIdProperty: "tenantId"
      customerIdProperty: "customerId"
      subaccountTenantIdProperty: "subaccountTenantId"
      subdomainProperty: "subdomain"
      name: "provider"
      subscriptionProviderIdProperty: "subscriptionProviderId"

    server:
      handlerEndpoint: "/v1/callback/{tenantId}"
      regionalHandlerEndpoint: "/v1/regional/{region}/callback/{tenantId}"
      dependenciesEndpoint: "/v1/dependencies"
      tenantPathParam: "tenantId"
      regionPathParam: "region"
      subscriptionProviderLabelKey: "subscriptionProviderId"
      consumerSubaccountIdsLabelKey: "consumer_subaccount_ids"

  ordService:
    host: compass-ord-service.compass-system.svc.cluster.local
    prefix: /open-resource-discovery-service/v0
    docsPrefix: /open-resource-discovery-docs
    staticPrefix: /open-resource-discovery-static/v0
    port: 3000
    defaultResponseType: "xml"

  mtlsClient:
    issuer: "C=DE, L=local, O=SAP SE, OU=SAP Cloud Platform Clients, CN=compass-ca"
    subjectPattern: "C=DE, O=SAP SE, OU=SAP Cloud Platform Clients, OU=Region, OU=123e4567-e89b-12d3-a456-426614174001, L=%s, CN=%s"
    commonName: "compass"
    locality: "local"

  ordAggregator:
    name: ord-aggregator
    enabled: true
    schedule: "*/1 * * * *"
    http:
      client:
        skipSSLValidation: false
    dbPool:
      maxOpenConnections: 2
      maxIdleConnections: 2
    securedApplicationTypes: "sample-app-type" # comma-separated values are used for specifying multiple application types
    accessStrategies:
      cmpMtls:
        policy: "compass-local-clients"
        csrEndpoint: "http://compass-external-services-mock.compass-system.svc.cluster.local:8080"
        certSvcApiPath: "/cert"
        tokenPath: "/secured/oauth/token"
        oauthSecret:
          name: cert-svc-oauth-secret
          managed: true
          urlKey: url
          clientIdKey: client-id
          clientSecretKey: client-secret

  systemFetcher:
    enabled: false
    name: "system-fetcher"
    schedule: "0 0 * * *"
    manageSecrets: true
    # enableSystemDeletion - whether systems in deleted state should be deleted from director database
    enableSystemDeletion: true
    # fetchParallellism - shows how many http calls will be made in parallel to fetch systems
    fetchParallellism: 30
    # queueSize - shows how many system fetches (individual requests may fetch more than 1 system)
    # can be put in the queue for processing before blocking. It is best for the queue to be about 2 times bigger than the parallellism
    queueSize: 100
    # fetchRequestTimeout - shows the timeout to wait for oauth token and for fetching systems (in one request) separately
    fetchRequestTimeout: "5s"
    # directorRequestTimeout - graphql requests timeout to director
    directorRequestTimeout: "30s"
    dbPool:
      maxOpenConnections: 2
      maxIdleConnections: 2
    # systemsAPIEndpoint - endpoint of the service to fetch systems from
    systemsAPIEndpoint: ""
    # systemsAPIFilterCriteria - criteria for fetching systems
    systemsAPIFilterCriteria: ""
    # systemsAPIFilterTenantCriteriaPattern - criateria for fetching systems with tenant filter
    systemsAPIFilterTenantCriteriaPattern: ""
    # systemToTemplateMappings - how to map system properties to an existing application template
    systemToTemplateMappings: '{}'
    http:
      client:
        skipSSLValidation: false
    oauth:
      client: ""
      secret: ""
      tokenURLPattern: ""
      scopesClaim: ""
      tenantHeaderName: ""
    paging:
      pageSize: 200
      sizeParam: "$top"
      skipParam: "$skip"

  tenantFetchers:
    job1:
      enabled: false
      configMapNamespace: "compass-system"
      manageSecrets: true
      providerName: "compass"
      schedule: "*/5 * * * *"
      kubernetes:
        configMapNamespace: "compass-system"
        pollInterval: 2s
        pollTimeout: 1m
        timeout: 2m
      oauth:
        client: ""
        secret: ""
        tokenURL: ""
      endpoints:
        tenantCreated: "127.0.0.1/events?type=created"
        tenantDeleted: "127.0.0.1/events?type=deleted"
        tenantUpdated: "127.0.0.1/events?type=updated"
      fieldMapping:
        totalPagesField: "totalPages"
        totalResultsField: "totalResults"
        tenantEventsField: "events"
        idField: "id"
        nameField: "name"
        customerIdField: "customerId"
        subdomainField: "subdomain"
        discriminatorField: ""
        discriminatorValue: ""
        detailsField: "details"
      queryMapping:
        pageNumField: "pageNum"
        pageSizeField: "pageSize"
        timestampField: "timestamp"
      query:
        startPage: "0"
        pageSize: "100"
      dbPool:
        maxOpenConnections: 1
        maxIdleConnections: 1

  metrics:
    enabled: true
    pushEndpoint: http://monitoring-prometheus-pushgateway.kyma-system.svc.cluster.local:9091

  externalServicesMock:
    enabled: false
    auditlog: false
    certSecuredPort: 8081
    certSecuredHost: compass-external-services-mock-sap-mtls
    host: compass-external-services-mock.compass-system.svc.cluster.local
    oauthSecretName: compass-external-services-mock-oauth-credentials

  tests:
    ordService:
      skipPattern: ""
    namespace: kyma-system
    connectivityAdapterFQDN: http://compass-connectivity-adapter.compass-system.svc.cluster.local
    directorFQDN: http://compass-director.compass-system.svc.cluster.local
    connectorFQDN: http://compass-connector.compass-system.svc.cluster.local
    externalServicesMockFQDN: http://compass-external-services-mock.compass-system.svc.cluster.local
    ordServiceFQDN: http://compass-ord-service.compass-system.svc.cluster.local
    systemBrokerFQDN: http://compass-system-broker.compass-system.svc.cluster.local
    tenantFetcherFQDN: http://compass-tenant-fetcher.compass-system.svc.cluster.local
    db:
      maxOpenConnections: 3
      maxIdleConnections: 1
    skipTLSVerify: true

    token:
      server:
        enabled: false
        port: 5000
    securityContext: # Set on container level
      runAsUser: 2000
      allowPrivilegeEscalation: false

  expectedSchemaVersionUpdateJob:
    cm:
      name: "expected-schema-version"

  migratorJob:
    nodeSelectorEnabled: false
    pvc:
      name: "compass-director-migrations"
      namespace: "compass-system"
      migrationsPath: "/compass-migrations"

pairing-adapter:
  enabled: false<|MERGE_RESOLUTION|>--- conflicted
+++ resolved
@@ -87,11 +87,7 @@
       version: "PR-44"
     schema_migrator:
       dir:
-<<<<<<< HEAD
       version: "PR-2080"
-=======
-      version: "PR-2072"
->>>>>>> fa358d86
     system_broker:
       dir:
       version: "PR-2027"
@@ -108,11 +104,7 @@
       version: "PR-45"
     e2e_tests:
       dir:
-<<<<<<< HEAD
       version: "PR-2080"
-=======
-      version: "PR-2072"
->>>>>>> fa358d86
   isLocalEnv: false
   oauth2:
     host: oauth2
