--- conflicted
+++ resolved
@@ -123,19 +123,11 @@
       name: compass-pairing-adapter
     director:
       dir:
-<<<<<<< HEAD
       version: "PR-2644"
       name: compass-director
     hydrator:
       dir:
       version: "PR-2644"
-=======
-      version: "PR-2641"
-      name: compass-director
-    hydrator:
-      dir:
-      version: "PR-2642"
->>>>>>> eb932a47
       name: compass-hydrator
     gateway:
       dir:
