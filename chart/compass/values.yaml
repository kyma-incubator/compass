global:
  disableLegacyConnectivity: true
  defaultTenant: 3e64ebae-38b5-46a0-b1ed-9ccee153a0ae
  tenants:
    - name: default
      id: 3e64ebae-38b5-46a0-b1ed-9ccee153a0ae
    - name: foo
      id: 1eba80dd-8ff6-54ee-be4d-77944d17b10b
    - name: bar
      id: af9f84a9-1d3a-4d9f-ae0c-94f883b33b6e
    - name: TestTenantSeparation
      id: f1c4b5be-b0e1-41f9-b0bc-b378200dcca0
    - name: TestDeleteLastScenarioForApplication
      id: f739b36c-813f-4fc3-996e-dd03c7d13aa0
    - name: Test_DeleteAutomaticScenarioAssignmentForSelector
      id: d9553135-6115-4c67-b4d9-962c00f3725f
    - name: Test_AutomaticScenarioAssigmentForRuntime
      id: 8c733a45-d988-4472-af10-1256b82c70c0
    - name: TestAutomaticScenarioAssignmentsWholeScenario
      id: 65a63692-c00a-4a7d-8376-8615ee37f45c
    - name: TestTenantsQueryTenantNotInitialized
      id: 72329135-27fd-4284-9bcb-37ea8d6307d0
    - name: Test Default
      id: 5577cf46-4f78-45fa-b55f-a42a3bdba868
    - name: TestListLabelDefinitions
      id: 2bf03de1-23b1-4063-9d3e-67096800accc
    - name: Test_AutomaticScenarioAssignmentQueries
      id: 8263cc13-5698-4a2d-9257-e8e76b543e88
    - name: TestGetScenariosLabelDefinitionCreatesOneIfNotExists
      id: 2263cc13-5698-4a2d-9257-e8e76b543e33
    - name: TestApplicationsForRuntime
      id: 5984a414-1eed-4972-af2c-b2b6a415c7d7
    - name: Test_DeleteAutomaticScenarioAssignmentForScenario
      id: d08e4cb6-a77f-4a07-b021-e3317a373597
    - name: TestApplicationsForRuntimeWithHiddenApps
      id: 7e1f2df8-36dc-4e40-8be3-d1555d50c91c
    - name: TestTenantsQueryTenantInitialized
      id: 8cf0c909-f816-4fe3-a507-a7917ccd8380

  images:
    containerRegistry:
      path: eu.gcr.io/kyma-project/incubator
    connector:
      dir:
      version: "PR-1767"
    connectivity_adapter:
      dir:
      version: "PR-1791"
    pairing_adapter:
      dir:
      version: "PR-1750"
    director:
      dir:
      version: "PR-1797"
    gateway:
      dir:
      version: "PR-1750"
    operations_controller:
      dir:
      version: "PR-1766"
    tenant_fetcher:
      dir:
      version: "PR-1782"
    ord_service:
      dir:
      version: "PR-17"
    schema_migrator:
      dir:
      version: "PR-1780"
    system_broker:
      dir:
      version: "PR-1750"
    certs_setup_job:
      containerRegistry:
        path: eu.gcr.io/kyma-project
      dir:
      version: "0a651695"
    external_services_mock:
      dir:
      version: "PR-1750"
    console:
      dir:
      version: "PR-22"
    e2e_tests:
      dir:
<<<<<<< HEAD
      version: "PR-1797"
=======
      version: "PR-1795"
>>>>>>> 0dc57f3f
  isLocalEnv: false
  oauth2:
    host: oauth2
  livenessProbe:
    initialDelaySeconds: 30
    timeoutSeconds: 1
    periodSeconds: 10
  readinessProbe:
    initialDelaySeconds: 5
    timeoutSeconds: 1
    periodSeconds: 2

  agentPreconfiguration: false

  director:
    prefix: /director
    graphql:
      external:
        port: 3000
      internal:
        port: 3001
    validator:
      port: 8080
    metrics:
      port: 3003
    operations:
      port: 3002
      path: "/operation"
      lastOperationPath: "/last_operation"

    clientIDHeaderKey: client_user

    tests:
      scopes: "runtime:write application:write label_definition:write integration_system:write application:read runtime:read label_definition:read integration_system:read health_checks:read application_template:read application_template:write eventing:manage tenant:read automatic_scenario_assignment:read automatic_scenario_assignment:write"

  auditlog:
    configMapName: "compass-gateway-auditlog-config"
    secretName: "compass-gateway-auditlog-secret"
    script:
      configMapName: "auditlog-script"

  testCredentials:
    secretName: "test-credentials-secret"

  enableCompassDefaultScenarioAssignment: true

  tenantConfig:
    useDefaultTenants: true
    dbPool:
      maxOpenConnections: 1
      maxIdleConnections: 1

  connector:
    prefix: /connector
    graphql:
      external:
        port: 3000
    validator:
      port: 8080
    # If secrets do not exist they will be created
    secrets:
      ca:
        name: compass-connector-app-ca
        namespace: compass-system
        certificateKey: ca.crt
        keyKey: ca.key
      rootCA:
        namespace: istio-system # For Ingress Gateway to work properly the namespace needs to be istio-system
        # In order for istio mTLS to work we should have two different secrets one containing the server certificate (let’s say X) and one used for validation of the client’s certificates.
        # The second one should be our root certificate and istio wants it to be named X-cacert. (-cacert suffix).
        # This is the reason for the confusing name of our root certificate. https://preliminary.istio.io/v1.6/docs/tasks/traffic-management/ingress/secure-ingress/#configure-a-mutual-tls-ingress-gateway
        cacert: compass-gateway-mtls-certs-cacert # For cert-rotation the cacert should be in different secret
        certificateKey: cacert
    certificateDataHeader: "Certificate-Data"
    revocation:
      configmap:
        name: revocations-config
        namespace: "{{ .Release.Namespace }}"
    # If key and certificate are not provided they will be generated
    caKey: ""
    caCertificate: ""

  system_broker:
    enabled: true
    port: 5001
    prefix: /broker
    tokenProviderFromHeader:
      forwardHeaders: Authorization
    tokenProviderFromSecret:
      enabled: false
      secrets:
        integrationSystemCredentials:
          name: compass-system-broker-credentials
          namespace: compass-system
    testNamespace: kyma-system

  gateway:
    port: 3000
    tls:
      host: compass-gateway
      secure:
        oauth:
          host: compass-gateway-auth-oauth
    mtls:
      host: compass-gateway-mtls
      certSecret: compass-gateway-mtls-certs
    headers:
      request:
        remove:
          - "Client-Id-From-Token"
          - "Client-Id-From-Certificate"
          - "Client-Certificate-Hash"
          - "Certificate-Data"

  operations_controller:
    enabled: true

  connectivity_adapter:
    port: 8080
    tls:
      host: adapter-gateway
    mtls:
      host: adapter-gateway-mtls

  rewriteFilters:
    workloadLabel: oathkeeper
    namespace: kyma-system
    tokenDataHeader: "Connector-Token"
    certificateDataHeader: "Certificate-Data"

  istio:
    mtlsGateway:
      name: "compass-gateway-mtls"
      namespace: "compass-system"
    gateway:
      name: "kyma-gateway"
      namespace: "kyma-system"
    proxy:
      port: 15020
    namespace: istio-system
    ingressgateway:
      workloadLabel: istio-ingressgateway
      requestPayloadSizeLimit: 2097152 # 2 MB
      correlationHeaderRewriteFilter:
        expectedHeaders:
        - "x-request-id"
        - "x-correlation-id"
        - "x-correlationid"
        - "x-forrequest-id"
        - "x-vcap-request-id"
        - "x-broker-api-request-identity"

  ingress:
    domainName: "kyma.local"

  database:
    manageSecrets: true
    embedded:
      enabled: true
      director:
        name: "postgres"
      directorDBName: "postgres"
    managedGCP:
      serviceAccountKey: ""
      instanceConnectionName: ""
      director:
        name: ""
        user: ""
        password: ""
      host: "localhost"
      hostPort: "5432"
      sslMode: ""

      #TODO remove below after migration to separate user will be done
      dbUser: ""
      dbPassword: ""
      directorDBName: ""

  oathkeeper:
    host: ory-oathkeeper-proxy.kyma-system.svc.cluster.local
    port: 4455
    idTokenConfig:
      claims: '{"scopes": "{{ print .Extra.scope }}", "tenant": "{{ print .Extra.tenant }}", "externalTenant": "{{ print .Extra.externalTenant }}", "consumerID": "{{ print .Extra.consumerID}}", "consumerType": "{{ print .Extra.consumerType }}"}'
    mutators:
      runtimeMappingService:
        config:
          api:
            url: http://compass-director.compass-system.svc.cluster.local:3000/runtime-mapping
            retry:
              give_up_after: 3s
              max_delay: 2000ms
      authenticationMappingService:
        config:
          api:
            url: http://compass-director.compass-system.svc.cluster.local:3000/authn-mapping
            retry:
              give_up_after: 3s
              max_delay: 2000ms
      tenantMappingService:
        config:
          api:
            url: http://compass-director.compass-system.svc.cluster.local:3000/tenant-mapping
            retry:
              give_up_after: 3s
              max_delay: 2000ms
      certificateResolverService:
        config:
          api:
            url: http://compass-connector.compass-system.svc.cluster.local:8080/v1/certificate/data/resolve
            retry:
              give_up_after: 3s
              max_delay: 2000ms
      tokenResolverService:
        config:
          api:
            url: http://compass-director.compass-system.svc.cluster.local:8080/v1/tokens/resolve
            retry:
              give_up_after: 3s
              max_delay: 2000ms

  tenantFetcher:
    host: compass-tenant-fetcher.compass-system.svc.cluster.local
    prefix: /tenants
    port: 3000
    authentication:
      allowJWTSigningNone: true
      jwksEndpoints: '["http://ory-oathkeeper-api.kyma-system.svc.cluster.local:4456/.well-known/jwks.json"]'
      identityZone: "id-zone"
    tenantProvider:
      tenantIdProperty: "tenantId"
      name: "provider"

  ordService:
    host: compass-ord-service.compass-system.svc.cluster.local
    prefix: /open-resource-discovery-service/v0
    docsPrefix: /open-resource-discovery-docs
    staticPrefix: /open-resource-discovery-static/v0
    port: 3000
    defaultResponseType: "xml"

  tenantFetchers:
    job1:
      enabled: false
      configMapNamespace: "compass-system"
      manageSecrets: true
      providerName: "compass"
      schedule: "*/5 * * * *"
      kubernetes:
        configMapNamespace: "compass-system"
        pollInterval: 2s
        pollTimeout: 1m
        timeout: 2m
      oauth:
        client: ""
        secret: ""
        tokenURL: ""
      endpoints:
        tenantCreated: "127.0.0.1/events?type=created"
        tenantDeleted: "127.0.0.1/events?type=deleted"
        tenantUpdated: "127.0.0.1/events?type=updated"
      fieldMapping:
        totalPagesField: "totalPages"
        totalResultsField: "totalResults"
        tenantEventsField: "events"
        idField: "id"
        nameField: "name"
        discriminatorField: ""
        discriminatorValue: ""
        detailsField: "details"
      queryMapping:
        pageNumField: "pageNum"
        pageSizeField: "pageSize"
        timestampField: "timestamp"
      query:
        startPage: "0"
        pageSize: "100"
      dbPool:
        maxOpenConnections: 1
        maxIdleConnections: 1

  metrics:
    enabled: true
    pushEndpoint: http://monitoring-prometheus-pushgateway.kyma-system.svc.cluster.local:9091

  authenticators:
    authenticator0:
      enabled: true
      gatewayHost: "compass-gateway-authenticator0"
      trusted_issuers: '[{"domain_url": "authenticator.domain", "scope_prefix": "prefix."}, {}]'
      attributes: '{"uniqueAttribute": { "key": "key", "value": "val" }, "tenant": { "key": "key" }, "identity": { "key": "key" } }'

  externalServicesMock:
    enabled: false

  tests:
    namespace: kyma-system
    connectivityAdapterFQDN: http://compass-connectivity-adapter.compass-system.svc.cluster.local
    directorFQDN: http://compass-director.compass-system.svc.cluster.local
    connectorFQDN: http://compass-connector.compass-system.svc.cluster.local
    externalServicesMockFQDN: http://compass-external-services-mock.compass-system.svc.cluster.local
    ordServiceFQDN: http://compass-ord-service.compass-system.svc.cluster.local
    systemBrokerFQDN: http://compass-system-broker.compass-system.svc.cluster.local
    tenantFetcherFQDN: http://compass-tenant-fetcher.compass-system.svc.cluster.local
    db:
      maxOpenConnections: 3
      maxIdleConnections: 1
    skipTLSVerify: true
pairing-adapter:
  enabled: false<|MERGE_RESOLUTION|>--- conflicted
+++ resolved
@@ -83,11 +83,7 @@
       version: "PR-22"
     e2e_tests:
       dir:
-<<<<<<< HEAD
       version: "PR-1797"
-=======
-      version: "PR-1795"
->>>>>>> 0dc57f3f
   isLocalEnv: false
   oauth2:
     host: oauth2
