global:
  disableLegacyConnectivity: true
  defaultTenant: 3e64ebae-38b5-46a0-b1ed-9ccee153a0ae
  defaultTenantRegion: "eu-1"
  tenants: # tenant order matters, so new tenants should be added to the end of the list
    - name: default
      id: 3e64ebae-38b5-46a0-b1ed-9ccee153a0ae
      type: account
    - name: foo
      id: 1eba80dd-8ff6-54ee-be4d-77944d17b10b
      type: account
    - name: bar
      id: af9f84a9-1d3a-4d9f-ae0c-94f883b33b6e
      type: account
    - name: TestTenantSeparation
      id: f1c4b5be-b0e1-41f9-b0bc-b378200dcca0
      type: account
    - name: TestDeleteLastScenarioForApplication
      id: 0403be1e-f854-475e-9074-922120277af5
      type: account
    - name: Test_DeleteAutomaticScenarioAssignmentForSelector
      id: d9553135-6115-4c67-b4d9-962c00f3725f
      type: account
    - name: Test_AutomaticScenarioAssigmentForRuntime
      id: 8c733a45-d988-4472-af10-1256b82c70c0
      type: account
    - name: TestAutomaticScenarioAssignmentsWholeScenario
      id: 65a63692-c00a-4a7d-8376-8615ee37f45c
      type: account
    - name: TestTenantsQueryTenantNotInitialized
      id: 72329135-27fd-4284-9bcb-37ea8d6307d0
      type: account
    - name: Test Default
      id: 5577cf46-4f78-45fa-b55f-a42a3bdba868
      type: account
      parent: 2c4f4a25-ba9a-4dbc-be68-e0beb77a7eb0
    - name: Test_DefaultCustomer
      id: 2c4f4a25-ba9a-4dbc-be68-e0beb77a7eb0
      type: customer
    - name: TestListLabelDefinitions
      id: 3f641cf5-2d14-4e0f-a122-16e7569926f1
      type: account
    - name: Test_AutomaticScenarioAssignmentQueries
      id: 8263cc13-5698-4a2d-9257-e8e76b543e88
      type: account
    - name: TestGetScenariosLabelDefinitionCreatesOneIfNotExists
      id: 2263cc13-5698-4a2d-9257-e8e76b543e33
      type: account
    - name: TestApplicationsForRuntime
      id: 5984a414-1eed-4972-af2c-b2b6a415c7d7
      type: account
    - name: Test_DeleteAutomaticScenarioAssignmentForScenario
      id: d08e4cb6-a77f-4a07-b021-e3317a373597
      type: account
    - name: TestApplicationsForRuntimeWithHiddenApps
      id: 7e1f2df8-36dc-4e40-8be3-d1555d50c91c
      type: account
    - name: TestTenantsQueryTenantInitialized
      id: 8cf0c909-f816-4fe3-a507-a7917ccd8380
      type: account
    - name: TestDeleteApplicationIfInScenario
      id: 0d597250-6b2d-4d89-9c54-e23cb497cd01
      type: account
    - name: TestProviderSubaccount
      id: 47b4575a-f102-414a-8398-2d973ad65f3a
      type: subaccount
      parent: 5577cf46-4f78-45fa-b55f-a42a3bdba868
    - name: TestCompassProviderSubaccount
      id: f8075207-1478-4a80-bd26-24a4785a2bfd
      type: subaccount
      parent: 5577cf46-4f78-45fa-b55f-a42a3bdba868
    - name: TestProviderSubaccountRegion2
      id: 731b7bc4-5472-41d2-a447-e4c0f45de739
      type: subaccount
      region: "eu-2"
      parent: 5577cf46-4f78-45fa-b55f-a42a3bdba868
    - name: TestCertificateSubaccount
      id: 123e4567-e89b-12d3-a456-426614174001
      type: subaccount
      parent: 5577cf46-4f78-45fa-b55f-a42a3bdba868
    - name: TestNsAdapter
      id: 08b6da37-e911-48fb-a0cb-fa635a6c5678
      type: subaccount
      parent: 5577cf46-4f78-45fa-b55f-a42a3bdba868
    - name: TestNsAdapterSubaccountWithApplications
      id: 08b6da37-e911-48fb-a0cb-fa635a6c4321
      type: subaccount
      parent: 5577cf46-4f78-45fa-b55f-a42a3bdba868
    - name: TestIntegrationSystemManagedSubaccount
      id: 3cfcdd62-320d-403b-b66a-4ee3cdd06947
      type: subaccount
      parent: 5577cf46-4f78-45fa-b55f-a42a3bdba868
    - name: TestIntegrationSystemManagedAccount
      id: 7e8ab2e3-3bb4-42e3-92b2-4e0bf48559d3
      type: account
      parent: 2c4f4a25-ba9a-4dbc-be68-e0beb77a7eb0
    - name: TestSystemFetcherAccount
      id: c395681d-11dd-4cde-bbcf-570b4a153e79
      type: account
      parent: 2c4f4a25-ba9a-4dbc-be68-e0beb77a7eb0
    - name: TestConsumerSubaccount
      id: 1f538f34-30bf-4d3d-aeaa-02e69eef84ae
      type: subaccount
      parent: 5984a414-1eed-4972-af2c-b2b6a415c7d7
    - name: TestTenantsOnDemandAPI
      id: 8d42d818-d4c4-4036-b82f-b199db7ffeb5
      type: subaccount
      parent: 5984a414-1eed-4972-af2c-b2b6a415c7d7
    - name: TestExternalCertificateSubaccount
      id: bad76f69-e5c2-4d55-bca5-240944824b83
      type: subaccount
      parent: 5577cf46-4f78-45fa-b55f-a42a3bdba868
    - name: TestAtomOrganization
      id: f2724f8e-1a58-4f32-bfd0-8b831de34e71
      type: organization
      parent: 2c4f4a25-ba9a-4dbc-be68-e0beb77a7eb0
    - name: TestAtomFolder
      id: 4c31b7c7-2bea-4bd5-9ea5-e9a8d704f900
      type: folder
      parent: f2724f8e-1a58-4f32-bfd0-8b831de34e71
    - name: TestAtomResourceGroup
      id: ff30da87-7685-4462-869a-baae6441898b
      type: resource-group
      parent: 4c31b7c7-2bea-4bd5-9ea5-e9a8d704f900
  images:
    containerRegistry:
      path: europe-docker.pkg.dev/kyma-project
    connector:
      dir: dev/incubator/
      version: "PR-3014"
      name: compass-connector
    connectivity_adapter:
      dir: dev/incubator/
      version: "PR-3014"
      name: compass-connectivity-adapter
    pairing_adapter:
      dir: dev/incubator/
      version: "PR-3014"
      name: compass-pairing-adapter
    director:
<<<<<<< HEAD
      dir: dev/incubator/
      version: "PR-3014"
=======
      dir:
      version: "PR-3044"
>>>>>>> dd268ffc
      name: compass-director
    hydrator:
      dir: dev/incubator/
      version: "PR-3014"
      name: compass-hydrator
    ias_adapter:
      dir: dev/incubator/
      version: "PR-3026"
      name: compass-ias-adapter
    gateway:
      dir: dev/incubator/
      version: "PR-3014"
      name: compass-gateway
    operations_controller:
      dir: dev/incubator/
      version: "PR-3014"
      name: compass-operations-controller
    ord_service:
      dir: dev/incubator/
      version: "PR-93"
      name: compass-ord-service
    schema_migrator:
      dir: dev/incubator/
      version: "PR-3003"
      name: compass-schema-migrator
    system_broker:
      dir: dev/incubator/
      version: "PR-3014"
      name: compass-system-broker
    certs_setup_job:
      containerRegistry:
        path: eu.gcr.io/kyma-project
      dir:
      version: "0a651695"
    external_services_mock:
      dir: dev/incubator/
      version: "PR-3014"
      name: compass-external-services-mock
    console:
      dir: dev/incubator/
      version: "PR-80"
      name: compass-console
    e2e_tests:
      dir: dev/incubator/
      version: "PR-2961"
      name: compass-e2e-tests
  isLocalEnv: false
  isForTesting: false
  oauth2:
    host: oauth2
  livenessProbe:
    initialDelaySeconds: 30
    timeoutSeconds: 1
    periodSeconds: 10
  readinessProbe:
    initialDelaySeconds: 5
    timeoutSeconds: 1
    periodSeconds: 2
  agentPreconfiguration: false
  portieris:
    isEnabled: false
    imagePullSecretName: "portieris-dummy-image-pull-secret"
  nsAdapter:
    external:
      port: 3005
    e2eTests:
      gatewayHost: "compass-gateway-xsuaa"
    prefix: /nsadapter
    path: /nsadapter/api/v1/notifications
    systemToTemplateMappings: '[{  "Name": "SAP S/4HANA On-Premise",  "SourceKey": ["type"],  "SourceValue": ["abapSys"]},{  "Name": "SAP S/4HANA On-Premise",  "SourceKey": ["type"],  "SourceValue": ["nonSAPsys"]},{  "Name": "SAP S/4HANA On-Premise",  "SourceKey": ["type"],  "SourceValue": ["hana"]}]'
    secret:
      name: nsadapter-secret
      subaccountKey: subaccount
      local:
        subaccountValue: subaccount
    authSecret:
      name: "compass-external-services-mock-oauth-credentials"
      clientIdKey: client-id
      clientSecretKey: client-secret
      tokenUrlKey: url
      instanceUrlKey: url
      certKey: cert
      keyKey: key
    registerPath: "/register"
    tokenPath: "/secured/oauth/token"
    createClonePattern: '{"key": "%s"}'
    createBindingPattern: '{}'
    useClone: "false"
  director:
    host: compass-director.compass-system.svc.cluster.local
    formationMappingAsyncStatusApi:
      pathPrefix: "/v1/businessIntegrations"
      formationAssignmentPath: "/{ucl-formation-id}/assignments/{ucl-assignment-id}/status"
      formationPath: "/{ucl-formation-id}/status"
    prefix: /director
    graphql:
      external:
        port: 3000
    tls:
      secure:
        internal:
          host: compass-director-internal
    validator:
      port: 8080
    metrics:
      port: 3003
      enableGraphqlOperationInstrumentation: true
    operations:
      port: 3002
      path: "/operation"
      lastOperationPath: "/last_operation"
    info:
      path: "/v1/info"
    subscription:
      subscriptionProviderLabelKey: "subscriptionProviderId"
      consumerSubaccountLabelKey: "global_subaccount_id"
      subscriptionLabelKey: "subscription"
      tokenPrefix: "sb-"
    selfRegister:
      secrets:
        instancesCreds:
          name: "region-instances-credentials"
          key: "keyConfig"
          path: "/tmp"
        saasAppNameCfg:
          name: "saas-app-names"
          key: "appNameConfig"
          path: "/tmp/appNameConfig"
      clientIdPath: "clientId"
      clientSecretPath: "clientSecret"
      urlPath: "url"
      tokenUrlPath: "tokenUrl"
      clientCertPath: "clientCert"
      clientKeyPath: "clientKey"
      local:
        templateMappings:
          clientIDMapping: '{{ printf "\"%s\":\"client_id\"" .Values.global.director.selfRegister.clientIdPath }}'
          clientSecretMapping: '{{ printf "\"%s\":\"client_secret\"" .Values.global.director.selfRegister.clientSecretPath }}'
          urlMapping: '{{ printf "\"%s\":\"http://compass-external-services-mock.%s.svc.cluster.local:%s\"" .Values.global.director.selfRegister.urlPath .Release.Namespace (.Values.service.port | toString) }}'
          tokenURLMapping: '{{ printf "\"%s\":\"https://%s.%s:%s\"" .Values.global.director.selfRegister.tokenUrlPath .Values.global.externalServicesMock.certSecuredHost .Values.global.ingress.domainName (.Values.service.certPort | toString) }}'
          x509CertificateMapping: '{{ printf "\"%s\":\"%s\"" .Values.global.director.selfRegister.clientCertPath .Values.global.connector.caCertificate }}'
          x509KeyMapping: '{{ printf "\"%s\":\"%s\"" .Values.global.director.selfRegister.clientKeyPath .Values.global.connector.caKey }}'
      oauthTokenPath: "/cert/token"
      oauthMode: "oauth-mtls"
      label: "selfRegLabel"
      labelValuePrefix: "self-reg-prefix-"
      responseKey: "self-reg-key"
      path: "/external-api/self-reg"
      nameQueryParam: "name"
      tenantQueryParam: "tenant"
      requestBodyPattern: '{"key": "%s"}'
      saasAppNameLabelKey: "CMPSaaSAppName"
      saasAppNamePath: "localSaaSAppNamePath"
    clientIDHeaderKey: client_user
    suggestTokenHeaderKey: suggest_token
    runtimeTypeLabelKey: "runtimeType"
    applicationTypeLabelKey: "applicationType"
    kymaRuntimeTypeLabelValue: "kyma"
    kymaApplicationNamespaceValue: "sap.kyma"
    fetchTenantEndpoint: '{{ printf "https://%s.%s%s/v1/fetch" .Values.global.gateway.tls.secure.internal.host .Values.global.ingress.domainName .Values.global.tenantFetcher.prefix }}'
    ordWebhookMappings: '[]'
    tenantMappingsPath: "/tmp/tenantMappingsConfig"
    tenantMappingsKey: "tenant-mapping-config.json"
    tenantMappings:
      SYNC:
        v1.0:
          - type: CONFIGURATION_CHANGED
            mode: SYNC
            urlTemplate: '{"path":"%s/v1/tenant-mappings/{{.RuntimeContext.Value}}","method":"PATCH"}'
            inputTemplate: '{"context":{ {{ if .CustomerTenantContext.AccountID }}"btp": {"uclFormationId":"{{.FormationID}}","globalAccountId":"{{.CustomerTenantContext.AccountID}}","crmId":"{{.CustomerTenantContext.CustomerID}}"} {{ else }}"atom": {"uclFormationId":"{{.FormationID}}","path":"{{.CustomerTenantContext.Path}}","crmId":"{{.CustomerTenantContext.CustomerID}}"} {{ end }} },"items": [ {"uclAssignmentId":"{{ .Assignment.ID }}","operation":"{{.Operation}}","deploymentRegion":"{{if .Application.Labels.region }}{{.Application.Labels.region}}{{ else }}{{.ApplicationTemplate.Labels.region}}{{end }}","applicationNamespace":"{{ if .Application.ApplicationNamespace }}{{.Application.ApplicationNamespace}}{{else }}{{.ApplicationTemplate.ApplicationNamespace}}{{ end }}","applicationTenantId":"{{.Application.LocalTenantID}}","uclSystemTenantId":"{{.Application.ID}}",{{ if .ApplicationTemplate.Labels.parameters }}"parameters": {{.ApplicationTemplate.Labels.parameters}},{{ end }}"configuration": {{.ReverseAssignment.Value}} } ] }'
            headerTemplate: '{"Content-Type": ["application/json"]}'
            outputTemplate: '{"error":"{{.Body.error}}","success_status_code": 200}'
          - type: APPLICATION_TENANT_MAPPING
            mode: SYNC
            urlTemplate: '{"path":"%s/v1/tenant-mappings/{{.TargetApplication.LocalTenantID}}","method":"PATCH"}'
            inputTemplate: '{"context": { {{ if .CustomerTenantContext.AccountID }}"btp":{"uclFormationId":"{{.FormationID}}","globalAccountId":"{{.CustomerTenantContext.AccountID}}","crmId":"{{.CustomerTenantContext.CustomerID}}"} {{ else }}"atom": {"uclFormationId":"{{.FormationID}}","path":"{{.CustomerTenantContext.Path}}","crmId":"{{.CustomerTenantContext.CustomerID}}"} {{ end }} },"items": [ {"uclAssignmentId":"{{ .Assignment.ID }}","operation":"{{.Operation}}","deploymentRegion":"{{if .SourceApplication.Labels.region }}{{.SourceApplication.Labels.region}}{{else }}{{.SourceApplicationTemplate.Labels.region}}{{ end }}","applicationNamespace":"{{if .SourceApplication.ApplicationNamespace }}{{.SourceApplication.ApplicationNamespace}}{{else }}{{.SourceApplicationTemplate.ApplicationNamespace}}{{ end }}","applicationTenantId":"{{.SourceApplication.LocalTenantID}}","uclSystemTenantId":"{{.SourceApplication.ID}}",{{ if .SourceApplicationTemplate.Labels.parameters }}"parameters": {{.SourceApplicationTemplate.Labels.parameters}},{{ end }}"configuration": {{.ReverseAssignment.Value}} } ]}'
            headerTemplate: '{"Content-Type": ["application/json"]}'
            outputTemplate: '{"error":"{{.Body.error}}","success_status_code": 200}'
        configuration_changed:v1.0:
          - type: CONFIGURATION_CHANGED
            mode: SYNC
            urlTemplate: '{"path":"%s/v1/tenant-mappings/{{.RuntimeContext.Value}}","method":"PATCH"}'
            inputTemplate: '{"context":{ {{ if .CustomerTenantContext.AccountID }}"btp": {"uclFormationId":"{{.FormationID}}","globalAccountId":"{{.CustomerTenantContext.AccountID}}","crmId":"{{.CustomerTenantContext.CustomerID}}"} {{ else }}"atom": {"uclFormationId":"{{.FormationID}}","path":"{{.CustomerTenantContext.Path}}","crmId":"{{.CustomerTenantContext.CustomerID}}"} {{ end }} },"items": [ {"uclAssignmentId":"{{ .Assignment.ID }}","operation":"{{.Operation}}","deploymentRegion":"{{if .Application.Labels.region }}{{.Application.Labels.region}}{{ else }}{{.ApplicationTemplate.Labels.region}}{{end }}","applicationNamespace":"{{ if .Application.ApplicationNamespace }}{{.Application.ApplicationNamespace}}{{else }}{{.ApplicationTemplate.ApplicationNamespace}}{{ end }}","applicationTenantId":"{{.Application.LocalTenantID}}","uclSystemTenantId":"{{.Application.ID}}",{{ if .ApplicationTemplate.Labels.parameters }}"parameters": {{.ApplicationTemplate.Labels.parameters}},{{ end }}"configuration": {{.ReverseAssignment.Value}} } ] }'
            headerTemplate: '{"Content-Type": ["application/json"]}'
            outputTemplate: '{"error":"{{.Body.error}}","success_status_code": 200}'
        application_tenant_mapping:v1.0:
          - type: APPLICATION_TENANT_MAPPING
            mode: SYNC
            urlTemplate: '{"path":"%s/v1/tenant-mappings/{{.TargetApplication.LocalTenantID}}","method":"PATCH"}'
            inputTemplate: '{"context": { {{ if .CustomerTenantContext.AccountID }}"btp":{"uclFormationId":"{{.FormationID}}","globalAccountId":"{{.CustomerTenantContext.AccountID}}","crmId":"{{.CustomerTenantContext.CustomerID}}"} {{ else }}"atom": {"uclFormationId":"{{.FormationID}}","path":"{{.CustomerTenantContext.Path}}","crmId":"{{.CustomerTenantContext.CustomerID}}"} {{ end }} },"items": [ {"uclAssignmentId":"{{ .Assignment.ID }}","operation":"{{.Operation}}","deploymentRegion":"{{if .SourceApplication.Labels.region }}{{.SourceApplication.Labels.region}}{{else }}{{.SourceApplicationTemplate.Labels.region}}{{ end }}","applicationNamespace":"{{if .SourceApplication.ApplicationNamespace }}{{.SourceApplication.ApplicationNamespace}}{{else }}{{.SourceApplicationTemplate.ApplicationNamespace}}{{ end }}","applicationTenantId":"{{.SourceApplication.LocalTenantID}}","uclSystemTenantId":"{{.SourceApplication.ID}}",{{ if .SourceApplicationTemplate.Labels.parameters }}"parameters": {{.SourceApplicationTemplate.Labels.parameters}},{{ end }}"configuration": {{.ReverseAssignment.Value}} } ]}'
            headerTemplate: '{"Content-Type": ["application/json"]}'
            outputTemplate: '{"error":"{{.Body.error}}","success_status_code": 200}'
        application_tenant_mapping:v1.1:
          - type: APPLICATION_TENANT_MAPPING
            mode: SYNC
            urlTemplate: '{"path":"%s/v1/tenant-mappings/{{.TargetApplication.LocalTenantID}}","method":"PATCH"}'
            inputTemplate: '{"context": { {{ if .CustomerTenantContext.AccountID }}"btp":{"uclFormationId":"{{.FormationID}}","globalAccountId":"{{.CustomerTenantContext.AccountID}}","crmId":"{{.CustomerTenantContext.CustomerID}}"} {{ else }}"atom": {"uclFormationId":"{{.FormationID}}","path":"{{.CustomerTenantContext.Path}}","crmId":"{{.CustomerTenantContext.CustomerID}}"} {{ end }} },"receiverTenant": {"deploymentRegion":"{{ if .TargetApplication.Labels.region}}{{.TargetApplication.Labels.region}}{{ else }}{{.TargetApplicationTemplate.Labels.region}}{{end }}","applicationNamespace":"{{ if .TargetApplication.ApplicationNamespace}}{{.TargetApplication.ApplicationNamespace}}{{ else }}{{.TargetApplicationTemplate.ApplicationNamespace}}{{end }}","applicationUrl":"{{ .TargetApplication.BaseURL }}","applicationTenantId":"{{.TargetApplication.LocalTenantID }}","uclSystemTenantId":"{{ .TargetApplication.ID}}", {{ if .TargetApplicationTemplate.Labels.parameters }}"parameters": {{.TargetApplicationTemplate.Labels.parameters}}{{ end }} },"assignedTenants": [ {"uclAssignmentId":"{{ .Assignment.ID }}","operation":"{{.Operation}}","deploymentRegion":"{{if .SourceApplication.Labels.region }}{{.SourceApplication.Labels.region}}{{else }}{{.SourceApplicationTemplate.Labels.region}}{{ end }}","applicationNamespace":"{{if .SourceApplication.ApplicationNamespace }}{{.SourceApplication.ApplicationNamespace}}{{else }}{{.SourceApplicationTemplate.ApplicationNamespace}}{{ end }}","applicationUrl":"{{.SourceApplication.BaseURL }}","applicationTenantId":"{{.SourceApplication.LocalTenantID}}","uclSystemTenantId":"{{.SourceApplication.ID}}",{{ if .SourceApplicationTemplate.Labels.parameters }}"parameters": {{.SourceApplicationTemplate.Labels.parameters}},{{ end }}"configuration": {{.ReverseAssignment.Value}} } ]}'
            headerTemplate: '{"Content-Type": ["application/json"]}'
            outputTemplate: '{"error":"{{.Body.error}}","success_status_code": 200}'
      ASYNC_CALLBACK:
        v1.0:
          - type: CONFIGURATION_CHANGED
            mode: ASYNC_CALLBACK
            urlTemplate: '{"path":"%s/v1/tenant-mappings/{{.RuntimeContext.Value}}","method":"PATCH"}'
            inputTemplate: '{"context":{ {{ if .CustomerTenantContext.AccountID }}"btp": {"uclFormationId":"{{.FormationID}}","globalAccountId":"{{.CustomerTenantContext.AccountID}}","crmId":"{{.CustomerTenantContext.CustomerID}}"} {{ else }}"atom": {"uclFormationId":"{{.FormationID}}","path":"{{.CustomerTenantContext.Path}}","crmId":"{{.CustomerTenantContext.CustomerID}}"} {{ end }} },"items": [ {"uclAssignmentId":"{{ .Assignment.ID }}","operation":"{{.Operation}}","deploymentRegion":"{{if .Application.Labels.region }}{{.Application.Labels.region}}{{ else }}{{.ApplicationTemplate.Labels.region}}{{end }}","applicationNamespace":"{{ if .Application.ApplicationNamespace }}{{.Application.ApplicationNamespace}}{{else }}{{.ApplicationTemplate.ApplicationNamespace}}{{ end }}","applicationTenantId":"{{.Application.LocalTenantID}}","uclSystemTenantId":"{{.Application.ID}}",{{ if .ApplicationTemplate.Labels.parameters }}"parameters": {{.ApplicationTemplate.Labels.parameters}},{{ end }}"configuration": {{.ReverseAssignment.Value}} } ] }'
            headerTemplate: '{"Content-Type": ["application/json"],"Location": ["%s/v1/businessIntegrations/{{.FormationID}}/assignments/{{.Assignment.ID}}/status"]}'
            outputTemplate: '{"error":"{{.Body.error}}","success_status_code": 202}'
          - type: APPLICATION_TENANT_MAPPING
            mode: ASYNC_CALLBACK
            urlTemplate: '{"path":"%s/v1/tenant-mappings/{{.TargetApplication.LocalTenantID}}","method":"PATCH"}'
            inputTemplate: '{"context": { {{ if .CustomerTenantContext.AccountID }}"btp":{"uclFormationId":"{{.FormationID}}","globalAccountId":"{{.CustomerTenantContext.AccountID}}","crmId":"{{.CustomerTenantContext.CustomerID}}"} {{ else }}"atom": {"uclFormationId":"{{.FormationID}}","path":"{{.CustomerTenantContext.Path}}","crmId":"{{.CustomerTenantContext.CustomerID}}"} {{ end }} },"items": [ {"uclAssignmentId":"{{ .Assignment.ID }}","operation":"{{.Operation}}","deploymentRegion":"{{if .SourceApplication.Labels.region }}{{.SourceApplication.Labels.region}}{{else }}{{.SourceApplicationTemplate.Labels.region}}{{ end }}","applicationNamespace":"{{if .SourceApplication.ApplicationNamespace }}{{.SourceApplication.ApplicationNamespace}}{{else }}{{.SourceApplicationTemplate.ApplicationNamespace}}{{ end }}","applicationTenantId":"{{.SourceApplication.LocalTenantID}}","uclSystemTenantId":"{{.SourceApplication.ID}}",{{ if .SourceApplicationTemplate.Labels.parameters }}"parameters": {{.SourceApplicationTemplate.Labels.parameters}},{{ end }}"configuration": {{.ReverseAssignment.Value}} } ]}'
            headerTemplate: '{"Content-Type": ["application/json"],"Location": ["%s/v1/businessIntegrations/{{.FormationID}}/assignments/{{.Assignment.ID}}/status"]}'
            outputTemplate: '{"error":"{{.Body.error}}","success_status_code": 202}'
        configuration_changed:v1.0:
          - type: CONFIGURATION_CHANGED
            mode: ASYNC_CALLBACK
            urlTemplate: '{"path":"%s/v1/tenant-mappings/{{.RuntimeContext.Value}}","method":"PATCH"}'
            inputTemplate: '{"context":{ {{ if .CustomerTenantContext.AccountID }}"btp": {"uclFormationId":"{{.FormationID}}","globalAccountId":"{{.CustomerTenantContext.AccountID}}","crmId":"{{.CustomerTenantContext.CustomerID}}"} {{ else }}"atom": {"uclFormationId":"{{.FormationID}}","path":"{{.CustomerTenantContext.Path}}","crmId":"{{.CustomerTenantContext.CustomerID}}"} {{ end }} },"items": [ {"uclAssignmentId":"{{ .Assignment.ID }}","operation":"{{.Operation}}","deploymentRegion":"{{if .Application.Labels.region }}{{.Application.Labels.region}}{{ else }}{{.ApplicationTemplate.Labels.region}}{{end }}","applicationNamespace":"{{ if .Application.ApplicationNamespace }}{{.Application.ApplicationNamespace}}{{else }}{{.ApplicationTemplate.ApplicationNamespace}}{{ end }}","applicationTenantId":"{{.Application.LocalTenantID}}","uclSystemTenantId":"{{.Application.ID}}",{{ if .ApplicationTemplate.Labels.parameters }}"parameters": {{.ApplicationTemplate.Labels.parameters}},{{ end }}"configuration": {{.ReverseAssignment.Value}} } ] }'
            headerTemplate: '{"Content-Type": ["application/json"],"Location": ["%s/v1/businessIntegrations/{{.FormationID}}/assignments/{{.Assignment.ID}}/status"]}'
            outputTemplate: '{"error":"{{.Body.error}}","success_status_code": 202}'
        application_tenant_mapping:v1.0:
          - type: APPLICATION_TENANT_MAPPING
            mode: ASYNC_CALLBACK
            urlTemplate: '{"path":"%s/v1/tenant-mappings/{{.TargetApplication.LocalTenantID}}","method":"PATCH"}'
            inputTemplate: '{"context": { {{ if .CustomerTenantContext.AccountID }}"btp":{"uclFormationId":"{{.FormationID}}","globalAccountId":"{{.CustomerTenantContext.AccountID}}","crmId":"{{.CustomerTenantContext.CustomerID}}"} {{ else }}"atom": {"uclFormationId":"{{.FormationID}}","path":"{{.CustomerTenantContext.Path}}","crmId":"{{.CustomerTenantContext.CustomerID}}"} {{ end }} },"items": [ {"uclAssignmentId":"{{ .Assignment.ID }}","operation":"{{.Operation}}","deploymentRegion":"{{if .SourceApplication.Labels.region }}{{.SourceApplication.Labels.region}}{{else }}{{.SourceApplicationTemplate.Labels.region}}{{ end }}","applicationNamespace":"{{if .SourceApplication.ApplicationNamespace }}{{.SourceApplication.ApplicationNamespace}}{{else }}{{.SourceApplicationTemplate.ApplicationNamespace}}{{ end }}","applicationTenantId":"{{.SourceApplication.LocalTenantID}}","uclSystemTenantId":"{{.SourceApplication.ID}}",{{ if .SourceApplicationTemplate.Labels.parameters }}"parameters": {{.SourceApplicationTemplate.Labels.parameters}},{{ end }}"configuration": {{.ReverseAssignment.Value}} } ]}'
            headerTemplate: '{"Content-Type": ["application/json"],"Location": ["%s/v1/businessIntegrations/{{.FormationID}}/assignments/{{.Assignment.ID}}/status"]}'
            outputTemplate: '{"error":"{{.Body.error}}","success_status_code": 202}'
        application_tenant_mapping:v1.1:
          - type: APPLICATION_TENANT_MAPPING
            mode: ASYNC_CALLBACK
            urlTemplate: '{"path":"%s/v1/tenant-mappings/{{.TargetApplication.LocalTenantID}}","method":"PATCH"}'
            inputTemplate: '{"context": { {{ if .CustomerTenantContext.AccountID }}"btp":{"uclFormationId":"{{.FormationID}}","globalAccountId":"{{.CustomerTenantContext.AccountID}}","crmId":"{{.CustomerTenantContext.CustomerID}}"} {{ else }}"atom": {"uclFormationId":"{{.FormationID}}","path":"{{.CustomerTenantContext.Path}}","crmId":"{{.CustomerTenantContext.CustomerID}}"} {{ end }} },"receiverTenant": {"deploymentRegion":"{{ if .TargetApplication.Labels.region}}{{.TargetApplication.Labels.region}}{{ else }}{{.TargetApplicationTemplate.Labels.region}}{{end }}","applicationNamespace":"{{ if .TargetApplication.ApplicationNamespace}}{{.TargetApplication.ApplicationNamespace}}{{ else }}{{.TargetApplicationTemplate.ApplicationNamespace}}{{end }}","applicationUrl":"{{ .TargetApplication.BaseURL }}","applicationTenantId":"{{.TargetApplication.LocalTenantID }}","uclSystemTenantId":"{{ .TargetApplication.ID}}", {{ if .TargetApplicationTemplate.Labels.parameters }}"parameters": {{.TargetApplicationTemplate.Labels.parameters}}{{ end }} },"assignedTenants": [ {"uclAssignmentId":"{{ .Assignment.ID }}","operation":"{{.Operation}}","deploymentRegion":"{{if .SourceApplication.Labels.region }}{{.SourceApplication.Labels.region}}{{else }}{{.SourceApplicationTemplate.Labels.region}}{{ end }}","applicationNamespace":"{{if .SourceApplication.ApplicationNamespace }}{{.SourceApplication.ApplicationNamespace}}{{else }}{{.SourceApplicationTemplate.ApplicationNamespace}}{{ end }}","applicationUrl":"{{.SourceApplication.BaseURL }}","applicationTenantId":"{{.SourceApplication.LocalTenantID}}","uclSystemTenantId":"{{.SourceApplication.ID}}",{{ if .SourceApplicationTemplate.Labels.parameters }}"parameters": {{.SourceApplicationTemplate.Labels.parameters}},{{ end }}"configuration": {{.ReverseAssignment.Value}} } ]}'
            headerTemplate: '{"Content-Type": ["application/json"],"Location": ["%s/v1/businessIntegrations/{{.FormationID}}/assignments/{{.Assignment.ID}}/status"]}'
            outputTemplate: '{"error":"{{.Body.error}}","success_status_code": 202}'
  auditlog:
    configMapName: "compass-gateway-auditlog-config"
    mtlsTokenPath: "/cert/token"
    standardTokenPath: "/secured/oauth/token"
    skipSSLValidation: false
    secret:
      name: "compass-gateway-auditlog-secret"
      urlKey: url
      clientIdKey: client-id
      clientSecretKey: client-secret
      clientCertKey: client-cert
      clientKeyKey: client-key
  log:
    format: "kibana"
  tenantConfig:
    useDefaultTenants: true
    dbPool:
      maxOpenConnections: 1
      maxIdleConnections: 1
  connector:
    prefix: /connector
    graphql:
      external:
        port: 3000
    validator:
      port: 8080
    # If secrets do not exist they will be created
    secrets:
      ca:
        name: compass-connector-app-ca
        namespace: compass-system
        certificateKey: ca.crt
        keyKey: ca.key
      rootCA:
        namespace: istio-system # For Ingress Gateway to work properly the namespace needs to be istio-system
        # In order for istio mTLS to work we should have two different secrets one containing the server certificate (let’s say X) and one used for validation of the client’s certificates.
        # The second one should be our root certificate and istio wants it to be named X-cacert. (-cacert suffix).
        # This is the reason for the confusing name of our root certificate. https://preliminary.istio.io/v1.6/docs/tasks/traffic-management/ingress/secure-ingress/#configure-a-mutual-tls-ingress-gateway
        cacert: compass-gateway-mtls-certs-cacert # For cert-rotation the cacert should be in different secret
        certificateKey: cacert
    revocation:
      configmap:
        name: revocations-config
        namespace: "{{ .Release.Namespace }}"
    # If key and certificate are not provided they will be generated
    caKey: ""
    caCertificate: ""
  system_broker:
    enabled: false
    port: 5001
    prefix: /broker
    tokenProviderFromHeader:
      forwardHeaders: Authorization
    tokenProviderFromSecret:
      enabled: false
      secrets:
        integrationSystemCredentials:
          name: compass-system-broker-credentials
          namespace: compass-system
    testNamespace: kyma-system
  gateway:
    port: 3000
    tls:
      host: compass-gateway
      adapterHost: compass-ns-adapter
      secure:
        internal:
          host: compass-gateway-internal
        oauth:
          host: compass-gateway-auth-oauth
    mtls:
      manageCerts: false
      host: compass-gateway-mtls
      certSecret: compass-gateway-mtls-certs
      external:
        host: compass-gateway-sap-mtls
        certSecret: compass-gateway-mtls-certs # Use connector's root CA as root CA by default. This should be overridden for productive deployments.
    headers:
      rateLimit: X-Flow-Identity
      request:
        remove:
          - "Client-Id-From-Token"
          - "Client-Id-From-Certificate"
          - "Client-Certificate-Hash"
          - "Certificate-Data"
  hydrator:
    host: compass-hydrator.compass-system.svc.cluster.local
    port: 3000
    prefix: /hydrators
    certSubjectMappingResyncInterval: "10s"
    subjectConsumerMappingConfig: '[{"consumer_type": "Super Admin", "tenant_access_levels": ["customer", "account","subaccount", "global", "organization", "folder", "resource-group"], "subject": "C=DE, L=local, O=SAP SE, OU=Region, OU=SAP Cloud Platform Clients, OU=f8075207-1478-4a80-bd26-24a4785a2bfd, CN=compass"}, {"consumer_type": "Integration System", "tenant_access_levels": ["account","subaccount"], "subject": "C=DE, L=local, O=SAP SE, OU=Region, OU=SAP Cloud Platform Clients, OU=f8075207-1478-4a80-bd26-24a4785a2bfd, CN=integration-system-test"}, {"consumer_type": "Technical Client", "tenant_access_levels": ["global"], "subject": "C=DE, L=local, O=SAP SE, OU=SAP Cloud Platform Clients, OU=1f538f34-30bf-4d3d-aeaa-02e69eef84ae, CN=technical-client-test"}]'
    certificateDataHeader: "Certificate-Data"
    consumerClaimsKeys:
      clientIDKey: "client_id"
      tenantIDKey: "tenantid"
      userNameKey: "user_name"
      subdomainKey: "subdomain"
    http:
      client:
        skipSSLValidation: false
    metrics:
      port: 3003
      enableClientInstrumentation: true
      censoredFlows: "JWT"
  iasAdapter:
    port: 8080
    apiRootPath: "/ias-adapter"
    readTimeout: 30s
    readHeaderTimeout: 30s
    writeTimeout: 30s
    idleTimeout: 30s
    tenantInfo:
      requestTimeout: 30s
      insecureSkipVerify: false
    ias:
      requestTimeout: 30s
      secret:
        name: "ias-adapter-cockpit"
        path: "/tmp"
        fileName: "ias-adapter-cockpit.yaml"
        clientCert: cert
        clientKey: key
        ca: ca
        manage: false
    postgres:
      connectTimeout: 30s
      requestTimeout: 30s
    authentication:
      jwksEndpoint: "http://ory-oathkeeper-api.kyma-system.svc.cluster.local:4456/.well-known/jwks.json"
  operations_controller:
    enabled: true
  connectivity_adapter:
    port: 8080
    tls:
      host: adapter-gateway
    mtls:
      host: adapter-gateway-mtls
  oathkeeperFilters:
    workloadLabel: oathkeeper
    namespace: kyma-system
    tokenDataHeader: "Connector-Token"
    certificateDataHeader: "Certificate-Data"
  istio:
    discoveryMtlsGateway:
      name: "discovery-gateway"
      namespace: "compass-system"
      certSecretName: discovery-gateway-certs
      localCA: # the CA property and its nested fields are used only in local setup
        secretName: discovery-gateway-certs-cacert
        namespace: istio-system # For Ingress Gateway to work properly the namespace needs to be istio-system
        certificate: ""
        key: ""
    externalMtlsGateway:
      name: "compass-gateway-external-mtls"
      namespace: "compass-system"
    mtlsGateway:
      name: "compass-gateway-mtls"
      namespace: "compass-system"
    gateway:
      name: "kyma-gateway"
      namespace: "kyma-system"
    proxy:
      port: 15020
    namespace: istio-system
    ingressgateway:
      workloadLabel: istio-ingressgateway
      requestPayloadSizeLimit2MB: 2097152
      requestPayloadSizeLimit2MBLabel: "2MB"
      requestPayloadSizeLimit5MB: 5097152
      requestPayloadSizeLimit5MBLabel: "5MB"
      correlationHeaderRewriteFilter:
        expectedHeaders:
          - "x-request-id"
          - "x-correlation-id"
          - "x-correlationid"
          - "x-forrequest-id"
          - "x-vcap-request-id"
          - "x-broker-api-request-identity"
  kubernetes:
    serviceAccountTokenIssuer: https://kubernetes.default.svc.cluster.local
    serviceAccountTokenJWKS: https://kubernetes.default.svc.cluster.local/openid/v1/jwks
  ingress:
    domainName: "local.kyma.dev"
    discoveryDomain:
      name: "discovery.api.local"
      tlsCert: ""
      tlsKey: ""
  database:
    sqlProxyServiceAccount: "proxy-user@gcp-cmp.iam.gserviceaccount.com"
    manageSecrets: true
    embedded:
      enabled: true
      director:
        name: "postgres"
      ias_adapter:
        name: "postgres2"
      directorDBName: "postgres"
    managedGCP:
      serviceAccountKey: ""
      instanceConnectionName: ""
      director:
        name: ""
        user: ""
        password: ""
      iasAdapter:
        name: ""
        user: ""
        password: ""
      host: "localhost"
      hostPort: "5432"
      sslMode: ""
      #TODO remove below after migration to separate user will be done
      dbUser: ""
      dbPassword: ""
      directorDBName: ""
  oathkeeper:
    host: ory-oathkeeper-proxy.kyma-system.svc.cluster.local
    port: 4455
    timeout_ms: 120000
    ns_adapter_timeout_ms: 3600000
    idTokenConfig:
      claims: '{"scopes": "{{ print .Extra.scope }}","tenant": "{{ .Extra.tenant }}", "consumerID": "{{ print .Extra.consumerID}}", "consumerType": "{{ print .Extra.consumerType }}", "flow": "{{ print .Extra.flow }}", "onBehalfOf": "{{ print .Extra.onBehalfOf }}", "region": "{{ print .Extra.region }}", "tokenClientID": "{{ print .Extra.tokenClientID }}"}'
      internalClaims: '{"scopes": "application:read application:write application.webhooks:read application.application_template:read application_template.webhooks:read webhooks.auth:read runtime:write runtime:read tenant:read tenant:write tenant_subscription:write ory_internal fetch_tenant application_template:read destinations_sensitive_data:read destinations:sync ord_aggregator:sync certificate_subject_mapping:read certificate_subject_mapping:write","tenant":"{ {{ if .Header.Tenant }} \"consumerTenant\":\"{{ print (index .Header.Tenant 0) }}\", {{ end }} \"externalTenant\":\"\"}", "consumerType": "Internal Component", "flow": "Internal"}'
    mutators:
      runtimeMappingService:
        config:
          api:
            url: http://compass-hydrator.compass-system.svc.cluster.local:3000/hydrators/runtime-mapping
            retry:
              give_up_after: 6s
              max_delay: 2000ms
      authenticationMappingServices:
        nsadapter:
          cfg:
            config:
              api:
                url: http://compass-hydrator.compass-system.svc.cluster.local:3000/hydrators/authn-mapping/nsadapter
                retry:
                  give_up_after: 6s
                  max_delay: 2000ms
          authenticator:
            enabled: false
            createRule: true
            gatewayHost: "compass-gateway-xsuaa"
            trusted_issuers: '[{"domain_url": "compass-system.svc.cluster.local:8080", "scope_prefix": "prefix.", "protocol": "http"}]'
            attributes: '{"uniqueAttribute": { "key": "ns-adapter-test", "value": "ns-adapter-flow" }, "tenant": { "key": "tenant" }, "identity": { "key": "identity" }, "clientid": { "key": "client_id" } }'
            path: /nsadapter/api/v1/notifications
            upstreamComponent: "compass-gateway"
            checkSuffix: true
        tenant-fetcher:
          cfg:
            config:
              api:
                url: http://compass-hydrator.compass-system.svc.cluster.local:3000/hydrators/authn-mapping/tenant-fetcher
                retry:
                  give_up_after: 6s
                  max_delay: 2000ms
          authenticator:
            enabled: false
            createRule: true
            gatewayHost: "compass-gateway"
            trusted_issuers: '[{"domain_url": "compass-system.svc.cluster.local:8080", "scope_prefix": "prefix.", "protocol": "http"}]'
            attributes: '{"uniqueAttribute": { "key": "test", "value": "tenant-fetcher" }, "tenant": { "key": "tenant" }, "identity": { "key": "identity" } }'
            path: /tenants/<.*>
            upstreamComponent: "compass-tenant-fetcher"
            checkSuffix: false
        subscriber:
          cfg:
            config:
              api:
                url: http://compass-hydrator.compass-system.svc.cluster.local:3000/hydrators/authn-mapping/subscriber
                retry:
                  give_up_after: 6s
                  max_delay: 2000ms
          authenticator:
            enabled: false
            createRule: false
            gatewayHost: "compass-gateway-sap-mtls"
            trusted_issuers: '[{"domain_url": "compass-system.svc.cluster.local:8080", "scope_prefix": "prefix.", "protocol": "http", "region": "eu-1"}]'
            attributes: '{"uniqueAttribute": { "key": "subsc-key-test", "value": "subscription-flow" }, "tenant": { "key": "tenant" }, "identity": { "key": "user_name" }, "clientid": { "key": "client_id" } }'
            path: /<.*>
            checkSuffix: false
      tenantMappingService:
        config:
          api:
            url: http://compass-hydrator.compass-system.svc.cluster.local:3000/hydrators/tenant-mapping
            retry:
              give_up_after: 6s
              max_delay: 2000ms
      certificateResolverService:
        config:
          api:
            url: http://compass-hydrator.compass-system.svc.cluster.local:3000/hydrators/v1/certificate/data/resolve
            retry:
              give_up_after: 6s
              max_delay: 2000ms
      tokenResolverService:
        config:
          api:
            url: http://compass-hydrator.compass-system.svc.cluster.local:3000/hydrators/v1/tokens/resolve
            retry:
              give_up_after: 6s
              max_delay: 2000ms
  cockpit:
    auth:
      allowedConnectSrc: "https://*.ondemand.com"
      secretName: "cockpit-auth-secret"
      idpHost: ""
      clientID: ""
      scopes: "openid profile email"
      path: "/oauth2/certs"
  destinationFetcher:
    manageSecrets: true
    host: compass-destination-fetcher.compass-system.svc.cluster.local
    prefix: /destination-configuration
    port: 3000
    jobSchedule: 10m
    lease:
      lockname: destinationlease
    parallelTenants: 10
    tenantSyncTimeout: "5m"
    authentication:
      jwksEndpoint: "http://ory-oathkeeper-api.kyma-system.svc.cluster.local:4456/.well-known/jwks.json"
      appDestinationsSyncScope: "destinations:sync"
      appDetinationsSensitiveDataScope: "destinations_sensitive_data:read"
    server:
      tenantDestinationsEndpoint: "/v1/subaccountDestinations"
      sensitiveDataEndpoint: "/v1/destinations"
      sensitiveDataQueryParam: "name"
    request:
      skipSSLValidation: false
      retry_interval: "100ms"
      retry_attempts: 3
      goroutineLimit: 10
      requestTimeout: "5s"
      pageSize: 100
      oauthTokenPath: "/oauth/token"
    instance:
      clientIdPath: "clientid"
      clientSecretPath: "clientsecret"
      urlPath: "uri"
      tokenUrlPath: "certurl"
      clientCertPath: "certificate"
      clientKeyPath: "key"
    secretName: destination-region-instances
    dependenciesConfig:
      path: "/cfg/dependencies"
    oauthMode: "oauth-mtls"
  destinationRegionSecret:
    secretName: "destination-region-instances"
    fileName: "keyConfig"
    local:
      templateMappings:
        xsappMapping: '{{ printf "\"%s\":\"xsappname1\"" .Values.global.tenantFetcher.xsappNamePath }}'
        clientIDMapping: '{{ printf "\"%s\":\"client_id\"" .Values.global.destinationFetcher.instance.clientIdPath }}'
        clientSecretMapping: '{{ printf "\"%s\":\"client_secret\"" .Values.global.destinationFetcher.instance.clientSecretPath }}'
        urlMapping: '{{ printf "\"%s\":\"http://compass-external-services-mock.%s.svc.cluster.local:%s\"" .Values.global.destinationFetcher.instance.urlPath .Release.Namespace (.Values.service.port | toString) }}'
        tokenURLMapping: '{{ printf "\"%s\":\"https://%s.%s:%s\"" .Values.global.destinationFetcher.instance.tokenUrlPath .Values.global.externalServicesMock.certSecuredHost .Values.global.ingress.domainName (.Values.service.certPort | toString) }}'
        x509CertificateMapping: '{{ printf "\"%s\":\"%s\"" .Values.global.destinationFetcher.instance.clientCertPath .Values.global.connector.caCertificate }}'
        x509KeyMapping: '{{ printf "\"%s\":\"%s\"" .Values.global.destinationFetcher.instance.clientKeyPath .Values.global.connector.caKey }}'
  tenantFetcher:
    k8sSecret:
      manageSecrets: true
      name: "tenant-fetcher-secret"
      namespace: "compass-system"
      key: "keyConfig"
      path: "/tmp"
    host: compass-tenant-fetcher.compass-system.svc.cluster.local
    prefix: /tenants
    port: 3000
    xsappNamePath: "xsappname"
    omitDependenciesParamName: ""
    omitDependenciesParamValue: ""
    requiredAuthScope: Callback
    fetchTenantAuthScope: fetch_tenant
    authentication:
      jwksEndpoint: "http://ory-oathkeeper-api.kyma-system.svc.cluster.local:4456/.well-known/jwks.json"
    tenantProvider:
      tenantIdProperty: "tenantId"
      customerIdProperty: "customerId"
      subaccountTenantIdProperty: "subaccountTenantId"
      subdomainProperty: "subdomain"
      licenseTypeProperty: "licenseType"
      name: "provider"
      subscriptionProviderIdProperty: "subscriptionProviderIdProperty"
      providerSubaccountIdProperty: "providerSubaccountIdProperty"
      consumerTenantIdProperty: "consumerTenantIdProperty"
      subscriptionProviderAppNameProperty: "subscriptionProviderAppNameProperty"
    server:
      fetchTenantEndpoint: "/v1/fetch/{parentTenantId}/{tenantId}"
      regionalHandlerEndpoint: "/v1/regional/{region}/callback/{tenantId}"
      dependenciesEndpoint: "/v1/regional/{region}/dependencies"
      tenantPathParam: "tenantId"
      regionPathParam: "region"
    dependenciesConfig:
      path: "/cfg/dependencies"
    local:
      templateMappings:
        xsappMapping: '{{ printf "\"%s\":\"xsappname1\"" .Values.global.tenantFetcher.xsappNamePath }}'
    containerName: "tenant-fetcher"
  externalCertConfiguration:
    issuerLocality: "local,local2" # In local setup we have manually created connector CA certificate with 'local' Locality property
    subjectPattern: "/C=DE/O=SAP SE/OU=SAP Cloud Platform Clients/OU=Region/OU=%s/L=%s/CN=%s"
    technicalClientSubjectPattern: "/C=DE/O=SAP SE/OU=SAP Cloud Platform Clients/OU=%s/L=%s/CN=%s"
    ouCertSubaccountID: "f8075207-1478-4a80-bd26-24a4785a2bfd"
    commonName: "compass"
    locality: "local"
    certSvcApiPath: "/cert"
    tokenPath: "/cert/token"
    secrets:
      externalCertSvcSecret:
        manage: false
        name: "cert-svc-secret"
        clientIdKey: client-id
        clientSecretKey: client-secret
        oauthUrlKey: url
        csrEndpointKey: csr-endpoint
        clientCert: client-cert
        clientKey: client-key
        skipSSLValidationFlag: "-k"
      externalClientCertSecret:
        name: "external-client-certificate"
        namespace: compass-system
        certKey: tls.crt
        keyKey: tls.key
    rotationCronjob:
      name: "external-certificate-rotation"
      schedule: "*/1 * * * *" # Executes every minute
      certValidity: "7"
      clientCertRetryAttempts: "8"
      containerName: "certificate-rotation"
  extSvcCertConfiguration:
    issuerLocality: "local,local2" # In local setup we have manually created connector CA certificate with 'local' Locality property
    subjectPattern: "/C=DE/O=SAP SE/OU=SAP Cloud Platform Clients/OU=Region/OU=%s/L=%s/CN=%s"
    ouCertSubaccountID: "f8075207-1478-4a80-bd26-24a4785a2bfd"
    commonName: "compass"
    locality: "local"
    certSvcApiPath: "/cert"
    tokenPath: "/cert/token"
    secrets:
      extSvcCertSvcSecret:
        manage: false
        name: "ext-svc-cert-svc-secret"
        clientIdKey: client-id
        clientSecretKey: client-secret
        oauthUrlKey: url
        csrEndpointKey: csr-endpoint
        clientCert: client-cert
        clientKey: client-key
        skipSSLValidationFlag: "-k"
      extSvcClientCertSecret:
        name: "ext-svc-client-certificate"
        namespace: compass-system
        certKey: tls.crt
        keyKey: tls.key
    rotationCronjob:
      name: "ext-svc-certificate-rotation"
      schedule: "*/1 * * * *" # Executes every minute
      certValidity: "7"
      clientCertRetryAttempts: "8"
      containerName: "ext-svc-certificate-rotation"
  ordService:
    host: compass-ord-service.compass-system.svc.cluster.local
    prefix: /open-resource-discovery-service/v0
    docsPrefix: /open-resource-discovery-docs
    staticPrefix: /open-resource-discovery-static/v0
    port: 3000
    defaultResponseType: "xml"
    userContextHeader: "user_context"
    authTokenPath: "/var/run/secrets/kubernetes.io/serviceaccount/token"
    skipSSLValidation: false
  ordAggregator:
    port: 3000
    prefix: /ord-aggregator
    name: ord-aggregator
    job:
      schedulePeriod: 60m
      isSchedulable: true
    lease:
      lockname: aggregatorlease
    authentication:
      jwksEndpoint: "http://ory-oathkeeper-api.kyma-system.svc.cluster.local:4456/.well-known/jwks.json"
    http:
      client:
        skipSSLValidation: false
      retry:
        attempts: 3
        delay: 100ms
    dbPool:
      maxOpenConnections: 2
      maxIdleConnections: 2
    globalRegistryUrl: http://compass-external-services-mock.compass-system.svc.cluster.local:8087/.well-known/open-resource-discovery
    maxParallelWebhookProcessors: 4
    maxParallelDocumentsPerApplication: 10
    maxParallelSpecificationProcessors: 100
    ordWebhookPartialProcessURL: ""
    ordWebhookPartialProcessMaxDays: 0
    ordWebhookPartialProcessing: false
    containerName: "ord-aggregator"
  systemFetcher:
    enabled: false
    name: "system-fetcher"
    schedule: "0 0 * * *"
    manageSecrets: true
    # enableSystemDeletion - whether systems in deleted state should be deleted from director database
    enableSystemDeletion: true
    # fetchParallelism - shows how many http calls will be made in parallel to fetch systems
    fetchParallellism: 30
    # queueSize - shows how many system fetches (individual requests may fetch more than 1 system)
    # can be put in the queue for processing before blocking. It is best for the queue to be about 2 times bigger than the parallellism
    queueSize: 100
    # fetchRequestTimeout - shows the timeout to wait for oauth token and for fetching systems (in one request) separately
    fetchRequestTimeout: "30s"
    # directorRequestTimeout - graphql requests timeout to director
    directorRequestTimeout: "30s"
    dbPool:
      maxOpenConnections: 20
      maxIdleConnections: 2
    # systemsAPIEndpoint - endpoint of the service to fetch systems from
    systemsAPIEndpoint: ""
    # systemsAPIFilterCriteria - criteria for fetching systems
    systemsAPIFilterCriteria: ""
    appTemplatesProductLabel: "systemRole"
    systemSourceKey: "prop"
    appTemplates: []
    templatePlaceholderToSystemKeyMappings: '[ { "placeholder_name": "name", "system_key": "displayName" }, { "placeholder_name": "display-name", "system_key": "displayName" }, { "placeholder_name": "systemNumber", "system_key": "systemNumber" }, { "placeholder_name": "productId", "system_key": "productId" }, { "placeholder_name": "ppmsProductVersionId", "system_key": "ppmsProductVersionId", "optional": true }, { "placeholder_name": "region", "system_key": "additionalAttributes.systemSCPLandscapeID", "optional": true }, { "placeholder_name": "description", "system_key": "productDescription", "optional": true }, { "placeholder_name": "baseUrl", "system_key": "additionalUrls.mainUrl", "optional": true }, { "placeholder_name": "providerName", "system_key": "infrastructureProvider", "optional": true } ]'
    templateOverrideApplicationInput: '{"name": "{{name}}","description": "{{description}}","providerName": "{{providerName}}","statusCondition": "INITIAL","systemNumber": "{{systemNumber}}","labels": {"managed": "true","productId": "{{productId}}","ppmsProductVersionId": "{{ppmsProductVersionId}}","region": "{{region}}"},"baseUrl": "{{baseUrl}}"}'
    http:
      client:
        skipSSLValidation: false
    oauth:
      client: "client_id"
      tokenEndpointProtocol: "https"
      tokenBaseHost: "compass-external-services-mock-sap-mtls"
      tokenPath: "/cert/token"
      scopesClaim: "scopes"
      tenantHeaderName: "x-zid"
      tokenRequestTimeout: 30s
      skipSSLValidation: true
    secret:
      name: "compass-system-fetcher-secret"
      clientIdKey: client-id
      oauthUrlKey: url
    paging:
      pageSize: 200
      sizeParam: "$top"
      skipParam: "$skip"
    containerName: "system-fetcher"
  tenantFetchers:
    job1:
      enabled: false
      job:
        interval: "5m"
      configMapNamespace: "compass-system"
      manageSecrets: true
      providerName: "compass"
      tenantType: "subaccount"
      schedule: "*/5 * * * *"
      tenantInsertChunkSize: "500"
      kubernetes:
        configMapNamespace: "compass-system"
        pollInterval: 2s
        pollTimeout: 1m
        timeout: 2m
      authConfig:
        skipSSLValidation: true
        oauthMode: "oauth-mtls"
        clientIDPath: "clientid"
        clientSecretPath: "secret"
        clientCertPath: "cert"
        clientKeyPath: "key"
        tokenEndpointPath: "url"
        tokenURLPath: "/cert/token"
      queryMapping:
        regionField: "region"
        pageNumField: "pageNum"
        pageSizeField: "pageSize"
        timestampField: "timestamp"
      query:
        startPage: "0"
        pageSize: "100"
      api:
        regionName: "central"
        authConfigSecretKey: "central"
        fieldMapping:
          totalPagesField: "totalPages"
          totalResultsField: "totalResults"
          tenantEventsField: "events"
          idField: "id"
          nameField: "name"
          customerIdField: "customerId"
          subdomainField: "subdomain"
          licenseTypeField: "licenseType"
          discriminatorField: ""
          discriminatorValue: ""
          detailsField: "details"
          entityTypeField: "entityType"
          globalAccountID: "gaID"
          regionField: "region"
          movedSubaccountTargetField: "targetGlobalAccountGUID"
          movedSubaccountSourceField: "sourceGlobalAccountGUID"
        endpoints:
          accountCreated: "127.0.0.1/events?type=account-created"
          accountDeleted: "127.0.0.1/events?type=account-deleted"
          accountUpdated: "127.0.0.1/events?type=account-updated"
          subaccountCreated: "127.0.0.1/events?type=subaccount-created"
          subaccountDeleted: "127.0.0.1/events?type=subaccount-deleted"
          subaccountUpdated: "127.0.0.1/events?type=subaccount-updated"
          subaccountMoved: "127.0.0.1/events?type=subaccount-moved"
      regionalConfig:
        fieldMapping:
          totalPagesField: "totalPages"
          totalResultsField: "totalResults"
          tenantEventsField: "events"
          idField: "guid"
          nameField: "displayName"
          customerIdField: "customerId"
          subdomainField: "subdomain"
          licenseTypeField: "licenseType"
          discriminatorField: ""
          discriminatorValue: ""
          detailsField: "details"
          entityTypeField: "entityType"
          globalAccountID: "globalAccountGUID"
          regionField: "region"
          movedSubaccountTargetField: "targetGlobalAccountGUID"
          movedSubaccountSourceField: "sourceGlobalAccountGUID"
        regions:
          eu-east:
            api:
              oauthMode: "oauth-mtls"
              authConfigSecretKey: "central"
              endpoints:
                accountCreated: "127.0.0.1/events?type=account-created"
                accountDeleted: "127.0.0.1/events?type=account-deleted"
                accountUpdated: "127.0.0.1/events?type=account-updated"
                subaccountCreated: "127.0.0.1/events?type=subaccount-created"
                subaccountDeleted: "127.0.0.1/events?type=subaccount-deleted"
                subaccountUpdated: "127.0.0.1/events?type=subaccount-updated"
                subaccountMoved: "127.0.0.1/events?type=subaccount-moved"
      dbPool:
        maxOpenConnections: 1
        maxIdleConnections: 1
  metrics:
    enabled: true
    pushEndpoint: http://monitoring-prometheus-pushgateway.kyma-system.svc.cluster.local:9091
  externalServicesMock:
    enabled: false
    certSecuredPort: 8081
    ordCertSecuredPort: 8082
    unsecuredPort: 8083
    basicSecuredPort: 8084
    oauthSecuredPort: 8085
    ordGlobalRegistryCertPort: 8086
    ordGlobalRegistryUnsecuredPort: 8087
    unsecuredPortWithAdditionalContent: 8088
    unsecuredMultiTenantPort: 8089
    certSecuredHost: compass-external-services-mock-sap-mtls
    ordCertSecuredHost: compass-external-services-mock-sap-mtls-ord
    ordGlobalCertSecuredHost: compass-external-services-mock-sap-mtls-global-ord-registry
    unSecuredHost: compass-external-services-mock
    host: compass-external-services-mock.compass-system.svc.cluster.local
    saasAppNamesSecret:
      manage: false
    regionInstancesCredentials:
      manage: false
    oauthSecret:
      manage: false
      name: compass-external-services-mock-oauth-credentials
      clientIdKey: client-id
      clientSecretKey: client-secret
      oauthUrlKey: url
      oauthTokenPath: "/secured/oauth/token"
    auditlog:
      applyMockConfiguration: false
      managementApiPath: /audit-log/v2/configuration-changes/search
      mtlsTokenPath: "/cert/token"
      secret:
        name: "auditlog-instance-management"
        urlKey: url
        tokenUrlKey: token-url
        clientIdKey: client-id
        clientSecretKey: client-secret
        clientCertKey: client-cert
        clientKeyKey: client-key
    iasAdapter:
      consumerAppID: "consumer-app-id"
      consumerAppClientID: "consumer-client-id"
      consumerAppTenantID: "consumer-app-tenant-id"
      providerAppID: "provider-app-id"
      providerAppClientID: "provider-client-id"
      providerAppTenantID: "provider-app-tenant-id"
      apiName: "Test API Name"
  tests:
    http:
      client:
        skipSSLValidation: false
    externalCertConfiguration:
      ouCertSubaccountID: "bad76f69-e5c2-4d55-bca5-240944824b83"
      issuerLocalityRegion2: "local"
    director:
      skipPattern: ""
      externalCertIntSystemCN: "integration-system-test"
      supportedOrdApplicationType: "SAP temp1"
    tenantFetcher:
      tenantOnDemandID: "8d42d818-d4c4-4036-b82f-b199db7ffeb5"
      region: "eu-1"
      region2: "eu-2"
    ordAggregator:
      skipPattern: ""
    ordService:
      accountTenantID: "5577cf46-4f78-45fa-b55f-a42a3bdba868" # testDefaultTenant from our testing tenants
      skipPattern: "(.*Requesting_filtering_of_Bundles_that_have_only_ODATA_APIs|.*Requesting_filtering_of_Bundles_that_do_not_have_only_ODATA_APIs)"
    externalServicesMock:
      skipPattern: ""
      formationAsyncApi:
        responseDelayInSeconds: 3
    selfRegistration:
      region: "eu-1"
      region2: "eu-2"
    destination:
      consumerSubdomain: "compass-external-services-mock-sap-mtls"
    subscription:
      consumerSubdomain: "compass-external-services-mock-sap-mtls"
      tenants:
        providerAccountID: "5577cf46-4f78-45fa-b55f-a42a3bdba868" # testDefaultTenant from our testing tenants
        providerSubaccountID: "47b4575a-f102-414a-8398-2d973ad65f3a" # TestProviderSubaccount from our testing tenants
        consumerAccountID: "5984a414-1eed-4972-af2c-b2b6a415c7d7" # ApplicationsForRuntimeTenantName from our testing tenants
        consumerSubaccountID: "1f538f34-30bf-4d3d-aeaa-02e69eef84ae" # randomly chosen
        consumerTenantID: "ba49f1aa-ddc1-43ff-943c-fe949857a34a" # randomly chosen
        providerSubaccountIDRegion2: "731b7bc4-5472-41d2-a447-e4c0f45de739" # TestProviderSubaccountRegion2 from our testing tenants
        consumerAccountIDTenantHierarchy: "5577cf46-4f78-45fa-b55f-a42a3bdba868" # testDefaultTenant from our testing tenants; more info in 'TestFormationNotificationsTenantHierarchy'
        consumerSubaccountIDTenantHierarchy: "3cfcdd62-320d-403b-b66a-4ee3cdd06947" # TestIntegrationSystemManagedSubaccount from our testing tenants; more info in 'TestFormationNotificationsTenantHierarchy'
      oauthSecret:
        manage: false
        name: compass-subscription-secret
        clientIdKey: client-id
        clientSecretKey: client-secret
        oauthUrlKey: url
      propagatedProviderSubaccountHeader: "X-Provider-Subaccount"
      externalClientCertTestSecretName: "external-client-certificate-test-secret"
      externalClientCertTestSecretNamespace: "compass-system"
      externalCertTestJobName: "external-certificate-rotation-test-job"
      certSvcInstanceTestSecretName: "cert-svc-secret"
      certSvcInstanceTestRegion2SecretName: "cert-svc-secret-eu2"
      consumerTokenURL: "http://compass-external-services-mock.compass-system.svc.cluster.local:8080"
      subscriptionURL: "http://compass-external-services-mock.compass-system.svc.cluster.local:8080"
      subscriptionProviderIdValue: "id-value!t12345"
      subscriptionProviderAppNameValue: "subscriptionProviderAppNameValue"
    namespace: kyma-system
    connectivityAdapterFQDN: http://compass-connectivity-adapter.compass-system.svc.cluster.local
    externalServicesMockFQDN: http://compass-external-services-mock.compass-system.svc.cluster.local
    ordServiceFQDN: http://compass-ord-service.compass-system.svc.cluster.local
    systemBrokerFQDN: http://compass-system-broker.compass-system.svc.cluster.local
    tenantFetcherFQDN: http://compass-tenant-fetcher.compass-system.svc.cluster.local
    hydratorFQDN: http://compass-hydrator.compass-system.svc.cluster.local
    basicCredentials:
      manage: false
      secretName: "test-basic-credentials-secret"
    db:
      maxOpenConnections: 3
      maxIdleConnections: 1
    securityContext: # Set on container level
      runAsUser: 2000
      allowPrivilegeEscalation: false
  expectedSchemaVersionUpdateJob:
    cm:
      name: "expected-schema-version"
    ias_adapter:
      cm:
        name: "ias-adapter-expected-schema-version"
  migratorJob:
    nodeSelectorEnabled: false
    pvc:
      name: "compass-director-migrations"
      namespace: "compass-system"
      migrationsPath: "/compass-migrations"
      storageClass: local-path
    ias_adapter:
      pvc:
        name: "compass-ias-adapter-migrations"
        namespace: "compass-system"
        migrationsPath: "/compass-ias-adapter-migrations"
        storageClass: local-path
  http:
    client:
      skipSSLValidation: false
  pairingAdapter:
    templateName: "pairing-adapter-app-template"
    watcherCorrelationID: "pairing-adapter-watcher-id"
    configMap:
      manage: false
      key: "config.json"
      name: "pairing-adapter-config-local"
      namespace: "compass-system"
      localAdapterFQDN: "http://compass-pairing-adapter.compass-system.svc.cluster.local/adapter-local-mtls"
      integrationSystemID: "d3e9b9f5-25dc-4adb-a0a0-ed69ef371fb6"
    e2e:
      appName: "test-app"
      appID: "123-test-456"
      clientUser: "test-user"
      tenant: "test-tenant"
  # Scopes assigned for every new Client Credentials by given object type (Runtime / Application / Integration System)
  # and scopes mapped to a consumer with the given type, then that consumer is using a client certificate
  scopes:
    scopesPerConsumerType:
      business_integration:
        - "application_template:read"
        - "application_template:write"
        - "formation:read"
        - "formation:write"
        - "formation.state:write"
        - "formation_template:read"
        - "formation_template:write"
        - "formation_template.webhooks:read"
      managed_application_provider_operator:
        - "application.local_tenant_id:write"
        - "application_template:write"
        - "application_template:read"
        - "application_template.webhooks:read"
        - "internal_visibility:read"
        - "webhook:write"
        - "certificate_subject_mapping:write"
      managed_application_consumer: []
      landscape_resource_operator:
        - "application:read"
        - "application:write"
        - "application.local_tenant_id:write"
        - "tenant_access:write"
        - "formation:read"
        - "formation:write"
      technical_client:
        - "tenant:read"
        - "tenant:write"
      runtime:
        - "runtime:read"
        - "runtime:write"
        - "application:read"
        - "runtime.auths:read"
        - "bundle.instance_auths:read"
        - "runtime.webhooks:read"
        - "webhook:write"
      external_certificate:
        - "runtime:read"
        - "runtime:write"
        - "application:read"
        - "application:write"
        - "runtime.auths:read"
        - "bundle.instance_auths:read"
        - "runtime.webhooks:read"
        - "webhook:write"
        - "application_template:read"
        - "application_template:write"
        - "formation_template:read"
        - "formation_template:write"
        - "formation_template.webhooks:read"
      application:
        - "application:read"
        - "application:write"
        - "application.auths:read"
        - "application.webhooks:read"
        - "application.application_template:read"
        - "bundle.instance_auths:read"
        - "document.fetch_request:read"
        - "event_spec.fetch_request:read"
        - "api_spec.fetch_request:read"
        - "fetch-request.auth:read"
        - "webhook:write"
      integration_system:
        - "application:read"
        - "application:write"
        - "application.local_tenant_id:write"
        - "application.application_template:read"
        - "application_template:read"
        - "application_template:write"
        - "runtime:read"
        - "runtime:write"
        - "integration_system:read"
        - "label_definition:read"
        - "label_definition:write"
        - "automatic_scenario_assignment:read"
        - "integration_system.auths:read"
        - "application_template.webhooks:read"
        - "formation:write"
        - "formation:read"
        - "internal_visibility:read"
        - "application.auths:read"
        - "webhook:write"
        - "formation_template:read"
        - "formation_template.webhooks:read"
      super_admin:
        - "application:read"
        - "application:write"
        - "application.local_tenant_id:write"
        - "application_template:read"
        - "application_template:write"
        - "integration_system:read"
        - "integration_system:write"
        - "runtime:read"
        - "runtime:write"
        - "label_definition:read"
        - "label_definition:write"
        - "eventing:manage"
        - "tenant:read"
        - "tenant:write"
        - "automatic_scenario_assignment:read"
        - "application.auths:read"
        - "application.webhooks:read"
        - "application.application_template:read"
        - "application_template.webhooks:read"
        - "bundle.instance_auths:read"
        - "document.fetch_request:read"
        - "event_spec.fetch_request:read"
        - "api_spec.fetch_request:read"
        - "integration_system.auths:read"
        - "runtime.auths:read"
        - "fetch-request.auth:read"
        - "webhooks.auth:read"
        - "formation:write"
        - "formation:read"
        - "internal_visibility:read"
        - "runtime.webhooks:read"
        - "webhook:write"
        - "formation_template:read"
        - "formation_template:write"
        - "formation_template.webhooks:read"
        - "formation_constraint:read"
        - "formation_constraint:write"
        - "certificate_subject_mapping:read"
        - "certificate_subject_mapping:write"
        - "formation.state:write"
        - "tenant_access:write"
      default:
        - "runtime:read"
        - "runtime:write"
        - "tenant:read"<|MERGE_RESOLUTION|>--- conflicted
+++ resolved
@@ -138,13 +138,8 @@
       version: "PR-3014"
       name: compass-pairing-adapter
     director:
-<<<<<<< HEAD
       dir: dev/incubator/
-      version: "PR-3014"
-=======
-      dir:
       version: "PR-3044"
->>>>>>> dd268ffc
       name: compass-director
     hydrator:
       dir: dev/incubator/
