--- conflicted
+++ resolved
@@ -139,11 +139,7 @@
       name: compass-pairing-adapter
     director:
       dir:
-<<<<<<< HEAD
       version: "PR-2918"
-=======
-      version: "PR-2793"
->>>>>>> f90c7176
       name: compass-director
     hydrator:
       dir:
@@ -184,11 +180,7 @@
       name: compass-console
     e2e_tests:
       dir:
-<<<<<<< HEAD
       version: "PR-2918"
-=======
-      version: "PR-2793"
->>>>>>> f90c7176
       name: compass-e2e-tests
   isLocalEnv: false
   isForTesting: false
