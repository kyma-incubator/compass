--- conflicted
+++ resolved
@@ -90,11 +90,7 @@
       version: "PR-32"
     schema_migrator:
       dir:
-<<<<<<< HEAD
       version: "PR-1948"
-=======
-      version: "PR-1946"
->>>>>>> 3ee3c04c
     system_broker:
       dir:
       version: "PR-1939"
