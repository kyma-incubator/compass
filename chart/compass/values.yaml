global:
  disableLegacyConnectivity: true
  defaultTenant: 3e64ebae-38b5-46a0-b1ed-9ccee153a0ae
  defaultTenantRegion: "eu-1"
  tenantLabelsFilePath: "/labelsData/default-tenant-labels.json"
  tenants: # tenant order matters, so new tenants should be added to the end of the list
    - name: default
      id: 3e64ebae-38b5-46a0-b1ed-9ccee153a0ae
      type: account
    - name: foo
      id: 1eba80dd-8ff6-54ee-be4d-77944d17b10b
      type: account
    - name: bar
      id: af9f84a9-1d3a-4d9f-ae0c-94f883b33b6e
      type: account
    - name: TestTenantSeparation
      id: f1c4b5be-b0e1-41f9-b0bc-b378200dcca0
      type: account
    - name: TestDeleteLastScenarioForApplication
      id: 0403be1e-f854-475e-9074-922120277af5
      type: account
    - name: Test_DeleteAutomaticScenarioAssignmentForSelector
      id: d9553135-6115-4c67-b4d9-962c00f3725f
      type: account
    - name: Test_AutomaticScenarioAssigmentForRuntime
      id: 8c733a45-d988-4472-af10-1256b82c70c0
      type: account
    - name: TestAutomaticScenarioAssignmentsWholeScenario
      id: 65a63692-c00a-4a7d-8376-8615ee37f45c
      type: account
    - name: TestTenantsQueryTenantNotInitialized
      id: 72329135-27fd-4284-9bcb-37ea8d6307d0
      type: account
    - name: Test Default
      id: 5577cf46-4f78-45fa-b55f-a42a3bdba868
      type: account
      parent: 2c4f4a25-ba9a-4dbc-be68-e0beb77a7eb0
    - name: Test_DefaultCustomer
      id: 2c4f4a25-ba9a-4dbc-be68-e0beb77a7eb0
      type: customer
    - name: TestListLabelDefinitions
      id: 3f641cf5-2d14-4e0f-a122-16e7569926f1
      type: account
    - name: Test_AutomaticScenarioAssignmentQueries
      id: 8263cc13-5698-4a2d-9257-e8e76b543e88
      type: account
    - name: TestGetScenariosLabelDefinitionCreatesOneIfNotExists
      id: 2263cc13-5698-4a2d-9257-e8e76b543e33
      type: account
    - name: TestApplicationsForRuntime
      id: 5984a414-1eed-4972-af2c-b2b6a415c7d7
      type: account
    - name: Test_DeleteAutomaticScenarioAssignmentForScenario
      id: d08e4cb6-a77f-4a07-b021-e3317a373597
      type: account
    - name: TestApplicationsForRuntimeWithHiddenApps
      id: 7e1f2df8-36dc-4e40-8be3-d1555d50c91c
      type: account
    - name: TestTenantsQueryTenantInitialized
      id: 8cf0c909-f816-4fe3-a507-a7917ccd8380
      type: account
    - name: TestDeleteApplicationIfInScenario
      id: 0d597250-6b2d-4d89-9c54-e23cb497cd01
      type: account
    - name: TestProviderSubaccount
      id: 47b4575a-f102-414a-8398-2d973ad65f3a
      type: subaccount
      parent: 5577cf46-4f78-45fa-b55f-a42a3bdba868
    - name: TestCompassProviderSubaccount
      id: f8075207-1478-4a80-bd26-24a4785a2bfd
      type: subaccount
      parent: 5577cf46-4f78-45fa-b55f-a42a3bdba868
    - name: TestProviderSubaccountRegion2
      id: 731b7bc4-5472-41d2-a447-e4c0f45de739
      type: subaccount
      region: "eu-2"
      parent: 5577cf46-4f78-45fa-b55f-a42a3bdba868
    - name: TestCertificateSubaccount
      id: 123e4567-e89b-12d3-a456-426614174001
      type: subaccount
      parent: 5577cf46-4f78-45fa-b55f-a42a3bdba868
    - name: TestNsAdapter
      id: 08b6da37-e911-48fb-a0cb-fa635a6c5678
      type: subaccount
      parent: 5577cf46-4f78-45fa-b55f-a42a3bdba868
    - name: TestNsAdapterSubaccountWithApplications
      id: 08b6da37-e911-48fb-a0cb-fa635a6c4321
      type: subaccount
      parent: 5577cf46-4f78-45fa-b55f-a42a3bdba868
    - name: TestIntegrationSystemManagedSubaccount
      id: 3cfcdd62-320d-403b-b66a-4ee3cdd06947
      type: subaccount
      parent: 5577cf46-4f78-45fa-b55f-a42a3bdba868
    - name: TestIntegrationSystemManagedAccount
      id: 7e8ab2e3-3bb4-42e3-92b2-4e0bf48559d3
      type: account
      parent: 2c4f4a25-ba9a-4dbc-be68-e0beb77a7eb0
    - name: TestSystemFetcherAccount
      id: c395681d-11dd-4cde-bbcf-570b4a153e79
      type: account
      parent: 2c4f4a25-ba9a-4dbc-be68-e0beb77a7eb0
    - name: TestConsumerSubaccount
      id: 1f538f34-30bf-4d3d-aeaa-02e69eef84ae
      type: subaccount
      parent: 5984a414-1eed-4972-af2c-b2b6a415c7d7
    - name: TestTenantsOnDemandAPI
      id: 8d42d818-d4c4-4036-b82f-b199db7ffeb5
      type: subaccount
      parent: 5984a414-1eed-4972-af2c-b2b6a415c7d7
    - name: TestExternalCertificateSubaccount
      id: bad76f69-e5c2-4d55-bca5-240944824b83
      type: subaccount
      parent: 5577cf46-4f78-45fa-b55f-a42a3bdba868
    - name: TestAtomOrganization
      id: f2724f8e-1a58-4f32-bfd0-8b831de34e71
      type: organization
      parent: 2c4f4a25-ba9a-4dbc-be68-e0beb77a7eb0
    - name: TestAtomFolder
      id: 4c31b7c7-2bea-4bd5-9ea5-e9a8d704f900
      type: folder
      parent: f2724f8e-1a58-4f32-bfd0-8b831de34e71
    - name: TestAtomResourceGroup
      id: ff30da87-7685-4462-869a-baae6441898b
      type: resource-group
      parent: 4c31b7c7-2bea-4bd5-9ea5-e9a8d704f900
    - name: Test Default Subaccount
      id: 777ce47b-d901-4647-9223-14e94819830b
      type: subaccount
      parent: 5577cf46-4f78-45fa-b55f-a42a3bdba868
    - name: Test Tenant Substitution Account
      id: baf425d1-8630-46da-bf80-f4ed5f405a27
      type: account
    - name: Test Tenant Substitution Subaccount
      id: 818005d6-9264-4abb-af4c-29c754630a7d
      type: subaccount
      parent: baf425d1-8630-46da-bf80-f4ed5f405a27
  tenantsLabels:
    - tenantID: 818005d6-9264-4abb-af4c-29c754630a7d
      key: customerId
      value: 777ce47b-d901-4647-9223-14e94819830b
  images:
    containerRegistry:
      path: europe-docker.pkg.dev/kyma-project
    connector:
      dir: dev/incubator/
      version: "PR-3429"
      name: compass-connector
    connectivity_adapter:
      dir: dev/incubator/
      version: "PR-3429"
      name: compass-connectivity-adapter
    pairing_adapter:
      dir: dev/incubator/
      version: "PR-3429"
      name: compass-pairing-adapter
    director:
      dir: dev/incubator/
<<<<<<< HEAD
      version: "PR-3442"
=======
      version: "PR-3429"
>>>>>>> af7a300a
      name: compass-director
    hydrator:
      dir: dev/incubator/
      version: "PR-3429"
      name: compass-hydrator
    ias_adapter:
      dir: dev/incubator/
      version: "PR-3380"
      name: compass-ias-adapter
    kyma_adapter:
      dir: dev/incubator/
      version: "PR-3429"
      name: compass-kyma-adapter
    instance_creator:
      dir: dev/incubator/
      version: "PR-3429"
      name: compass-instance-creator
    default_tenant_mapping_handler:
      dir: dev/incubator/
      version: "PR-3427"
      name: compass-default-tenant-mapping-handler
    gateway:
      dir: dev/incubator/
      version: "PR-3429"
      name: compass-gateway
    operations_controller:
      dir: dev/incubator/
      version: "PR-3429"
      name: compass-operations-controller
    ord_service:
      dir: dev/incubator/
      version: "PR-106"
      name: compass-ord-service
    schema_migrator:
      dir: dev/incubator/
      version: "PR-3429"
      name: compass-schema-migrator
    system_broker:
      dir: dev/incubator/
      version: "PR-3429"
      name: compass-system-broker
    certs_setup_job:
      containerRegistry:
        path: eu.gcr.io/kyma-project
      dir:
      version: "0a651695"
    external_services_mock:
      dir: dev/incubator/
      version: "PR-3429"
      name: compass-external-services-mock
    console:
      dir: prod/incubator/
      version: "v20230421-e8840c18"
      name: compass-console
    e2e_tests:
      dir: dev/incubator/
      version: "PR-3429"
      name: compass-e2e-tests
  isLocalEnv: false
  isForTesting: false
  oauth2:
    host: oauth2
  livenessProbe:
    initialDelaySeconds: 30
    timeoutSeconds: 1
    periodSeconds: 10
  readinessProbe:
    initialDelaySeconds: 5
    timeoutSeconds: 1
    periodSeconds: 2
  agentPreconfiguration: false
  portieris:
    isEnabled: false
    imagePullSecretName: "portieris-dummy-image-pull-secret"
  nsAdapter:
    external:
      port: 3005
    e2eTests:
      gatewayHost: "compass-gateway-xsuaa"
    prefix: /nsadapter
    path: /nsadapter/api/v1/notifications
    systemToTemplateMappings: '[{  "Name": "SAP S/4HANA On-Premise",  "SourceKey": ["type"],  "SourceValue": ["abapSys"]},{  "Name": "SAP S/4HANA On-Premise",  "SourceKey": ["type"],  "SourceValue": ["nonSAPsys"]},{  "Name": "SAP S/4HANA On-Premise",  "SourceKey": ["type"],  "SourceValue": ["hana"]}]'
    secret:
      name: nsadapter-secret
      subaccountKey: subaccount
      local:
        subaccountValue: subaccount
    authSecret:
      name: "compass-external-services-mock-oauth-credentials"
      clientIdKey: client-id
      clientSecretKey: client-secret
      tokenUrlKey: url
      instanceUrlKey: url
      certKey: cert
      keyKey: key
    registerPath: "/register"
    tokenPath: "/secured/oauth/token"
    createClonePattern: '{"key": "%s"}'
    createBindingPattern: '{}'
    useClone: "false"
    authentication:
      jwksEndpoint: http://ory-stack-oathkeeper-api.ory.svc.cluster.local:4456/.well-known/jwks.json
  director:
    host: compass-director.compass-system.svc.cluster.local
    formationMappingAsyncStatusApi:
      pathPrefix: "/v1/businessIntegrations"
      formationAssignmentPath: "/{ucl-formation-id}/assignments/{ucl-assignment-id}/status"
      formationAssignmentResetPath: "/{ucl-formation-id}/assignments/{ucl-assignment-id}/status/reset"
      formationPath: "/{ucl-formation-id}/status"
    prefix: /director
    graphql:
      external:
        port: 3000
    tls:
      secure:
        internal:
          host: compass-director-internal
    validator:
      port: 8080
    metrics:
      port: 3003
      enableGraphqlOperationInstrumentation: true
    operations:
      port: 3002
      path: "/operation"
      lastOperationPath: "/last_operation"
    info:
      path: "/v1/info"
    subscription:
      subscriptionProviderLabelKey: "subscriptionProviderId"
      subscriptionLabelKey: "subscription"
      tokenPrefix: "sb-"
    selfRegister:
      secrets:
        instancesCreds:
          name: "region-instances-credentials"
          key: "keyConfig"
          path: "/tmp"
        saasAppNameCfg:
          name: "saas-app-names"
          key: "appNameConfig"
          path: "/tmp/appNameConfig"
      clientIdPath: "clientId"
      clientSecretPath: "clientSecret"
      urlPath: "url"
      tokenUrlPath: "tokenUrl"
      clientCertPath: "clientCert"
      clientKeyPath: "clientKey"
      local:
        templateMappings:
          clientIDMapping: '{{ printf "\"%s\":\"client_id\"" .Values.global.director.selfRegister.clientIdPath }}'
          clientSecretMapping: '{{ printf "\"%s\":\"client_secret\"" .Values.global.director.selfRegister.clientSecretPath }}'
          urlMapping: '{{ printf "\"%s\":\"http://compass-external-services-mock.%s.svc.cluster.local:%s\"" .Values.global.director.selfRegister.urlPath .Release.Namespace (.Values.service.port | toString) }}'
          tokenURLMapping: '{{ printf "\"%s\":\"https://%s.%s:%s\"" .Values.global.director.selfRegister.tokenUrlPath .Values.global.externalServicesMock.certSecuredHost .Values.global.ingress.domainName (.Values.service.certPort | toString) }}'
          x509CertificateMapping: '{{ printf "\"%s\":\"%s\"" .Values.global.director.selfRegister.clientCertPath .Values.global.connector.caCertificate }}'
          x509KeyMapping: '{{ printf "\"%s\":\"%s\"" .Values.global.director.selfRegister.clientKeyPath .Values.global.connector.caKey }}'
      oauthTokenPath: "/cert/token"
      oauthMode: "oauth-mtls"
      label: "selfRegLabel"
      labelValuePrefix: "self-reg-prefix-"
      responseKey: "self-reg-key"
      path: "/external-api/self-reg"
      nameQueryParam: "name"
      tenantQueryParam: "tenant"
      requestBodyPattern: '{"key": "%s"}'
      saasAppNameLabelKey: "CMPSaaSAppName"
      saasAppNamePath: "localSaaSAppNamePath"
    clientIDHeaderKey: client_user
    suggestTokenHeaderKey: suggest_token
    runtimeTypeLabelKey: "runtimeType"
    applicationTypeLabelKey: "applicationType"
    globalSubaccountIDLabelKey: "global_subaccount_id"
    kymaRuntimeTypeLabelValue: "kyma"
    kymaApplicationNamespaceValue: "sap.kyma"
    destinationCreator:
      correlationIDsKey: "correlationIds"
      destinationAPI:
        baseURL: "http://compass-external-services-mock.compass-system.svc.cluster.local:8081"
        path: "/regions/{region}/subaccounts/{subaccountId}/destinations"
        instanceLevelPath: "/regions/{region}/subaccounts/{subaccountId}/instances/{instanceId}/destinations"
        regionParam: "region"
        instanceIDParam: "instanceId"
        subaccountIDParam: "subaccountId"
        nameParam: "destinationName"
      certificateAPI:
        baseURL: "http://compass-external-services-mock.compass-system.svc.cluster.local:8081"
        path: "/regions/{region}/subaccounts/{subaccountId}/certificates"
        instanceLevelPath: "/regions/{region}/subaccounts/{subaccountId}/instances/{instanceId}/certificates"
        regionParam: "region"
        instanceIDParam: "instanceId"
        subaccountIDParam: "subaccountId"
        nameParam: "certificateName"
        fileNameKey: "fileName"
        commonNameKey: "commonName"
        certChainKey: "certificateChain"
    fetchTenantEndpoint: '{{ printf "https://%s.%s%s/v1/fetch" .Values.global.gateway.tls.secure.internal.host .Values.global.ingress.domainName .Values.global.tenantFetcher.prefix }}'
    ordWebhookMappings: '[{ "ProxyURL": "http://compass-external-services-mock.compass-system.svc.cluster.local:8090/proxy", "ProxyHeaderTemplate": "{\"target_host\": \"{{.Application.BaseURL}}\" }", "OrdUrlPath": "/sap/bc/http/sap/ord_configuration", "SubdomainSuffix": "-api", "Type": "SAP Proxy Template" }]'
    tenantMappingsPath: "/tmp/tenantMappingsConfig"
    tenantMappingsKey: "tenant-mapping-config.json"
    tenantMappings:
      SYNC:
        v1.0:
          - type: CONFIGURATION_CHANGED
            mode: SYNC
            urlTemplate: '{"path":"%s/v1/tenant-mappings/{{.RuntimeContext.Value}}","method":"PATCH"}'
            inputTemplate: '{"context":{ {{ if .CustomerTenantContext.AccountID }}"btp": {"uclFormationId":"{{.FormationID}}","globalAccountId":"{{.CustomerTenantContext.AccountID}}","crmId":"{{.CustomerTenantContext.CustomerID}}"} {{ else }}"atom": {"uclFormationId":"{{.FormationID}}","path":"{{.CustomerTenantContext.Path}}","crmId":"{{.CustomerTenantContext.CustomerID}}"} {{ end }} },"items": [ {"uclAssignmentId":"{{ .Assignment.ID }}","operation":"{{.Operation}}","deploymentRegion":"{{if .Application.Labels.region }}{{.Application.Labels.region}}{{ else }}{{.ApplicationTemplate.Labels.region}}{{end }}","applicationNamespace":"{{ if .Application.ApplicationNamespace }}{{.Application.ApplicationNamespace}}{{else }}{{.ApplicationTemplate.ApplicationNamespace}}{{ end }}","applicationTenantId":"{{.Application.LocalTenantID}}","uclSystemTenantId":"{{.Application.ID}}",{{ if .ApplicationTemplate.Labels.parameters }}"parameters": {{.ApplicationTemplate.Labels.parameters}},{{ end }}"configuration": {{.ReverseAssignment.Value}} } ] }'
            headerTemplate: '{"Content-Type": ["application/json"]}'
            outputTemplate: '{"error":"{{.Body.error}}","success_status_code": 200}'
          - type: APPLICATION_TENANT_MAPPING
            mode: SYNC
            urlTemplate: '{"path":"%s/v1/tenant-mappings/{{.TargetApplication.LocalTenantID}}","method":"PATCH"}'
            inputTemplate: '{"context": { {{ if .CustomerTenantContext.AccountID }}"btp":{"uclFormationId":"{{.FormationID}}","globalAccountId":"{{.CustomerTenantContext.AccountID}}","crmId":"{{.CustomerTenantContext.CustomerID}}"} {{ else }}"atom": {"uclFormationId":"{{.FormationID}}","path":"{{.CustomerTenantContext.Path}}","crmId":"{{.CustomerTenantContext.CustomerID}}"} {{ end }} },"items": [ {"uclAssignmentId":"{{ .Assignment.ID }}","operation":"{{.Operation}}","deploymentRegion":"{{if .SourceApplication.Labels.region }}{{.SourceApplication.Labels.region}}{{else }}{{.SourceApplicationTemplate.Labels.region}}{{ end }}","applicationNamespace":"{{if .SourceApplication.ApplicationNamespace }}{{.SourceApplication.ApplicationNamespace}}{{else }}{{.SourceApplicationTemplate.ApplicationNamespace}}{{ end }}","applicationTenantId":"{{.SourceApplication.LocalTenantID}}","uclSystemTenantId":"{{.SourceApplication.ID}}",{{ if .SourceApplicationTemplate.Labels.parameters }}"parameters": {{.SourceApplicationTemplate.Labels.parameters}},{{ end }}"configuration": {{.ReverseAssignment.Value}} } ]}'
            headerTemplate: '{"Content-Type": ["application/json"]}'
            outputTemplate: '{"error":"{{.Body.error}}","success_status_code": 200}'
        configuration_changed:v1.0:
          - type: CONFIGURATION_CHANGED
            mode: SYNC
            urlTemplate: '{"path":"%s/v1/tenant-mappings/{{.RuntimeContext.Value}}","method":"PATCH"}'
            inputTemplate: '{"context":{ {{ if .CustomerTenantContext.AccountID }}"btp": {"uclFormationId":"{{.FormationID}}","globalAccountId":"{{.CustomerTenantContext.AccountID}}","crmId":"{{.CustomerTenantContext.CustomerID}}"} {{ else }}"atom": {"uclFormationId":"{{.FormationID}}","path":"{{.CustomerTenantContext.Path}}","crmId":"{{.CustomerTenantContext.CustomerID}}"} {{ end }} },"items": [ {"uclAssignmentId":"{{ .Assignment.ID }}","operation":"{{.Operation}}","deploymentRegion":"{{if .Application.Labels.region }}{{.Application.Labels.region}}{{ else }}{{.ApplicationTemplate.Labels.region}}{{end }}","applicationNamespace":"{{ if .Application.ApplicationNamespace }}{{.Application.ApplicationNamespace}}{{else }}{{.ApplicationTemplate.ApplicationNamespace}}{{ end }}","applicationTenantId":"{{.Application.LocalTenantID}}","uclSystemTenantId":"{{.Application.ID}}",{{ if .ApplicationTemplate.Labels.parameters }}"parameters": {{.ApplicationTemplate.Labels.parameters}},{{ end }}"configuration": {{.ReverseAssignment.Value}} } ] }'
            headerTemplate: '{"Content-Type": ["application/json"]}'
            outputTemplate: '{"error":"{{.Body.error}}","success_status_code": 200}'
        application_tenant_mapping:v1.0:
          - type: APPLICATION_TENANT_MAPPING
            mode: SYNC
            urlTemplate: '{"path":"%s/v1/tenant-mappings/{{.TargetApplication.LocalTenantID}}","method":"PATCH"}'
            inputTemplate: '{"context": { {{ if .CustomerTenantContext.AccountID }}"btp":{"uclFormationId":"{{.FormationID}}","globalAccountId":"{{.CustomerTenantContext.AccountID}}","crmId":"{{.CustomerTenantContext.CustomerID}}"} {{ else }}"atom": {"uclFormationId":"{{.FormationID}}","path":"{{.CustomerTenantContext.Path}}","crmId":"{{.CustomerTenantContext.CustomerID}}"} {{ end }} },"items": [ {"uclAssignmentId":"{{ .Assignment.ID }}","operation":"{{.Operation}}","deploymentRegion":"{{if .SourceApplication.Labels.region }}{{.SourceApplication.Labels.region}}{{else }}{{.SourceApplicationTemplate.Labels.region}}{{ end }}","applicationNamespace":"{{if .SourceApplication.ApplicationNamespace }}{{.SourceApplication.ApplicationNamespace}}{{else }}{{.SourceApplicationTemplate.ApplicationNamespace}}{{ end }}","applicationTenantId":"{{.SourceApplication.LocalTenantID}}","uclSystemTenantId":"{{.SourceApplication.ID}}",{{ if .SourceApplicationTemplate.Labels.parameters }}"parameters": {{.SourceApplicationTemplate.Labels.parameters}},{{ end }}"configuration": {{.ReverseAssignment.Value}} } ]}'
            headerTemplate: '{"Content-Type": ["application/json"]}'
            outputTemplate: '{"error":"{{.Body.error}}","success_status_code": 200}'
        application_tenant_mapping:v1.1:
          - type: APPLICATION_TENANT_MAPPING
            mode: SYNC
            urlTemplate: '{"path":"%s/v1/tenant-mappings/{{.TargetApplication.LocalTenantID}}","method":"PATCH"}'
            inputTemplate: '{"context": { {{ if .CustomerTenantContext.AccountID }}"btp":{"uclFormationId":"{{.FormationID}}","globalAccountId":"{{.CustomerTenantContext.AccountID}}","crmId":"{{.CustomerTenantContext.CustomerID}}"} {{ else }}"atom": {"uclFormationId":"{{.FormationID}}","path":"{{.CustomerTenantContext.Path}}","crmId":"{{.CustomerTenantContext.CustomerID}}"} {{ end }} },"receiverTenant": {"deploymentRegion":"{{ if .TargetApplication.Labels.region}}{{.TargetApplication.Labels.region}}{{ else }}{{.TargetApplicationTemplate.Labels.region}}{{end }}","applicationNamespace":"{{ if .TargetApplication.ApplicationNamespace}}{{.TargetApplication.ApplicationNamespace}}{{ else }}{{.TargetApplicationTemplate.ApplicationNamespace}}{{end }}","applicationUrl":"{{ .TargetApplication.BaseURL }}","applicationTenantId":"{{.TargetApplication.LocalTenantID }}","uclSystemTenantId":"{{ .TargetApplication.ID}}", {{ if .TargetApplicationTemplate.Labels.parameters }}"parameters": {{.TargetApplicationTemplate.Labels.parameters}}{{ end }} },"assignedTenants": [ {"uclAssignmentId":"{{ .Assignment.ID }}","operation":"{{.Operation}}","deploymentRegion":"{{if .SourceApplication.Labels.region }}{{.SourceApplication.Labels.region}}{{else }}{{.SourceApplicationTemplate.Labels.region}}{{ end }}","applicationNamespace":"{{if .SourceApplication.ApplicationNamespace }}{{.SourceApplication.ApplicationNamespace}}{{else }}{{.SourceApplicationTemplate.ApplicationNamespace}}{{ end }}","applicationUrl":"{{.SourceApplication.BaseURL }}","applicationTenantId":"{{.SourceApplication.LocalTenantID}}","uclSystemTenantId":"{{.SourceApplication.ID}}",{{ if .SourceApplicationTemplate.Labels.parameters }}"parameters": {{.SourceApplicationTemplate.Labels.parameters}},{{ end }}"configuration": {{.ReverseAssignment.Value}} } ]}'
            headerTemplate: '{"Content-Type": ["application/json"]}'
            outputTemplate: '{"error":"{{.Body.error}}","success_status_code": 200}'
      ASYNC_CALLBACK:
        v1.0:
          - type: CONFIGURATION_CHANGED
            mode: ASYNC_CALLBACK
            urlTemplate: '{"path":"%s/v1/tenant-mappings/{{.RuntimeContext.Value}}","method":"PATCH"}'
            inputTemplate: '{"context":{ {{ if .CustomerTenantContext.AccountID }}"btp": {"uclFormationId":"{{.FormationID}}","globalAccountId":"{{.CustomerTenantContext.AccountID}}","crmId":"{{.CustomerTenantContext.CustomerID}}"} {{ else }}"atom": {"uclFormationId":"{{.FormationID}}","path":"{{.CustomerTenantContext.Path}}","crmId":"{{.CustomerTenantContext.CustomerID}}"} {{ end }} },"items": [ {"uclAssignmentId":"{{ .Assignment.ID }}","operation":"{{.Operation}}","deploymentRegion":"{{if .Application.Labels.region }}{{.Application.Labels.region}}{{ else }}{{.ApplicationTemplate.Labels.region}}{{end }}","applicationNamespace":"{{ if .Application.ApplicationNamespace }}{{.Application.ApplicationNamespace}}{{else }}{{.ApplicationTemplate.ApplicationNamespace}}{{ end }}","applicationTenantId":"{{.Application.LocalTenantID}}","uclSystemTenantId":"{{.Application.ID}}",{{ if .ApplicationTemplate.Labels.parameters }}"parameters": {{.ApplicationTemplate.Labels.parameters}},{{ end }}"configuration": {{.ReverseAssignment.Value}} } ] }'
            headerTemplate: '{"Content-Type": ["application/json"],"Location": ["%s/v1/businessIntegrations/{{.FormationID}}/assignments/{{.Assignment.ID}}/status"]}'
            outputTemplate: '{"error":"{{.Body.error}}","success_status_code": 202}'
          - type: APPLICATION_TENANT_MAPPING
            mode: ASYNC_CALLBACK
            urlTemplate: '{"path":"%s/v1/tenant-mappings/{{.TargetApplication.LocalTenantID}}","method":"PATCH"}'
            inputTemplate: '{"context": { {{ if .CustomerTenantContext.AccountID }}"btp":{"uclFormationId":"{{.FormationID}}","globalAccountId":"{{.CustomerTenantContext.AccountID}}","crmId":"{{.CustomerTenantContext.CustomerID}}"} {{ else }}"atom": {"uclFormationId":"{{.FormationID}}","path":"{{.CustomerTenantContext.Path}}","crmId":"{{.CustomerTenantContext.CustomerID}}"} {{ end }} },"items": [ {"uclAssignmentId":"{{ .Assignment.ID }}","operation":"{{.Operation}}","deploymentRegion":"{{if .SourceApplication.Labels.region }}{{.SourceApplication.Labels.region}}{{else }}{{.SourceApplicationTemplate.Labels.region}}{{ end }}","applicationNamespace":"{{if .SourceApplication.ApplicationNamespace }}{{.SourceApplication.ApplicationNamespace}}{{else }}{{.SourceApplicationTemplate.ApplicationNamespace}}{{ end }}","applicationTenantId":"{{.SourceApplication.LocalTenantID}}","uclSystemTenantId":"{{.SourceApplication.ID}}",{{ if .SourceApplicationTemplate.Labels.parameters }}"parameters": {{.SourceApplicationTemplate.Labels.parameters}},{{ end }}"configuration": {{.ReverseAssignment.Value}} } ]}'
            headerTemplate: '{"Content-Type": ["application/json"],"Location": ["%s/v1/businessIntegrations/{{.FormationID}}/assignments/{{.Assignment.ID}}/status"]}'
            outputTemplate: '{"error":"{{.Body.error}}","success_status_code": 202}'
        configuration_changed:v1.0:
          - type: CONFIGURATION_CHANGED
            mode: ASYNC_CALLBACK
            urlTemplate: '{"path":"%s/v1/tenant-mappings/{{.RuntimeContext.Value}}","method":"PATCH"}'
            inputTemplate: '{"context":{ {{ if .CustomerTenantContext.AccountID }}"btp": {"uclFormationId":"{{.FormationID}}","globalAccountId":"{{.CustomerTenantContext.AccountID}}","crmId":"{{.CustomerTenantContext.CustomerID}}"} {{ else }}"atom": {"uclFormationId":"{{.FormationID}}","path":"{{.CustomerTenantContext.Path}}","crmId":"{{.CustomerTenantContext.CustomerID}}"} {{ end }} },"items": [ {"uclAssignmentId":"{{ .Assignment.ID }}","operation":"{{.Operation}}","deploymentRegion":"{{if .Application.Labels.region }}{{.Application.Labels.region}}{{ else }}{{.ApplicationTemplate.Labels.region}}{{end }}","applicationNamespace":"{{ if .Application.ApplicationNamespace }}{{.Application.ApplicationNamespace}}{{else }}{{.ApplicationTemplate.ApplicationNamespace}}{{ end }}","applicationTenantId":"{{.Application.LocalTenantID}}","uclSystemTenantId":"{{.Application.ID}}",{{ if .ApplicationTemplate.Labels.parameters }}"parameters": {{.ApplicationTemplate.Labels.parameters}},{{ end }}"configuration": {{.ReverseAssignment.Value}} } ] }'
            headerTemplate: '{"Content-Type": ["application/json"],"Location": ["%s/v1/businessIntegrations/{{.FormationID}}/assignments/{{.Assignment.ID}}/status"]}'
            outputTemplate: '{"error":"{{.Body.error}}","success_status_code": 202}'
        application_tenant_mapping:v1.0:
          - type: APPLICATION_TENANT_MAPPING
            mode: ASYNC_CALLBACK
            urlTemplate: '{"path":"%s/v1/tenant-mappings/{{.TargetApplication.LocalTenantID}}","method":"PATCH"}'
            inputTemplate: '{"context": { {{ if .CustomerTenantContext.AccountID }}"btp":{"uclFormationId":"{{.FormationID}}","globalAccountId":"{{.CustomerTenantContext.AccountID}}","crmId":"{{.CustomerTenantContext.CustomerID}}"} {{ else }}"atom": {"uclFormationId":"{{.FormationID}}","path":"{{.CustomerTenantContext.Path}}","crmId":"{{.CustomerTenantContext.CustomerID}}"} {{ end }} },"items": [ {"uclAssignmentId":"{{ .Assignment.ID }}","operation":"{{.Operation}}","deploymentRegion":"{{if .SourceApplication.Labels.region }}{{.SourceApplication.Labels.region}}{{else }}{{.SourceApplicationTemplate.Labels.region}}{{ end }}","applicationNamespace":"{{if .SourceApplication.ApplicationNamespace }}{{.SourceApplication.ApplicationNamespace}}{{else }}{{.SourceApplicationTemplate.ApplicationNamespace}}{{ end }}","applicationTenantId":"{{.SourceApplication.LocalTenantID}}","uclSystemTenantId":"{{.SourceApplication.ID}}",{{ if .SourceApplicationTemplate.Labels.parameters }}"parameters": {{.SourceApplicationTemplate.Labels.parameters}},{{ end }}"configuration": {{.ReverseAssignment.Value}} } ]}'
            headerTemplate: '{"Content-Type": ["application/json"],"Location": ["%s/v1/businessIntegrations/{{.FormationID}}/assignments/{{.Assignment.ID}}/status"]}'
            outputTemplate: '{"error":"{{.Body.error}}","success_status_code": 202}'
        application_tenant_mapping:v1.1:
          - type: APPLICATION_TENANT_MAPPING
            mode: ASYNC_CALLBACK
            urlTemplate: '{"path":"%s/v1/tenant-mappings/{{.TargetApplication.LocalTenantID}}","method":"PATCH"}'
            inputTemplate: '{"context": { {{ if .CustomerTenantContext.AccountID }}"btp":{"uclFormationId":"{{.FormationID}}","globalAccountId":"{{.CustomerTenantContext.AccountID}}","crmId":"{{.CustomerTenantContext.CustomerID}}"} {{ else }}"atom": {"uclFormationId":"{{.FormationID}}","path":"{{.CustomerTenantContext.Path}}","crmId":"{{.CustomerTenantContext.CustomerID}}"} {{ end }} },"receiverTenant": {"deploymentRegion":"{{ if .TargetApplication.Labels.region}}{{.TargetApplication.Labels.region}}{{ else }}{{.TargetApplicationTemplate.Labels.region}}{{end }}","applicationNamespace":"{{ if .TargetApplication.ApplicationNamespace}}{{.TargetApplication.ApplicationNamespace}}{{ else }}{{.TargetApplicationTemplate.ApplicationNamespace}}{{end }}","applicationUrl":"{{ .TargetApplication.BaseURL }}","applicationTenantId":"{{.TargetApplication.LocalTenantID }}","uclSystemTenantId":"{{ .TargetApplication.ID}}", {{ if .TargetApplicationTemplate.Labels.parameters }}"parameters": {{.TargetApplicationTemplate.Labels.parameters}}{{ end }} },"assignedTenants": [ {"uclAssignmentId":"{{ .Assignment.ID }}","operation":"{{.Operation}}","deploymentRegion":"{{if .SourceApplication.Labels.region }}{{.SourceApplication.Labels.region}}{{else }}{{.SourceApplicationTemplate.Labels.region}}{{ end }}","applicationNamespace":"{{if .SourceApplication.ApplicationNamespace }}{{.SourceApplication.ApplicationNamespace}}{{else }}{{.SourceApplicationTemplate.ApplicationNamespace}}{{ end }}","applicationUrl":"{{.SourceApplication.BaseURL }}","applicationTenantId":"{{.SourceApplication.LocalTenantID}}","uclSystemTenantId":"{{.SourceApplication.ID}}",{{ if .SourceApplicationTemplate.Labels.parameters }}"parameters": {{.SourceApplicationTemplate.Labels.parameters}},{{ end }}"configuration": {{.ReverseAssignment.Value}} } ]}'
            headerTemplate: '{"Content-Type": ["application/json"],"Location": ["%s/v1/businessIntegrations/{{.FormationID}}/assignments/{{.Assignment.ID}}/status"]}'
            outputTemplate: '{"error":"{{.Body.error}}","success_status_code": 202}'
    authentication:
      jwksEndpoint: http://ory-stack-oathkeeper-api.ory.svc.cluster.local:4456/.well-known/jwks.json
      oauth2:
        url: http://ory-stack-hydra-admin.ory.svc.cluster.local:4445
  auditlog:
    configMapName: "compass-gateway-auditlog-config"
    protocol: HTTP
    tlsOrigination: false
    host: compass-external-services-mock.compass-system.svc.cluster.local
    port: 8080
    mtlsTokenPath: "/cert/token"
    standardTokenPath: "/secured/oauth/token"
    skipSSLValidation: false
    secret:
      name: "compass-gateway-auditlog-secret"
      urlKey: url
      clientIdKey: client-id
      clientSecretKey: client-secret
      clientCertKey: client-cert
      clientKeyKey: client-key
  log:
    format: "text"
    formatJson: "json"
  tenantConfig:
    useDefaultTenants: true
    dbPool:
      maxOpenConnections: 1
      maxIdleConnections: 1
  connector:
    prefix: /connector
    graphql:
      external:
        port: 3000
    validator:
      port: 8080
    # If secrets do not exist they will be created
    secrets:
      ca:
        name: compass-connector-app-ca
        namespace: compass-system
        certificateKey: ca.crt
        keyKey: ca.key
      rootCA:
        namespace: istio-system # For Ingress Gateway to work properly the namespace needs to be istio-system
        # In order for istio mTLS to work we should have two different secrets one containing the server certificate (let’s say X) and one used for validation of the client’s certificates.
        # The second one should be our root certificate and istio wants it to be named X-cacert. (-cacert suffix).
        # This is the reason for the confusing name of our root certificate. https://preliminary.istio.io/v1.6/docs/tasks/traffic-management/ingress/secure-ingress/#configure-a-mutual-tls-ingress-gateway
        cacert: compass-gateway-mtls-certs-cacert # For cert-rotation the cacert should be in different secret
        certificateKey: cacert
    revocation:
      configmap:
        name: revocations-config
        namespace: "{{ .Release.Namespace }}"
    # If key and certificate are not provided they will be generated
    caKey: ""
    caCertificate: ""
  system_broker:
    enabled: false
    port: 5001
    prefix: /broker
    tokenProviderFromHeader:
      forwardHeaders: Authorization
    tokenProviderFromSecret:
      enabled: false
      secrets:
        integrationSystemCredentials:
          name: compass-system-broker-credentials
          namespace: compass-system
    testNamespace: kyma-system
  gateway:
    port: 3000
    tls:
      host: compass-gateway
      adapterHost: compass-ns-adapter
      secure:
        internal:
          host: compass-gateway-internal
        oauth:
          host: compass-gateway-auth-oauth
    mtls:
      manageCerts: false
      host: compass-gateway-mtls
      certSecret: compass-gateway-mtls-certs
      external:
        host: compass-gateway-sap-mtls
        certSecret: compass-gateway-mtls-certs # Use connector's root CA as root CA by default. This should be overridden for productive deployments.
    headers:
      rateLimit: X-Flow-Identity
      request:
        remove:
          - "Client-Id-From-Token"
          - "Client-Id-From-Certificate"
          - "Client-Certificate-Hash"
          - "Certificate-Data"
  hydrator:
    host: compass-hydrator.compass-system.svc.cluster.local
    port: 3000
    prefix: /hydrators
    certSubjectMappingResyncInterval: "3s"
    subjectConsumerMappingConfig: '[{"consumer_type": "Super Admin", "tenant_access_levels": ["customer", "account","subaccount", "global", "organization", "folder", "resource-group"], "subject": "C=DE, L=local, O=SAP SE, OU=Region, OU=SAP Cloud Platform Clients, OU=f8075207-1478-4a80-bd26-24a4785a2bfd, CN=compass"}, {"consumer_type": "Integration System", "tenant_access_levels": ["account","subaccount"], "subject": "C=DE, L=local, O=SAP SE, OU=Region, OU=SAP Cloud Platform Clients, OU=f8075207-1478-4a80-bd26-24a4785a2bfd, CN=integration-system-test"}, {"consumer_type": "Technical Client", "tenant_access_levels": ["global"], "subject": "C=DE, L=local, O=SAP SE, OU=SAP Cloud Platform Clients, OU=Region, OU=1f538f34-30bf-4d3d-aeaa-02e69eef84ae, CN=technical-client-test"}]'
    certificateDataHeader: "Certificate-Data"
    consumerClaimsKeys:
      clientIDKey: "client_id"
      tenantIDKey: "tenantid"
      userNameKey: "user_name"
      subdomainKey: "subdomain"
    http:
      client:
        skipSSLValidation: false
    metrics:
      port: 3003
      enableClientInstrumentation: true
      censoredFlows: "JWT"
  iasAdapter:
    port: 8080
    apiRootPath: "/ias-adapter"
    readTimeout: 30s
    readHeaderTimeout: 30s
    writeTimeout: 30s
    idleTimeout: 30s
    tenantInfo:
      requestTimeout: 30s
      insecureSkipVerify: false
    ias:
      requestTimeout: 30s
      secret:
        name: "ias-adapter-cockpit"
        path: "/tmp"
        fileName: "ias-adapter-cockpit.yaml"
        clientCert: cert
        clientKey: key
        ca: ca
        manage: false
    postgres:
      connectTimeout: 30s
      requestTimeout: 30s
    authentication:
      jwksEndpoint: "http://ory-stack-oathkeeper-api.ory.svc.cluster.local:4456/.well-known/jwks.json"
  kymaAdapter:
    port: 8080
    apiRootPath: "/kyma-adapter"
    apiTenantMappingsEndpoint: "/v1/tenantMappings/{tenant-id}"
    tenantInfo:
      requestTimeout: 30s
    tenantMapping:
      type: CONFIGURATION_CHANGED
      mode: SYNC
      urlTemplate: '{"path":"%s/kyma-adapter/v1/tenantMappings/{{.Runtime.Labels.global_subaccount_id}}","method":"PATCH"}'
      inputTemplate: '{"context":{"platform":"{{if .CustomerTenantContext.AccountID}}btp{{else}}unified-services{{end}}","uclFormationId":"{{.FormationID}}","accountId":"{{if .CustomerTenantContext.AccountID}}{{.CustomerTenantContext.AccountID}}{{else}}{{.CustomerTenantContext.Path}}{{end}}","crmId":"{{.CustomerTenantContext.CustomerID}}","operation":"{{.Operation}}"},"assignedTenant":{"state":"{{.Assignment.State}}","uclAssignmentId":"{{.Assignment.ID}}","deploymentRegion":"{{if .Application.Labels.region}}{{.Application.Labels.region}}{{else}}{{.ApplicationTemplate.Labels.region}}{{end}}","applicationNamespace":"{{if .Application.ApplicationNamespace}}{{.Application.ApplicationNamespace}}{{else}}{{.ApplicationTemplate.ApplicationNamespace}}{{end}}","applicationUrl":"{{.Application.BaseURL}}","applicationTenantId":"{{.Application.LocalTenantID}}","uclSystemName":"{{.Application.Name}}","uclSystemTenantId":"{{.Application.ID}}",{{if .ApplicationTemplate.Labels.parameters}}"parameters":{{.ApplicationTemplate.Labels.parameters}},{{end}}"configuration":{{.ReverseAssignment.Value}}},"receiverTenant":{"ownerTenant":"{{.Runtime.Tenant.Parent}}","state":"{{.ReverseAssignment.State}}","uclAssignmentId":"{{.ReverseAssignment.ID}}","deploymentRegion":"{{if and .RuntimeContext .RuntimeContext.Labels.region}}{{.RuntimeContext.Labels.region}}{{else}}{{.Runtime.Labels.region}}{{end}}","applicationNamespace":"{{.Runtime.ApplicationNamespace}}","applicationTenantId":"{{if .RuntimeContext}}{{.RuntimeContext.Value}}{{else}}{{.Runtime.Labels.global_subaccount_id}}{{end}}","uclSystemTenantId":"{{if .RuntimeContext}}{{.RuntimeContext.ID}}{{else}}{{.Runtime.ID}}{{end}}",{{if .Runtime.Labels.parameters}}"parameters":{{.Runtime.Labels.parameters}},{{end}}"configuration":{{.Assignment.Value}}}}'
      headerTemplate: '{"Content-Type": ["application/json"]}'
      outputTemplate: '{"error":"{{.Body.error}}","state":"{{.Body.state}}","success_status_code": 200,"incomplete_status_code": 422}'
    authentication:
      jwksEndpoint: http://ory-stack-oathkeeper-api.ory.svc.cluster.local:4456/.well-known/jwks.json
  instanceCreator:
    port: 8080
    apiRootPath: "/instance-creator"
    tenantInfo:
      requestTimeout: 30s
    authentication:
      jwksEndpoint: http://ory-stack-oathkeeper-api.ory.svc.cluster.local:4456/.well-known/jwks.json
    client:
      timeout: 30s
    secrets:
      name: "regional-sm-instances-credentials"
      key: "keyConfig"
      path: "/tmp"
    clientIdPath: "clientid"
    smUrlPath: "sm_url"
    tokenURLPath: "certurl"
    appNamePath: "appName"
    certificatePath: "certificate"
    certificateKeyPath: "key"
    oauthTokenPath: "/oauth/token"
    ticker: 3s
    timeout: 300s
    local:
      templateMappings:
        clientIDMapping: '{{ printf "\"%s\":\"client_id\"" .Values.global.instanceCreator.clientIdPath }}'
        smUrlMapping: '{{ printf "\"%s\":\"http://compass-external-services-mock.%s.svc.cluster.local:%s\"" .Values.global.instanceCreator.smUrlPath .Release.Namespace (.Values.service.port | toString) }}'
        tokenURLMapping: '{{ printf "\"%s\":\"http://compass-external-services-mock.%s.svc.cluster.local:%s\"" .Values.global.instanceCreator.tokenURLPath .Release.Namespace (.Values.service.port | toString) }}'
        appNameMapping: '{{ printf "\"%s\":\"app_name\"" .Values.global.instanceCreator.appNamePath }}'
        certificateMapping: '{{ printf "\"%s\":\"%s\"" .Values.global.instanceCreator.certificatePath .Values.global.connector.caCertificate }}'
        certificateKeyMapping: '{{ printf "\"%s\":\"%s\"" .Values.global.instanceCreator.certificateKeyPath .Values.global.connector.caKey }}'
  defaultTenantMappingHandler:
    port: 8080
    apiRootPath: "/default-tenant-mapping-handler"
    apiTenantMappingsEndpoint: "/v1/tenantMappings/{tenant-id}"
    tenantInfo:
      requestTimeout: 30s
    authentication:
      jwksEndpoint: http://ory-stack-oathkeeper-api.ory.svc.cluster.local:4456/.well-known/jwks.json
  operations_controller:
    enabled: true
  connectivity_adapter:
    port: 8080
    tls:
      host: adapter-gateway
    mtls:
      host: adapter-gateway-mtls
  oathkeeperFilters:
    workloadLabel: oathkeeper
    namespace: ory
    tokenDataHeader: "Connector-Token"
    certificateDataHeader: "Certificate-Data"
  istio:
    discoveryMtlsGateway:
      name: "discovery-gateway"
      namespace: "compass-system"
      certSecretName: discovery-gateway-certs
      localCA: # the CA property and its nested fields are used only in local setup
        secretName: discovery-gateway-certs-cacert
        namespace: istio-system # For Ingress Gateway to work properly the namespace needs to be istio-system
        certificate: ""
        key: ""
    externalMtlsGateway:
      name: "compass-gateway-external-mtls"
      namespace: "compass-system"
    mtlsGateway:
      name: "compass-gateway-mtls"
      namespace: "compass-system"
    gateway:
      name: "kyma-gateway"
      namespace: "kyma-system"
    proxy:
      port: 15020
    namespace: istio-system
    ingressgateway:
      workloadLabel: istio-ingressgateway
      requestPayloadSizeLimit2MB: 2097152
      requestPayloadSizeLimit2MBLabel: "2MB"
      requestPayloadSizeLimit5MB: 5097152
      requestPayloadSizeLimit5MBLabel: "5MB"
      correlationHeaderRewriteFilter:
        expectedHeaders:
          - "x-request-id"
          - "x-correlation-id"
          - "x-correlationid"
          - "x-forrequest-id"
          - "x-vcap-request-id"
          - "x-broker-api-request-identity"
  kubernetes:
    serviceAccountTokenIssuer: https://kubernetes.default.svc.cluster.local
    serviceAccountTokenJWKS: https://kubernetes.default.svc.cluster.local/openid/v1/jwks
  ingress:
    domainName: "local.kyma.dev"
    discoveryDomain:
      name: "discovery.api.local"
      tlsCert: ""
      tlsKey: ""
  database:
    sqlProxyServiceAccount: "proxy-user@gcp-cmp.iam.gserviceaccount.com"
    manageSecrets: true
    embedded:
      enabled: true
      director:
        name: "postgres"
      ias_adapter:
        name: "postgres2"
      directorDBName: "postgres"
    managedGCP:
      serviceAccountKey: ""
      instanceConnectionName: ""
      director:
        name: ""
        user: ""
        password: ""
      iasAdapter:
        name: ""
        user: ""
        password: ""
      host: "localhost"
      hostPort: "5432"
      sslMode: ""
      #TODO remove below after migration to separate user will be done
      dbUser: ""
      dbPassword: ""
      directorDBName: ""
  oathkeeper:
    host: ory-stack-oathkeeper-proxy.ory.svc.cluster.local
    port: 4455
    timeout_ms: 120000
    ns_adapter_timeout_ms: 3600000
    idTokenConfig:
      claims: '{"scopes": "{{ print .Extra.scope }}","tenant": "{{ .Extra.tenant }}", "consumerID": "{{ print .Extra.consumerID}}", "consumerType": "{{ print .Extra.consumerType }}", "flow": "{{ print .Extra.flow }}", "onBehalfOf": "{{ print .Extra.onBehalfOf }}", "region": "{{ print .Extra.region }}", "tokenClientID": "{{ print .Extra.tokenClientID }}"}'
      internalClaims: '{"scopes": "application:read application:write application.webhooks:read application.application_template:read application_template.webhooks:read webhooks.auth:read runtime:write runtime:read tenant:read tenant:write tenant_subscription:write ory_internal fetch_tenant application_template:read destinations_sensitive_data:read destinations:sync ord_aggregator:sync certificate_subject_mapping:read certificate_subject_mapping:write bundle_instance_auth:write bundle.instance_auths:read","tenant":"{ {{ if .Header.Tenant }} \"consumerTenant\":\"{{ print (index .Header.Tenant 0) }}\", {{ end }} \"externalTenant\":\"\"}", "consumerType": "Internal Component", "flow": "Internal"}'
    mutators:
      runtimeMappingService:
        config:
          api:
            url: http://compass-hydrator.compass-system.svc.cluster.local:3000/hydrators/runtime-mapping
            retry:
              give_up_after: 6s
              max_delay: 2000ms
      authenticationMappingServices:
        nsadapter:
          cfg:
            config:
              api:
                url: http://compass-hydrator.compass-system.svc.cluster.local:3000/hydrators/authn-mapping/nsadapter
                retry:
                  give_up_after: 6s
                  max_delay: 2000ms
          authenticator:
            enabled: false
            createRule: true
            gatewayHost: "compass-gateway-xsuaa"
            trusted_issuers: '[{"domain_url": "compass-system.svc.cluster.local:8080", "scope_prefixes": ["prefix."], "protocol": "http"}]'
            attributes: '{"uniqueAttribute": { "key": "ns-adapter-test", "value": "ns-adapter-flow" }, "tenants": [{ "key": "tenant" }], "identity": { "key": "identity" }, "clientid": { "key": "client_id" } }'
            path: /nsadapter/api/v1/notifications
            upstreamComponent: "compass-gateway"
            checkSuffix: true
        tenant-fetcher:
          cfg:
            config:
              api:
                url: http://compass-hydrator.compass-system.svc.cluster.local:3000/hydrators/authn-mapping/tenant-fetcher
                retry:
                  give_up_after: 6s
                  max_delay: 2000ms
          authenticator:
            enabled: false
            createRule: true
            gatewayHost: "compass-gateway"
            trusted_issuers: '[{"domain_url": "compass-system.svc.cluster.local:8080", "scope_prefixes": ["prefix."], "protocol": "http"}]'
            attributes: '{"uniqueAttribute": { "key": "test", "value": "tenant-fetcher" }, "tenants": [{ "key": "tenant" }], "identity": { "key": "identity" } }'
            path: /tenants/<.*>
            upstreamComponent: "compass-tenant-fetcher"
            checkSuffix: false
        subscriber:
          cfg:
            config:
              api:
                url: http://compass-hydrator.compass-system.svc.cluster.local:3000/hydrators/authn-mapping/subscriber
                retry:
                  give_up_after: 6s
                  max_delay: 2000ms
          authenticator:
            enabled: false
            createRule: false
            gatewayHost: "compass-gateway-sap-mtls"
            trusted_issuers: '[{"domain_url": "compass-system.svc.cluster.local:8080", "scope_prefixes": ["prefix."], "protocol": "http", "region": "eu-1"}]'
            attributes: '{"uniqueAttribute": { "key": "subsc-key-test", "value": "subscription-flow" }, "tenants": [{ "key": "tenant" }], "identity": { "key": "user_name" }, "clientid": { "key": "client_id" } }'
            path: /<.*>
            checkSuffix: false
        user-name-authenticator:
          cfg:
            config:
              api:
                url: http://compass-hydrator.compass-system.svc.cluster.local:3000/hydrators/authn-mapping/user-name-authenticator
                retry:
                  give_up_after: 6s
                  max_delay: 2000ms
          authenticator:
            enabled: false
            createRule: true
            gatewayHost: "compass-gateway-user-name"
            trusted_issuers: '[{"domain_url": "compass-system.svc.cluster.local:8080", "scope_prefixes": ["prefix.", "prefix2."], "protocol": "http", "region": "eu-1"}]'
            attributes: '{"uniqueAttribute": { "key": "unique-attr-authenticator-key", "value": "unique-attr-authenticator-value" }, "tenants": [{ "key": "ext_attr.subaccountid", "priority": 1 },{ "key": "ext_attr.globalaccountid", "priority": 2 }], "identity": { "key": "user_name" }, "clientid": { "key": "client_id" } }'
            path: "/director/graphql"
            upstreamComponent: "compass-gateway"
            checkSuffix: false
      tenantMappingService:
        config:
          api:
            url: http://compass-hydrator.compass-system.svc.cluster.local:3000/hydrators/tenant-mapping
            retry:
              give_up_after: 6s
              max_delay: 2000ms
      certificateResolverService:
        config:
          api:
            url: http://compass-hydrator.compass-system.svc.cluster.local:3000/hydrators/v1/certificate/data/resolve
            retry:
              give_up_after: 6s
              max_delay: 2000ms
      tokenResolverService:
        config:
          api:
            url: http://compass-hydrator.compass-system.svc.cluster.local:3000/hydrators/v1/tokens/resolve
            retry:
              give_up_after: 6s
              max_delay: 2000ms
  cockpit:
    auth:
      allowedConnectSrc: "https://*.ondemand.com"
      secretName: "cockpit-auth-secret"
      idpHost: ""
      clientID: ""
      scopes: "openid profile email"
      path: "/oauth2/certs"
  destinationFetcher:
    manageSecrets: true
    host: compass-destination-fetcher.compass-system.svc.cluster.local
    prefix: /destination-configuration
    port: 3000
    jobSchedule: 10s
    lease:
      lockname: destinationlease
    parallelTenants: 10
    tenantSyncTimeout: "5m"
    authentication:
      jwksEndpoint: "http://ory-stack-oathkeeper-api.ory.svc.cluster.local:4456/.well-known/jwks.json"
      appDestinationsSyncScope: "destinations:sync"
      appDetinationsSensitiveDataScope: "destinations_sensitive_data:read"
    server:
      tenantDestinationsEndpoint: "/v1/subaccountDestinations"
      tenantDestinationCertificatesEndpoint: "/v1/subaccountCertificates"
      tenantInstanceLevelDestinationCertificatesEndpoint: "/v1/instanceCertificates"
      sensitiveDataEndpoint: "/v1/destinations"
      findAPIEndpoint: "/local/v1/destinations" # used by external-services-mock in the destination creator flows; due to the fact that in ESM there are separate handlers for the two flows (dest-creator & dest-fetcher), we need different endpoints where each one of them can call the destination service find API
      sensitiveDataQueryParam: "name"
    request:
      skipSSLValidation: false
      retry_interval: "100ms"
      retry_attempts: 3
      goroutineLimit: 10
      requestTimeout: "5s"
      pageSize: 100
      oauthTokenPath: "/oauth/token"
    instance:
      clientIdPath: "clientid"
      clientSecretPath: "clientsecret"
      urlPath: "uri"
      tokenUrlPath: "certurl"
      clientCertPath: "certificate"
      clientKeyPath: "key"
    secretName: destination-region-instances
    dependenciesConfig:
      path: "/cfg/dependencies"
    oauthMode: "oauth-mtls"
  destinationRegionSecret:
    secretName: "destination-region-instances"
    fileName: "keyConfig"
    local:
      templateMappings:
        xsappMapping: '{{ printf "\"%s\":\"xsappname1\"" .Values.global.tenantFetcher.xsappNamePath }}'
        clientIDMapping: '{{ printf "\"%s\":\"client_id\"" .Values.global.destinationFetcher.instance.clientIdPath }}'
        clientSecretMapping: '{{ printf "\"%s\":\"client_secret\"" .Values.global.destinationFetcher.instance.clientSecretPath }}'
        urlMapping: '{{ printf "\"%s\":\"http://compass-external-services-mock.%s.svc.cluster.local:%s\"" .Values.global.destinationFetcher.instance.urlPath .Release.Namespace (.Values.service.port | toString) }}'
        tokenURLMapping: '{{ printf "\"%s\":\"https://%s.%s:%s\"" .Values.global.destinationFetcher.instance.tokenUrlPath .Values.global.externalServicesMock.certSecuredHost .Values.global.ingress.domainName (.Values.service.certPort | toString) }}'
        x509CertificateMapping: '{{ printf "\"%s\":\"%s\"" .Values.global.destinationFetcher.instance.clientCertPath .Values.global.connector.caCertificate }}'
        x509KeyMapping: '{{ printf "\"%s\":\"%s\"" .Values.global.destinationFetcher.instance.clientKeyPath .Values.global.connector.caKey }}'
  tenantFetcher:
    k8sSecret:
      manageSecrets: true
      name: "tenant-fetcher-secret"
      namespace: "compass-system"
      key: "keyConfig"
      path: "/tmp"
    host: compass-tenant-fetcher.compass-system.svc.cluster.local
    prefix: /tenants
    port: 3000
    xsappNamePath: "xsappname"
    omitDependenciesParamName: ""
    omitDependenciesParamValue: ""
    requiredAuthScope: Callback
    fetchTenantAuthScope: fetch_tenant
    authentication:
      jwksEndpoint: "http://ory-stack-oathkeeper-api.ory.svc.cluster.local:4456/.well-known/jwks.json"
    tenantProvider:
      tenantIdProperty: "tenantId"
      customerIdProperty: "customerId"
      subaccountTenantIdProperty: "subaccountTenantId"
      subdomainProperty: "subdomain"
      licenseTypeProperty: "licenseType"
      name: "provider"
      subscriptionProviderIdProperty: "subscriptionProviderIdProperty"
      providerSubaccountIdProperty: "providerSubaccountIdProperty"
      consumerTenantIdProperty: "consumerTenantIdProperty"
      subscriptionProviderAppNameProperty: "subscriptionProviderAppNameProperty"
      subscriptionIDProperty: "subscriptionGUID"
      dependentServiceInstancesInfoProperty: "dependentServiceInstancesInfo"
      dependentServiceInstancesInfoAppIdProperty: "appId"
      dependentServiceInstancesInfoAppNameProperty: "appName"
      dependentServiceInstancesInfoProviderSubaccountIdProperty: "providerSubaccountId"
    server:
      fetchTenantWithParentEndpoint: "/v1/fetch/{parentTenantId}/{tenantId}"
      fetchTenantWithoutParentEndpoint: "/v1/fetch/{tenantId}"
      regionalHandlerEndpoint: "/v1/regional/{region}/callback/{tenantId}"
      dependenciesEndpoint: "/v1/regional/{region}/dependencies"
      tenantPathParam: "tenantId"
      regionPathParam: "region"
    dependenciesConfig:
      path: "/cfg/dependencies"
    local:
      templateMappings:
        xsappMapping: '{{ printf "\"%s\":\"xsappname1\"" .Values.global.tenantFetcher.xsappNamePath }}'
    containerName: "tenant-fetcher"
  externalCertConfiguration:
    issuerLocality: "local,local2" # In local setup we have manually created connector CA certificate with 'local' Locality property
    subjectPattern: "/C=DE/O=SAP SE/OU=SAP Cloud Platform Clients/OU=Region/OU=%s/L=%s/CN=%s"
    technicalClientSubjectPattern: "/C=DE/O=SAP SE/OU=SAP Cloud Platform Clients/OU=Region/OU=%s/L=%s/CN=%s"
    ouCertSubaccountID: "f8075207-1478-4a80-bd26-24a4785a2bfd"
    commonName: "compass"
    locality: "local"
    certSvcApiPath: "/cert"
    tokenPath: "/cert/token"
    secrets:
      externalCertSvcSecret:
        manage: false
        name: "cert-svc-secret"
        clientIdKey: client-id
        clientSecretKey: client-secret
        oauthUrlKey: url
        csrEndpointKey: csr-endpoint
        clientCert: client-cert
        clientKey: client-key
        skipSSLValidationFlag: "-k"
      externalClientCertSecret:
        name: "external-client-certificate"
        namespace: compass-system
        certKey: tls.crt
        keyKey: tls.key
    rotationCronjob:
      name: "external-certificate-rotation"
      schedule: "*/1 * * * *" # Executes every minute
      certValidity: "7"
      clientCertRetryAttempts: "8"
      containerName: "certificate-rotation"
  extSvcCertConfiguration:
    issuerLocality: "local,local2" # In local setup we have manually created connector CA certificate with 'local' Locality property
    subjectPattern: "/C=DE/O=SAP SE/OU=SAP Cloud Platform Clients/OU=Region/OU=%s/L=%s/CN=%s"
    ouCertSubaccountID: "f8075207-1478-4a80-bd26-24a4785a2bfd"
    commonName: "compass"
    locality: "local"
    certSvcApiPath: "/cert"
    tokenPath: "/cert/token"
    secrets:
      extSvcCertSvcSecret:
        manage: false
        name: "ext-svc-cert-svc-secret"
        clientIdKey: client-id
        clientSecretKey: client-secret
        oauthUrlKey: url
        csrEndpointKey: csr-endpoint
        clientCert: client-cert
        clientKey: client-key
        skipSSLValidationFlag: "-k"
      extSvcClientCertSecret:
        name: "ext-svc-client-certificate"
        namespace: compass-system
        certKey: tls.crt
        keyKey: tls.key
    rotationCronjob:
      name: "ext-svc-certificate-rotation"
      schedule: "*/1 * * * *" # Executes every minute
      certValidity: "7"
      clientCertRetryAttempts: "8"
      containerName: "ext-svc-certificate-rotation"
  ordService:
    host: compass-ord-service.compass-system.svc.cluster.local
    prefix: /open-resource-discovery-service/v0
    docsPrefix: /open-resource-discovery-docs
    staticPrefix: /open-resource-discovery-static/v0
    port: 3000
    defaultResponseType: "xml"
    userContextHeader: "user_context"
    authTokenPath: "/var/run/secrets/kubernetes.io/serviceaccount/token"
    skipSSLValidation: false
  ordAggregator:
    port: 3000
    prefix: /ord-aggregator
    aggregateEndpoint: /aggregate
    name: ord-aggregator
    client:
      timeout: "30s"
    lease:
      lockname: aggregatorlease
    authentication:
      jwksEndpoint: "http://ory-stack-oathkeeper-api.ory.svc.cluster.local:4456/.well-known/jwks.json"
    http:
      client:
        skipSSLValidation: false
      retry:
        attempts: 3
        delay: 100ms
    dbPool:
      maxOpenConnections: 2
      maxIdleConnections: 2
    globalRegistryUrl: http://compass-external-services-mock.compass-system.svc.cluster.local:8087/.well-known/open-resource-discovery
    maxParallelDocumentsPerApplication: 10
    maxParallelSpecificationProcessors: 100
    containerName: "ord-aggregator"
    tenantMappingConfiguration: '{}'
    parallelOperationProcessors: 10
    priorityQueueLimit: 10
    rescheduleJobInterval: 24h
    reschedulePeriod: 168h
    rescheduleHangedJobInterval: 1h
    rescheduleHangedPeriod: 1h
    maintainOperationsJobInterval: 60m
    operationProcessorsQuietPeriod: 5s
  systemFetcher:
    enabled: false
    name: "system-fetcher"
    schedule: "0 0 * * *"
    manageSecrets: true
    # enableSystemDeletion - whether systems in deleted state should be deleted from director database
    enableSystemDeletion: true
    # fetchParallelism - shows how many http calls will be made in parallel to fetch systems
    fetchParallellism: 30
    # queueSize - shows how many system fetches (individual requests may fetch more than 1 system)
    # can be put in the queue for processing before blocking. It is best for the queue to be about 2 times bigger than the parallellism
    queueSize: 100
    # fetchRequestTimeout - shows the timeout to wait for oauth token and for fetching systems (in one request) separately
    fetchRequestTimeout: "30s"
    # directorRequestTimeout - graphql requests timeout to director
    directorRequestTimeout: "30s"
    dbPool:
      maxOpenConnections: 20
      maxIdleConnections: 2
    # systemsAPIEndpoint - endpoint of the service to fetch systems from
    systemsAPIEndpoint: ""
    # systemsAPIFilterCriteria - criteria for fetching systems
    systemsAPIFilterCriteria: ""
    appTemplatesProductLabel: "systemRole"
    systemSourceKey: "prop"
    appTemplates: []
    templatePlaceholderToSystemKeyMappings: '[ { "placeholder_name": "name", "system_key": "$.displayName" }, { "placeholder_name": "display-name", "system_key": "$.displayName" }, { "placeholder_name": "systemNumber", "system_key": "$.systemNumber" }, { "placeholder_name": "productId", "system_key": "$.productId" }, { "placeholder_name": "ppmsProductVersionId", "system_key": "$.ppmsProductVersionId", "optional": true }, { "placeholder_name": "region", "system_key": "$.additionalAttributes.systemSCPLandscapeID", "optional": true }, { "placeholder_name": "description", "system_key": "$.productDescription", "optional": true }, { "placeholder_name": "baseUrl", "system_key": "$.additionalUrls.mainUrl", "optional": true }, { "placeholder_name": "providerName", "system_key": "$.infrastructureProvider", "optional": true } ]'
    templateOverrideApplicationInput: '{"name": "{{name}}","description": "{{description}}","providerName": "{{providerName}}","statusCondition": "INITIAL","systemNumber": "{{systemNumber}}","labels": {"managed": "true","productId": "{{productId}}","ppmsProductVersionId": "{{ppmsProductVersionId}}","region": "{{region}}"},"baseUrl": "{{baseUrl}}"}'
    http:
      client:
        skipSSLValidation: false
    oauth:
      client: "client_id"
      tokenEndpointProtocol: "https"
      tokenBaseHost: "compass-external-services-mock-sap-mtls"
      tokenPath: "/cert/token"
      scopesClaim: "scopes"
      tenantHeaderName: "x-zid"
      tokenRequestTimeout: 30s
      skipSSLValidation: true
    secret:
      name: "compass-system-fetcher-secret"
      clientIdKey: client-id
      oauthUrlKey: url
    paging:
      pageSize: 200
      sizeParam: "$top"
      skipParam: "$skip"
    containerName: "system-fetcher"
  tenantFetchers:
    job1:
      enabled: false
      job:
        interval: "5m"
      configMapNamespace: "compass-system"
      manageSecrets: true
      providerName: "compass"
      tenantType: "subaccount"
      schedule: "*/5 * * * *"
      tenantInsertChunkSize: "500"
      pageWorkers: "2"
      kubernetes:
        configMapNamespace: "compass-system"
        pollInterval: 2s
        pollTimeout: 1m
        timeout: 2m
      authConfig:
        skipSSLValidation: true
        oauthMode: "oauth-mtls"
        clientIDPath: "clientid"
        clientSecretPath: "secret"
        clientCertPath: "cert"
        clientKeyPath: "key"
        tokenEndpointPath: "url"
        tokenURLPath: "/cert/token"
      queryMapping:
        regionField: "region"
        pageNumField: "pageNum"
        pageSizeField: "pageSize"
        timestampField: "timestamp"
      query:
        startPage: "0"
        pageSize: "100"
      api:
        regionName: "central"
        authConfigSecretKey: "central"
        fieldMapping:
          totalPagesField: "totalPages"
          totalResultsField: "totalResults"
          tenantEventsField: "events"
          idField: "id"
          nameField: "name"
          customerIdField: "customerId"
          subdomainField: "subdomain"
          licenseTypeField: "licenseType"
          discriminatorField: ""
          discriminatorValue: ""
          detailsField: "details"
          labelsField: "labels"
          entityTypeField: "entityType"
          globalAccountID: "gaID"
          regionField: "region"
          movedSubaccountTargetField: "targetGlobalAccountGUID"
          movedSubaccountSourceField: "sourceGlobalAccountGUID"
        endpoints:
          accountCreated: "127.0.0.1/events?type=account-created"
          accountDeleted: "127.0.0.1/events?type=account-deleted"
          accountUpdated: "127.0.0.1/events?type=account-updated"
          subaccountCreated: "127.0.0.1/events?type=subaccount-created"
          subaccountDeleted: "127.0.0.1/events?type=subaccount-deleted"
          subaccountUpdated: "127.0.0.1/events?type=subaccount-updated"
          subaccountMoved: "127.0.0.1/events?type=subaccount-moved"
      regionalConfig:
        fieldMapping:
          totalPagesField: "totalPages"
          totalResultsField: "totalResults"
          tenantEventsField: "events"
          idField: "guid"
          nameField: "displayName"
          customerIdField: "customerId"
          subdomainField: "subdomain"
          licenseTypeField: "licenseType"
          discriminatorField: ""
          discriminatorValue: ""
          detailsField: "details"
          entityTypeField: "entityType"
          globalAccountID: "globalAccountGUID"
          regionField: "region"
          labelsField: "labels"
          movedSubaccountTargetField: "targetGlobalAccountGUID"
          movedSubaccountSourceField: "sourceGlobalAccountGUID"
        regions:
          eu-east:
            api:
              oauthMode: "oauth-mtls"
              authConfigSecretKey: "central"
              endpoints:
                accountCreated: "127.0.0.1/events?type=account-created"
                accountDeleted: "127.0.0.1/events?type=account-deleted"
                accountUpdated: "127.0.0.1/events?type=account-updated"
                subaccountCreated: "127.0.0.1/events?type=subaccount-created"
                subaccountDeleted: "127.0.0.1/events?type=subaccount-deleted"
                subaccountUpdated: "127.0.0.1/events?type=subaccount-updated"
                subaccountMoved: "127.0.0.1/events?type=subaccount-moved"
      dbPool:
        maxOpenConnections: 1
        maxIdleConnections: 1
  metrics:
    enabled: true
    pushEndpoint: http://monitoring-prometheus-pushgateway.kyma-system.svc.cluster.local:9091
  externalServicesMock:
    enabled: false
    certSecuredPort: 8081
    ordCertSecuredPort: 8082
    unsecuredPort: 8083
    basicSecuredPort: 8084
    oauthSecuredPort: 8085
    ordGlobalRegistryCertPort: 8086
    ordGlobalRegistryUnsecuredPort: 8087
    unsecuredPortWithAdditionalContent: 8088
    unsecuredMultiTenantPort: 8089
    certSecuredProxyPort: 8090
    certSecuredHost: compass-external-services-mock-sap-mtls
    ordCertSecuredHost: compass-external-services-mock-sap-mtls-ord
    ordGlobalCertSecuredHost: compass-external-services-mock-sap-mtls-global-ord-registry
    unSecuredHost: compass-external-services-mock
    host: compass-external-services-mock.compass-system.svc.cluster.local
    directDependencyXsappname: ""
    saasAppNamesSecret:
      manage: false
    regionInstancesCredentials:
      manage: false
    regionSMInstancesCredentials:
      manage: false
    oauthSecret:
      manage: false
      name: compass-external-services-mock-oauth-credentials
      clientIdKey: client-id
      clientSecretKey: client-secret
      oauthUrlKey: url
      oauthTokenPath: "/secured/oauth/token"
    auditlog:
      applyMockConfiguration: false
      managementApiPath: /audit-log/v2/configuration-changes/search
      mtlsTokenPath: "/cert/token"
      secret:
        name: "auditlog-instance-management"
        urlKey: url
        tokenUrlKey: token-url
        clientIdKey: client-id
        clientSecretKey: client-secret
        clientCertKey: client-cert
        clientKeyKey: client-key
    iasAdapter:
      consumerAppID: "consumer-app-id"
      consumerAppClientID: "consumer-client-id"
      consumerAppTenantID: "consumer-app-tenant-id"
      providerAppID: "provider-app-id"
      providerAppClientID: "provider-client-id"
      providerAppTenantID: "provider-app-tenant-id"
      apiName: "Test API Name"
  tests:
    http:
      client:
        skipSSLValidation: false
    externalCertConfiguration:
      ouCertSubaccountID: "bad76f69-e5c2-4d55-bca5-240944824b83"
      issuerLocalityRegion2: "local"
    hydrator:
      certSubjectMappingResyncInterval: "3s"
    director:
      skipPattern: ""
      externalCertIntSystemCN: "integration-system-test"
      supportedOrdApplicationType: "SAP temp1"
    tenantFetcher:
      tenantOnDemandID: "8d42d818-d4c4-4036-b82f-b199db7ffeb5"
      missingTenantOnDemandID: "subaccount-external-tnt"
      region: "eu-1"
      region2: "eu-2"
    ordAggregator:
      skipPattern: ""
      proxyApplicationTemplateName: "SAP Proxy Template"
    ordService:
      accountTenantID: "5577cf46-4f78-45fa-b55f-a42a3bdba868" # testDefaultTenant from our testing tenants
      skipPattern: "(.*Requesting_filtering_of_Bundles_that_have_only_ODATA_APIs|.*Requesting_filtering_of_Bundles_that_do_not_have_only_ODATA_APIs)"
    externalServicesMock:
      skipPattern: ""
      tenantMappingStatusAPI:
        responseDelayInSeconds: 3
    selfRegistration:
      region: "eu-1"
      region2: "eu-2"
    destination:
      consumerSubdomain: "compass-external-services-mock"
      consumerSubdomainMtls: "compass-external-services-mock-sap-mtls"
      instanceID: "37d7d783-d9ad-47de-b6c8-b05a4cb961ca" # randomly generated UUID
      claims:
        subaccountIDKey: "subaccountid"
        serviceInstanceIDKey: "serviceinstanceid"
    subscription:
      labelKey: "subscriptions"
      standardFlow: "standard"
      indirectDependencyFlow: "indirectDependency"
      directDependencyFlow: "directDependency"
      subscriptionsFlowHeaderKey: "subscriptionFlow"
      consumerSubdomain: "compass-external-services-mock-sap-mtls"
      tenants:
        providerAccountID: "5577cf46-4f78-45fa-b55f-a42a3bdba868" # testDefaultTenant from our testing tenants
        providerSubaccountID: "47b4575a-f102-414a-8398-2d973ad65f3a" # TestProviderSubaccount from our testing tenants
        consumerAccountID: "5984a414-1eed-4972-af2c-b2b6a415c7d7" # ApplicationsForRuntimeTenantName from our testing tenants
        consumerSubaccountID: "1f538f34-30bf-4d3d-aeaa-02e69eef84ae" # randomly chosen
        consumerTenantID: "ba49f1aa-ddc1-43ff-943c-fe949857a34a" # randomly chosen
        providerSubaccountIDRegion2: "731b7bc4-5472-41d2-a447-e4c0f45de739" # TestProviderSubaccountRegion2 from our testing tenants
        consumerAccountIDTenantHierarchy: "5577cf46-4f78-45fa-b55f-a42a3bdba868" # testDefaultTenant from our testing tenants; more info in 'TestFormationNotificationsTenantHierarchy'
        consumerSubaccountIDTenantHierarchy: "3cfcdd62-320d-403b-b66a-4ee3cdd06947" # TestIntegrationSystemManagedSubaccount from our testing tenants; more info in 'TestFormationNotificationsTenantHierarchy'
      destinationOauthSecret:
        manage: false
        name: provider-destination-instance-tests
        clientIdKey: client-id
        clientSecretKey: client-secret
        oauthUrlKey: url
        oauthTokenPath: "/secured/oauth/token"
        serviceUrlKey: uri
        dependencyKey: dependency
      oauthSecret:
        manage: false
        name: compass-subscription-secret
        clientIdKey: client-id
        clientSecretKey: client-secret
        oauthUrlKey: url
      propagatedProviderSubaccountHeader: "X-Provider-Subaccount"
      externalClientCertTestSecretName: "external-client-certificate-test-secret"
      externalClientCertTestSecretNamespace: "compass-system"
      externalCertTestJobName: "external-certificate-rotation-test-job"
      certSvcInstanceTestSecretName: "cert-svc-secret"
      certSvcInstanceTestRegion2SecretName: "cert-svc-secret-eu2"
      consumerTokenURL: "http://compass-external-services-mock.compass-system.svc.cluster.local:8080"
      subscriptionURL: "http://compass-external-services-mock.compass-system.svc.cluster.local:8080"
      subscriptionProviderIdValue: "id-value!t12345"
      directDependencySubscriptionProviderIdValue: "direct-dep-id-value!t12345"
      subscriptionProviderAppNameValue: "subscriptionProviderAppNameValue"
      indirectDependencySubscriptionProviderAppNameValue: "indirectDependencySubscriptionProviderAppNameValue"
      directDependencySubscriptionProviderAppNameValue: "subscriptionProviderAppNameValue" # this is used for real env tests where there is a dedicated SAAS svc instance for the indirect dependency flow
    namespace: kyma-system
    connectivityAdapterFQDN: http://compass-connectivity-adapter.compass-system.svc.cluster.local
    externalServicesMockFQDN: http://compass-external-services-mock.compass-system.svc.cluster.local
    ordServiceFQDN: http://compass-ord-service.compass-system.svc.cluster.local
    systemBrokerFQDN: http://compass-system-broker.compass-system.svc.cluster.local
    tenantFetcherFQDN: http://compass-tenant-fetcher.compass-system.svc.cluster.local
    hydratorFQDN: http://compass-hydrator.compass-system.svc.cluster.local
    userNameAuthenticators:
      gatewayHost: "compass-gateway-user-name"
      account:
        manage: false
        secretName: "user-name-account-authenticator"
        clientIdKey: client-id
        clientSecretKey: client-secret
        oauthUrlKey: url
        oauthTokenPath: "/secured/oauth/token"
        subdomain: "compass-external-services-mock"
      subaccount:
        manage: false
        secretName: "user-name-subaccount-authenticator"
        clientIdKey: client-id
        clientSecretKey: client-secret
        oauthUrlKey: url
        oauthTokenPath: "/secured/oauth/token"
        subdomain: "compass-external-services-mock"
    basicCredentials:
      manage: false
      secretName: "test-basic-credentials-secret"
    db:
      maxOpenConnections: 3
      maxIdleConnections: 1
    securityContext: # Set on container level
      runAsUser: 2000
      allowPrivilegeEscalation: false
  expectedSchemaVersionUpdateJob:
    cm:
      name: "expected-schema-version"
    ias_adapter:
      cm:
        name: "ias-adapter-expected-schema-version"
  migratorJob:
    nodeSelectorEnabled: false
    pvc:
      name: "compass-director-migrations"
      namespace: "compass-system"
      migrationsPath: "/compass-migrations"
      storageClass: local-path
    ias_adapter:
      pvc:
        name: "compass-ias-adapter-migrations"
        namespace: "compass-system"
        migrationsPath: "/compass-ias-adapter-migrations"
        storageClass: local-path
  http:
    client:
      skipSSLValidation: false
  pairingAdapter:
    templateName: "pairing-adapter-app-template"
    watcherCorrelationID: "pairing-adapter-watcher-id"
    configMap:
      manage: false
      key: "config.json"
      name: "pairing-adapter-config-local"
      namespace: "compass-system"
      localAdapterFQDN: "http://compass-pairing-adapter.compass-system.svc.cluster.local/adapter-local-mtls"
      integrationSystemID: "d3e9b9f5-25dc-4adb-a0a0-ed69ef371fb6"
    e2e:
      appName: "test-app"
      appID: "123-test-456"
      clientUser: "test-user"
      tenant: "test-tenant"
  # Scopes assigned for every new Client Credentials by given object type (Runtime / Application / Integration System)
  # and scopes mapped to a consumer with the given type, then that consumer is using a client certificate
  scopes:
    scopesPerConsumerType:
      business_integration:
        - "application_template:read"
        - "application_template:write"
        - "formation:read"
        - "formation:write"
        - "formation.state:write"
        - "formation_template:read"
        - "formation_template:write"
        - "formation_template.webhooks:read"
      managed_application_provider_operator:
        - "application.local_tenant_id:write"
        - "application_template:write"
        - "application_template:read"
        - "application_template.webhooks:read"
        - "application_template.labels:write"
        - "internal_visibility:read"
        - "webhook:write"
        - "webhooks.auth:read"
        - "certificate_subject_mapping:write"
        - "certificate_subject_mapping:read"
      managed_application_consumer: []
      landscape_resource_operator:
        - "application:read"
        - "application:write"
        - "application.local_tenant_id:write"
        - "tenant_access:write"
        - "formation:read"
        - "formation:write"
      technical_client:
        - "tenant:read"
        - "tenant:write"
      runtime:
        - "runtime:read"
        - "runtime:write"
        - "application:read"
        - "runtime.auths:read"
        - "bundle.instance_auths:read"
        - "runtime.webhooks:read"
        - "webhook:write"
      external_certificate:
        - "runtime:read"
        - "runtime:write"
        - "application:read"
        - "application:write"
        - "runtime.auths:read"
        - "bundle.instance_auths:read"
        - "runtime.webhooks:read"
        - "webhook:write"
        - "application_template:read"
        - "application_template:write"
        - "formation_template:read"
        - "formation_template:write"
        - "formation_template.webhooks:read"
      application:
        - "application:read"
        - "application:write"
        - "application.auths:read"
        - "application.webhooks:read"
        - "application.application_template:read"
        - "bundle.instance_auths:read"
        - "document.fetch_request:read"
        - "event_spec.fetch_request:read"
        - "api_spec.fetch_request:read"
        - "fetch-request.auth:read"
        - "webhook:write"
      integration_system:
        - "application:read"
        - "application:write"
        - "application.local_tenant_id:write"
        - "application.application_template:read"
        - "application_template:read"
        - "application_template:write"
        - "runtime:read"
        - "runtime:write"
        - "integration_system:read"
        - "label_definition:read"
        - "label_definition:write"
        - "automatic_scenario_assignment:read"
        - "integration_system.auths:read"
        - "application_template.webhooks:read"
        - "formation:write"
        - "formation:read"
        - "internal_visibility:read"
        - "application.auths:read"
        - "webhook:write"
        - "formation_template:read"
        - "formation_template.webhooks:read"
      super_admin:
        - "application:read"
        - "application:write"
        - "application.local_tenant_id:write"
        - "application_template:read"
        - "application_template:write"
        - "integration_system:read"
        - "integration_system:write"
        - "runtime:read"
        - "runtime:write"
        - "label_definition:read"
        - "label_definition:write"
        - "eventing:manage"
        - "tenant:read"
        - "tenant:write"
        - "automatic_scenario_assignment:read"
        - "application.auths:read"
        - "application.webhooks:read"
        - "application.application_template:read"
        - "application_template.webhooks:read"
        - "bundle.instance_auths:read"
        - "document.fetch_request:read"
        - "event_spec.fetch_request:read"
        - "api_spec.fetch_request:read"
        - "integration_system.auths:read"
        - "runtime.auths:read"
        - "fetch-request.auth:read"
        - "webhooks.auth:read"
        - "formation:write"
        - "formation:read"
        - "internal_visibility:read"
        - "runtime.webhooks:read"
        - "webhook:write"
        - "formation_template:read"
        - "formation_template:write"
        - "formation_template.webhooks:read"
        - "formation_constraint:read"
        - "formation_constraint:write"
        - "certificate_subject_mapping:read"
        - "certificate_subject_mapping:write"
        - "formation.state:write"
        - "tenant_access:write"
        - "bundle_instance_auth:write"
      default:
        - "runtime:read"
        - "runtime:write"
        - "tenant:read"<|MERGE_RESOLUTION|>--- conflicted
+++ resolved
@@ -155,11 +155,7 @@
       name: compass-pairing-adapter
     director:
       dir: dev/incubator/
-<<<<<<< HEAD
       version: "PR-3442"
-=======
-      version: "PR-3429"
->>>>>>> af7a300a
       name: compass-director
     hydrator:
       dir: dev/incubator/
