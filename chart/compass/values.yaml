--- conflicted
+++ resolved
@@ -156,49 +156,6 @@
       path: europe-docker.pkg.dev/kyma-project
     connector:
       dir: dev/incubator/
-<<<<<<< HEAD
-      version: "PR-3550"
-      name: compass-connector
-    connectivity_adapter:
-      dir: dev/incubator/
-      version: "PR-3550"
-      name: compass-connectivity-adapter
-    pairing_adapter:
-      dir: dev/incubator/
-      version: "PR-3550"
-      name: compass-pairing-adapter
-    director:
-      dir: dev/incubator/
-      version: "PR-3550"
-      name: compass-director
-    hydrator:
-      dir: dev/incubator/
-      version: "PR-3550"
-      name: compass-hydrator
-    ias_adapter:
-      dir: dev/incubator/
-      version: "PR-3550"
-      name: compass-ias-adapter
-    kyma_adapter:
-      dir: dev/incubator/
-      version: "PR-3550"
-      name: compass-kyma-adapter
-    instance_creator:
-      dir: dev/incubator/
-      version: "PR-3550"
-      name: compass-instance-creator
-    default_tenant_mapping_handler:
-      dir: dev/incubator/
-      version: "PR-3550"
-      name: compass-default-tenant-mapping-handler
-    gateway:
-      dir: dev/incubator/
-      version: "PR-3550"
-      name: compass-gateway
-    operations_controller:
-      dir: dev/incubator/
-      version: "PR-3550"
-=======
       version: "PR-3577"
       name: compass-connector
     connectivity_adapter:
@@ -240,7 +197,6 @@
     operations_controller:
       dir: dev/incubator/
       version: "PR-3577"
->>>>>>> 203cb8cb
       name: compass-operations-controller
     ord_service:
       dir: dev/incubator/
@@ -248,19 +204,11 @@
       name: compass-ord-service
     schema_migrator:
       dir: dev/incubator/
-<<<<<<< HEAD
-      version: "PR-3550"
-      name: compass-schema-migrator
-    system_broker:
-      dir: dev/incubator/
-      version: "PR-3550"
-=======
       version: "PR-3576"
       name: compass-schema-migrator
     system_broker:
       dir: dev/incubator/
       version: "PR-3577"
->>>>>>> 203cb8cb
       name: compass-system-broker
     certs_setup_job:
       containerRegistry:
@@ -269,11 +217,7 @@
       version: "0a651695"
     external_services_mock:
       dir: dev/incubator/
-<<<<<<< HEAD
-      version: "PR-3550"
-=======
       version: "PR-3577"
->>>>>>> 203cb8cb
       name: compass-external-services-mock
     console:
       dir: prod/incubator/
@@ -281,11 +225,7 @@
       name: compass-console
     e2e_tests:
       dir: dev/incubator/
-<<<<<<< HEAD
-      version: "PR-3550"
-=======
       version: "PR-3577"
->>>>>>> 203cb8cb
       name: compass-e2e-tests
   isLocalEnv: false
   isForTesting: false
