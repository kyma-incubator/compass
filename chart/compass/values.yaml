global:
  disableLegacyConnectivity: true
  defaultTenant: 3e64ebae-38b5-46a0-b1ed-9ccee153a0ae
  defaultTenantRegion: "eu-1"
  tenants: # tenant order matters, so new tenants should be added to the end of the list
    - name: default
      id: 3e64ebae-38b5-46a0-b1ed-9ccee153a0ae
      type: account
    - name: foo
      id: 1eba80dd-8ff6-54ee-be4d-77944d17b10b
      type: account
    - name: bar
      id: af9f84a9-1d3a-4d9f-ae0c-94f883b33b6e
      type: account
    - name: TestTenantSeparation
      id: f1c4b5be-b0e1-41f9-b0bc-b378200dcca0
      type: account
    - name: TestDeleteLastScenarioForApplication
      id: 0403be1e-f854-475e-9074-922120277af5
      type: account
    - name: Test_DeleteAutomaticScenarioAssignmentForSelector
      id: d9553135-6115-4c67-b4d9-962c00f3725f
      type: account
    - name: Test_AutomaticScenarioAssigmentForRuntime
      id: 8c733a45-d988-4472-af10-1256b82c70c0
      type: account
    - name: TestAutomaticScenarioAssignmentsWholeScenario
      id: 65a63692-c00a-4a7d-8376-8615ee37f45c
      type: account
    - name: TestTenantsQueryTenantNotInitialized
      id: 72329135-27fd-4284-9bcb-37ea8d6307d0
      type: account
    - name: Test Default
      id: 5577cf46-4f78-45fa-b55f-a42a3bdba868
      type: account
      parent: 2c4f4a25-ba9a-4dbc-be68-e0beb77a7eb0
    - name: Test_DefaultCustomer
      id: 2c4f4a25-ba9a-4dbc-be68-e0beb77a7eb0
      type: customer
    - name: TestListLabelDefinitions
      id: 3f641cf5-2d14-4e0f-a122-16e7569926f1
      type: account
    - name: Test_AutomaticScenarioAssignmentQueries
      id: 8263cc13-5698-4a2d-9257-e8e76b543e88
      type: account
    - name: TestGetScenariosLabelDefinitionCreatesOneIfNotExists
      id: 2263cc13-5698-4a2d-9257-e8e76b543e33
      type: account
    - name: TestApplicationsForRuntime
      id: 5984a414-1eed-4972-af2c-b2b6a415c7d7
      type: account
    - name: Test_DeleteAutomaticScenarioAssignmentForScenario
      id: d08e4cb6-a77f-4a07-b021-e3317a373597
      type: account
    - name: TestApplicationsForRuntimeWithHiddenApps
      id: 7e1f2df8-36dc-4e40-8be3-d1555d50c91c
      type: account
    - name: TestTenantsQueryTenantInitialized
      id: 8cf0c909-f816-4fe3-a507-a7917ccd8380
      type: account
    - name: TestDeleteApplicationIfInScenario
      id: 0d597250-6b2d-4d89-9c54-e23cb497cd01
      type: account
    - name: TestProviderSubaccount
      id: f8075207-1478-4a80-bd26-24a4785a2bfd
      type: subaccount
      parent: 5577cf46-4f78-45fa-b55f-a42a3bdba868
    - name: TestProviderSubaccountRegion2
      id: 731b7bc4-5472-41d2-a447-e4c0f45de739
      type: subaccount
      region: "eu-2"
      parent: 5577cf46-4f78-45fa-b55f-a42a3bdba868
    - name: TestCertificateSubaccount
      id: 123e4567-e89b-12d3-a456-426614174001
      type: subaccount
      parent: 5577cf46-4f78-45fa-b55f-a42a3bdba868
    - name: TestNsAdapter
      id: 08b6da37-e911-48fb-a0cb-fa635a6c5678
      type: subaccount
      parent: 5577cf46-4f78-45fa-b55f-a42a3bdba868
    - name: TestNsAdapterSubaccountWithApplications
      id: 08b6da37-e911-48fb-a0cb-fa635a6c4321
      type: subaccount
      parent: 5577cf46-4f78-45fa-b55f-a42a3bdba868
    - name: TestIntegrationSystemManagedSubaccount
      id: 3cfcdd62-320d-403b-b66a-4ee3cdd06947
      type: subaccount
      parent: 5577cf46-4f78-45fa-b55f-a42a3bdba868
    - name: TestIntegrationSystemManagedAccount
      id: 7e8ab2e3-3bb4-42e3-92b2-4e0bf48559d3
      type: account
      parent: 2c4f4a25-ba9a-4dbc-be68-e0beb77a7eb0
    - name: TestSystemFetcherAccount
      id: c395681d-11dd-4cde-bbcf-570b4a153e79
      type: account
      parent: 2c4f4a25-ba9a-4dbc-be68-e0beb77a7eb0
    - name: TestConsumerSubaccount
      id: 1f538f34-30bf-4d3d-aeaa-02e69eef84ae
      type: subaccount
      parent: 5984a414-1eed-4972-af2c-b2b6a415c7d7
    - name: TestTenantsOnDemandAPI
      id: 8d42d818-d4c4-4036-b82f-b199db7ffeb5
      type: subaccount
      parent: 5984a414-1eed-4972-af2c-b2b6a415c7d7
    - name: TestExternalCertificateSubaccount
      id: bad76f69-e5c2-4d55-bca5-240944824b83
      type: subaccount
      parent: 5577cf46-4f78-45fa-b55f-a42a3bdba868
  images:
    containerRegistry:
      path: eu.gcr.io/kyma-project/incubator
    connector:
      dir:
      version: "PR-2575"
      name: compass-connector
    connectivity_adapter:
      dir:
      version: "PR-2575"
      name: compass-connectivity-adapter
    pairing_adapter:
      dir:
      version: "PR-2572"
      name: compass-pairing-adapter
    director:
      dir:
      version: "PR-2617"
      name: compass-director
    hydrator:
      dir:
      version: "PR-2596"
      name: compass-hydrator
    gateway:
      dir:
      version: "PR-2575"
      name: compass-gateway
    operations_controller:
      dir:
      version: "PR-2575"
      name: compass-operations-controller
    ord_service:
      dir:
      version: "PR-76"
      name: compass-ord-service
    schema_migrator:
      dir:
      version: "PR-2637"
      name: compass-schema-migrator
    system_broker:
      dir:
      version: "PR-2575"
      name: compass-system-broker
    certs_setup_job:
      containerRegistry:
        path: eu.gcr.io/kyma-project
      dir:
      version: "0a651695"
    external_services_mock:
      dir:
      version: "PR-2630"
      name: compass-external-services-mock
    console:
      dir:
      version: "PR-69"
      name: compass-console
    e2e_tests:
      dir:
<<<<<<< HEAD
      version: "PR-2617"
=======
      version: "PR-2639"
>>>>>>> 611919e4
      name: compass-e2e-tests
  isLocalEnv: false
  isForTesting: false
  oauth2:
    host: oauth2
  livenessProbe:
    initialDelaySeconds: 30
    timeoutSeconds: 1
    periodSeconds: 10
  readinessProbe:
    initialDelaySeconds: 5
    timeoutSeconds: 1
    periodSeconds: 2
  agentPreconfiguration: false
  portieris:
    isEnabled: false
    imagePullSecretName: "portieris-dummy-image-pull-secret"
  nsAdapter:
    external:
      port: 3005
    e2eTests:
      gatewayHost: "compass-gateway-xsuaa"
    prefix: /nsadapter
    path: /nsadapter/api/v1/notifications
    systemToTemplateMappings: '[{  "Name": "SAP S/4HANA On-Premise",  "SourceKey": ["type"],  "SourceValue": ["abapSys"]},{  "Name": "SAP S/4HANA On-Premise",  "SourceKey": ["type"],  "SourceValue": ["nonSAPsys"]},{  "Name": "SAP S/4HANA On-Premise",  "SourceKey": ["type"],  "SourceValue": ["hana"]}]'
    secret:
      name: nsadapter-secret
      subaccountKey: subaccount
      local:
        subaccountValue: subaccount
    authSecret:
      name: "compass-external-services-mock-oauth-credentials"
      clientIdKey: client-id
      clientSecretKey: client-secret
      tokenUrlKey: url
      instanceUrlKey: url
      certKey: cert
      keyKey: key
    registerPath: "/register"
    tokenPath: "/secured/oauth/token"
    createClonePattern: '{"key": "%s"}'
    createBindingPattern: '{}'
    useClone: "false"
  director:
    host: compass-director.compass-system.svc.cluster.local
    prefix: /director
    graphql:
      external:
        port: 3000
    tls:
      secure:
        internal:
          host: compass-director-internal
    validator:
      port: 8080
    metrics:
      port: 3003
      enableGraphqlOperationInstrumentation: true
    operations:
      port: 3002
      path: "/operation"
      lastOperationPath: "/last_operation"
    info:
      path: "/v1/info"
    subscription:
      subscriptionProviderLabelKey: "subscriptionProviderId"
      consumerSubaccountLabelKey: "global_subaccount_id"
      subscriptionLabelKey: "subscription"
      tokenPrefix: "sb-"
    selfRegister:
      secret:
        name: "region-instances-credentials"
        key: "keyConfig"
        path: "/tmp"
      clientIdPath: "clientId"
      clientSecretPath: "clientSecret"
      urlPath: "url"
      tokenUrlPath: "tokenUrl"
      clientCertPath: "clientCert"
      clientKeyPath: "clientKey"
      local:
        templateMappings:
          clientIDMapping: '{{ printf "\"%s\":\"client_id\"" .Values.global.director.selfRegister.clientIdPath }}'
          clientSecretMapping: '{{ printf "\"%s\":\"client_secret\"" .Values.global.director.selfRegister.clientSecretPath }}'
          urlMapping: '{{ printf "\"%s\":\"http://compass-external-services-mock.%s.svc.cluster.local:%s\"" .Values.global.director.selfRegister.urlPath .Release.Namespace (.Values.service.port | toString) }}'
          tokenURLMapping: '{{ printf "\"%s\":\"https://%s.%s:%s\"" .Values.global.director.selfRegister.tokenUrlPath .Values.global.externalServicesMock.certSecuredHost .Values.global.ingress.domainName (.Values.service.certPort | toString) }}'
          x509CertificateMapping: '{{ printf "\"%s\":\"%s\"" .Values.global.director.selfRegister.clientCertPath .Values.global.connector.caCertificate }}'
          x509KeyMapping: '{{ printf "\"%s\":\"%s\"" .Values.global.director.selfRegister.clientKeyPath .Values.global.connector.caKey }}'
      oauthTokenPath: "/cert/token"
      oauthMode: "oauth-mtls"
      label: "selfRegLabel"
      labelValuePrefix: "self-reg-prefix-"
      responseKey: "self-reg-key"
      path: "/external-api/self-reg"
      nameQueryParam: "name"
      tenantQueryParam: "tenant"
      requestBodyPattern: '{"key": "%s"}'
    clientIDHeaderKey: client_user
    suggestTokenHeaderKey: suggest_token
    runtimeTypeLabelKey: "runtimeType"
    applicationTypeLabelKey: "applicationType"
    kymaRuntimeTypeLabelValue: "kyma"
    fetchTenantEndpoint: '{{ printf "https://%s.%s%s/v1/fetch" .Values.global.gateway.tls.secure.internal.host .Values.global.ingress.domainName .Values.global.tenantFetcher.prefix }}'
    ordWebhookMappings: '[]'
  auditlog:
    configMapName: "compass-gateway-auditlog-config"
    mtlsTokenPath: "/cert/token"
    standardTokenPath: "/secured/oauth/token"
    skipSSLValidation: false
    secret:
      name: "compass-gateway-auditlog-secret"
      urlKey: url
      clientIdKey: client-id
      clientSecretKey: client-secret
      clientCertKey: client-cert
      clientKeyKey: client-key
  log:
    format: "kibana"
  tenantConfig:
    useDefaultTenants: true
    dbPool:
      maxOpenConnections: 1
      maxIdleConnections: 1
  connector:
    prefix: /connector
    graphql:
      external:
        port: 3000
    validator:
      port: 8080
    # If secrets do not exist they will be created
    secrets:
      ca:
        name: compass-connector-app-ca
        namespace: compass-system
        certificateKey: ca.crt
        keyKey: ca.key
      rootCA:
        namespace: istio-system # For Ingress Gateway to work properly the namespace needs to be istio-system
        # In order for istio mTLS to work we should have two different secrets one containing the server certificate (let’s say X) and one used for validation of the client’s certificates.
        # The second one should be our root certificate and istio wants it to be named X-cacert. (-cacert suffix).
        # This is the reason for the confusing name of our root certificate. https://preliminary.istio.io/v1.6/docs/tasks/traffic-management/ingress/secure-ingress/#configure-a-mutual-tls-ingress-gateway
        cacert: compass-gateway-mtls-certs-cacert # For cert-rotation the cacert should be in different secret
        certificateKey: cacert
    revocation:
      configmap:
        name: revocations-config
        namespace: "{{ .Release.Namespace }}"
    # If key and certificate are not provided they will be generated
    caKey: ""
    caCertificate: ""
  system_broker:
    enabled: true
    port: 5001
    prefix: /broker
    tokenProviderFromHeader:
      forwardHeaders: Authorization
    tokenProviderFromSecret:
      enabled: false
      secrets:
        integrationSystemCredentials:
          name: compass-system-broker-credentials
          namespace: compass-system
    testNamespace: kyma-system
  gateway:
    port: 3000
    tls:
      host: compass-gateway
      adapterHost: compass-ns-adapter
      secure:
        internal:
          host: compass-gateway-internal
        oauth:
          host: compass-gateway-auth-oauth
    mtls:
      manageCerts: true
      host: compass-gateway-mtls
      certSecret: compass-gateway-mtls-certs
      external:
        host: compass-gateway-sap-mtls
        certSecret: compass-gateway-mtls-certs # Use connector's root CA as root CA by default. This should be overridden for productive deployments.
    headers:
      rateLimit: X-Flow-Identity
      request:
        remove:
          - "Client-Id-From-Token"
          - "Client-Id-From-Certificate"
          - "Client-Certificate-Hash"
          - "Certificate-Data"
  hydrator:
    host: compass-hydrator.compass-system.svc.cluster.local
    port: 3000
    prefix: /hydrators
    subjectConsumerMappingConfig: '[{"consumer_type": "Super Admin", "tenant_access_levels": ["customer", "account","subaccount"], "subject": "C=DE, L=local, O=SAP SE, OU=Region, OU=SAP Cloud Platform Clients, OU=f8075207-1478-4a80-bd26-24a4785a2bfd, CN=compass"},{"consumer_type": "Integration System", "tenant_access_levels": ["account","subaccount"], "subject": "C=DE, L=local, O=SAP SE, OU=Region, OU=SAP Cloud Platform Clients, OU=f8075207-1478-4a80-bd26-24a4785a2bfd, CN=integration-system-test"}]'
    certificateDataHeader: "Certificate-Data"
    consumerClaimsKeys:
      clientIDKey: "client_id"
      tenantIDKey: "tenantid"
      userNameKey: "user_name"
      subdomainKey: "subdomain"
    http:
      client:
        skipSSLValidation: false
    metrics:
      port: 3003
      enableClientInstrumentation: true
      censoredFlows: "JWT"
  operations_controller:
    enabled: true
  connectivity_adapter:
    port: 8080
    tls:
      host: adapter-gateway
    mtls:
      host: adapter-gateway-mtls
  oathkeeperFilters:
    workloadLabel: oathkeeper
    namespace: kyma-system
    tokenDataHeader: "Connector-Token"
    certificateDataHeader: "Certificate-Data"
  istio:
    externalMtlsGateway:
      name: "compass-gateway-external-mtls"
      namespace: "compass-system"
    mtlsGateway:
      name: "compass-gateway-mtls"
      namespace: "compass-system"
    gateway:
      name: "kyma-gateway"
      namespace: "kyma-system"
    proxy:
      port: 15020
    namespace: istio-system
    ingressgateway:
      workloadLabel: istio-ingressgateway
      requestPayloadSizeLimit2MB: 2097152
      requestPayloadSizeLimit2MBLabel: "2MB"
      requestPayloadSizeLimit5MB: 5097152
      requestPayloadSizeLimit5MBLabel: "5MB"
      correlationHeaderRewriteFilter:
        expectedHeaders:
          - "x-request-id"
          - "x-correlation-id"
          - "x-correlationid"
          - "x-forrequest-id"
          - "x-vcap-request-id"
          - "x-broker-api-request-identity"
  kubernetes:
    serviceAccountTokenIssuer: https://kubernetes.default.svc.cluster.local
    serviceAccountTokenJWKS: https://kubernetes.default.svc.cluster.local/openid/v1/jwks
  ingress:
    domainName: "local.kyma.dev"
  database:
    sqlProxyServiceAccount: "proxy-user@gcp-cmp.iam.gserviceaccount.com"
    manageSecrets: true
    embedded:
      enabled: true
      director:
        name: "postgres"
      directorDBName: "postgres"
    managedGCP:
      serviceAccountKey: ""
      instanceConnectionName: ""
      director:
        name: ""
        user: ""
        password: ""
      host: "localhost"
      hostPort: "5432"
      sslMode: ""
      #TODO remove below after migration to separate user will be done
      dbUser: ""
      dbPassword: ""
      directorDBName: ""
  oathkeeper:
    host: ory-oathkeeper-proxy.kyma-system.svc.cluster.local
    port: 4455
    timeout_ms: 120000
    ns_adapter_timeout_ms: 3600000
    idTokenConfig:
      claims: '{"scopes": "{{ print .Extra.scope }}","tenant": "{{ .Extra.tenant }}", "consumerID": "{{ print .Extra.consumerID}}", "consumerType": "{{ print .Extra.consumerType }}", "flow": "{{ print .Extra.flow }}", "onBehalfOf": "{{ print .Extra.onBehalfOf }}", "region": "{{ print .Extra.region }}", "tokenClientID": "{{ print .Extra.tokenClientID }}"}'
      internalClaims: '{"scopes": "application:read application:write application.webhooks:read application_template.webhooks:read webhooks.auth:read runtime:write runtime:read tenant:read tenant:write tenant_subscription:write ory_internal fetch_tenant application_template:read destinations_sensitive_data:read destinations:sync","tenant":"{ {{ if .Header.Tenant }} \"consumerTenant\":\"{{ print (index .Header.Tenant 0) }}\", {{ end }} \"externalTenant\":\"\"}", "consumerType": "Internal Component", "flow": "Internal"}'
    mutators:
      runtimeMappingService:
        config:
          api:
            url: http://compass-hydrator.compass-system.svc.cluster.local:3000/hydrators/runtime-mapping
            retry:
              give_up_after: 6s
              max_delay: 2000ms
      authenticationMappingServices:
        nsadapter:
          cfg:
            config:
              api:
                url: http://compass-hydrator.compass-system.svc.cluster.local:3000/hydrators/authn-mapping/nsadapter
                retry:
                  give_up_after: 6s
                  max_delay: 2000ms
          authenticator:
            enabled: false
            createRule: true
            gatewayHost: "compass-gateway-xsuaa"
            trusted_issuers: '[{"domain_url": "compass-system.svc.cluster.local:8080", "scope_prefix": "prefix.", "protocol": "http"}]'
            attributes: '{"uniqueAttribute": { "key": "ns-adapter-test", "value": "ns-adapter-flow" }, "tenant": { "key": "tenant" }, "identity": { "key": "identity" }, "clientid": { "key": "client_id" } }'
            path: /nsadapter/api/v1/notifications
            upstreamComponent: "compass-gateway"
            checkSuffix: true
        tenant-fetcher:
          cfg:
            config:
              api:
                url: http://compass-hydrator.compass-system.svc.cluster.local:3000/hydrators/authn-mapping/tenant-fetcher
                retry:
                  give_up_after: 6s
                  max_delay: 2000ms
          authenticator:
            enabled: false
            createRule: true
            gatewayHost: "compass-gateway"
            trusted_issuers: '[{"domain_url": "compass-system.svc.cluster.local:8080", "scope_prefix": "prefix.", "protocol": "http"}]'
            attributes: '{"uniqueAttribute": { "key": "test", "value": "tenant-fetcher" }, "tenant": { "key": "tenant" }, "identity": { "key": "identity" } }'
            path: /tenants/<.*>
            upstreamComponent: "compass-tenant-fetcher"
            checkSuffix: false
        subscriber:
          cfg:
            config:
              api:
                url: http://compass-hydrator.compass-system.svc.cluster.local:3000/hydrators/authn-mapping/subscriber
                retry:
                  give_up_after: 6s
                  max_delay: 2000ms
          authenticator:
            enabled: false
            createRule: false
            gatewayHost: "compass-gateway-sap-mtls"
            trusted_issuers: '[{"domain_url": "compass-system.svc.cluster.local:8080", "scope_prefix": "prefix.", "protocol": "http", "region": "eu-1"}]'
            attributes: '{"uniqueAttribute": { "key": "subsc-key-test", "value": "subscription-flow" }, "tenant": { "key": "tenant" }, "identity": { "key": "user_name" }, "clientid": { "key": "client_id" } }'
            path: /<.*>
            checkSuffix: false
      tenantMappingService:
        config:
          api:
            url: http://compass-hydrator.compass-system.svc.cluster.local:3000/hydrators/tenant-mapping
            retry:
              give_up_after: 6s
              max_delay: 2000ms
      certificateResolverService:
        config:
          api:
            url: http://compass-hydrator.compass-system.svc.cluster.local:3000/hydrators/v1/certificate/data/resolve
            retry:
              give_up_after: 6s
              max_delay: 2000ms
      tokenResolverService:
        config:
          api:
            url: http://compass-hydrator.compass-system.svc.cluster.local:3000/hydrators/v1/tokens/resolve
            retry:
              give_up_after: 6s
              max_delay: 2000ms
  cockpit:
    auth:
      allowedConnectSrc: "https://*.ondemand.com"
      secretName: "cockpit-auth-secret"
      idpHost: ""
      clientID: ""
      scopes: "openid profile email"
      path: "/oauth2/certs"
  destinationFetcher:
    manageSecrets: true
    host: compass-destination-fetcher.compass-system.svc.cluster.local
    prefix: /destination-configuration
    port: 3000
    jobSchedule: 10m
    lease:
      lockname: destinationlease
    parallelTenants: 10
    authentication:
      jwksEndpoint: "http://ory-oathkeeper-api.kyma-system.svc.cluster.local:4456/.well-known/jwks.json"
      appDestinationsSyncScope: "destinations:sync"
      appDetinationsSensitiveDataScope: "destinations_sensitive_data:read"
    server:
      tenantDestinationsEndpoint: "/v1/subaccountDestinations"
      sensitiveDataEndpoint: "/v1/destinations"
      sensitiveDataQueryParam: "name"
    request:
      skipSSLValidation: false
      retry_interval: "100ms"
      retry_attempts: 3
      goroutineLimit: 100
      requestTimeout: "30s"
      pageSize: 10
      oauthTokenPath: "/oauth/token"
    instance:
      clientIdPath: "clientid"
      clientSecretPath: "clientsecret"
      urlPath: "uri"
      tokenUrlPath: "certurl"
      clientCertPath: "certificate"
      clientKeyPath: "key"
    secretName: destination-region-instances
    dependenciesConfig:
      path: "/cfg/dependencies"
    oauthMode: "oauth-mtls"
  destinationRegionSecret:
    secretName: "destination-region-instances"
    fileName: "keyConfig"
    local:
      templateMappings:
        xsappMapping: '{{ printf "\"%s\":\"xsappname1\"" .Values.global.tenantFetcher.xsappNamePath }}'
        clientIDMapping: '{{ printf "\"%s\":\"client_id\"" .Values.global.destinationFetcher.instance.clientIdPath }}'
        clientSecretMapping: '{{ printf "\"%s\":\"client_secret\"" .Values.global.destinationFetcher.instance.clientSecretPath }}'
        urlMapping: '{{ printf "\"%s\":\"http://compass-external-services-mock.%s.svc.cluster.local:%s\"" .Values.global.destinationFetcher.instance.urlPath .Release.Namespace (.Values.service.port | toString) }}'
        tokenURLMapping: '{{ printf "\"%s\":\"https://%s.%s:%s\"" .Values.global.destinationFetcher.instance.tokenUrlPath .Values.global.externalServicesMock.certSecuredHost .Values.global.ingress.domainName (.Values.service.certPort | toString) }}'
        x509CertificateMapping: '{{ printf "\"%s\":\"%s\"" .Values.global.destinationFetcher.instance.clientCertPath .Values.global.connector.caCertificate }}'
        x509KeyMapping: '{{ printf "\"%s\":\"%s\"" .Values.global.destinationFetcher.instance.clientKeyPath .Values.global.connector.caKey }}'
  tenantFetcher:
    k8sSecret:
      manageSecrets: true
      name: "tenant-fetcher-secret"
      namespace: "compass-system"
      key: "keyConfig"
      path: "/tmp"
    host: compass-tenant-fetcher.compass-system.svc.cluster.local
    prefix: /tenants
    port: 3000
    xsappNamePath: "xsappname"
    omitDependenciesParamName: ""
    omitDependenciesParamValue: ""
    requiredAuthScope: Callback
    fetchTenantAuthScope: fetch_tenant
    authentication:
      jwksEndpoint: "http://ory-oathkeeper-api.kyma-system.svc.cluster.local:4456/.well-known/jwks.json"
    tenantProvider:
      tenantIdProperty: "tenantId"
      customerIdProperty: "customerId"
      subaccountTenantIdProperty: "subaccountTenantId"
      subdomainProperty: "subdomain"
      name: "provider"
      subscriptionProviderIdProperty: "subscriptionProviderIdProperty"
      providerSubaccountIdProperty: "providerSubaccountIdProperty"
      consumerTenantIdProperty: "consumerTenantIdProperty"
      subscriptionProviderAppNameProperty: "subscriptionProviderAppNameProperty"
    server:
      fetchTenantEndpoint: "/v1/fetch/{parentTenantId}/{tenantId}"
      regionalHandlerEndpoint: "/v1/regional/{region}/callback/{tenantId}"
      dependenciesEndpoint: "/v1/regional/{region}/dependencies"
      tenantPathParam: "tenantId"
      regionPathParam: "region"
    dependenciesConfig:
      path: "/cfg/dependencies"
    local:
      templateMappings:
        xsappMapping: '{{ printf "\"%s\":\"xsappname1\"" .Values.global.tenantFetcher.xsappNamePath }}'
    containerName: "tenant-fetcher"
  externalCertConfiguration:
    issuerLocality: "local,local2" # In local setup we have manually created connector CA certificate with 'local' Locality property
    subjectPattern: "/C=DE/O=SAP SE/OU=SAP Cloud Platform Clients/OU=Region/OU=%s/L=%s/CN=%s"
    ouCertSubaccountID: "f8075207-1478-4a80-bd26-24a4785a2bfd"
    commonName: "compass"
    locality: "local"
    certSvcApiPath: "/cert"
    tokenPath: "/cert/token"
    secrets:
      externalCertSvcSecret:
        manage: false
        name: "cert-svc-secret"
        clientIdKey: client-id
        clientSecretKey: client-secret
        oauthUrlKey: url
        csrEndpointKey: csr-endpoint
        clientCert: client-cert
        clientKey: client-key
        skipSSLValidationFlag: "-k"
      externalClientCertSecret:
        name: "external-client-certificate"
        namespace: compass-system
        certKey: tls.crt
        keyKey: tls.key
    rotationCronjob:
      name: "external-certificate-rotation"
      schedule: "*/1 * * * *" # Executes every minute
      certValidity: "7"
      clientCertRetryAttempts: "8"
      containerName: "certificate-rotation"
  ordService:
    host: compass-ord-service.compass-system.svc.cluster.local
    prefix: /open-resource-discovery-service/v0
    docsPrefix: /open-resource-discovery-docs
    staticPrefix: /open-resource-discovery-static/v0
    port: 3000
    defaultResponseType: "xml"
    userContextHeader: "user_context"
    authTokenPath: "/var/run/secrets/kubernetes.io/serviceaccount/token"
    skipSSLValidation: false
  ordAggregator:
    name: ord-aggregator
    enabled: true
    suspend: true
    schedule: "*/1 * * * *"
    http:
      client:
        skipSSLValidation: false
      retry:
        attempts: 3
        delay: 100ms
    dbPool:
      maxOpenConnections: 2
      maxIdleConnections: 2
    globalRegistryUrl: http://compass-external-services-mock.compass-system.svc.cluster.local:8087/.well-known/open-resource-discovery
    maxParallelWebhookProcessors: 4
    maxParallelDocumentsPerApplication: 10
    containerName: "ord-aggregator"
  systemFetcher:
    enabled: false
    name: "system-fetcher"
    schedule: "0 0 * * *"
    manageSecrets: true
    # enableSystemDeletion - whether systems in deleted state should be deleted from director database
    enableSystemDeletion: true
    # fetchParallelism - shows how many http calls will be made in parallel to fetch systems
    fetchParallellism: 30
    # queueSize - shows how many system fetches (individual requests may fetch more than 1 system)
    # can be put in the queue for processing before blocking. It is best for the queue to be about 2 times bigger than the parallellism
    queueSize: 100
    # fetchRequestTimeout - shows the timeout to wait for oauth token and for fetching systems (in one request) separately
    fetchRequestTimeout: "30s"
    # directorRequestTimeout - graphql requests timeout to director
    directorRequestTimeout: "30s"
    dbPool:
      maxOpenConnections: 20
      maxIdleConnections: 2
    # systemsAPIEndpoint - endpoint of the service to fetch systems from
    systemsAPIEndpoint: ""
    # systemsAPIFilterCriteria - criteria for fetching systems
    systemsAPIFilterCriteria: ""
    # systemToTemplateMappings - how to map system properties to an existing application template
    systemToTemplateMappings: '{}'
    appTemplates: []
    templatePlaceholderToSystemKeyMappings: '[{"placeholder_name": "name","system_key": "displayName"},{"placeholder_name": "display-name","system_key": "displayName"},{"placeholder_name": "systemNumber","system_key": "systemNumber"},{"placeholder_name": "productId","system_key": "productId"},{"placeholder_name": "ppmsProductVersionId","system_key": "ppmsProductVersionId"},{"placeholder_name": "description","system_key": "productDescription", "optional": true},{"placeholder_name": "baseUrl","system_key": "additionalUrls.mainUrl", "optional":true},{"placeholder_name": "providerName","system_key": "infrastructureProvider", "optional": true}]'
    templateOverrideApplicationInput: '{"name": "{{name}}","description": "{{description}}","providerName": "{{providerName}}","statusCondition": "INITIAL","systemNumber": "{{systemNumber}}","labels": {"managed": "true","productId": "{{productId}}","ppmsProductVersionId": "{{ppmsProductVersionId}}"},"baseUrl": "{{baseUrl}}"}'
    http:
      client:
        skipSSLValidation: false
    oauth:
      client: "client_id"
      tokenEndpointProtocol: "https"
      tokenBaseHost: "compass-external-services-mock-sap-mtls"
      tokenPath: "/cert/token"
      scopesClaim: "scopes"
      tenantHeaderName: "x-zid"
      tokenRequestTimeout: 30s
      skipSSLValidation: true
    secret:
      name: "compass-system-fetcher-secret"
      clientIdKey: client-id
      oauthUrlKey: url
    paging:
      pageSize: 200
      sizeParam: "$top"
      skipParam: "$skip"
    containerName: "system-fetcher"
  tenantFetchers:
    job1:
      enabled: false
      job:
        interval: "5m"
      configMapNamespace: "compass-system"
      manageSecrets: true
      providerName: "compass"
      tenantType: "subaccount"
      schedule: "*/5 * * * *"
      tenantInsertChunkSize: "500"
      kubernetes:
        configMapNamespace: "compass-system"
        pollInterval: 2s
        pollTimeout: 1m
        timeout: 2m
      authConfig:
        skipSSLValidation: true
        oauthMode: "oauth-mtls"
        clientIDPath: "clientid"
        clientSecretPath: "secret"
        clientCertPath: "cert"
        clientKeyPath: "key"
        tokenEndpointPath: "url"
        tokenURLPath: "/cert/token"
      queryMapping:
        regionField: "region"
        pageNumField: "pageNum"
        pageSizeField: "pageSize"
        timestampField: "timestamp"
      query:
        startPage: "0"
        pageSize: "100"
      api:
        regionName: "central"
        authConfigSecretKey: "central"
        fieldMapping:
          totalPagesField: "totalPages"
          totalResultsField: "totalResults"
          tenantEventsField: "events"
          idField: "id"
          nameField: "name"
          customerIdField: "customerId"
          subdomainField: "subdomain"
          discriminatorField: ""
          discriminatorValue: ""
          detailsField: "details"
          entityTypeField: "entityType"
          globalAccountID: "gaID"
          regionField: "region"
          movedSubaccountTargetField: "targetGlobalAccountGUID"
          movedSubaccountSourceField: "sourceGlobalAccountGUID"
        endpoints:
          accountCreated: "127.0.0.1/events?type=account-created"
          accountDeleted: "127.0.0.1/events?type=account-deleted"
          accountUpdated: "127.0.0.1/events?type=account-updated"
          subaccountCreated: "127.0.0.1/events?type=subaccount-created"
          subaccountDeleted: "127.0.0.1/events?type=subaccount-deleted"
          subaccountUpdated: "127.0.0.1/events?type=subaccount-updated"
          subaccountMoved: "127.0.0.1/events?type=subaccount-moved"
      regionalConfig:
        fieldMapping:
          totalPagesField: "totalPages"
          totalResultsField: "totalResults"
          tenantEventsField: "events"
          idField: "guid"
          nameField: "displayName"
          customerIdField: "customerId"
          subdomainField: "subdomain"
          discriminatorField: ""
          discriminatorValue: ""
          detailsField: "details"
          entityTypeField: "entityType"
          globalAccountID: "globalAccountGUID"
          regionField: "region"
          movedSubaccountTargetField: "targetGlobalAccountGUID"
          movedSubaccountSourceField: "sourceGlobalAccountGUID"
        regions:
          eu-east:
            api:
              oauthMode: "oauth-mtls"
              authConfigSecretKey: "central"
              endpoints:
                accountCreated: "127.0.0.1/events?type=account-created"
                accountDeleted: "127.0.0.1/events?type=account-deleted"
                accountUpdated: "127.0.0.1/events?type=account-updated"
                subaccountCreated: "127.0.0.1/events?type=subaccount-created"
                subaccountDeleted: "127.0.0.1/events?type=subaccount-deleted"
                subaccountUpdated: "127.0.0.1/events?type=subaccount-updated"
                subaccountMoved: "127.0.0.1/events?type=subaccount-moved"
      dbPool:
        maxOpenConnections: 1
        maxIdleConnections: 1
  metrics:
    enabled: true
    pushEndpoint: http://monitoring-prometheus-pushgateway.kyma-system.svc.cluster.local:9091
  externalServicesMock:
    enabled: false
    certSecuredPort: 8081
    ordCertSecuredPort: 8082
    unsecuredPort: 8083
    basicSecuredPort: 8084
    oauthSecuredPort: 8085
    ordGlobalRegistryCertPort: 8086
    ordGlobalRegistryUnsecuredPort: 8087
    unsecuredPortWithAdditionalContent: 8088
    unsecuredMultiTenantPort: 8089
    certSecuredHost: compass-external-services-mock-sap-mtls
    ordCertSecuredHost: compass-external-services-mock-sap-mtls-ord
    ordGlobalCertSecuredHost: compass-external-services-mock-sap-mtls-global-ord-registry
    unSecuredHost: compass-external-services-mock
    host: compass-external-services-mock.compass-system.svc.cluster.local
    regionInstancesCredentials:
      manage: false
    oauthSecret:
      manage: false
      name: compass-external-services-mock-oauth-credentials
      clientIdKey: client-id
      clientSecretKey: client-secret
      oauthUrlKey: url
      oauthTokenPath: "/secured/oauth/token"
    auditlog:
      applyMockConfiguration: false
      managementApiPath: /audit-log/v2/configuration-changes/search
      mtlsTokenPath: "/cert/token"
      secret:
        name: "auditlog-instance-management"
        urlKey: url
        tokenUrlKey: token-url
        clientIdKey: client-id
        clientSecretKey: client-secret
        clientCertKey: client-cert
        clientKeyKey: client-key
  tests:
    http:
      client:
        skipSSLValidation: false
    externalCertConfiguration:
      ouCertSubaccountID: "bad76f69-e5c2-4d55-bca5-240944824b83"
      issuerLocalityRegion2: "local"
    director:
      skipPattern: ""
      externalCertIntSystemCN: "integration-system-test"
      supportedOrdApplicationType: "SAP temp1"
    tenantFetcher:
      tenantOnDemandID: "8d42d818-d4c4-4036-b82f-b199db7ffeb5"
      region: "eu-1"
      region2: "eu-2"
    ordAggregator:
      skipPattern: ""
    ordService:
      accountTenantID: "5577cf46-4f78-45fa-b55f-a42a3bdba868" # testDefaultTenant from our testing tenants
      skipPattern: ""
    externalServicesMock:
      skipPattern: ""
    selfRegistration:
      region: "eu-1"
      region2: "eu-2"
    destination:
      consumerSubdomain: "compass-external-services-mock-sap-mtls"
    subscription:
      tenants:
        providerAccountID: "5577cf46-4f78-45fa-b55f-a42a3bdba868" # testDefaultTenant from our testing tenants
        providerSubaccountID: "f8075207-1478-4a80-bd26-24a4785a2bfd" # TestProviderSubaccount from our testing tenants
        consumerAccountID: "5984a414-1eed-4972-af2c-b2b6a415c7d7" # ApplicationsForRuntimeTenantName from our testing tenants
        consumerSubaccountID: "1f538f34-30bf-4d3d-aeaa-02e69eef84ae" # randomly chosen
        consumerTenantID: "ba49f1aa-ddc1-43ff-943c-fe949857a34a" # randomly chosen
        providerSubaccountIDRegion2: "731b7bc4-5472-41d2-a447-e4c0f45de739" # TestProviderSubaccountRegion2 from our testing tenants
      oauthSecret:
        manage: false
        name: compass-subscription-secret
        clientIdKey: client-id
        clientSecretKey: client-secret
        oauthUrlKey: url
      propagatedProviderSubaccountHeader: "X-Provider-Subaccount"
      externalClientCertTestSecretName: "external-client-certificate-test-secret"
      externalClientCertTestSecretNamespace: "compass-system"
      externalCertTestJobName: "external-certificate-rotation-test-job"
      certSvcInstanceTestSecretName: "cert-svc-secret"
      certSvcInstanceTestRegion2SecretName: "cert-svc-secret-eu2"
      consumerTokenURL: "http://compass-external-services-mock.compass-system.svc.cluster.local:8080"
      subscriptionURL: "http://compass-external-services-mock.compass-system.svc.cluster.local:8080"
      subscriptionProviderIdValue: "id-value!t12345"
      subscriptionProviderAppNameValue: "subscriptionProviderAppNameValue"
    namespace: kyma-system
    connectivityAdapterFQDN: http://compass-connectivity-adapter.compass-system.svc.cluster.local
    externalServicesMockFQDN: http://compass-external-services-mock.compass-system.svc.cluster.local
    ordServiceFQDN: http://compass-ord-service.compass-system.svc.cluster.local
    systemBrokerFQDN: http://compass-system-broker.compass-system.svc.cluster.local
    tenantFetcherFQDN: http://compass-tenant-fetcher.compass-system.svc.cluster.local
    hydratorFQDN: http://compass-hydrator.compass-system.svc.cluster.local
    basicCredentials:
      manage: false
      secretName: "test-basic-credentials-secret"
    db:
      maxOpenConnections: 3
      maxIdleConnections: 1
    securityContext: # Set on container level
      runAsUser: 2000
      allowPrivilegeEscalation: false
  expectedSchemaVersionUpdateJob:
    cm:
      name: "expected-schema-version"
  migratorJob:
    nodeSelectorEnabled: false
    pvc:
      name: "compass-director-migrations"
      namespace: "compass-system"
      migrationsPath: "/compass-migrations"
      storageClass: local-path
  http:
    client:
      skipSSLValidation: false
  pairingAdapter:
    templateName: "pairing-adapter-app-template"
    watcherCorrelationID: "pairing-adapter-watcher-id"
    configMap:
      manage: false
      key: "config.json"
      name: "pairing-adapter-config-local"
      namespace: "compass-system"
      localAdapterFQDN: "http://compass-pairing-adapter.compass-system.svc.cluster.local/adapter-local-mtls"
      integrationSystemID: "d3e9b9f5-25dc-4adb-a0a0-ed69ef371fb6"
    e2e:
      appName: "test-app"
      appID: "123-test-456"
      clientUser: "test-user"
      tenant: "test-tenant"
  # Scopes assigned for every new Client Credentials by given object type (Runtime / Application / Integration System)
  # and scopes mapped to a consumer with the given type, then that consumer is using a client certificate
  scopes:
    scopesPerConsumerType:
      runtime:
        - "runtime:read"
        - "runtime:write"
        - "application:read"
        - "runtime.auths:read"
        - "bundle.instance_auths:read"
        - "runtime.webhooks:read"
        - "webhook:write"
      external_certificate:
        - "runtime:read"
        - "runtime:write"
        - "application:read"
        - "application:write"
        - "runtime.auths:read"
        - "bundle.instance_auths:read"
        - "runtime.webhooks:read"
        - "webhook:write"
        - "application_template:read"
        - "application_template:write"
      application:
        - "application:read"
        - "application:write"
        - "application.auths:read"
        - "application.webhooks:read"
        - "bundle.instance_auths:read"
        - "document.fetch_request:read"
        - "event_spec.fetch_request:read"
        - "api_spec.fetch_request:read"
        - "fetch-request.auth:read"
        - "webhook:write"
      integration_system:
        - "application:read"
        - "application:write"
        - "application.local_tenant_id:write"
        - "application_template:read"
        - "application_template:write"
        - "runtime:read"
        - "runtime:write"
        - "integration_system:read"
        - "label_definition:read"
        - "label_definition:write"
        - "automatic_scenario_assignment:read"
        - "automatic_scenario_assignment:write"
        - "integration_system.auths:read"
        - "application_template.webhooks:read"
        - "formation:write"
        - "formation:read"
        - "internal_visibility:read"
        - "application.auths:read"
        - "webhook:write"
        - "formation_template:read"
      super_admin:
        - "application:read"
        - "application:write"
        - "application.local_tenant_id:write"
        - "application_template:read"
        - "application_template:write"
        - "integration_system:read"
        - "integration_system:write"
        - "runtime:read"
        - "runtime:write"
        - "label_definition:read"
        - "label_definition:write"
        - "eventing:manage"
        - "tenant:read"
        - "automatic_scenario_assignment:read"
        - "automatic_scenario_assignment:write"
        - "application.auths:read"
        - "application.webhooks:read"
        - "application_template.webhooks:read"
        - "bundle.instance_auths:read"
        - "document.fetch_request:read"
        - "event_spec.fetch_request:read"
        - "api_spec.fetch_request:read"
        - "integration_system.auths:read"
        - "runtime.auths:read"
        - "fetch-request.auth:read"
        - "webhooks.auth:read"
        - "formation:write"
        - "formation:read"
        - "internal_visibility:read"
        - "runtime.webhooks:read"
        - "webhook:write"
        - "formation_template:read"
        - "formation_template:write"
      default:
        - "runtime:read"
        - "runtime:write"
        - "tenant:read"<|MERGE_RESOLUTION|>--- conflicted
+++ resolved
@@ -164,11 +164,7 @@
       name: compass-console
     e2e_tests:
       dir:
-<<<<<<< HEAD
       version: "PR-2617"
-=======
-      version: "PR-2639"
->>>>>>> 611919e4
       name: compass-e2e-tests
   isLocalEnv: false
   isForTesting: false
