global:
  disableLegacyConnectivity: true
  defaultTenant: 3e64ebae-38b5-46a0-b1ed-9ccee153a0ae
  defaultTenantRegion: "eu-1"
  tenantLabelsFilePath: "/labelsData/default-tenant-labels.json"
  tenants: # tenant order matters, so new tenants should be added to the end of the list
    - name: default
      id: 3e64ebae-38b5-46a0-b1ed-9ccee153a0ae
      type: account
    - name: foo
      id: 1eba80dd-8ff6-54ee-be4d-77944d17b10b
      type: account
    - name: bar
      id: af9f84a9-1d3a-4d9f-ae0c-94f883b33b6e
      type: account
    - name: TestTenantSeparation
      id: f1c4b5be-b0e1-41f9-b0bc-b378200dcca0
      type: account
    - name: TestDeleteLastScenarioForApplication
      id: 0403be1e-f854-475e-9074-922120277af5
      type: account
    - name: Test_DeleteAutomaticScenarioAssignmentForSelector
      id: d9553135-6115-4c67-b4d9-962c00f3725f
      type: account
    - name: Test_AutomaticScenarioAssigmentForRuntime
      id: 8c733a45-d988-4472-af10-1256b82c70c0
      type: account
    - name: TestAutomaticScenarioAssignmentsWholeScenario
      id: 65a63692-c00a-4a7d-8376-8615ee37f45c
      type: account
    - name: TestTenantsQueryTenantNotInitialized
      id: 72329135-27fd-4284-9bcb-37ea8d6307d0
      type: account
    - name: Test Default
      id: 5577cf46-4f78-45fa-b55f-a42a3bdba868
      type: account
      parents: [2c4f4a25-ba9a-4dbc-be68-e0beb77a7eb0]
    - name: Test_DefaultCustomer
      id: 2c4f4a25-ba9a-4dbc-be68-e0beb77a7eb0
      type: customer
    - name: TestListLabelDefinitions
      id: 3f641cf5-2d14-4e0f-a122-16e7569926f1
      type: account
    - name: Test_AutomaticScenarioAssignmentQueries
      id: 8263cc13-5698-4a2d-9257-e8e76b543e88
      type: account
    - name: TestGetScenariosLabelDefinitionCreatesOneIfNotExists
      id: 2263cc13-5698-4a2d-9257-e8e76b543e33
      type: account
    - name: TestApplicationsForRuntime
      id: 5984a414-1eed-4972-af2c-b2b6a415c7d7
      type: account
    - name: Test_DeleteAutomaticScenarioAssignmentForScenario
      id: d08e4cb6-a77f-4a07-b021-e3317a373597
      type: account
    - name: TestApplicationsForRuntimeWithHiddenApps
      id: 7e1f2df8-36dc-4e40-8be3-d1555d50c91c
      type: account
    - name: TestTenantsQueryTenantInitialized
      id: 8cf0c909-f816-4fe3-a507-a7917ccd8380
      type: account
    - name: TestDeleteApplicationIfInScenario
      id: 0d597250-6b2d-4d89-9c54-e23cb497cd01
      type: account
    - name: TestProviderSubaccount
      id: 47b4575a-f102-414a-8398-2d973ad65f3a
      type: subaccount
      parents: [5577cf46-4f78-45fa-b55f-a42a3bdba868]
    - name: TestCompassProviderSubaccount
      id: f8075207-1478-4a80-bd26-24a4785a2bfd
      type: subaccount
      parents: [5577cf46-4f78-45fa-b55f-a42a3bdba868]
    - name: TestProviderSubaccountRegion2
      id: 731b7bc4-5472-41d2-a447-e4c0f45de739
      type: subaccount
      region: "eu-2"
      parents: [5577cf46-4f78-45fa-b55f-a42a3bdba868]
    - name: TestCertificateSubaccount
      id: 123e4567-e89b-12d3-a456-426614174001
      type: subaccount
      parents: [5577cf46-4f78-45fa-b55f-a42a3bdba868]
    - name: TestNsAdapter
      id: 08b6da37-e911-48fb-a0cb-fa635a6c5678
      type: subaccount
      parents: [5577cf46-4f78-45fa-b55f-a42a3bdba868]
    - name: TestNsAdapterSubaccountWithApplications
      id: 08b6da37-e911-48fb-a0cb-fa635a6c4321
      type: subaccount
      parents: [5577cf46-4f78-45fa-b55f-a42a3bdba868]
    - name: TestIntegrationSystemManagedSubaccount
      id: 3cfcdd62-320d-403b-b66a-4ee3cdd06947
      type: subaccount
      parents: [5577cf46-4f78-45fa-b55f-a42a3bdba868]
    - name: TestIntegrationSystemManagedAccount
      id: 7e8ab2e3-3bb4-42e3-92b2-4e0bf48559d3
      type: account
      parents: [2c4f4a25-ba9a-4dbc-be68-e0beb77a7eb0]
    - name: TestSystemFetcherAccount
      id: c395681d-11dd-4cde-bbcf-570b4a153e79
      type: account
      parents: [2c4f4a25-ba9a-4dbc-be68-e0beb77a7eb0]
    - name: TestConsumerSubaccount
      id: 1f538f34-30bf-4d3d-aeaa-02e69eef84ae
      type: subaccount
      subdomain: compass-external-services-mock-sap-mtls
      parents: [5984a414-1eed-4972-af2c-b2b6a415c7d7]
    - name: TestTenantsOnDemandAPI
      id: 8d42d818-d4c4-4036-b82f-b199db7ffeb5
      type: subaccount
      parents: [5984a414-1eed-4972-af2c-b2b6a415c7d7]
    - name: TestExternalCertificateSubaccount
      id: bad76f69-e5c2-4d55-bca5-240944824b83
      type: subaccount
      parents: [5577cf46-4f78-45fa-b55f-a42a3bdba868]
    - name: TestAtomOrganization
      id: f2724f8e-1a58-4f32-bfd0-8b831de34e71
      type: organization
      parents: [2c4f4a25-ba9a-4dbc-be68-e0beb77a7eb0]
    - name: TestAtomFolder
      id: 4c31b7c7-2bea-4bd5-9ea5-e9a8d704f900
      type: folder
      parents: [f2724f8e-1a58-4f32-bfd0-8b831de34e71]
    - name: TestAtomResourceGroup
      id: ff30da87-7685-4462-869a-baae6441898b
      type: resource-group
      parents: [4c31b7c7-2bea-4bd5-9ea5-e9a8d704f900]
    - name: Test Default Subaccount
      id: 777ce47b-d901-4647-9223-14e94819830b
      type: subaccount
      parents: [5577cf46-4f78-45fa-b55f-a42a3bdba868]
      # The "substitution" tenants should be used only in specific use cases and not as "regular" test tenants
      # because when using them, the operation is actually executed on behalf of another tenant,
      # the one defined in a label of the substituted tenant
    - name: Test Tenant Substitution Account
      id: baf425d1-8630-46da-bf80-f4ed5f405a27
      type: account
    - name: Test Tenant Substitution Subaccount
      id: 818005d6-9264-4abb-af4c-29c754630a7d
      type: subaccount
      parents: [baf425d1-8630-46da-bf80-f4ed5f405a27]
    - name: Test Tenant Substitution Account 2
      id: 46c189a1-9e04-4cbf-9c59-ba7b120492ad
      type: account
    - name: Test Tenant Substitution Subaccount 2
      id: e1e2f861-2b2e-42a9-ba9f-404d292e5471
      type: subaccount
      parents: [46c189a1-9e04-4cbf-9c59-ba7b120492ad]
    - name: TestIsolatedAccount
      id: ded8eca9-12b9-4076-9458-9deabff87bd8
      type: account
    - name: TestSystemFetcherOnNewGA
      id: 44dfe415-4847-4feb-8580-ecb07958347d
      type: account
  tenantsLabels:
    - tenantID: 818005d6-9264-4abb-af4c-29c754630a7d # TestTenantSubstitutionSubaccount
      key: customerId
      value: 2c4f4a25-ba9a-4dbc-be68-e0beb77a7eb0
    - tenantID: e1e2f861-2b2e-42a9-ba9f-404d292e5471 # TestTenantSubstitutionSubaccount2
      key: customerId
      value: 5984a414-1eed-4972-af2c-b2b6a415c7d7 # ApplicationsForRuntimeTenantName, randomly chosen Account tenant
  images:
    containerRegistry:
      path: europe-docker.pkg.dev/kyma-project
    connector:
      dir: dev/incubator/
      version: "PR-3741"
      name: compass-connector
    connectivity_adapter:
      dir: dev/incubator/
      version: "PR-3751"
      name: compass-connectivity-adapter
    pairing_adapter:
      dir: dev/incubator/
      version: "PR-3742"
      name: compass-pairing-adapter
    director:
      dir: dev/incubator/
<<<<<<< HEAD
      version: "PR-3796"
=======
      version: "PR-3802"
>>>>>>> b3f680da
      name: compass-director
    hydrator:
      dir: dev/incubator/
      version: "PR-3717"
      name: compass-hydrator
    ias_adapter:
      dir: dev/incubator/
      version: "PR-3797"
      name: compass-ias-adapter
    kyma_adapter:
      dir: dev/incubator/
      version: "PR-3719"
      name: compass-kyma-adapter
    instance_creator:
      dir: dev/incubator/
      version: "PR-3792"
      name: compass-instance-creator
    default_tenant_mapping_handler:
      dir: dev/incubator/
      version: "PR-3713"
      name: compass-default-tenant-mapping-handler
    gateway:
      dir: dev/incubator/
      version: "PR-3745"
      name: compass-gateway
    operations_controller:
      dir: dev/incubator/
      version: "PR-3744"
      name: compass-operations-controller
    ord_service:
      dir: dev/incubator/
      version: "PR-128"
      name: compass-ord-service
    schema_migrator:
      dir: dev/incubator/
      version: "PR-3763"
      name: compass-schema-migrator
    system_broker:
      dir: dev/incubator/
      version: "PR-3718"
      name: compass-system-broker
    certs_setup_job:
      containerRegistry:
        path: eu.gcr.io/kyma-project
      dir:
      version: "0a651695"
    external_services_mock:
      dir: dev/incubator/
      version: "PR-3771"
      name: compass-external-services-mock
    console:
      dir: prod/incubator/
      version: "v20230421-e8840c18"
      name: compass-console
    e2e_tests:
      dir: dev/incubator/
      version: "PR-3803"
      name: compass-e2e-tests
  isLocalEnv: false
  isForTesting: false
  oauth2:
    host: oauth2
  livenessProbe:
    initialDelaySeconds: 30
    timeoutSeconds: 1
    periodSeconds: 10
  readinessProbe:
    initialDelaySeconds: 5
    timeoutSeconds: 1
    periodSeconds: 2
  agentPreconfiguration: false
  portieris:
    isEnabled: false
    imagePullSecretName: "portieris-dummy-image-pull-secret"
  nsAdapter:
    external:
      port: 3005
    e2eTests:
      gatewayHost: "compass-gateway-xsuaa"
    prefix: /nsadapter
    path: /nsadapter/api/v1/notifications
    systemToTemplateMappings: '[{  "Name": "SAP S/4HANA On-Premise",  "SourceKey": ["type"],  "SourceValue": ["abapSys"]},{  "Name": "SAP S/4HANA On-Premise",  "SourceKey": ["type"],  "SourceValue": ["nonSAPsys"]},{  "Name": "SAP S/4HANA On-Premise",  "SourceKey": ["type"],  "SourceValue": ["hana"]}]'
    secret:
      name: nsadapter-secret
      subaccountKey: subaccount
      local:
        subaccountValue: subaccount
    authSecret:
      name: "compass-external-services-mock-oauth-credentials"
      clientIdKey: client-id
      clientSecretKey: client-secret
      tokenUrlKey: url
      instanceUrlKey: url
      certKey: cert
      keyKey: key
    registerPath: "/register"
    tokenPath: "/secured/oauth/token"
    createClonePattern: '{"key": "%s"}'
    createBindingPattern: '{}'
    useClone: "false"
    authentication:
      jwksEndpoint: http://ory-stack-oathkeeper-api.ory.svc.cluster.local:4456/.well-known/jwks.json
  director:
    host: compass-director.compass-system.svc.cluster.local
    formationMappingAsyncStatusApi:
      pathPrefix: "/v1/businessIntegrations"
      formationAssignmentPath: "/{ucl-formation-id}/assignments/{ucl-assignment-id}/status"
      formationAssignmentResetPath: "/{ucl-formation-id}/assignments/{ucl-assignment-id}/status/reset"
      formationPath: "/{ucl-formation-id}/status"
      authentication:
        name: "external-token-status"
        hydratorAuthenticator:
          name: "external-token"
          enabled: false
        gatewayHost: "compass-gateway-external-token"
        trusted_issuers: '[{"domain_url": "compass-system.svc.cluster.local:8080", "scope_prefixes": ["prefix.", "prefix2."], "protocol": "http", "region": "eu-1"}]'
        attributes: '{"uniqueAttribute": { "key": "unique-attr-authenticator-key", "value": "unique-attr-authenticator-value" }, "tenants": [{ "key": "ext_attr.subaccountid", "priority": 1 },{ "key": "ext_attr.globalaccountid", "priority": 2 }], "identity": { "key": "user_name" }, "clientid": { "key": "client_id" } }'
        upstreamComponent: "compass-director"
        checkSuffix: false
        retry:
          give_up_after: 6s
          max_delay: 2000ms
    prefix: /director
    graphql:
      external:
        port: 3000
    tls:
      secure:
        internal:
          host: compass-director-internal
    validator:
      port: 8080
    metrics:
      port: 3003
      enableGraphqlOperationInstrumentation: true
    operations:
      port: 3002
      path: "/operation"
      lastOperationPath: "/last_operation"
    info:
      path: "/v1/info"
    subscription:
      subscriptionProviderLabelKey: "subscriptionProviderId"
      subscriptionLabelKey: "subscription"
      tokenPrefix: "sb-"
    selfRegister:
      secrets:
        instancesCreds:
          name: "region-instances-credentials"
          key: "keyConfig"
          path: "/tmp"
        saasAppNameCfg:
          name: "saas-app-names"
          key: "appNameConfig"
          path: "/tmp/appNameConfig"
      clientIdPath: "clientId"
      clientSecretPath: "clientSecret"
      urlPath: "url"
      tokenUrlPath: "tokenUrl"
      clientCertPath: "clientCert"
      clientKeyPath: "clientKey"
      local:
        templateMappings:
          clientIDMapping: '{{ printf "\"%s\":\"client_id\"" .Values.global.director.selfRegister.clientIdPath }}'
          clientSecretMapping: '{{ printf "\"%s\":\"client_secret\"" .Values.global.director.selfRegister.clientSecretPath }}'
          urlMapping: '{{ printf "\"%s\":\"http://compass-external-services-mock.%s.svc.cluster.local:%s\"" .Values.global.director.selfRegister.urlPath .Release.Namespace (.Values.service.port | toString) }}'
          tokenURLMapping: '{{ printf "\"%s\":\"https://%s.%s:%s\"" .Values.global.director.selfRegister.tokenUrlPath .Values.global.externalServicesMock.certSecuredHost .Values.global.ingress.domainName (.Values.service.certPort | toString) }}'
          x509CertificateMapping: '{{ printf "\"%s\":\"%s\"" .Values.global.director.selfRegister.clientCertPath .Values.global.connector.caCertificate }}'
          x509KeyMapping: '{{ printf "\"%s\":\"%s\"" .Values.global.director.selfRegister.clientKeyPath .Values.global.connector.caKey }}'
      oauthTokenPath: "/cert/token"
      oauthMode: "oauth-mtls"
      label: "selfRegLabel"
      labelValuePrefix: "self-reg-prefix-"
      responseKey: "self-reg-key"
      path: "/external-api/self-reg"
      nameQueryParam: "name"
      tenantQueryParam: "tenant"
      requestBodyPattern: '{"key": "%s"}'
      saasAppNameLabelKey: "CMPSaaSAppName"
      saasAppNamePath: "localSaaSAppNamePath"
      saasRegistryURLPath: "localSaaSRegistryPath"
    clientIDHeaderKey: client_user
    suggestTokenHeaderKey: suggest_token
    runtimeTypeLabelKey: "runtimeType"
    applicationTypeLabelKey: "applicationType"
    globalSubaccountIDLabelKey: "global_subaccount_id"
    kymaRuntimeTypeLabelValue: "kyma"
    kymaApplicationNamespaceValue: "sap.kyma"
    destinationCreator:
      correlationIDsKey: "correlationIds"
      destinationAPI:
        baseURL: "http://compass-external-services-mock.compass-system.svc.cluster.local:8081"
        path: "/regions/{region}/subaccounts/{subaccountId}/destinations"
        instanceLevelPath: "/regions/{region}/subaccounts/{subaccountId}/instances/{instanceId}/destinations"
        regionParam: "region"
        instanceIDParam: "instanceId"
        subaccountIDParam: "subaccountId"
        nameParam: "destinationName"
      certificateAPI:
        baseURL: "http://compass-external-services-mock.compass-system.svc.cluster.local:8081"
        path: "/regions/{region}/subaccounts/{subaccountId}/certificates"
        instanceLevelPath: "/regions/{region}/subaccounts/{subaccountId}/instances/{instanceId}/certificates"
        regionParam: "region"
        instanceIDParam: "instanceId"
        subaccountIDParam: "subaccountId"
        nameParam: "certificateName"
        fileNameKey: "fileName"
        commonNameKey: "commonName"
        certChainKey: "certificateChain"
    fetchTenantEndpoint: '{{ printf "https://%s.%s%s/v1/fetch" .Values.global.gateway.tls.secure.internal.host .Values.global.ingress.domainName .Values.global.tenantFetcher.prefix }}'
    ordWebhookMappings: '[{ "ProxyURL": "http://compass-external-services-mock.compass-system.svc.cluster.local:8090/proxy", "ProxyHeaderTemplate": "{\"target_host\": \"{{.Application.BaseURL}}\" }", "OrdUrlPath": "/sap/bc/http/sap/ord_configuration", "SubdomainSuffix": "-api", "Type": "SAP Proxy Template" }]'
    tenantMappingsPath: "/tmp/tenantMappingsConfig"
    tenantMappingsKey: "tenant-mapping-config.json"
    tenantMappings:
      SYNC:
        v1.0:
          - type: CONFIGURATION_CHANGED
            mode: SYNC
            urlTemplate: '{"path":"%s/v1/tenant-mappings/{{.RuntimeContext.Value}}","method":"PATCH"}'
            inputTemplate: '{"context":{ {{ if .CustomerTenantContext.AccountID }}"btp": {"uclFormationId":"{{.FormationID}}","globalAccountId":"{{.CustomerTenantContext.AccountID}}","crmId":"{{.CustomerTenantContext.CustomerID}}"} {{ else }}"atom": {"uclFormationId":"{{.FormationID}}","path":"{{.CustomerTenantContext.Path}}","crmId":"{{.CustomerTenantContext.CustomerID}}"} {{ end }} },"items": [ {"uclAssignmentId":"{{ .Assignment.ID }}","operation":"{{.Operation}}","deploymentRegion":"{{if .Application.Labels.region }}{{.Application.Labels.region}}{{ else }}{{.ApplicationTemplate.Labels.region}}{{end }}","applicationNamespace":"{{ if .Application.ApplicationNamespace }}{{.Application.ApplicationNamespace}}{{else }}{{.ApplicationTemplate.ApplicationNamespace}}{{ end }}","applicationTenantId":"{{.Application.LocalTenantID}}","uclSystemTenantId":"{{.Application.ID}}",{{ if .ApplicationTemplate.Labels.parameters }}"parameters": {{.ApplicationTemplate.Labels.parameters}},{{ end }}"configuration": {{.ReverseAssignment.Value}} } ] }'
            headerTemplate: '{"Content-Type": ["application/json"]}'
            outputTemplate: '{"error":"{{.Body.error}}","success_status_code": 200}'
          - type: APPLICATION_TENANT_MAPPING
            mode: SYNC
            urlTemplate: '{"path":"%s/v1/tenant-mappings/{{.TargetApplication.LocalTenantID}}","method":"PATCH"}'
            inputTemplate: '{"context": { {{ if .CustomerTenantContext.AccountID }}"btp":{"uclFormationId":"{{.FormationID}}","globalAccountId":"{{.CustomerTenantContext.AccountID}}","crmId":"{{.CustomerTenantContext.CustomerID}}"} {{ else }}"atom": {"uclFormationId":"{{.FormationID}}","path":"{{.CustomerTenantContext.Path}}","crmId":"{{.CustomerTenantContext.CustomerID}}"} {{ end }} },"items": [ {"uclAssignmentId":"{{ .Assignment.ID }}","operation":"{{.Operation}}","deploymentRegion":"{{if .SourceApplication.Labels.region }}{{.SourceApplication.Labels.region}}{{else }}{{.SourceApplicationTemplate.Labels.region}}{{ end }}","applicationNamespace":"{{if .SourceApplication.ApplicationNamespace }}{{.SourceApplication.ApplicationNamespace}}{{else }}{{.SourceApplicationTemplate.ApplicationNamespace}}{{ end }}","applicationTenantId":"{{.SourceApplication.LocalTenantID}}","uclSystemTenantId":"{{.SourceApplication.ID}}",{{ if .SourceApplicationTemplate.Labels.parameters }}"parameters": {{.SourceApplicationTemplate.Labels.parameters}},{{ end }}"configuration": {{.ReverseAssignment.Value}} } ]}'
            headerTemplate: '{"Content-Type": ["application/json"]}'
            outputTemplate: '{"error":"{{.Body.error}}","success_status_code": 200}'
        configuration_changed:v1.0:
          - type: CONFIGURATION_CHANGED
            mode: SYNC
            urlTemplate: '{"path":"%s/v1/tenant-mappings/{{.RuntimeContext.Value}}","method":"PATCH"}'
            inputTemplate: '{"context":{ {{ if .CustomerTenantContext.AccountID }}"btp": {"uclFormationId":"{{.FormationID}}","globalAccountId":"{{.CustomerTenantContext.AccountID}}","crmId":"{{.CustomerTenantContext.CustomerID}}"} {{ else }}"atom": {"uclFormationId":"{{.FormationID}}","path":"{{.CustomerTenantContext.Path}}","crmId":"{{.CustomerTenantContext.CustomerID}}"} {{ end }} },"items": [ {"uclAssignmentId":"{{ .Assignment.ID }}","operation":"{{.Operation}}","deploymentRegion":"{{if .Application.Labels.region }}{{.Application.Labels.region}}{{ else }}{{.ApplicationTemplate.Labels.region}}{{end }}","applicationNamespace":"{{ if .Application.ApplicationNamespace }}{{.Application.ApplicationNamespace}}{{else }}{{.ApplicationTemplate.ApplicationNamespace}}{{ end }}","applicationTenantId":"{{.Application.LocalTenantID}}","uclSystemTenantId":"{{.Application.ID}}",{{ if .ApplicationTemplate.Labels.parameters }}"parameters": {{.ApplicationTemplate.Labels.parameters}},{{ end }}"configuration": {{.ReverseAssignment.Value}} } ] }'
            headerTemplate: '{"Content-Type": ["application/json"]}'
            outputTemplate: '{"error":"{{.Body.error}}","success_status_code": 200}'
        application_tenant_mapping:v1.0:
          - type: APPLICATION_TENANT_MAPPING
            mode: SYNC
            urlTemplate: '{"path":"%s/v1/tenant-mappings/{{.TargetApplication.LocalTenantID}}","method":"PATCH"}'
            inputTemplate: '{"context": { {{ if .CustomerTenantContext.AccountID }}"btp":{"uclFormationId":"{{.FormationID}}","globalAccountId":"{{.CustomerTenantContext.AccountID}}","crmId":"{{.CustomerTenantContext.CustomerID}}"} {{ else }}"atom": {"uclFormationId":"{{.FormationID}}","path":"{{.CustomerTenantContext.Path}}","crmId":"{{.CustomerTenantContext.CustomerID}}"} {{ end }} },"items": [ {"uclAssignmentId":"{{ .Assignment.ID }}","operation":"{{.Operation}}","deploymentRegion":"{{if .SourceApplication.Labels.region }}{{.SourceApplication.Labels.region}}{{else }}{{.SourceApplicationTemplate.Labels.region}}{{ end }}","applicationNamespace":"{{if .SourceApplication.ApplicationNamespace }}{{.SourceApplication.ApplicationNamespace}}{{else }}{{.SourceApplicationTemplate.ApplicationNamespace}}{{ end }}","applicationTenantId":"{{.SourceApplication.LocalTenantID}}","uclSystemTenantId":"{{.SourceApplication.ID}}",{{ if .SourceApplicationTemplate.Labels.parameters }}"parameters": {{.SourceApplicationTemplate.Labels.parameters}},{{ end }}"configuration": {{.ReverseAssignment.Value}} } ]}'
            headerTemplate: '{"Content-Type": ["application/json"]}'
            outputTemplate: '{"error":"{{.Body.error}}","success_status_code": 200}'
        application_tenant_mapping:v1.1:
          - type: APPLICATION_TENANT_MAPPING
            mode: SYNC
            urlTemplate: '{"path":"%s/v1/tenant-mappings/{{.TargetApplication.LocalTenantID}}","method":"PATCH"}'
            inputTemplate: '{"context": { {{ if .CustomerTenantContext.AccountID }}"btp":{"uclFormationId":"{{.FormationID}}","globalAccountId":"{{.CustomerTenantContext.AccountID}}","crmId":"{{.CustomerTenantContext.CustomerID}}"} {{ else }}"atom": {"uclFormationId":"{{.FormationID}}","path":"{{.CustomerTenantContext.Path}}","crmId":"{{.CustomerTenantContext.CustomerID}}"} {{ end }} },"receiverTenant": {"deploymentRegion":"{{ if .TargetApplication.Labels.region}}{{.TargetApplication.Labels.region}}{{ else }}{{.TargetApplicationTemplate.Labels.region}}{{end }}","applicationNamespace":"{{ if .TargetApplication.ApplicationNamespace}}{{.TargetApplication.ApplicationNamespace}}{{ else }}{{.TargetApplicationTemplate.ApplicationNamespace}}{{end }}","applicationUrl":"{{ .TargetApplication.BaseURL }}","applicationTenantId":"{{.TargetApplication.LocalTenantID }}","uclSystemTenantId":"{{ .TargetApplication.ID}}", {{ if .TargetApplicationTemplate.Labels.parameters }}"parameters": {{.TargetApplicationTemplate.Labels.parameters}}{{ end }} },"assignedTenants": [ {"uclAssignmentId":"{{ .Assignment.ID }}","operation":"{{.Operation}}","deploymentRegion":"{{if .SourceApplication.Labels.region }}{{.SourceApplication.Labels.region}}{{else }}{{.SourceApplicationTemplate.Labels.region}}{{ end }}","applicationNamespace":"{{if .SourceApplication.ApplicationNamespace }}{{.SourceApplication.ApplicationNamespace}}{{else }}{{.SourceApplicationTemplate.ApplicationNamespace}}{{ end }}","applicationUrl":"{{.SourceApplication.BaseURL }}","applicationTenantId":"{{.SourceApplication.LocalTenantID}}","uclSystemTenantId":"{{.SourceApplication.ID}}",{{ if .SourceApplicationTemplate.Labels.parameters }}"parameters": {{.SourceApplicationTemplate.Labels.parameters}},{{ end }}"configuration": {{.ReverseAssignment.Value}} } ]}'
            headerTemplate: '{"Content-Type": ["application/json"]}'
            outputTemplate: '{"error":"{{.Body.error}}","success_status_code": 200}'
      ASYNC_CALLBACK:
        v1.0:
          - type: CONFIGURATION_CHANGED
            mode: ASYNC_CALLBACK
            urlTemplate: '{"path":"%s/v1/tenant-mappings/{{.RuntimeContext.Value}}","method":"PATCH"}'
            inputTemplate: '{"context":{ {{ if .CustomerTenantContext.AccountID }}"btp": {"uclFormationId":"{{.FormationID}}","globalAccountId":"{{.CustomerTenantContext.AccountID}}","crmId":"{{.CustomerTenantContext.CustomerID}}"} {{ else }}"atom": {"uclFormationId":"{{.FormationID}}","path":"{{.CustomerTenantContext.Path}}","crmId":"{{.CustomerTenantContext.CustomerID}}"} {{ end }} },"items": [ {"uclAssignmentId":"{{ .Assignment.ID }}","operation":"{{.Operation}}","deploymentRegion":"{{if .Application.Labels.region }}{{.Application.Labels.region}}{{ else }}{{.ApplicationTemplate.Labels.region}}{{end }}","applicationNamespace":"{{ if .Application.ApplicationNamespace }}{{.Application.ApplicationNamespace}}{{else }}{{.ApplicationTemplate.ApplicationNamespace}}{{ end }}","applicationTenantId":"{{.Application.LocalTenantID}}","uclSystemTenantId":"{{.Application.ID}}",{{ if .ApplicationTemplate.Labels.parameters }}"parameters": {{.ApplicationTemplate.Labels.parameters}},{{ end }}"configuration": {{.ReverseAssignment.Value}} } ] }'
            headerTemplate: '{"Content-Type": ["application/json"],"Location": ["%s/v1/businessIntegrations/{{.FormationID}}/assignments/{{.Assignment.ID}}/status"]}'
            outputTemplate: '{"error":"{{.Body.error}}","success_status_code": 202}'
          - type: APPLICATION_TENANT_MAPPING
            mode: ASYNC_CALLBACK
            urlTemplate: '{"path":"%s/v1/tenant-mappings/{{.TargetApplication.LocalTenantID}}","method":"PATCH"}'
            inputTemplate: '{"context": { {{ if .CustomerTenantContext.AccountID }}"btp":{"uclFormationId":"{{.FormationID}}","globalAccountId":"{{.CustomerTenantContext.AccountID}}","crmId":"{{.CustomerTenantContext.CustomerID}}"} {{ else }}"atom": {"uclFormationId":"{{.FormationID}}","path":"{{.CustomerTenantContext.Path}}","crmId":"{{.CustomerTenantContext.CustomerID}}"} {{ end }} },"items": [ {"uclAssignmentId":"{{ .Assignment.ID }}","operation":"{{.Operation}}","deploymentRegion":"{{if .SourceApplication.Labels.region }}{{.SourceApplication.Labels.region}}{{else }}{{.SourceApplicationTemplate.Labels.region}}{{ end }}","applicationNamespace":"{{if .SourceApplication.ApplicationNamespace }}{{.SourceApplication.ApplicationNamespace}}{{else }}{{.SourceApplicationTemplate.ApplicationNamespace}}{{ end }}","applicationTenantId":"{{.SourceApplication.LocalTenantID}}","uclSystemTenantId":"{{.SourceApplication.ID}}",{{ if .SourceApplicationTemplate.Labels.parameters }}"parameters": {{.SourceApplicationTemplate.Labels.parameters}},{{ end }}"configuration": {{.ReverseAssignment.Value}} } ]}'
            headerTemplate: '{"Content-Type": ["application/json"],"Location": ["%s/v1/businessIntegrations/{{.FormationID}}/assignments/{{.Assignment.ID}}/status"]}'
            outputTemplate: '{"error":"{{.Body.error}}","success_status_code": 202}'
        configuration_changed:v1.0:
          - type: CONFIGURATION_CHANGED
            mode: ASYNC_CALLBACK
            urlTemplate: '{"path":"%s/v1/tenant-mappings/{{.RuntimeContext.Value}}","method":"PATCH"}'
            inputTemplate: '{"context":{ {{ if .CustomerTenantContext.AccountID }}"btp": {"uclFormationId":"{{.FormationID}}","globalAccountId":"{{.CustomerTenantContext.AccountID}}","crmId":"{{.CustomerTenantContext.CustomerID}}"} {{ else }}"atom": {"uclFormationId":"{{.FormationID}}","path":"{{.CustomerTenantContext.Path}}","crmId":"{{.CustomerTenantContext.CustomerID}}"} {{ end }} },"items": [ {"uclAssignmentId":"{{ .Assignment.ID }}","operation":"{{.Operation}}","deploymentRegion":"{{if .Application.Labels.region }}{{.Application.Labels.region}}{{ else }}{{.ApplicationTemplate.Labels.region}}{{end }}","applicationNamespace":"{{ if .Application.ApplicationNamespace }}{{.Application.ApplicationNamespace}}{{else }}{{.ApplicationTemplate.ApplicationNamespace}}{{ end }}","applicationTenantId":"{{.Application.LocalTenantID}}","uclSystemTenantId":"{{.Application.ID}}",{{ if .ApplicationTemplate.Labels.parameters }}"parameters": {{.ApplicationTemplate.Labels.parameters}},{{ end }}"configuration": {{.ReverseAssignment.Value}} } ] }'
            headerTemplate: '{"Content-Type": ["application/json"],"Location": ["%s/v1/businessIntegrations/{{.FormationID}}/assignments/{{.Assignment.ID}}/status"]}'
            outputTemplate: '{"error":"{{.Body.error}}","success_status_code": 202}'
        application_tenant_mapping:v1.0:
          - type: APPLICATION_TENANT_MAPPING
            mode: ASYNC_CALLBACK
            urlTemplate: '{"path":"%s/v1/tenant-mappings/{{.TargetApplication.LocalTenantID}}","method":"PATCH"}'
            inputTemplate: '{"context": { {{ if .CustomerTenantContext.AccountID }}"btp":{"uclFormationId":"{{.FormationID}}","globalAccountId":"{{.CustomerTenantContext.AccountID}}","crmId":"{{.CustomerTenantContext.CustomerID}}"} {{ else }}"atom": {"uclFormationId":"{{.FormationID}}","path":"{{.CustomerTenantContext.Path}}","crmId":"{{.CustomerTenantContext.CustomerID}}"} {{ end }} },"items": [ {"uclAssignmentId":"{{ .Assignment.ID }}","operation":"{{.Operation}}","deploymentRegion":"{{if .SourceApplication.Labels.region }}{{.SourceApplication.Labels.region}}{{else }}{{.SourceApplicationTemplate.Labels.region}}{{ end }}","applicationNamespace":"{{if .SourceApplication.ApplicationNamespace }}{{.SourceApplication.ApplicationNamespace}}{{else }}{{.SourceApplicationTemplate.ApplicationNamespace}}{{ end }}","applicationTenantId":"{{.SourceApplication.LocalTenantID}}","uclSystemTenantId":"{{.SourceApplication.ID}}",{{ if .SourceApplicationTemplate.Labels.parameters }}"parameters": {{.SourceApplicationTemplate.Labels.parameters}},{{ end }}"configuration": {{.ReverseAssignment.Value}} } ]}'
            headerTemplate: '{"Content-Type": ["application/json"],"Location": ["%s/v1/businessIntegrations/{{.FormationID}}/assignments/{{.Assignment.ID}}/status"]}'
            outputTemplate: '{"error":"{{.Body.error}}","success_status_code": 202}'
        application_tenant_mapping:v1.1:
          - type: APPLICATION_TENANT_MAPPING
            mode: ASYNC_CALLBACK
            urlTemplate: '{"path":"%s/v1/tenant-mappings/{{.TargetApplication.LocalTenantID}}","method":"PATCH"}'
            inputTemplate: '{"context": { {{ if .CustomerTenantContext.AccountID }}"btp":{"uclFormationId":"{{.FormationID}}","globalAccountId":"{{.CustomerTenantContext.AccountID}}","crmId":"{{.CustomerTenantContext.CustomerID}}"} {{ else }}"atom": {"uclFormationId":"{{.FormationID}}","path":"{{.CustomerTenantContext.Path}}","crmId":"{{.CustomerTenantContext.CustomerID}}"} {{ end }} },"receiverTenant": {"deploymentRegion":"{{ if .TargetApplication.Labels.region}}{{.TargetApplication.Labels.region}}{{ else }}{{.TargetApplicationTemplate.Labels.region}}{{end }}","applicationNamespace":"{{ if .TargetApplication.ApplicationNamespace}}{{.TargetApplication.ApplicationNamespace}}{{ else }}{{.TargetApplicationTemplate.ApplicationNamespace}}{{end }}","applicationUrl":"{{ .TargetApplication.BaseURL }}","applicationTenantId":"{{.TargetApplication.LocalTenantID }}","uclSystemTenantId":"{{ .TargetApplication.ID}}", {{ if .TargetApplicationTemplate.Labels.parameters }}"parameters": {{.TargetApplicationTemplate.Labels.parameters}}{{ end }} },"assignedTenants": [ {"uclAssignmentId":"{{ .Assignment.ID }}","operation":"{{.Operation}}","deploymentRegion":"{{if .SourceApplication.Labels.region }}{{.SourceApplication.Labels.region}}{{else }}{{.SourceApplicationTemplate.Labels.region}}{{ end }}","applicationNamespace":"{{if .SourceApplication.ApplicationNamespace }}{{.SourceApplication.ApplicationNamespace}}{{else }}{{.SourceApplicationTemplate.ApplicationNamespace}}{{ end }}","applicationUrl":"{{.SourceApplication.BaseURL }}","applicationTenantId":"{{.SourceApplication.LocalTenantID}}","uclSystemTenantId":"{{.SourceApplication.ID}}",{{ if .SourceApplicationTemplate.Labels.parameters }}"parameters": {{.SourceApplicationTemplate.Labels.parameters}},{{ end }}"configuration": {{.ReverseAssignment.Value}} } ]}'
            headerTemplate: '{"Content-Type": ["application/json"],"Location": ["%s/v1/businessIntegrations/{{.FormationID}}/assignments/{{.Assignment.ID}}/status"]}'
            outputTemplate: '{"error":"{{.Body.error}}","success_status_code": 202}'
    authentication:
      jwksEndpoint: http://ory-stack-oathkeeper-api.ory.svc.cluster.local:4456/.well-known/jwks.json
      oauth2:
        url: http://ory-stack-hydra-admin.ory.svc.cluster.local:4445
  auditlog:
    configMapName: "compass-gateway-auditlog-config"
    protocol: HTTP
    tlsOrigination: false
    host: compass-external-services-mock.compass-system.svc.cluster.local
    port: 8080
    mtlsTokenPath: "/cert/token"
    standardTokenPath: "/secured/oauth/token"
    skipSSLValidation: false
    secret:
      name: "compass-gateway-auditlog-secret"
      urlKey: url
      clientIdKey: client-id
      clientSecretKey: client-secret
      clientCertKey: client-cert
      clientKeyKey: client-key
  log:
    format: "text"
    formatJson: "json"
  tenantConfig:
    useDefaultTenants: true
    dbPool:
      maxOpenConnections: 1
      maxIdleConnections: 1
  connector:
    prefix: /connector
    graphql:
      external:
        port: 3000
    validator:
      port: 8080
    # If secrets do not exist they will be created
    secrets:
      ca:
        name: compass-connector-app-ca
        namespace: compass-system
        certificateKey: ca.crt
        keyKey: ca.key
      rootCA:
        namespace: istio-system # For Ingress Gateway to work properly the namespace needs to be istio-system
        # In order for istio mTLS to work we should have two different secrets one containing the server certificate (let’s say X) and one used for validation of the client’s certificates.
        # The second one should be our root certificate and istio wants it to be named X-cacert. (-cacert suffix).
        # This is the reason for the confusing name of our root certificate. https://preliminary.istio.io/v1.6/docs/tasks/traffic-management/ingress/secure-ingress/#configure-a-mutual-tls-ingress-gateway
        cacert: compass-gateway-mtls-certs-cacert # For cert-rotation the cacert should be in different secret
        certificateKey: cacert
    revocation:
      configmap:
        name: revocations-config
        namespace: "{{ .Release.Namespace }}"
    # If key and certificate are not provided they will be generated
    caKey: ""
    caCertificate: ""
  system_broker:
    enabled: false
    port: 5001
    prefix: /broker
    tokenProviderFromHeader:
      forwardHeaders: Authorization
    tokenProviderFromSecret:
      enabled: false
      secrets:
        integrationSystemCredentials:
          name: compass-system-broker-credentials
          namespace: compass-system
    testNamespace: kyma-system
  gateway:
    port: 3000
    tls:
      host: compass-gateway
      adapterHost: compass-ns-adapter
      secure:
        internal:
          host: compass-gateway-internal
        oauth:
          host: compass-gateway-auth-oauth
    mtls:
      manageCerts: false
      host: compass-gateway-mtls
      certSecret: compass-gateway-mtls-certs
      external:
        host: compass-gateway-sap-mtls
        certSecret: compass-gateway-mtls-certs # Use connector's root CA as root CA by default. This should be overridden for productive deployments.
    headers:
      rateLimit: X-Flow-Identity
      request:
        remove:
          - "Client-Id-From-Token"
          - "Client-Id-From-Certificate"
          - "Client-Certificate-Hash"
          - "Certificate-Data"
  hydrator:
    host: compass-hydrator.compass-system.svc.cluster.local
    port: 3000
    prefix: /hydrators
    certSubjectMappingResyncInterval: "3s"
    subjectConsumerMappingConfig: '[{"consumer_type": "Super Admin", "tenant_access_levels": ["customer", "account","subaccount", "global", "organization", "folder", "resource-group", "cost-object"], "subject": "C=DE, L=local, O=SAP SE, OU=Region, OU=SAP Cloud Platform Clients, OU=f8075207-1478-4a80-bd26-24a4785a2bfd, CN=compass"}, {"consumer_type": "Integration System", "tenant_access_levels": ["account","subaccount"], "subject": "C=DE, L=local, O=SAP SE, OU=Region, OU=SAP Cloud Platform Clients, OU=f8075207-1478-4a80-bd26-24a4785a2bfd, CN=integration-system-test"}, {"consumer_type": "Technical Client", "tenant_access_levels": ["global"], "subject": "C=DE, L=local, O=SAP SE, OU=SAP Cloud Platform Clients, OU=Region, OU=1f538f34-30bf-4d3d-aeaa-02e69eef84ae, CN=technical-client-test"}, {"consumer_type": "Instance Creator", "tenant_access_levels": ["global"], "subject": "C=DE, L=local, O=SAP SE, OU=SAP Cloud Platform Clients, OU=Region, OU=47b4575a-f102-414a-8398-2d973ad65f3a, CN=instance-creator"}, {"consumer_type": "Instance Creator", "tenant_access_levels": ["global"], "subject": "C=DE, L=local, O=SAP SE, OU=SAP Cloud Platform Clients, OU=Region, OU=f8075207-1478-4a80-bd26-24a4785a2bfd, CN=instance-creator"}, {"consumer_type":  "Landscape Resource Operator", "tenant_access_levels": ["global"], "subject": "C=DE, L=local, O=SAP SE, OU=SAP Cloud Platform Clients, OU=Region, OU=47b4575a-f102-414a-8398-2d973ad65f3a, CN=landscape_resource_operator"}]'
    certificateDataHeader: "Certificate-Data"
    initialSubdomainsForAuthenticators: ""
    consumerClaimsKeys:
      clientIDKey: "client_id"
      tenantIDKey: "tenantid"
      userNameKey: "user_name"
      subdomainKey: "subdomain" # used only in local setup
    http:
      client:
        skipSSLValidation: false
    metrics:
      port: 3003
      enableClientInstrumentation: true
      censoredFlows: "JWT"
  iasAdapter:
    port: 8080
    apiRootPath: "/ias-adapter"
    readTimeout: 30s
    readHeaderTimeout: 30s
    writeTimeout: 30s
    idleTimeout: 30s
    tenantInfo:
      requestTimeout: 30s
      insecureSkipVerify: false
    ias:
      requestTimeout: 30s
      secret:
        name: "ias-adapter-cockpit"
        path: "/tmp"
        fileName: "ias-adapter-cockpit.yaml"
        clientCert: cert
        clientKey: key
        ca: ca
        manage: false
    postgres:
      connectTimeout: 30s
      requestTimeout: 30s
    authentication:
      jwksEndpoint: "http://ory-stack-oathkeeper-api.ory.svc.cluster.local:4456/.well-known/jwks.json"
  kymaAdapter:
    port: 8080
    apiRootPath: "/kyma-adapter"
    apiTenantMappingsEndpoint: "/v1/tenantMappings/{tenant-id}"
    tenantInfo:
      requestTimeout: 30s
    tenantMapping:
      type: CONFIGURATION_CHANGED
      mode: SYNC
      urlTemplate: '{"path":"%s/kyma-adapter/v1/tenantMappings/{{.Runtime.Labels.global_subaccount_id}}","method":"PATCH"}'
      inputTemplate: '{"context":{"platform":"{{if .CustomerTenantContext.AccountID}}btp{{else}}unified-services{{end}}","uclFormationId":"{{.FormationID}}","accountId":"{{if .CustomerTenantContext.AccountID}}{{.CustomerTenantContext.AccountID}}{{else}}{{.CustomerTenantContext.Path}}{{end}}","crmId":"{{.CustomerTenantContext.CustomerID}}","operation":"{{.Operation}}"},"assignedTenant":{"state":"{{.Assignment.State}}","uclAssignmentId":"{{.Assignment.ID}}","deploymentRegion":"{{if .Application.Labels.region}}{{.Application.Labels.region}}{{else}}{{.ApplicationTemplate.Labels.region}}{{end}}","applicationNamespace":"{{if .Application.ApplicationNamespace}}{{.Application.ApplicationNamespace}}{{else}}{{.ApplicationTemplate.ApplicationNamespace}}{{end}}","applicationUrl":"{{.Application.BaseURL}}","applicationTenantId":"{{.Application.LocalTenantID}}","uclSystemName":"{{.Application.Name}}","uclSystemTenantId":"{{.Application.ID}}",{{if .ApplicationTemplate.Labels.parameters}}"parameters":{{.ApplicationTemplate.Labels.parameters}},{{end}}"configuration":{{.ReverseAssignment.Value}}},"receiverTenant":{"ownerTenants": [{{ Join .Runtime.Tenant.Parents }}],"state":"{{.ReverseAssignment.State}}","uclAssignmentId":"{{.ReverseAssignment.ID}}","deploymentRegion":"{{if and .RuntimeContext .RuntimeContext.Labels.region}}{{.RuntimeContext.Labels.region}}{{else}}{{.Runtime.Labels.region}}{{end}}","applicationNamespace":"{{.Runtime.ApplicationNamespace}}","applicationTenantId":"{{if .RuntimeContext}}{{.RuntimeContext.Value}}{{else}}{{.Runtime.Labels.global_subaccount_id}}{{end}}","uclSystemTenantId":"{{if .RuntimeContext}}{{.RuntimeContext.ID}}{{else}}{{.Runtime.ID}}{{end}}",{{if .Runtime.Labels.parameters}}"parameters":{{.Runtime.Labels.parameters}},{{end}}"configuration":{{.Assignment.Value}}}}'
      headerTemplate: '{"Content-Type": ["application/json"]}'
      outputTemplate: '{"error":"{{.Body.error}}","state":"{{.Body.state}}","success_status_code": 200,"incomplete_status_code": 422}'
    authentication:
      jwksEndpoint: http://ory-stack-oathkeeper-api.ory.svc.cluster.local:4456/.well-known/jwks.json
  instanceCreator:
    port: 8080
    apiRootPath: "/instance-creator"
    apiTenantMappingsEndpoint: "/v1/tenantMappings/{tenant-id}"
    subaccountQueryParam: "subaccount_id"
    labelsQueryParam: "labelQuery"
    tenantInfo:
      requestTimeout: 30s
    authentication:
      jwksEndpoint: http://ory-stack-oathkeeper-api.ory.svc.cluster.local:4456/.well-known/jwks.json
    client:
      timeout: 30s
    secrets:
      name: "regional-sm-instances-credentials"
      key: "keyConfig"
      path: "/tmp"
    clientIdPath: "clientid"
    smUrlPath: "sm_url"
    tokenURLPath: "certurl"
    appNamePath: "appName"
    certificatePath: "certificate"
    certificateKeyPath: "key"
    oauthTokenPath: "/oauth/token"
    ticker: 3s
    timeout: 300s
    local:
      templateMappings:
        clientIDMapping: '{{ printf "\"%s\":\"client_id\"" .Values.global.instanceCreator.clientIdPath }}'
        smUrlMapping: '{{ printf "\"%s\":\"http://compass-external-services-mock.%s.svc.cluster.local:%s\"" .Values.global.instanceCreator.smUrlPath .Release.Namespace (.Values.service.port | toString) }}'
        tokenURLMapping: '{{ printf "\"%s\":\"http://compass-external-services-mock.%s.svc.cluster.local:%s\"" .Values.global.instanceCreator.tokenURLPath .Release.Namespace (.Values.service.port | toString) }}'
        appNameMapping: '{{ printf "\"%s\":\"app_name\"" .Values.global.instanceCreator.appNamePath }}'
        certificateMapping: '{{ printf "\"%s\":\"%s\"" .Values.global.instanceCreator.certificatePath .Values.global.connector.caCertificate }}'
        certificateKeyMapping: '{{ printf "\"%s\":\"%s\"" .Values.global.instanceCreator.certificateKeyPath .Values.global.connector.caKey }}'
  defaultTenantMappingHandler:
    port: 8080
    apiRootPath: "/default-tenant-mapping-handler"
    apiTenantMappingsEndpoint: "/v1/tenantMappings/{tenant-id}"
    tenantInfo:
      requestTimeout: 30s
    authentication:
      jwksEndpoint: http://ory-stack-oathkeeper-api.ory.svc.cluster.local:4456/.well-known/jwks.json
  operations_controller:
    enabled: true
  connectivity_adapter:
    port: 8080
    tls:
      host: adapter-gateway
    mtls:
      host: adapter-gateway-mtls
  oathkeeperFilters:
    workloadLabel: oathkeeper
    namespace: ory
    tokenDataHeader: "Connector-Token"
    certificateDataHeader: "Certificate-Data"
  istio:
    discoveryMtlsGateway:
      name: "discovery-gateway"
      namespace: "compass-system"
      certSecretName: discovery-gateway-certs
      localCA: # the CA property and its nested fields are used only in local setup
        secretName: discovery-gateway-certs-cacert
        namespace: istio-system # For Ingress Gateway to work properly the namespace needs to be istio-system
        certificate: ""
        key: ""
    externalMtlsGateway:
      name: "compass-gateway-external-mtls"
      namespace: "compass-system"
    mtlsGateway:
      name: "compass-gateway-mtls"
      namespace: "compass-system"
    gateway:
      name: "kyma-gateway"
      namespace: "kyma-system"
    proxy:
      port: 15020
    namespace: istio-system
    ingressgateway:
      workloadLabel: istio-ingressgateway
      requestPayloadSizeLimit2MB: 2097152
      requestPayloadSizeLimit2MBLabel: "2MB"
      requestPayloadSizeLimit5MB: 5097152
      requestPayloadSizeLimit5MBLabel: "5MB"
      correlationHeaderRewriteFilter:
        expectedHeaders:
          - "x-request-id"
          - "x-correlation-id"
          - "x-correlationid"
          - "x-forrequest-id"
          - "x-vcap-request-id"
          - "x-broker-api-request-identity"
  kubernetes:
    # Enable ClusterRoleBinding needed for local installation but unsafe on GKE
    # It allows anonymous users to retrieve the JWKS of the K8S server used to create SA tokens
    # Whenever this is running on GKE, there is a JWKS URL given by Google and is unneeded and unsafe
    # Overriden to true in local compass overrides
    local: false
    serviceAccountTokenIssuer: https://kubernetes.default.svc.cluster.local
    serviceAccountTokenJWKS: https://kubernetes.default.svc.cluster.local/openid/v1/jwks
  ingress:
    domainName: "local.kyma.dev"
    discoveryDomain:
      name: "discovery.api.local"
      tlsCert: ""
      tlsKey: ""
  database:
    sqlProxyServiceAccount: "proxy-user@gcp-cmp.iam.gserviceaccount.com"
    manageSecrets: true
    embedded:
      enabled: true
      director:
        name: "postgres"
      ias_adapter:
        name: "postgres2"
      directorDBName: "postgres"
    managedGCP:
      serviceAccountKey: ""
      instanceConnectionName: ""
      director:
        name: ""
        user: ""
        password: ""
      iasAdapter:
        name: ""
        user: ""
        password: ""
      instanceCreator:
        name: ""
        user: ""
        password: ""
      host: "localhost"
      hostPort: "5432"
      sslMode: ""
      #TODO remove below after migration to separate user will be done
      dbUser: ""
      dbPassword: ""
      directorDBName: ""
  oathkeeper:
    host: ory-stack-oathkeeper-proxy.ory.svc.cluster.local
    port: 4455
    timeout_ms: 120000
    ns_adapter_timeout_ms: 3600000
    idTokenConfig:
      claims: '{"scopes": "{{ print .Extra.scope }}","tenant": "{{ .Extra.tenant }}", "consumerID": "{{ print .Extra.consumerID}}", "consumerType": "{{ print .Extra.consumerType }}", "flow": "{{ print .Extra.flow }}", "onBehalfOf": "{{ print .Extra.onBehalfOf }}", "region": "{{ print .Extra.region }}", "tokenClientID": "{{ print .Extra.tokenClientID }}"}'
      internalClaims: '{"scopes": "application:read application:write application.webhooks:read application.application_template:read application_template.webhooks:read webhooks.auth:read runtime:write runtime:read tenant:read tenant:write tenant_subscription:write ory_internal fetch_tenant application_template:read destinations_sensitive_data:read destinations:sync ord_aggregator:sync system_fetcher:sync certificate_subject_mapping:read certificate_subject_mapping:write bundle_instance_auth:write bundle.instance_auths:read","tenant":"{ {{ if .Header.Tenant }} \"consumerTenant\":\"{{ print (index .Header.Tenant 0) }}\", {{ end }} \"externalTenant\":\"\"}", "consumerType": "Internal Component", "flow": "Internal"}'
    mutators:
      runtimeMappingService:
        config:
          api:
            url: http://compass-hydrator.compass-system.svc.cluster.local:3000/hydrators/runtime-mapping
            retry:
              give_up_after: 6s
              max_delay: 2000ms
      authenticationMappingServices:
        nsadapter:
          cfg:
            config:
              api:
                url: http://compass-hydrator.compass-system.svc.cluster.local:3000/hydrators/authn-mapping/nsadapter
                retry:
                  give_up_after: 6s
                  max_delay: 2000ms
          authenticator:
            enabled: false
            createRule: true
            gatewayHost: "compass-gateway-xsuaa"
            trusted_issuers: '[{"domain_url": "compass-system.svc.cluster.local:8080", "scope_prefixes": ["prefix."], "protocol": "http"}]'
            attributes: '{"uniqueAttribute": { "key": "ns-adapter-test", "value": "ns-adapter-flow" }, "tenants": [{ "key": "tenant" }], "identity": { "key": "identity" }, "clientid": { "key": "client_id" } }'
            path: /nsadapter/api/v1/notifications
            upstreamComponent: "compass-gateway"
            checkSuffix: true
        tenant-fetcher:
          cfg:
            config:
              api:
                url: http://compass-hydrator.compass-system.svc.cluster.local:3000/hydrators/authn-mapping/tenant-fetcher
                retry:
                  give_up_after: 6s
                  max_delay: 2000ms
          authenticator:
            enabled: false
            createRule: true
            gatewayHost: "compass-gateway"
            trusted_issuers: '[{"domain_url": "compass-system.svc.cluster.local:8080", "scope_prefixes": ["prefix."], "protocol": "http"}]'
            attributes: '{"uniqueAttribute": { "key": "test", "value": "tenant-fetcher" }, "tenants": [{ "key": "tenant" }], "identity": { "key": "identity" } }'
            path: /tenants/<.*>
            upstreamComponent: "compass-tenant-fetcher"
            checkSuffix: false
        subscriber:
          cfg:
            config:
              api:
                url: http://compass-hydrator.compass-system.svc.cluster.local:3000/hydrators/authn-mapping/subscriber
                retry:
                  give_up_after: 6s
                  max_delay: 2000ms
          authenticator:
            enabled: false
            createRule: false
            gatewayHost: "compass-gateway-sap-mtls"
            trusted_issuers: '[{"domain_url": "compass-system.svc.cluster.local:8080", "scope_prefixes": ["prefix."], "protocol": "http", "region": "eu-1"}]'
            attributes: '{"uniqueAttribute": { "key": "subsc-key-test", "value": "subscription-flow" }, "tenants": [{ "key": "tenant" }], "identity": { "key": "user_name" }, "clientid": { "key": "client_id" } }'
            path: /<.*>
            checkSuffix: false
        user-name-authenticator:
          cfg:
            config:
              api:
                url: http://compass-hydrator.compass-system.svc.cluster.local:3000/hydrators/authn-mapping/user-name-authenticator
                retry:
                  give_up_after: 6s
                  max_delay: 2000ms
          authenticator:
            enabled: false
            createRule: true
            gatewayHost: "compass-gateway-user-name"
            trusted_issuers: '[{"domain_url": "compass-system.svc.cluster.local:8080", "scope_prefixes": ["prefix.", "prefix2."], "protocol": "http", "region": "eu-1"}]'
            attributes: '{"uniqueAttribute": { "key": "unique-attr-authenticator-key", "value": "unique-attr-authenticator-value" }, "tenants": [{ "key": "ext_attr.subaccountid", "priority": 1 },{ "key": "ext_attr.globalaccountid", "priority": 2 }], "identity": { "key": "user_name" }, "clientid": { "key": "client_id" } }'
            path: "/director/graphql"
            upstreamComponent: "compass-gateway"
            checkSuffix: false
      tenantMappingService:
        config:
          api:
            url: http://compass-hydrator.compass-system.svc.cluster.local:3000/hydrators/tenant-mapping
            retry:
              give_up_after: 6s
              max_delay: 2000ms
      certificateResolverService:
        config:
          api:
            url: http://compass-hydrator.compass-system.svc.cluster.local:3000/hydrators/v1/certificate/data/resolve
            retry:
              give_up_after: 6s
              max_delay: 2000ms
      tokenResolverService:
        config:
          api:
            url: http://compass-hydrator.compass-system.svc.cluster.local:3000/hydrators/v1/tokens/resolve
            retry:
              give_up_after: 6s
              max_delay: 2000ms
  cockpit:
    auth:
      allowedConnectSrc: "https://*.ondemand.com"
      secretName: "cockpit-auth-secret"
      idpHost: ""
      clientID: ""
      scopes: "openid profile email"
      path: "/oauth2/certs"
  destinationFetcher:
    manageSecrets: true
    host: compass-destination-fetcher.compass-system.svc.cluster.local
    prefix: /destination-configuration
    port: 3000
    jobSchedule: 10s
    lease:
      lockname: destinationlease
    parallelTenants: 10
    tenantSyncTimeout: "5m"
    authentication:
      jwksEndpoint: "http://ory-stack-oathkeeper-api.ory.svc.cluster.local:4456/.well-known/jwks.json"
      appDestinationsSyncScope: "destinations:sync"
      appDetinationsSensitiveDataScope: "destinations_sensitive_data:read"
    server:
      tenantDestinationsEndpoint: "/v1/subaccountDestinations"
      tenantDestinationCertificatesEndpoint: "/v1/subaccountCertificates"
      tenantInstanceLevelDestinationCertificatesEndpoint: "/v1/instanceCertificates"
      sensitiveDataEndpoint: "/v1/destinations"
      findAPIEndpoint: "/local/v1/destinations" # used by external-services-mock in the destination creator flows; due to the fact that in ESM there are separate handlers for the two flows (dest-creator & dest-fetcher), we need different endpoints where each one of them can call the destination service find API
      sensitiveDataQueryParam: "name"
    request:
      skipSSLValidation: false
      retry_interval: "100ms"
      retry_attempts: 3
      goroutineLimit: 10
      requestTimeout: "5s"
      pageSize: 100
      oauthTokenPath: "/oauth/token"
    instance:
      clientIdPath: "clientid"
      clientSecretPath: "clientsecret"
      urlPath: "uri"
      tokenUrlPath: "certurl"
      clientCertPath: "certificate"
      clientKeyPath: "key"
    secretName: destination-region-instances
    dependenciesConfig:
      path: "/cfg/dependencies"
    oauthMode: "oauth-mtls"
  destinationRegionSecret:
    secretName: "destination-region-instances"
    fileName: "keyConfig"
    local:
      templateMappings:
        xsappMapping: '{{ printf "\"%s\":\"xsappname1\"" .Values.global.tenantFetcher.xsappNamePath }}'
        clientIDMapping: '{{ printf "\"%s\":\"client_id\"" .Values.global.destinationFetcher.instance.clientIdPath }}'
        clientSecretMapping: '{{ printf "\"%s\":\"client_secret\"" .Values.global.destinationFetcher.instance.clientSecretPath }}'
        urlMapping: '{{ printf "\"%s\":\"http://compass-external-services-mock.%s.svc.cluster.local:%s\"" .Values.global.destinationFetcher.instance.urlPath .Release.Namespace (.Values.service.port | toString) }}'
        tokenURLMapping: '{{ printf "\"%s\":\"https://%s.%s:%s\"" .Values.global.destinationFetcher.instance.tokenUrlPath .Values.global.externalServicesMock.certSecuredHost .Values.global.ingress.domainName (.Values.service.certPort | toString) }}'
        x509CertificateMapping: '{{ printf "\"%s\":\"%s\"" .Values.global.destinationFetcher.instance.clientCertPath .Values.global.connector.caCertificate }}'
        x509KeyMapping: '{{ printf "\"%s\":\"%s\"" .Values.global.destinationFetcher.instance.clientKeyPath .Values.global.connector.caKey }}'
  tenantFetcher:
    k8sSecret:
      manageSecrets: true
      name: "tenant-fetcher-secret"
      namespace: "compass-system"
      key: "keyConfig"
      path: "/tmp"
    host: compass-tenant-fetcher.compass-system.svc.cluster.local
    prefix: /tenants
    port: 3000
    systemFieldDiscoveryWebhookPartialProcessing: true
    systemFieldDiscoveryWebhookPartialProcessMaxDays: 7
    webhookProcessorJobInterval: 10s
    lease:
      lockname: tenantfetcherlease
    xsappNamePath: "xsappname"
    omitDependenciesParamName: ""
    omitDependenciesParamValue: ""
    requiredAuthScope: Callback
    fetchTenantAuthScope: fetch_tenant
    authentication:
      jwksEndpoint: "http://ory-stack-oathkeeper-api.ory.svc.cluster.local:4456/.well-known/jwks.json"
    tenantProvider:
      tenantIdProperty: "tenantId"
      customerIdProperty: "customerId"
      costObjectIdProperty: "costObjectId"
      subaccountTenantIdProperty: "subaccountTenantId"
      subdomainProperty: "subdomain"
      licenseTypeProperty: "licenseType"
      name: "provider"
      subscriptionProviderIdProperty: "subscriptionProviderIdProperty"
      providerSubaccountIdProperty: "providerSubaccountIdProperty"
      consumerTenantIdProperty: "consumerTenantIdProperty"
      subscriptionProviderAppNameProperty: "subscriptionProviderAppNameProperty"
      subscriptionIDProperty: "subscriptionGUID"
      dependentServiceInstancesInfoProperty: "dependentServiceInstancesInfo"
      dependentServiceInstancesInfoAppIdProperty: "appId"
      dependentServiceInstancesInfoAppNameProperty: "appName"
      dependentServiceInstancesInfoProviderSubaccountIdProperty: "providerSubaccountId"
    server:
      fetchTenantWithParentEndpoint: "/v1/fetch/{parentTenantId}/{tenantId}"
      fetchTenantWithoutParentEndpoint: "/v1/fetch/{tenantId}"
      regionalHandlerEndpoint: "/v1/regional/{region}/callback/{tenantId}"
      dependenciesEndpoint: "/v1/regional/{region}/dependencies"
      tenantPathParam: "tenantId"
      regionPathParam: "region"
    dependenciesConfig:
      path: "/cfg/dependencies"
    local:
      templateMappings:
        xsappMapping: '{{ printf "\"%s\":\"xsappname1\"" .Values.global.tenantFetcher.xsappNamePath }}'
    containerName: "tenant-fetcher"
  externalCertConfiguration:
    issuerLocality: "local,local2" # In local setup we have manually created connector CA certificate with 'local' Locality property
    subjectPattern: "/C=DE/O=SAP SE/OU=SAP Cloud Platform Clients/OU=Region/OU=%s/L=%s/CN=%s"
    technicalClientSubjectPattern: "/C=DE/O=SAP SE/OU=SAP Cloud Platform Clients/OU=Region/OU=%s/L=%s/CN=%s"
    ouCertSubaccountID: "f8075207-1478-4a80-bd26-24a4785a2bfd"
    commonName: "compass"
    locality: "local"
    certSvcApiPath: "/cert"
    tokenPath: "/cert/token"
    secrets:
      externalCertSvcSecret:
        manage: false
        name: "cert-svc-secret"
        clientIdKey: client-id
        clientSecretKey: client-secret
        oauthUrlKey: url
        csrEndpointKey: csr-endpoint
        clientCert: client-cert
        clientKey: client-key
        skipSSLValidationFlag: "-k"
      externalClientCertSecret:
        name: "external-client-certificate"
        namespace: compass-system
        certKey: tls.crt
        keyKey: tls.key
      publicPrivateKeysSecret:
        name: "system-fetcher-external-keys"
        namespace: compass-system
        dataKey: data
        manage: false
    rotationCronjob:
      name: "external-certificate-rotation"
      schedule: "*/1 * * * *" # Executes every minute
      certValidity: "7"
      clientCertRetryAttempts: "8"
      containerName: "certificate-rotation"
    preInstallJob:
      enabled: false
      name: "external-certificate-pre-install"
      certValidity: "7"
      clientCertRetryAttempts: "8"
  instanceCreatorCertConfiguration:
    issuerLocality: "local,local2" # In local setup we have manually created connector CA certificate with 'local' Locality property
    subjectPattern: "/C=DE/O=SAP SE/OU=SAP Cloud Platform Clients/OU=Region/OU=%s/L=%s/CN=%s"
    ouCertSubaccountID: "f8075207-1478-4a80-bd26-24a4785a2bfd"
    commonName: "instance-creator"
    locality: "local"
    certSvcApiPath: "/cert"
    tokenPath: "/cert/token"
    secrets:
      instanceCreatorSvcSecret:
        manage: false
        name: "instance-creator-cert-svc-secret"
        clientIdKey: client-id
        clientSecretKey: client-secret
        oauthUrlKey: url
        csrEndpointKey: csr-endpoint
        clientCert: client-cert
        clientKey: client-key
        skipSSLValidationFlag: "-k"
      instanceCreatorClientCertSecret:
        name: "instance-creator-client-certificate"
        namespace: compass-system
        certKey: tls.crt
        keyKey: tls.key
    rotationCronjob:
      name: "instance-creator-certificate-rotation"
      schedule: "*/1 * * * *" # Executes every minute
      certValidity: "7"
      clientCertRetryAttempts: "8"
      containerName: "instance-creator-certificate-rotation"
    preInstallJob:
      enabled: false
      name: "instance-creator-certificate-pre-install"
      certValidity: "7"
      clientCertRetryAttempts: "8"
  ordService:
    host: compass-ord-service.compass-system.svc.cluster.local
    prefix: /open-resource-discovery-service/v0
    docsPrefix: /open-resource-discovery-docs
    staticPrefix: /open-resource-discovery-static/v0
    port: 3000
    defaultResponseType: "xml"
    userContextHeader: "user_context"
    authTokenPath: "/var/run/secrets/kubernetes.io/serviceaccount/token"
    skipSSLValidation: false
  ordAggregator:
    port: 3000
    prefix: /ord-aggregator
    aggregateEndpoint: /aggregate
    name: ord-aggregator
    client:
      timeout: "30s"
    lease:
      lockname: aggregatorlease
    authentication:
      jwksEndpoint: "http://ory-stack-oathkeeper-api.ory.svc.cluster.local:4456/.well-known/jwks.json"
    http:
      client:
        skipSSLValidation: false
      retry:
        attempts: 3
        delay: 100ms
    dbPool:
      maxOpenConnections: 2
      maxIdleConnections: 2
    globalRegistryUrl: http://compass-external-services-mock.compass-system.svc.cluster.local:8087/.well-known/open-resource-discovery
    maxParallelDocumentsPerApplication: 10
    maxParallelSpecificationProcessors: 100
    containerName: "ord-aggregator"
    metadataValidator:
      enabled: "false"
      setImagePullSecrets: false
      imagePullSecretName: api-validator-secret
      image: ""
      version: 3.5.5
      host: ""
      port: 8080
    tenantMappingConfiguration: '{}'
    parallelOperationProcessors: 10
    priorityQueueLimit: 10
    rescheduleJobInterval: 24h
    reschedulePeriod: 168h
    rescheduleHangedJobInterval: 1h
    rescheduleHangedPeriod: 1h
    maintainOperationsJobInterval: 60m
    operationProcessorsQuietPeriod: 5s
  systemFetcher:
    name: "system-fetcher"
    port: 3000
    prefix: /system-fetcher
    syncEndpoint: /sync
    job:
      schedulePeriod: 60m
      isSchedulable: true
    client:
      timeout: "30s"
    lease:
      lockname: systemfetcherlease
    authentication:
      jwksEndpoint: "http://ory-stack-oathkeeper-api.ory.svc.cluster.local:4456/.well-known/jwks.json"
    manageSecrets: true
    # enableSystemDeletion - whether systems in deleted state should be deleted from director database
    enableSystemDeletion: true
    # fetchRequestTimeout - shows the timeout to wait for oauth token and for fetching systems (in one request) separately
    fetchRequestTimeout: "30s"
    # directorRequestTimeout - graphql requests timeout to director
    directorRequestTimeout: "30s"
    dbPool:
      maxOpenConnections: 20
      maxIdleConnections: 2
    # systemsAPIEndpoint - endpoint of the service to fetch systems from
    systemsAPIEndpoint: ""
    # systemsAPIFilterCriteria - criteria for fetching systems
    systemsAPIFilterCriteria: ""
    appTemplatesProductLabel: "systemRole"
    systemSourceKey: "prop"
    appTemplates: []
    templatePlaceholderToSystemKeyMappings: '[ { "placeholder_name": "name", "system_key": "$.displayName" }, { "placeholder_name": "display-name", "system_key": "$.displayName" }, { "placeholder_name": "systemNumber", "system_key": "$.systemNumber" }, { "placeholder_name": "productId", "system_key": "$.productId" }, { "placeholder_name": "ppmsProductVersionId", "system_key": "$.ppmsProductVersionId", "optional": true }, { "placeholder_name": "region", "system_key": "$.additionalAttributes.systemSCPLandscapeID", "optional": true }, { "placeholder_name": "description", "system_key": "$.productDescription", "optional": true }, { "placeholder_name": "baseUrl", "system_key": "$.additionalUrls.mainUrl", "optional": true }, { "placeholder_name": "providerName", "system_key": "$.infrastructureProvider", "optional": true } ]'
    templateOverrideApplicationInput: '{"name": "{{name}}","description": "{{description}}","providerName": "{{providerName}}","statusCondition": "INITIAL","systemNumber": "{{systemNumber}}","labels": {"managed": "true","productId": "{{productId}}","ppmsProductVersionId": "{{ppmsProductVersionId}}","region": "{{region}}"},"baseUrl": "{{baseUrl}}"}'
    http:
      client:
        skipSSLValidation: false
    oauth:
      client: "client_id"
      tokenEndpointProtocol: "https"
      tokenBaseHost: "compass-external-services-mock-sap-mtls"
      tokenPath: "/cert/token"
      scopesClaim: "scopes"
      tenantHeaderName: "x-zid"
      tokenRequestTimeout: 30s
      skipSSLValidation: true
    jwt:
      expireAfter: 60m
    secret:
      name: "compass-system-fetcher-secret"
      clientIdKey: client-id
      oauthUrlKey: url
    paging:
      pageSize: 200
      sizeParam: "$top"
      skipParam: "$skip"
    containerName: "system-fetcher"
    parallelOperationProcessors: 10
    priorityQueueLimit: 10
    rescheduleJobInterval: 24h
    reschedulePeriod: 168h
    rescheduleHangedJobInterval: 1h
    rescheduleHangedPeriod: 1h
    maintainOperationsJobInterval: 60m
    operationProcessorsQuietPeriod: 5s
    asyncRequestProcessors: 100
  tenantFetchers:
    job1:
      enabled: false
      job:
        interval: "5m"
      configMapNamespace: "compass-system"
      manageSecrets: true
      providerName: "compass"
      tenantType: "subaccount"
      schedule: "*/5 * * * *"
      tenantInsertChunkSize: "500"
      pageWorkers: "2"
      kubernetes:
        configMapNamespace: "compass-system"
        pollInterval: 2s
        pollTimeout: 1m
        timeout: 2m
      authConfig:
        skipSSLValidation: true
        oauthMode: "oauth-mtls"
        clientIDPath: "clientid"
        clientSecretPath: "secret"
        clientCertPath: "cert"
        clientKeyPath: "key"
        tokenEndpointPath: "url"
        tokenURLPath: "/cert/token"
      queryMapping:
        regionField: "region"
        pageNumField: "pageNum"
        pageSizeField: "pageSize"
        timestampField: "timestamp"
      query:
        startPage: "0"
        pageSize: "100"
      api:
        regionName: "central"
        authConfigSecretKey: "central"
        fieldMapping:
          totalPagesField: "totalPages"
          totalResultsField: "totalResults"
          tenantEventsField: "events"
          idField: "id"
          nameField: "name"
          customerIdField: "customerId"
          costObjectIDField: "costObject"
          subaccountCostObjectIDField: "costObjectId"
          subaccountCostObjectTypeField: "costObjectType"
          subdomainField: "subdomain"
          licenseTypeField: "licenseType"
          discriminatorField: ""
          discriminatorValue: ""
          detailsField: "details"
          labelsField: "labels"
          entityTypeField: "entityType"
          globalAccountID: "gaID"
          regionField: "region"
          movedSubaccountTargetField: "targetGlobalAccountGUID"
          movedSubaccountSourceField: "sourceGlobalAccountGUID"
        endpoints:
          accountCreated: "127.0.0.1/events?type=account-created"
          accountDeleted: "127.0.0.1/events?type=account-deleted"
          accountUpdated: "127.0.0.1/events?type=account-updated"
          subaccountCreated: "127.0.0.1/events?type=subaccount-created"
          subaccountDeleted: "127.0.0.1/events?type=subaccount-deleted"
          subaccountUpdated: "127.0.0.1/events?type=subaccount-updated"
          subaccountMoved: "127.0.0.1/events?type=subaccount-moved"
      regionalConfig:
        fieldMapping:
          totalPagesField: "totalPages"
          totalResultsField: "totalResults"
          tenantEventsField: "events"
          idField: "guid"
          nameField: "displayName"
          customerIdField: "customerId"
          costObjectIDField: "costObject"
          subaccountCostObjectIDField: "costObjectId"
          subaccountCostObjectTypeField: "costObjectType"
          subdomainField: "subdomain"
          licenseTypeField: "licenseType"
          discriminatorField: ""
          discriminatorValue: ""
          detailsField: "details"
          entityTypeField: "entityType"
          globalAccountID: "globalAccountGUID"
          regionField: "region"
          labelsField: "labels"
          movedSubaccountTargetField: "targetGlobalAccountGUID"
          movedSubaccountSourceField: "sourceGlobalAccountGUID"
        regions:
          eu-east:
            api:
              oauthMode: "oauth-mtls"
              authConfigSecretKey: "central"
              endpoints:
                accountCreated: "127.0.0.1/events?type=account-created"
                accountDeleted: "127.0.0.1/events?type=account-deleted"
                accountUpdated: "127.0.0.1/events?type=account-updated"
                subaccountCreated: "127.0.0.1/events?type=subaccount-created"
                subaccountDeleted: "127.0.0.1/events?type=subaccount-deleted"
                subaccountUpdated: "127.0.0.1/events?type=subaccount-updated"
                subaccountMoved: "127.0.0.1/events?type=subaccount-moved"
      dbPool:
        maxOpenConnections: 1
        maxIdleConnections: 1
  metrics:
    enabled: true
    pushEndpoint: http://monitoring-prometheus-pushgateway.kyma-system.svc.cluster.local:9091
  externalServicesMock:
    enabled: false
    certSecuredPort: 8081
    ordCertSecuredPort: 8082
    unsecuredPort: 8083
    basicSecuredPort: 8084
    oauthSecuredPort: 8085
    ordGlobalRegistryCertPort: 8086
    ordGlobalRegistryUnsecuredPort: 8087
    unsecuredPortWithAdditionalContent: 8088
    unsecuredMultiTenantPort: 8089
    certSecuredProxyPort: 8090
    certSecuredHost: compass-external-services-mock-sap-mtls
    ordCertSecuredHost: compass-external-services-mock-sap-mtls-ord
    ordGlobalCertSecuredHost: compass-external-services-mock-sap-mtls-global-ord-registry
    unSecuredHost: compass-external-services-mock
    host: compass-external-services-mock.compass-system.svc.cluster.local
    directDependencyXsappname: ""
    saasAppNamesSecret:
      manage: false
    regionInstancesCredentials:
      manage: false
    regionSMInstancesCredentials:
      manage: false
    oauthSecret:
      manage: false
      name: compass-external-services-mock-oauth-credentials
      clientIdKey: client-id
      clientSecretKey: client-secret
      oauthUrlKey: url
      oauthTokenPath: "/secured/oauth/token"
    auditlog:
      applyMockConfiguration: false
      managementApiPath: /audit-log/v2/configuration-changes/search
      mtlsTokenPath: "/cert/token"
      secret:
        name: "auditlog-instance-management"
        urlKey: url
        tokenUrlKey: token-url
        clientIdKey: client-id
        clientSecretKey: client-secret
        clientCertKey: client-cert
        clientKeyKey: client-key
    iasAdapter:
      consumerAppID: "consumer-app-id"
      consumerAppClientID: "consumer-client-id"
      consumerAppTenantID: "consumer-app-tenant-id"
      providerAppID: "provider-app-id"
      providerAppClientID: "provider-client-id"
      providerAppTenantID: "provider-app-tenant-id"
      apiName: "Test API Name"
  tests:
    http:
      client:
        skipSSLValidation: false
    externalCertConfiguration:
      ouCertSubaccountID: "bad76f69-e5c2-4d55-bca5-240944824b83"
      issuerLocalityRegion2: "local"
    hydrator:
      certSubjectMappingResyncInterval: "3s"
    director:
      skipPattern: ""
      externalCertIntSystemCN: "integration-system-test"
      supportedOrdApplicationType: "SAP temp1"
    tenantFetcher:
      tenantOnDemandID: "8d42d818-d4c4-4036-b82f-b199db7ffeb5"
      missingTenantOnDemandID: "subaccount-external-tnt"
      tenantRegion: "us-1"
      tenantRegionPrefix: "cf-"
      region: "eu-1"
      region2: "eu-2"
    ordAggregator:
      skipPattern: ""
      proxyApplicationTemplateName: "SAP Proxy Template"
    ordService:
      accountTenantID: "5577cf46-4f78-45fa-b55f-a42a3bdba868" # testDefaultTenant from our testing tenants
      skipPattern: ""
    externalServicesMock:
      skipPattern: ""
      tenantMappingStatusAPI:
        responseDelayInMilliseconds: 1
    selfRegistration:
      region: "eu-1"
      region2: "eu-2"
    instanceCreator:
      region: "eu-1"
    destination:
      consumerSubdomain: "compass-external-services-mock"
      consumerSubdomainMtls: "compass-external-services-mock-sap-mtls"
      instanceID: "37d7d783-d9ad-47de-b6c8-b05a4cb961ca" # randomly generated UUID
      claims:
        subaccountIDKey: "subaccountid"
        serviceInstanceIDKey: "serviceinstanceid"
    subscription:
      labelKey: "subscriptions"
      standardFlow: "standard"
      indirectDependencyFlow: "indirectDependency"
      directDependencyFlow: "directDependency"
      subscriptionsFlowHeaderKey: "subscriptionFlow"
      consumerSubdomain: "compass-external-services-mock-sap-mtls"
      tenants:
        providerAccountID: "5577cf46-4f78-45fa-b55f-a42a3bdba868" # testDefaultTenant from our testing tenants
        providerSubaccountID: "47b4575a-f102-414a-8398-2d973ad65f3a" # TestProviderSubaccount from our testing tenants
        consumerAccountID: "5984a414-1eed-4972-af2c-b2b6a415c7d7" # ApplicationsForRuntimeTenantName from our testing tenants
        consumerSubaccountID: "1f538f34-30bf-4d3d-aeaa-02e69eef84ae" # randomly chosen
        costObjectID: "de235c0e-9cb0-4f39-9fd5-d558ec6850bb" # randomly chosen
        consumerTenantID: "ba49f1aa-ddc1-43ff-943c-fe949857a34a" # randomly chosen
        providerSubaccountIDRegion2: "731b7bc4-5472-41d2-a447-e4c0f45de739" # TestProviderSubaccountRegion2 from our testing tenants
        consumerAccountIDTenantHierarchy: "5577cf46-4f78-45fa-b55f-a42a3bdba868" # testDefaultTenant from our testing tenants; more info in 'TestFormationNotificationsTenantHierarchy'
        consumerSubaccountIDTenantHierarchy: "3cfcdd62-320d-403b-b66a-4ee3cdd06947" # TestIntegrationSystemManagedSubaccount from our testing tenants; more info in 'TestFormationNotificationsTenantHierarchy'
      destinationOauthSecret:
        manage: false
        name: provider-destination-instance-tests
        clientIdKey: client-id
        clientSecretKey: client-secret
        oauthUrlKey: url
        oauthTokenPath: "/secured/oauth/token"
        serviceUrlKey: uri
        dependencyKey: dependency
      oauthSecret:
        manage: false
        name: compass-subscription-secret
        clientIdKey: client-id
        clientSecretKey: client-secret
        oauthUrlKey: url
      propagatedProviderSubaccountHeader: "X-Provider-Subaccount"
      externalClientCertTestSecretName: "external-client-certificate-test-secret"
      externalClientCertTestSecretNamespace: "compass-system"
      externalCertTestJobName: "external-certificate-rotation-test-job"
      certSvcInstanceTestSecretName: "cert-svc-secret"
      certSvcInstanceTestRegion2SecretName: "cert-svc-secret-eu2"
      consumerTokenURL: "http://compass-external-services-mock.compass-system.svc.cluster.local:8080"
      subscriptionURL: "http://compass-external-services-mock.compass-system.svc.cluster.local:8080"
      subscriptionProviderIdValue: "id-value!t12345"
      directDependencySubscriptionProviderIdValue: "direct-dep-id-value!t12345"
      subscriptionProviderAppNameValue: "subscriptionProviderAppNameValue"
      indirectDependencySubscriptionProviderAppNameValue: "indirectDependencySubscriptionProviderAppNameValue"
      directDependencySubscriptionProviderAppNameValue: "subscriptionProviderAppNameValue" # this is used for real env tests where there is a dedicated SAAS svc instance for the indirect dependency flow
    namespace: kyma-system
    connectivityAdapterFQDN: http://compass-connectivity-adapter.compass-system.svc.cluster.local
    externalServicesMockFQDN: http://compass-external-services-mock.compass-system.svc.cluster.local
    ordServiceFQDN: http://compass-ord-service.compass-system.svc.cluster.local
    systemBrokerFQDN: http://compass-system-broker.compass-system.svc.cluster.local
    tenantFetcherFQDN: http://compass-tenant-fetcher.compass-system.svc.cluster.local
    hydratorFQDN: http://compass-hydrator.compass-system.svc.cluster.local
    userNameAuthenticators:
      gatewayHost: "compass-gateway-user-name"
      account:
        manage: false
        secretName: "user-name-account-authenticator"
        clientIdKey: client-id
        clientSecretKey: client-secret
        oauthUrlKey: url
        oauthTokenPath: "/secured/oauth/token"
        subdomain: "compass-external-services-mock"
      subaccount:
        manage: false
        secretName: "user-name-subaccount-authenticator"
        clientIdKey: client-id
        clientSecretKey: client-secret
        oauthUrlKey: url
        oauthTokenPath: "/secured/oauth/token"
        subdomain: "compass-external-services-mock"
    basicCredentials:
      manage: false
      secretName: "test-basic-credentials-secret"
    db:
      maxOpenConnections: 3
      maxIdleConnections: 1
    securityContext: # Set on container level
      runAsUser: 2000
      allowPrivilegeEscalation: false
  expectedSchemaVersionUpdateJob:
    cm:
      name: "expected-schema-version"
    ias_adapter:
      cm:
        name: "ias-adapter-expected-schema-version"
  migratorJob:
    nodeSelectorEnabled: false
    pvc:
      name: "compass-director-migrations"
      namespace: "compass-system"
      migrationsPath: "/compass-migrations"
      storageClass: local-path
    ias_adapter:
      pvc:
        name: "compass-ias-adapter-migrations"
        namespace: "compass-system"
        migrationsPath: "/compass-ias-adapter-migrations"
        storageClass: local-path
  http:
    client:
      skipSSLValidation: false
  pairingAdapter:
    templateName: "pairing-adapter-app-template"
    watcherCorrelationID: "pairing-adapter-watcher-id"
    configMap:
      manage: false
      key: "config.json"
      name: "pairing-adapter-config-local"
      namespace: "compass-system"
      localAdapterFQDN: "http://compass-pairing-adapter.compass-system.svc.cluster.local/adapter-local-mtls"
      integrationSystemID: "d3e9b9f5-25dc-4adb-a0a0-ed69ef371fb6"
    e2e:
      appName: "test-app"
      appID: "123-test-456"
      clientUser: "test-user"
      tenant: "test-tenant"
  # Scopes assigned for every new Client Credentials by given object type (Runtime / Application / Integration System)
  # and scopes mapped to a consumer with the given type, then that consumer is using a client certificate
  scopes:
    scopesPerConsumerType:
      business_integration:
        - "application_template:read"
        - "application_template:write"
        - "formation:read"
        - "formation:write"
        - "formation.state:write"
        - "formation_template:read"
        - "formation_template:write"
        - "formation_template.webhooks:read"
        - "tenant_access:write"
      managed_application_provider_operator:
        - "application.local_tenant_id:write"
        - "application_template:write"
        - "application_template:read"
        - "application_template.webhooks:read"
        - "application_template.labels:write"
        - "internal_visibility:read"
        - "webhook:write"
        - "webhooks.auth:read"
        - "certificate_subject_mapping:write"
        - "certificate_subject_mapping:read"
      managed_application_consumer: []
      formation_viewer:
        - "formation:read"
      landscape_resource_operator:
        - "application:read"
        - "application:write"
        - "application.local_tenant_id:write"
        - "tenant_access:write"
        - "formation:read"
        - "formation:write"
        - "formation:global_write"
        - "formation:global_read"
      tenant_discovery_operator:
        - "application:read"
      instance_creator:
        - "application_template:read"
        - "formation:read"
        - "formation_template:read"
        - "formation_template.webhooks:read"
      technical_client:
        - "tenant:read"
        - "tenant:write"
      runtime:
        - "runtime:read"
        - "runtime:write"
        - "application:read"
        - "runtime.auths:read"
        - "bundle.instance_auths:read"
        - "runtime.webhooks:read"
        - "webhook:write"
      external_certificate:
        - "runtime:read"
        - "runtime:write"
        - "application:read"
        - "application:write"
        - "runtime.auths:read"
        - "bundle.instance_auths:read"
        - "runtime.webhooks:read"
        - "webhook:write"
        - "application_template:read"
        - "application_template:write"
        - "application_template.webhooks:read"
        - "formation_template:read"
        - "formation_template:write"
        - "formation_template.webhooks:read"
      application:
        - "application:read"
        - "application:write"
        - "application.auths:read"
        - "application.webhooks:read"
        - "application.application_template:read"
        - "bundle.instance_auths:read"
        - "document.fetch_request:read"
        - "event_spec.fetch_request:read"
        - "api_spec.fetch_request:read"
        - "fetch-request.auth:read"
        - "webhook:write"
      integration_system:
        - "application:read"
        - "application:write"
        - "application.local_tenant_id:write"
        - "application.application_template:read"
        - "application_template:read"
        - "application_template:write"
        - "runtime:read"
        - "runtime:write"
        - "integration_system:read"
        - "label_definition:read"
        - "label_definition:write"
        - "automatic_scenario_assignment:read"
        - "integration_system.auths:read"
        - "application_template.webhooks:read"
        - "formation.state:write"
        - "formation:write"
        - "formation:read"
        - "internal_visibility:read"
        - "application.auths:read"
        - "webhook:write"
        - "formation_template:read"
        - "formation_template.webhooks:read"
      super_admin:
        - "application:read"
        - "application:write"
        - "application.local_tenant_id:write"
        - "application_template:read"
        - "application_template:write"
        - "integration_system:read"
        - "integration_system:write"
        - "runtime:read"
        - "runtime:write"
        - "label_definition:read"
        - "label_definition:write"
        - "eventing:manage"
        - "tenant:read"
        - "tenant:write"
        - "automatic_scenario_assignment:read"
        - "application.auths:read"
        - "application.webhooks:read"
        - "application.application_template:read"
        - "application_template.webhooks:read"
        - "bundle.instance_auths:read"
        - "document.fetch_request:read"
        - "event_spec.fetch_request:read"
        - "api_spec.fetch_request:read"
        - "integration_system.auths:read"
        - "runtime.auths:read"
        - "fetch-request.auth:read"
        - "webhooks.auth:read"
        - "formation:write"
        - "formation:read"
        - "internal_visibility:read"
        - "runtime.webhooks:read"
        - "webhook:write"
        - "formation_template:read"
        - "formation_template:write"
        - "formation_template.webhooks:read"
        - "formation_constraint:read"
        - "formation_constraint:write"
        - "certificate_subject_mapping:read"
        - "certificate_subject_mapping:write"
        - "formation.state:write"
        - "tenant_access:write"
        - "bundle_instance_auth:write"
        - "formation:global_write"
        - "formation:global_read"
      default:
        - "runtime:read"
        - "runtime:write"
        - "tenant:read"<|MERGE_RESOLUTION|>--- conflicted
+++ resolved
@@ -175,11 +175,7 @@
       name: compass-pairing-adapter
     director:
       dir: dev/incubator/
-<<<<<<< HEAD
       version: "PR-3796"
-=======
-      version: "PR-3802"
->>>>>>> b3f680da
       name: compass-director
     hydrator:
       dir: dev/incubator/
