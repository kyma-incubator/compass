global:
  disableLegacyConnectivity: true
  defaultTenant: 3e64ebae-38b5-46a0-b1ed-9ccee153a0ae
  tenants: # tenant order matters, so new tenants should be added to the end of the list
    - name: default
      id: 3e64ebae-38b5-46a0-b1ed-9ccee153a0ae
      type: account
    - name: foo
      id: 1eba80dd-8ff6-54ee-be4d-77944d17b10b
      type: account
    - name: bar
      id: af9f84a9-1d3a-4d9f-ae0c-94f883b33b6e
      type: account
    - name: TestTenantSeparation
      id: f1c4b5be-b0e1-41f9-b0bc-b378200dcca0
      type: account
    - name: TestDeleteLastScenarioForApplication
      id: 0403be1e-f854-475e-9074-922120277af5
      type: account
    - name: Test_DeleteAutomaticScenarioAssignmentForSelector
      id: d9553135-6115-4c67-b4d9-962c00f3725f
      type: account
    - name: Test_AutomaticScenarioAssigmentForRuntime
      id: 8c733a45-d988-4472-af10-1256b82c70c0
      type: account
    - name: TestAutomaticScenarioAssignmentsWholeScenario
      id: 65a63692-c00a-4a7d-8376-8615ee37f45c
      type: account
    - name: TestTenantsQueryTenantNotInitialized
      id: 72329135-27fd-4284-9bcb-37ea8d6307d0
      type: account
    - name: Test Default
      id: 5577cf46-4f78-45fa-b55f-a42a3bdba868
      type: account
      parent: 2c4f4a25-ba9a-4dbc-be68-e0beb77a7eb0
    - name: Test_DefaultCustomer
      id: 2c4f4a25-ba9a-4dbc-be68-e0beb77a7eb0
      type: customer
    - name: TestListLabelDefinitions
      id: 3f641cf5-2d14-4e0f-a122-16e7569926f1
      type: account
    - name: Test_AutomaticScenarioAssignmentQueries
      id: 8263cc13-5698-4a2d-9257-e8e76b543e88
      type: account
    - name: TestGetScenariosLabelDefinitionCreatesOneIfNotExists
      id: 2263cc13-5698-4a2d-9257-e8e76b543e33
      type: account
    - name: TestApplicationsForRuntime
      id: 5984a414-1eed-4972-af2c-b2b6a415c7d7
      type: account
    - name: Test_DeleteAutomaticScenarioAssignmentForScenario
      id: d08e4cb6-a77f-4a07-b021-e3317a373597
      type: account
    - name: TestApplicationsForRuntimeWithHiddenApps
      id: 7e1f2df8-36dc-4e40-8be3-d1555d50c91c
      type: account
    - name: TestTenantsQueryTenantInitialized
      id: 8cf0c909-f816-4fe3-a507-a7917ccd8380
      type: account
    - name: TestDeleteApplicationIfInScenario
      id: 0d597250-6b2d-4d89-9c54-e23cb497cd01
      type: account
    - name: TestProviderSubaccount
      id: f8075207-1478-4a80-bd26-24a4785a2bfd
      type: subaccount
      parent: 5577cf46-4f78-45fa-b55f-a42a3bdba868
    - name: TestCertificateSubaccount
      id: 123e4567-e89b-12d3-a456-426614174001
      type: subaccount
      parent: 5577cf46-4f78-45fa-b55f-a42a3bdba868
    - name: TestNsAdapter
      id: 08b6da37-e911-48fb-a0cb-fa635a6c5678
      type: subaccount
      parent: 5577cf46-4f78-45fa-b55f-a42a3bdba868
    - name: TestNsAdapterSubaccountWithApplications
      id: 08b6da37-e911-48fb-a0cb-fa635a6c4321
      type: subaccount
      parent: 5577cf46-4f78-45fa-b55f-a42a3bdba868
    - name: TestIntegrationSystemManagedSubaccount
      id: 3cfcdd62-320d-403b-b66a-4ee3cdd06947
      type: subaccount
      parent: 5577cf46-4f78-45fa-b55f-a42a3bdba868
    - name: TestIntegrationSystemManagedAccount
      id: 7e8ab2e3-3bb4-42e3-92b2-4e0bf48559d3
      type: account
      parent: 2c4f4a25-ba9a-4dbc-be68-e0beb77a7eb0
    - name: TestSystemFetcherAccount
      id: c395681d-11dd-4cde-bbcf-570b4a153e79
      type: account
      parent: 2c4f4a25-ba9a-4dbc-be68-e0beb77a7eb0
    - name: TestConsumerSubaccount
      id: 1f538f34-30bf-4d3d-aeaa-02e69eef84ae
      type: subaccount
      parent: 5984a414-1eed-4972-af2c-b2b6a415c7d7
  images:
    containerRegistry:
      path: eu.gcr.io/kyma-project/incubator
    connector:
      dir:
      version: "PR-2268"
    connectivity_adapter:
      dir:
      version: "PR-2297"
    pairing_adapter:
      dir:
      version: "PR-2297"
    director:
      dir:
      version: "PR-2348"
    hydrator:
      dir:
      version: "PR-2268"
    gateway:
      dir:
      version: "PR-2297"
    operations_controller:
      dir:
      version: "PR-2297"
    ord_service:
      dir:
      version: "PR-65"
    schema_migrator:
      dir:
      version: "PR-2314"
    system_broker:
      dir:
      version: "PR-2297"
    certs_setup_job:
      containerRegistry:
        path: eu.gcr.io/kyma-project
      dir:
      version: "0a651695"
    external_services_mock:
      dir:
      version: "PR-2307"
    console:
      dir:
      version: "PR-66"
    e2e_tests:
      dir:
<<<<<<< HEAD
      version: "PR-2344"
=======
      version: "PR-2345"
>>>>>>> f56dde37
  isLocalEnv: false
  isForTesting: false
  oauth2:
    host: oauth2
  livenessProbe:
    initialDelaySeconds: 30
    timeoutSeconds: 1
    periodSeconds: 10
  readinessProbe:
    initialDelaySeconds: 5
    timeoutSeconds: 1
    periodSeconds: 2
  agentPreconfiguration: false
  nsAdapter:
    external:
      port: 3005
    e2eTests:
      gatewayHost: "compass-gateway-xsuaa"
    prefix: /nsadapter
    path: /nsadapter/api/v1/notifications
    systemToTemplateMappings: '[{  "Name": "S4HANA",  "SourceKey": ["type"],  "SourceValue": ["abapSys"]},{  "Name": "S4HANA",  "SourceKey": ["type"],  "SourceValue": ["nonSAPsys"]},{  "Name": "S4HANA",  "SourceKey": ["type"],  "SourceValue": ["hana"]}]'
    secret:
      name: nsadapter-secret
      subaccountKey: subaccount
      local:
        subaccountValue: subaccount
    authSecret:
      name: "compass-external-services-mock-oauth-credentials"
      clientIdKey: client-id
      clientSecretKey: client-secret
      tokenUrlKey: url
      instanceUrlKey: url
      certKey: cert
      keyKey: key
    registerPath: "/register"
    tokenPath: "/secured/oauth/token"
    createClonePattern: '{"key": "%s"}'
    createBindingPattern: '{}'
    useClone: "false"
  director:
    host: compass-director.compass-system.svc.cluster.local
    prefix: /director
    graphql:
      external:
        port: 3000
    tls:
      secure:
        internal:
          host: compass-director-internal
    validator:
      port: 8080
    metrics:
      port: 3003
      enableGraphqlOperationInstrumentation: true
    operations:
      port: 3002
      path: "/operation"
      lastOperationPath: "/last_operation"
    info:
      path: "/v1/info"
    selfRegister:
      secret:
        name: "region-instances-credentials"
        key: "keyConfig"
        path: "/tmp"
      clientIdPath: "clientId"
      clientSecretPath: "clientSecret"
      urlPath: "url"
      tokenUrlPath: "tokenUrl"
      clientCertPath: "clientCert"
      clientKeyPath: "clientKey"
      local:
        templateMappings:
          clientIDMapping: '{{ printf "\"%s\":\"client_id\"" .Values.global.director.selfRegister.clientIdPath }}'
          clientSecretMapping: '{{ printf "\"%s\":\"client_secret\"" .Values.global.director.selfRegister.clientSecretPath }}'
          urlMapping: '{{ printf "\"%s\":\"http://compass-external-services-mock.%s.svc.cluster.local:%s\"" .Values.global.director.selfRegister.urlPath .Release.Namespace (.Values.service.port | toString) }}'
          tokenURLMapping: '{{ printf "\"%s\":\"https://%s.%s:%s\"" .Values.global.director.selfRegister.tokenUrlPath .Values.global.externalServicesMock.certSecuredHost .Values.global.ingress.domainName (.Values.service.certPort | toString) }}'
          x509CertificateMapping: '{{ printf "\"%s\":\"%s\"" .Values.global.director.selfRegister.clientCertPath .Values.global.connector.caCertificate }}'
          x509KeyMapping: '{{ printf "\"%s\":\"%s\"" .Values.global.director.selfRegister.clientKeyPath .Values.global.connector.caKey }}'
      oauthTokenPath: "/cert/token"
      oauthMode: "oauth-mtls"
      label: "selfRegLabel"
      labelValuePrefix: "self-reg-prefix-"
      responseKey: "self-reg-key"
      path: "/external-api/self-reg"
      nameQueryParam: "name"
      tenantQueryParam: "tenant"
      requestBodyPattern: '{"key": "%s"}'
    clientIDHeaderKey: client_user
    suggestTokenHeaderKey: suggest_token
    fetchTenantEndpoint: '{{ printf "https://%s.%s%s/v1/fetch" .Values.global.gateway.tls.secure.internal.host .Values.global.ingress.domainName .Values.global.tenantFetcher.prefix }}'
  auditlog:
    configMapName: "compass-gateway-auditlog-config"
    mtlsTokenPath: "/cert/token"
    standardTokenPath: "/secured/oauth/token"
    skipSSLValidation: false
    secret:
      name: "compass-gateway-auditlog-secret"
      urlKey: url
      clientIdKey: client-id
      clientSecretKey: client-secret
      clientCertKey: client-cert
      clientKeyKey: client-key
  log:
    format: "kibana"
  enableCompassDefaultScenarioAssignment: true
  tenantConfig:
    useDefaultTenants: true
    dbPool:
      maxOpenConnections: 1
      maxIdleConnections: 1
  connector:
    prefix: /connector
    graphql:
      external:
        port: 3000
    validator:
      port: 8080
    # If secrets do not exist they will be created
    secrets:
      ca:
        name: compass-connector-app-ca
        namespace: compass-system
        certificateKey: ca.crt
        keyKey: ca.key
      rootCA:
        namespace: istio-system # For Ingress Gateway to work properly the namespace needs to be istio-system
        # In order for istio mTLS to work we should have two different secrets one containing the server certificate (let’s say X) and one used for validation of the client’s certificates.
        # The second one should be our root certificate and istio wants it to be named X-cacert. (-cacert suffix).
        # This is the reason for the confusing name of our root certificate. https://preliminary.istio.io/v1.6/docs/tasks/traffic-management/ingress/secure-ingress/#configure-a-mutual-tls-ingress-gateway
        cacert: compass-gateway-mtls-certs-cacert # For cert-rotation the cacert should be in different secret
        certificateKey: cacert
    revocation:
      configmap:
        name: revocations-config
        namespace: "{{ .Release.Namespace }}"
    # If key and certificate are not provided they will be generated
    caKey: ""
    caCertificate: ""
  system_broker:
    enabled: true
    port: 5001
    prefix: /broker
    tokenProviderFromHeader:
      forwardHeaders: Authorization
    tokenProviderFromSecret:
      enabled: false
      secrets:
        integrationSystemCredentials:
          name: compass-system-broker-credentials
          namespace: compass-system
    testNamespace: kyma-system
  gateway:
    port: 3000
    tls:
      host: compass-gateway
      adapterHost: compass-ns-adapter
      secure:
        internal:
          host: compass-gateway-internal
        oauth:
          host: compass-gateway-auth-oauth
    mtls:
      manageCerts: true
      host: compass-gateway-mtls
      certSecret: compass-gateway-mtls-certs
      external:
        host: compass-gateway-sap-mtls
        certSecret: compass-gateway-mtls-certs # Use connector's root CA as root CA by default. This should be overridden for productive deployments.
    headers:
      rateLimit: X-Flow-Identity
      request:
        remove:
          - "Client-Id-From-Token"
          - "Client-Id-From-Certificate"
          - "Client-Certificate-Hash"
          - "Certificate-Data"
  hydrator:
    host: compass-hydrator.compass-system.svc.cluster.local
    port: 3000
    prefix: /hydrators
    subjectConsumerMappingConfig: '[{"consumer_type": "Super Admin", "tenant_access_levels": ["customer", "account","subaccount"], "subject": "C=DE, L=local, O=SAP SE, OU=Region, OU=SAP Cloud Platform Clients, OU=f8075207-1478-4a80-bd26-24a4785a2bfd, CN=compass"},{"consumer_type": "Integration System", "tenant_access_levels": ["account","subaccount"], "subject": "C=DE, L=local, O=SAP SE, OU=Region, OU=SAP Cloud Platform Clients, OU=f8075207-1478-4a80-bd26-24a4785a2bfd, CN=integration-system-test"}]'
    certificateDataHeader: "Certificate-Data"
    http:
      client:
        skipSSLValidation: false
    metrics:
      port: 3003
      enableClientInstrumentation: true
      censoredFlows: "JWT"
  operations_controller:
    enabled: true
  connectivity_adapter:
    port: 8080
    tls:
      host: adapter-gateway
    mtls:
      host: adapter-gateway-mtls
  oathkeeperFilters:
    workloadLabel: oathkeeper
    namespace: kyma-system
    tokenDataHeader: "Connector-Token"
    certificateDataHeader: "Certificate-Data"
  istio:
    externalMtlsGateway:
      name: "compass-gateway-external-mtls"
      namespace: "compass-system"
    mtlsGateway:
      name: "compass-gateway-mtls"
      namespace: "compass-system"
    gateway:
      name: "kyma-gateway"
      namespace: "kyma-system"
    proxy:
      port: 15020
    namespace: istio-system
    ingressgateway:
      workloadLabel: istio-ingressgateway
      requestPayloadSizeLimit2MB: 2097152
      requestPayloadSizeLimit2MBLabel: "2MB"
      requestPayloadSizeLimit5MB: 5097152
      requestPayloadSizeLimit5MBLabel: "5MB"
      correlationHeaderRewriteFilter:
        expectedHeaders:
          - "x-request-id"
          - "x-correlation-id"
          - "x-correlationid"
          - "x-forrequest-id"
          - "x-vcap-request-id"
          - "x-broker-api-request-identity"
  kubernetes:
    serviceAccountTokenIssuer: kubernetes/serviceaccount
    serviceAccountTokenJWKS: https://kubernetes.default.svc.cluster.local/openid/v1/jwks
  ingress:
    domainName: "kyma.local"
  database:
    sqlProxyServiceAccount: "proxy-user@gcp-cmp.iam.gserviceaccount.com"
    manageSecrets: true
    embedded:
      enabled: true
      director:
        name: "postgres"
      directorDBName: "postgres"
    managedGCP:
      serviceAccountKey: ""
      instanceConnectionName: ""
      director:
        name: ""
        user: ""
        password: ""
      host: "localhost"
      hostPort: "5432"
      sslMode: ""
      #TODO remove below after migration to separate user will be done
      dbUser: ""
      dbPassword: ""
      directorDBName: ""
  oathkeeper:
    host: ory-oathkeeper-proxy.kyma-system.svc.cluster.local
    port: 4455
    timeout_ms: 120000
    idTokenConfig:
      claims: '{"scopes": "{{ print .Extra.scope }}","tenant": "{{ .Extra.tenant }}", "consumerID": "{{ print .Extra.consumerID}}", "consumerType": "{{ print .Extra.consumerType }}", "flow": "{{ print .Extra.flow }}", "onBehalfOf": "{{ print .Extra.onBehalfOf }}", "region": "{{ print .Extra.region }}", "tokenClientID": "{{ print .Extra.tokenClientID }}"}'
      internalClaims: '{"scopes": "application:read application:write application.webhooks:read application_template.webhooks:read webhooks.auth:read runtime:write runtime:read tenant:read tenant:write tenant_subscription:write ory_internal fetch_tenant","tenant":"{ {{ if .Header.Tenant }} \"consumerTenant\":\"{{ print (index .Header.Tenant 0) }}\", {{ end }} \"externalTenant\":\"\"}", "consumerType": "Internal Component", "flow": "Internal"}'
    mutators:
      runtimeMappingService:
        config:
          api:
            url: http://compass-hydrator.compass-system.svc.cluster.local:3000/hydrators/runtime-mapping
            retry:
              give_up_after: 6s
              max_delay: 2000ms
      authenticationMappingServices:
        nsadapter:
          cfg:
            config:
              api:
                url: http://compass-hydrator.compass-system.svc.cluster.local:3000/hydrators/authn-mapping/nsadapter
                retry:
                  give_up_after: 6s
                  max_delay: 2000ms
          authenticator:
            enabled: false
            createRule: true
            gatewayHost: "compass-gateway-xsuaa"
            trusted_issuers: '[{"domain_url": "compass-system.svc.cluster.local:8080", "scope_prefix": "prefix.", "protocol": "http"}]'
            attributes: '{"uniqueAttribute": { "key": "ns-adapter-test", "value": "ns-adapter-flow" }, "tenant": { "key": "tenant" }, "identity": { "key": "identity" }, "clientid": { "key": "client_id" } }'
            path: /nsadapter/api/v1/notifications
            upstreamComponent: "compass-gateway"
            checkSuffix: true
        tenant-fetcher:
          cfg:
            config:
              api:
                url: http://compass-hydrator.compass-system.svc.cluster.local:3000/hydrators/authn-mapping/tenant-fetcher
                retry:
                  give_up_after: 6s
                  max_delay: 2000ms
          authenticator:
            enabled: false
            createRule: true
            gatewayHost: "compass-gateway"
            trusted_issuers: '[{"domain_url": "compass-system.svc.cluster.local:8080", "scope_prefix": "prefix.", "protocol": "http"}]'
            attributes: '{"uniqueAttribute": { "key": "test", "value": "tenant-fetcher" }, "tenant": { "key": "tenant" }, "identity": { "key": "identity" } }'
            path: /tenants/<.*>
            upstreamComponent: "compass-tenant-fetcher"
            checkSuffix: false
        subscriber:
          cfg:
            config:
              api:
                url: http://compass-hydrator.compass-system.svc.cluster.local:3000/hydrators/authn-mapping/subscriber
                retry:
                  give_up_after: 6s
                  max_delay: 2000ms
          authenticator:
            enabled: false
            createRule: false
            gatewayHost: "compass-gateway-sap-mtls"
            trusted_issuers: '[{"domain_url": "compass-system.svc.cluster.local:8080", "scope_prefix": "prefix.", "protocol": "http"}]'
            attributes: '{"uniqueAttribute": { "key": "subsc-key-test", "value": "subscription-flow" }, "tenant": { "key": "tenant" }, "identity": { "key": "identity" } }'
            path: /<.*>
            checkSuffix: false
      tenantMappingService:
        config:
          api:
            url: http://compass-hydrator.compass-system.svc.cluster.local:3000/hydrators/tenant-mapping
            retry:
              give_up_after: 6s
              max_delay: 2000ms
      certificateResolverService:
        config:
          api:
            url: http://compass-hydrator.compass-system.svc.cluster.local:3000/hydrators/v1/certificate/data/resolve
            retry:
              give_up_after: 6s
              max_delay: 2000ms
      tokenResolverService:
        config:
          api:
            url: http://compass-hydrator.compass-system.svc.cluster.local:3000/hydrators/v1/tokens/resolve
            retry:
              give_up_after: 6s
              max_delay: 2000ms
  cockpit:
    auth:
      allowedConnectSrc: "https://*.ondemand.com"
      secretName: "cockpit-auth-secret"
      idpHost: ""
      clientID: ""
      scopes: "openid profile email"
      path: "/oauth2/certs"
  tenantFetcher:
    manageSecrets: true
    host: compass-tenant-fetcher.compass-system.svc.cluster.local
    prefix: /tenants
    port: 3000
    requiredAuthScope: Callback
    fetchTenantAuthScope: fetch_tenant
    authentication:
      jwksEndpoint: "http://ory-oathkeeper-api.kyma-system.svc.cluster.local:4456/.well-known/jwks.json"
    tenantProvider:
      tenantIdProperty: "tenantId"
      customerIdProperty: "customerId"
      subaccountTenantIdProperty: "subaccountTenantId"
      subdomainProperty: "subdomain"
      name: "provider"
      subscriptionProviderIdProperty: "subscriptionProviderIdProperty"
    server:
      fetchTenantEndpoint: "/v1/fetch/{tenantId}"
      regionalHandlerEndpoint: "/v1/regional/{region}/callback/{tenantId}"
      dependenciesEndpoint: "/v1/dependencies"
      tenantPathParam: "tenantId"
      regionPathParam: "region"
      subscriptionProviderLabelKey: "subscriptionProviderId"
      consumerSubaccountIdsLabelKey: "consumer_subaccount_ids"
    containerName: "tenant-fetcher"
    oauth:
      client: "client_id"
      secret: ""
      tokenURL: '{{ printf "https://%s.%s" .Values.global.externalServicesMock.certSecuredHost .Values.global.ingress.domainName }}'
      tokenPath: "/cert/token"
    secret:
      name: "compass-tenant-fetcher-secret"
      clientIdKey: "client-id"
      oauthMode: "oauth-mtls"
      clientCertKey: "client-cert"
      clientKeyKey: "client-key"
      oauthUrlKey: "url"
      skipSSLValidation: true
    endpoints:
      subaccountCreated: "127.0.0.1/events?type=subaccount-created"
    fieldMapping:
      totalPagesField: "totalPages"
      totalResultsField: "totalResults"
      tenantEventsField: "events"
      idField: "id"
      nameField: "name"
      customerIdField: "customerId"
      subdomainField: "subdomain"
      discriminatorField: ""
      discriminatorValue: ""
      detailsField: "details"
      entityTypeField: "entityType"
      globalAccountID: "gaID"
      regionField: "region"
  externalCertConfiguration:
    issuer: "C=DE, L=local, O=SAP SE, OU=SAP Cloud Platform Clients, CN=compass-ca"
    issuerLocality: "local" # In local setup we have manually created connector CA certificate with 'local' Locality property
    subjectPattern: "/C=DE/O=SAP SE/OU=SAP Cloud Platform Clients/OU=Region/OU=%s/L=%s/CN=%s"
    ouCertSubaccountID: "f8075207-1478-4a80-bd26-24a4785a2bfd"
    commonName: "compass"
    locality: "local"
    certSvcApiPath: "/cert"
    tokenPath: "/cert/token"
    secrets:
      externalCertSvcSecret:
        manage: false
        name: "cert-svc-secret"
        clientIdKey: client-id
        clientSecretKey: client-secret
        oauthUrlKey: url
        csrEndpointKey: csr-endpoint
        clientCert: client-cert
        clientKey: client-key
        skipSSLValidationFlag: "-k"
      externalClientCertSecret:
        name: "external-client-certificate"
        namespace: compass-system
        certKey: tls.crt
        keyKey: tls.key
    rotationCronjob:
      name: "external-certificate-rotation"
      schedule: "*/1 * * * *" # Executes every minute
      certValidity: "7"
      clientCertRetryAttempts: "8"
      containerName: "certificate-rotation"
  ordService:
    host: compass-ord-service.compass-system.svc.cluster.local
    prefix: /open-resource-discovery-service/v0
    docsPrefix: /open-resource-discovery-docs
    staticPrefix: /open-resource-discovery-static/v0
    port: 3000
    defaultResponseType: "xml"
  ordAggregator:
    name: ord-aggregator
    enabled: true
    schedule: "*/1 * * * *"
    http:
      client:
        skipSSLValidation: false
    dbPool:
      maxOpenConnections: 2
      maxIdleConnections: 2
    globalRegistryUrl: http://compass-external-services-mock.compass-system.svc.cluster.local:8087/.well-known/open-resource-discovery
    maxOrdParallelDownloads: 4
  systemFetcher:
    enabled: false
    name: "system-fetcher"
    schedule: "0 0 * * *"
    manageSecrets: true
    # enableSystemDeletion - whether systems in deleted state should be deleted from director database
    enableSystemDeletion: true
    # fetchParallelism - shows how many http calls will be made in parallel to fetch systems
    fetchParallellism: 30
    # queueSize - shows how many system fetches (individual requests may fetch more than 1 system)
    # can be put in the queue for processing before blocking. It is best for the queue to be about 2 times bigger than the parallellism
    queueSize: 100
    # fetchRequestTimeout - shows the timeout to wait for oauth token and for fetching systems (in one request) separately
    fetchRequestTimeout: "15s"
    # directorRequestTimeout - graphql requests timeout to director
    directorRequestTimeout: "30s"
    dbPool:
      maxOpenConnections: 20
      maxIdleConnections: 2
    # systemsAPIEndpoint - endpoint of the service to fetch systems from
    systemsAPIEndpoint: ""
    # systemsAPIFilterCriteria - criteria for fetching systems
    systemsAPIFilterCriteria: ""
    # systemToTemplateMappings - how to map system properties to an existing application template
    systemToTemplateMappings: '{}'
    templatePlaceholderToSystemKeyMappings: '[{"placeholder_name": "name","system_key": "displayName"},{"placeholder_name": "display-name","system_key": "displayName"},{"placeholder_name": "systemNumber","system_key": "systemNumber"},{"placeholder_name": "productId","system_key": "productId"},{"placeholder_name": "ppmsProductVersionId","system_key": "ppmsProductVersionId"},{"placeholder_name": "description","system_key": "productDescription", "optional": true},{"placeholder_name": "baseUrl","system_key": "additionalUrls.mainUrl", "optional":true},{"placeholder_name": "providerName","system_key": "infrastructureProvider", "optional": true}]'
    templateOverrideApplicationInput: '{"name": "{{name}}","description": "{{description}}","providerName": "{{providerName}}","statusCondition": "INITIAL","systemNumber": "{{systemNumber}}","labels": {"managed": "true","productId": "{{productId}}","ppmsProductVersionId": "{{ppmsProductVersionId}}"},"baseUrl": "{{baseUrl}}"}'
    http:
      client:
        skipSSLValidation: false
    oauth:
      client: "client_id"
      tokenEndpointProtocol: "https"
      tokenBaseHost: "compass-external-services-mock-sap-mtls"
      tokenPath: "/cert/token"
      scopesClaim: "scopes"
      tenantHeaderName: "x-zid"
      tokenRequestTimeout: 15s
      skipSSLValidation: true
    secret:
      name: "compass-system-fetcher-secret"
      clientIdKey: client-id
      oauthUrlKey: url
    paging:
      pageSize: 200
      sizeParam: "$top"
      skipParam: "$skip"
    containerName: "system-fetcher"
  tenantFetchers:
    job1:
      enabled: false
      configMapNamespace: "compass-system"
      manageSecrets: true
      providerName: "compass"
      schedule: "*/5 * * * *"
      tenantInsertChunkSize: "500"
      kubernetes:
        configMapNamespace: "compass-system"
        pollInterval: 2s
        pollTimeout: 1m
        timeout: 2m
      oauth:
        client: ""
        secret: ""
        tokenURL: ""
        tokenPath: ""
      secret:
        name: "compass-tenant-fetcher-secret-job1"
        clientIdKey: client-id
        clientSecretKey: client-secret
        oauthUrlKey: url
        oauthMode: "oauth-mtls"
        clientCertKey: client-cert
        clientKeyKey: client-key
        skipSSLValidation: true
      endpoints:
        accountCreated: "127.0.0.1/events?type=account-created"
        accountDeleted: "127.0.0.1/events?type=account-deleted"
        accountUpdated: "127.0.0.1/events?type=account-updated"
        subaccountCreated: "127.0.0.1/events?type=subaccount-created"
        subaccountDeleted: "127.0.0.1/events?type=subaccount-deleted"
        subaccountUpdated: "127.0.0.1/events?type=subaccount-updated"
        subaccountMoved: "127.0.0.1/events?type=subaccount-moved"
      fieldMapping:
        totalPagesField: "totalPages"
        totalResultsField: "totalResults"
        tenantEventsField: "events"
        idField: "id"
        nameField: "name"
        customerIdField: "customerId"
        subdomainField: "subdomain"
        discriminatorField: ""
        discriminatorValue: ""
        detailsField: "details"
        entityTypeField: "entityType"
        globalAccountID: "gaID"
        regionField: "region"
        movedSubaccountTargetField: "targetGlobalAccountGUID"
        movedSubaccountSourceField: "sourceGlobalAccountGUID"
      queryMapping:
        pageNumField: "pageNum"
        pageSizeField: "pageSize"
        timestampField: "timestamp"
      query:
        startPage: "0"
        pageSize: "100"
      shouldSyncSubaccounts: "false"
      dbPool:
        maxOpenConnections: 1
        maxIdleConnections: 1
  metrics:
    enabled: true
    pushEndpoint: http://monitoring-prometheus-pushgateway.kyma-system.svc.cluster.local:9091
  externalServicesMock:
    enabled: false
    certSecuredPort: 8081
    ordCertSecuredPort: 8082
    unsecuredPort: 8083
    basicSecuredPort: 8084
    oauthSecuredPort: 8085
    ordGlobalRegistryCertPort: 8086
    ordGlobalRegistryUnsecuredPort: 8087
    certSecuredHost: compass-external-services-mock-sap-mtls
    ordCertSecuredHost: compass-external-services-mock-sap-mtls-ord
    ordGlobalCertSecuredHost: compass-external-services-mock-sap-mtls-global-ord-registry
    unSecuredHost: compass-external-services-mock
    host: compass-external-services-mock.compass-system.svc.cluster.local
    regionInstancesCredentials:
      manage: false
    oauthSecret:
      manage: false
      name: compass-external-services-mock-oauth-credentials
      clientIdKey: client-id
      clientSecretKey: client-secret
      oauthUrlKey: url
      oauthTokenPath: "/secured/oauth/token"
    auditlog:
      applyMockConfiguration: false
      managementApiPath: /audit-log/v2/configuration-changes/search
      mtlsTokenPath: "/cert/token"
      secret:
        name: "auditlog-instance-management"
        urlKey: url
        tokenUrlKey: token-url
        clientIdKey: client-id
        clientSecretKey: client-secret
        clientCertKey: client-cert
        clientKeyKey: client-key
  tests:
    http:
      client:
        skipSSLValidation: false
    director:
      externalClientCertTestSecretName: "external-client-certificate-integration-system-test-secret"
      externalClientCertTestSecretNamespace: "compass-system"
      externalCertIntSystemCN: "integration-system-test"
      externalCertTestJobName: "external-client-certificate-integration-system-test-job"
    ordService:
      accountTenantID: "5577cf46-4f78-45fa-b55f-a42a3bdba868" # testDefaultTenant from our testing tenants
      consumerAccountID: "5984a414-1eed-4972-af2c-b2b6a415c7d7" # ApplicationsForRuntimeTenantName from our testing tenants
      providerSubaccountID: "f8075207-1478-4a80-bd26-24a4785a2bfd" # TestProviderSubaccount from our testing tenants
      consumerSubaccountID: "1f538f34-30bf-4d3d-aeaa-02e69eef84ae" # randomly chosen
      consumerTenantID: "ba49f1aa-ddc1-43ff-943c-fe949857a34a" # randomly chosen
      externalClientCertTestSecretName: "external-client-certificate-test-secret"
      externalClientCertTestSecretNamespace: "compass-system"
      externalCertTestJobName: "external-certificate-rotation-test-job"
      certSvcInstanceTestSecretName: "cert-svc-secret"
      consumerTokenURL: "http://compass-external-services-mock.compass-system.svc.cluster.local:8080"
      skipPattern: ""
      subscriptionOauthSecret:
        manage: false
        name: compass-subscription-secret
        clientIdKey: client-id
        clientSecretKey: client-secret
        oauthUrlKey: url
    selfRegistration:
      region: "eu-1"
    externalServicesMock:
      skipPattern: ""
    namespace: kyma-system
    connectivityAdapterFQDN: http://compass-connectivity-adapter.compass-system.svc.cluster.local
    externalServicesMockFQDN: http://compass-external-services-mock.compass-system.svc.cluster.local
    ordServiceFQDN: http://compass-ord-service.compass-system.svc.cluster.local
    systemBrokerFQDN: http://compass-system-broker.compass-system.svc.cluster.local
    tenantFetcherFQDN: http://compass-tenant-fetcher.compass-system.svc.cluster.local
    hydratorFQDN: http://compass-hydrator.compass-system.svc.cluster.local
    basicCredentials:
      manage: false
      secretName: "test-basic-credentials-secret"
    subscriptionURL: "http://compass-external-services-mock.compass-system.svc.cluster.local:8080"
    subscriptionProviderIdValue: "id-value!t12345"
    db:
      maxOpenConnections: 3
      maxIdleConnections: 1
    securityContext: # Set on container level
      runAsUser: 2000
      allowPrivilegeEscalation: false
  expectedSchemaVersionUpdateJob:
    cm:
      name: "expected-schema-version"
  migratorJob:
    nodeSelectorEnabled: false
    pvc:
      name: "compass-director-migrations"
      namespace: "compass-system"
      migrationsPath: "/compass-migrations"
  http:
    client:
      skipSSLValidation: false
  pairingAdapter:
    templateName: "pairing-adapter-app-template"
    watcherCorrelationID: "pairing-adapter-watcher-id"
    configMap:
      manage: false
      key: "config.json"
      name: "pairing-adapter-config-local"
      namespace: "compass-system"
      localAdapterFQDN: "http://compass-pairing-adapter.compass-system.svc.cluster.local/adapter-local-mtls"
      integrationSystemID: "d3e9b9f5-25dc-4adb-a0a0-ed69ef371fb6"
    e2e:
      appName: "test-app"
      appID: "123-test-456"
      clientUser: "test-user"
      tenant: "test-tenant"
  # Scopes assigned for every new Client Credentials by given object type (Runtime / Application / Integration System)
  # and scopes mapped to a consumer with the given type, then that consumer is using a client certificate
  scopes:
    scopesPerConsumerType:
      runtime:
        - "runtime:read"
        - "runtime:write"
        - "application:read"
        - "runtime.auths:read"
        - "bundle.instance_auths:read"
      application:
        - "application:read"
        - "application:write"
        - "application.auths:read"
        - "application.webhooks:read"
        - "bundle.instance_auths:read"
        - "document.fetch_request:read"
        - "event_spec.fetch_request:read"
        - "api_spec.fetch_request:read"
        - "fetch-request.auth:read"
      integration_system:
        - "application:read"
        - "application:write"
        - "application_template:read"
        - "application_template:write"
        - "runtime:read"
        - "runtime:write"
        - "integration_system:read"
        - "label_definition:read"
        - "label_definition:write"
        - "automatic_scenario_assignment:read"
        - "automatic_scenario_assignment:write"
        - "integration_system.auths:read"
        - "application_template.webhooks:read"
        - "formation:write"
        - "internal_visibility:read"
        - "application.auths:read"
      super_admin:
        - "application:read"
        - "application:write"
        - "application_template:read"
        - "application_template:write"
        - "integration_system:read"
        - "integration_system:write"
        - "runtime:read"
        - "runtime:write"
        - "label_definition:read"
        - "label_definition:write"
        - "eventing:manage"
        - "tenant:read"
        - "automatic_scenario_assignment:read"
        - "automatic_scenario_assignment:write"
        - "application.auths:read"
        - "application.webhooks:read"
        - "application_template.webhooks:read"
        - "bundle.instance_auths:read"
        - "document.fetch_request:read"
        - "event_spec.fetch_request:read"
        - "api_spec.fetch_request:read"
        - "integration_system.auths:read"
        - "runtime.auths:read"
        - "fetch-request.auth:read"
        - "webhooks.auth:read"
        - "formation:write"
        - "internal_visibility:read"
      default:
        - "runtime:read"
        - "runtime:write"
        - "tenant:read"<|MERGE_RESOLUTION|>--- conflicted
+++ resolved
@@ -138,11 +138,7 @@
       version: "PR-66"
     e2e_tests:
       dir:
-<<<<<<< HEAD
       version: "PR-2344"
-=======
-      version: "PR-2345"
->>>>>>> f56dde37
   isLocalEnv: false
   isForTesting: false
   oauth2:
