--- conflicted
+++ resolved
@@ -22,11 +22,7 @@
       version: "PR-634"
     connectivity_adapter:
       dir:
-<<<<<<< HEAD
       version: "PR-865"
-=======
-      version: "PR-831"
->>>>>>> c579b560
     pairing_adapter:
       dir:
       version: "PR-798"
