global:
  disableLegacyConnectivity: true
  defaultTenant: 3e64ebae-38b5-46a0-b1ed-9ccee153a0ae
  tenants:
    - name: default
      id: 3e64ebae-38b5-46a0-b1ed-9ccee153a0ae
    - name: foo
      id: 1eba80dd-8ff6-54ee-be4d-77944d17b10b
    - name: bar
      id: af9f84a9-1d3a-4d9f-ae0c-94f883b33b6e
    - name: global
      id: b2864e28-e321-11ea-87d0-0242ac130003
  images:
    containerRegistry:
      path: eu.gcr.io/kyma-project/incubator
    connector:
      dir:
      version: "PR-1657"
    connectivity_adapter:
      dir:
      version: "PR-1669"
    pairing_adapter:
      dir:
      version: "PR-1661"
    director:
      dir:
      version: "PR-1670"
    gateway:
      dir:
      version: "PR-1659"
    tenant_fetcher:
      dir:
      version: "PR-1661"
    healthchecker:
      dir:
      version: "PR-1460"
    schema_migrator:
      dir:
<<<<<<< HEAD
      version: "PR-1461"
    system_broker:
      dir:
      version: "latest"
=======
      version: "PR-1603"
>>>>>>> 48332eec
    certs_setup_job:
      containerRegistry:
        path: eu.gcr.io/kyma-project
      dir:
      version: "0a651695"
    external_services_mock:
      dir:
      version: "PR-1661"
    console:
      dir:
      version: "PR-11"
    tests:
      director:
        dir:
        version: "PR-1661"
      connector:
        dir:
        version: "PR-1661"
      connectivity_adapter:
        dir:
        version: "PR-1641"
      tenant_fetcher:
        dir:
        version: "PR-1661"
  isLocalEnv: false
  oauth2:
    host: oauth2
  livenessProbe:
    initialDelaySeconds: 30
    timeoutSeconds: 1
    periodSeconds: 10
  readinessProbe:
    initialDelaySeconds: 5
    timeoutSeconds: 1
    periodSeconds: 2

  agentPreconfiguration: false

  director:
    prefix: /director
    port: 3000

    tests:
      scopes: "runtime:write application:write label_definition:write integration_system:write application:read runtime:read label_definition:read integration_system:read health_checks:read application_template:read application_template:write eventing:manage tenant:read automatic_scenario_assignment:read automatic_scenario_assignment:write"

  auditlog:
    configMapName: "compass-gateway-auditlog-config"
    secretName: "compass-gateway-auditlog-secret"
    script:
      configMapName: "auditlog-script"

  enableCompassDefaultScenarioAssignment: true

  tenantConfig:
    useDefaultTenants: true
    dbPool:
      maxOpenConnections: 1
      maxIdleConnections: 1

  connector:
    prefix: /connector
    graphql:
      external:
        port: 3000
      internal:
        port: 3001
    validator:
      port: 8080
    # If secrets do not exist they will be created
    secrets:
      ca:
        name: compass-connector-app-ca
        namespace: compass-system
        certificateKey: ca.crt
        keyKey: ca.key
      rootCA:
        namespace: istio-system # For Ingress Gateway to work properly the namespace needs to be istio-system
        # In order for istio mTLS to work we should have two different secrets one containing the server certificate (let’s say X) and one used for validation of the client’s certificates.
        # The second one should be our root certificate and istio wants it to be named X-cacert. (-cacert suffix).
        # This is the reason for the confusing name of our root certificate. https://preliminary.istio.io/v1.6/docs/tasks/traffic-management/ingress/secure-ingress/#configure-a-mutual-tls-ingress-gateway
        cacert: compass-gateway-mtls-certs-cacert # For cert-rotation the cacert should be in different secret
        certificateKey: cacert
    certificateDataHeader: "Certificate-Data"
    revocation:
      configmap:
        name: revocations-config
        namespace: "{{ .Release.Namespace }}"
    # If key and certificate are not provided they will be generated
    caKey: ""
    caCertificate: ""

  system_broker:
    port: 5001
    tls:
      host: compass-gateway
    enabled: true
    secrets:
      integrationSystemCredentials:
        name: compass-system-broker-credentials

  gateway:
    port: 3000
    tls:
      host: compass-gateway
      secure:
        oauth:
          host: compass-gateway-auth-oauth
    mtls:
      host: compass-gateway-mtls
      certSecret: compass-gateway-mtls-certs
    headers:
      request:
        remove:
          - "Client-Id-From-Token"
          - "Client-Id-From-Certificate"
          - "Client-Certificate-Hash"
          - "Certificate-Data"

  connectivity_adapter:
    port: 8080
    tls:
      host: adapter-gateway
    mtls:
      host: adapter-gateway-mtls

  rewriteFilters:
    workloadLabel: oathkeeper
    namespace: kyma-system
    tokenDataHeader: "Connector-Token"
    certificateDataHeader: "Certificate-Data"

  istio:
    mtlsGateway:
      name: "compass-gateway-mtls"
      namespace: "compass-system"
    gateway:
      name: "kyma-gateway"
      namespace: "kyma-system"
    proxy:
      port: 15020
    namespace: istio-system
    ingressgateway:
      workloadLabel: istio-ingressgateway
      correlationHeaderRewriteFilter:
        expectedHeaders:
        - "x-request-id"
        - "x-correlation-id"
        - "x-correlationid"
        - "x-forrequest-id"
        - "x-vcap-request-id"
        - "x-broker-api-request-identity"

  database:
    manageSecrets: true
    embedded:
      enabled: true
      director:
        name: "postgres"
      directorDBName: "postgres"
    managedGCP:
      serviceAccountKey: ""
      instanceConnectionName: ""
      director:
        name: ""
        user: ""
        password: ""
      host: "localhost"
      hostPort: "5432"
      sslMode: ""

      #TODO remove below after migration to separate user will be done
      dbUser: ""
      dbPassword: ""
      directorDBName: ""

  oathkeeper:
    host: ory-oathkeeper-proxy.kyma-system.svc.cluster.local
    port: 4455
    idTokenConfig:
      claims: '{"scopes": "{{ print .Extra.scope }}", "tenant": "{{ print .Extra.tenant }}", "externalTenant": "{{ print .Extra.externalTenant }}", "consumerID": "{{ print .Extra.consumerID}}", "consumerType": "{{ print .Extra.consumerType }}"}'
    mutators:
      runtimeMappingService:
        config:
          api:
            url: http://compass-director.compass-system.svc.cluster.local:3000/runtime-mapping
            retry:
              give_up_after: 3s
              max_delay: 2000ms
      authenticationMappingService:
        config:
          api:
            url: http://compass-director.compass-system.svc.cluster.local:3000/authn-mapping
            retry:
              give_up_after: 3s
              max_delay: 2000ms
      tenantMappingService:
        config:
          api:
            url: http://compass-director.compass-system.svc.cluster.local:3000/tenant-mapping
            retry:
              give_up_after: 3s
              max_delay: 2000ms
      certificateResolverService:
        config:
          api:
            url: http://compass-connector.compass-system.svc.cluster.local:8080/v1/certificate/data/resolve
            retry:
              give_up_after: 3s
              max_delay: 2000ms
      tokenResolverService:
        config:
          api:
            url: http://compass-connector.compass-system.svc.cluster.local:8080/v1/tokens/resolve
            retry:
              give_up_after: 3s
              max_delay: 2000ms

  tenantFetcher:
    host: compass-tenant-fetcher.compass-system.svc.cluster.local
    prefix: /tenants
    port: 3000

  tenantFetchers:
    job1:
      enabled: false
      configMapNamespace: "compass-system"
      manageSecrets: true
      providerName: "compass"
      schedule: "*/5 * * * *"
      kubernetes:
        configMapNamespace: "compass-system"
        pollInterval: 2s
        pollTimeout: 1m
        timeout: 2m
      oauth:
        client: ""
        secret: ""
        tokenURL: ""
      endpoints:
        tenantCreated: "127.0.0.1/events?type=created"
        tenantDeleted: "127.0.0.1/events?type=deleted"
        tenantUpdated: "127.0.0.1/events?type=updated"
      fieldMapping:
        totalPagesField: "totalPages"
        totalResultsField: "totalResults"
        tenantEventsField: "events"
        idField: "id"
        nameField: "name"
        discriminatorField: ""
        discriminatorValue: ""
        detailsField: "details"
      queryMapping:
        pageNumField: "pageNum"
        pageSizeField: "pageSize"
        timestampField: "timestamp"
      query:
        startPage: "0"
        pageSize: "100"
      dbPool:
        maxOpenConnections: 1
        maxIdleConnections: 1

  metrics:
    enabled: true
    pushEndpoint: http://monitoring-prometheus-pushgateway.kyma-system.svc.cluster.local:9091

  authenticators:
    authenticator0:
      enabled: false
      gatewayHost: "compass-gateway-authenticator0"
      trusted_issuers: '[{"domain_url": "authenticator.domain", "scope_prefix": "prefix"}, {}]'
      attributes: '{"uniqueAttribute": { "key": "", "value": "" }, "tenant": { "key": "" }, "identity": { "key": "" } }'

  externalServicesMock:
    enabled: false

pairing-adapter:
  enabled: false<|MERGE_RESOLUTION|>--- conflicted
+++ resolved
@@ -34,16 +34,12 @@
     healthchecker:
       dir:
       version: "PR-1460"
+    system_broker:
+      dir:
+      version: "latest"
     schema_migrator:
       dir:
-<<<<<<< HEAD
-      version: "PR-1461"
-    system_broker:
-      dir:
-      version: "latest"
-=======
       version: "PR-1603"
->>>>>>> 48332eec
     certs_setup_job:
       containerRegistry:
         path: eu.gcr.io/kyma-project
