--- conflicted
+++ resolved
@@ -70,11 +70,7 @@
       path: eu.gcr.io/kyma-project/incubator
     connector:
       dir:
-<<<<<<< HEAD
       version: "PR-2111"
-=======
-      version: "PR-2107"
->>>>>>> 37345658
     connectivity_adapter:
       dir:
       version: "PR-2082"
@@ -109,7 +105,7 @@
       version: "PR-2096"
     console:
       dir:
-      version: "PR-46"
+      version: "PR-47"
     e2e_tests:
       dir:
       version: "PR-2109"
