--- conflicted
+++ resolved
@@ -139,19 +139,11 @@
       name: compass-pairing-adapter
     director:
       dir:
-<<<<<<< HEAD
       version: "PR-2868"
       name: compass-director
     hydrator:
       dir:
       version: "PR-2868"
-=======
-      version: "PR-2871"
-      name: compass-director
-    hydrator:
-      dir:
-      version: "PR-2871"
->>>>>>> e6139b2c
       name: compass-hydrator
     gateway:
       dir:
