--- conflicted
+++ resolved
@@ -225,11 +225,7 @@
       name: compass-console
     e2e_tests:
       dir: dev/incubator/
-<<<<<<< HEAD
       version: "PR-3463"
-=======
-      version: "PR-3443"
->>>>>>> c5f34351
       name: compass-e2e-tests
   isLocalEnv: false
   isForTesting: false
