global:
  disableLegacyConnectivity: true
  defaultTenant: 3e64ebae-38b5-46a0-b1ed-9ccee153a0ae
  defaultTenantRegion: "eu-1"
  tenants: # tenant order matters, so new tenants should be added to the end of the list
    - name: default
      id: 3e64ebae-38b5-46a0-b1ed-9ccee153a0ae
      type: account
    - name: foo
      id: 1eba80dd-8ff6-54ee-be4d-77944d17b10b
      type: account
    - name: bar
      id: af9f84a9-1d3a-4d9f-ae0c-94f883b33b6e
      type: account
    - name: TestTenantSeparation
      id: f1c4b5be-b0e1-41f9-b0bc-b378200dcca0
      type: account
    - name: TestDeleteLastScenarioForApplication
      id: 0403be1e-f854-475e-9074-922120277af5
      type: account
    - name: Test_DeleteAutomaticScenarioAssignmentForSelector
      id: d9553135-6115-4c67-b4d9-962c00f3725f
      type: account
    - name: Test_AutomaticScenarioAssigmentForRuntime
      id: 8c733a45-d988-4472-af10-1256b82c70c0
      type: account
    - name: TestAutomaticScenarioAssignmentsWholeScenario
      id: 65a63692-c00a-4a7d-8376-8615ee37f45c
      type: account
    - name: TestTenantsQueryTenantNotInitialized
      id: 72329135-27fd-4284-9bcb-37ea8d6307d0
      type: account
    - name: Test Default
      id: 5577cf46-4f78-45fa-b55f-a42a3bdba868
      type: account
      parent: 2c4f4a25-ba9a-4dbc-be68-e0beb77a7eb0
    - name: Test_DefaultCustomer
      id: 2c4f4a25-ba9a-4dbc-be68-e0beb77a7eb0
      type: customer
    - name: TestListLabelDefinitions
      id: 3f641cf5-2d14-4e0f-a122-16e7569926f1
      type: account
    - name: Test_AutomaticScenarioAssignmentQueries
      id: 8263cc13-5698-4a2d-9257-e8e76b543e88
      type: account
    - name: TestGetScenariosLabelDefinitionCreatesOneIfNotExists
      id: 2263cc13-5698-4a2d-9257-e8e76b543e33
      type: account
    - name: TestApplicationsForRuntime
      id: 5984a414-1eed-4972-af2c-b2b6a415c7d7
      type: account
    - name: Test_DeleteAutomaticScenarioAssignmentForScenario
      id: d08e4cb6-a77f-4a07-b021-e3317a373597
      type: account
    - name: TestApplicationsForRuntimeWithHiddenApps
      id: 7e1f2df8-36dc-4e40-8be3-d1555d50c91c
      type: account
    - name: TestTenantsQueryTenantInitialized
      id: 8cf0c909-f816-4fe3-a507-a7917ccd8380
      type: account
    - name: TestDeleteApplicationIfInScenario
      id: 0d597250-6b2d-4d89-9c54-e23cb497cd01
      type: account
    - name: TestProviderSubaccount
      id: 47b4575a-f102-414a-8398-2d973ad65f3a
      type: subaccount
      parent: 5577cf46-4f78-45fa-b55f-a42a3bdba868
    - name: TestCompassProviderSubaccount
      id: f8075207-1478-4a80-bd26-24a4785a2bfd
      type: subaccount
      parent: 5577cf46-4f78-45fa-b55f-a42a3bdba868
    - name: TestProviderSubaccountRegion2
      id: 731b7bc4-5472-41d2-a447-e4c0f45de739
      type: subaccount
      region: "eu-2"
      parent: 5577cf46-4f78-45fa-b55f-a42a3bdba868
    - name: TestCertificateSubaccount
      id: 123e4567-e89b-12d3-a456-426614174001
      type: subaccount
      parent: 5577cf46-4f78-45fa-b55f-a42a3bdba868
    - name: TestNsAdapter
      id: 08b6da37-e911-48fb-a0cb-fa635a6c5678
      type: subaccount
      parent: 5577cf46-4f78-45fa-b55f-a42a3bdba868
    - name: TestNsAdapterSubaccountWithApplications
      id: 08b6da37-e911-48fb-a0cb-fa635a6c4321
      type: subaccount
      parent: 5577cf46-4f78-45fa-b55f-a42a3bdba868
    - name: TestIntegrationSystemManagedSubaccount
      id: 3cfcdd62-320d-403b-b66a-4ee3cdd06947
      type: subaccount
      parent: 5577cf46-4f78-45fa-b55f-a42a3bdba868
    - name: TestIntegrationSystemManagedAccount
      id: 7e8ab2e3-3bb4-42e3-92b2-4e0bf48559d3
      type: account
      parent: 2c4f4a25-ba9a-4dbc-be68-e0beb77a7eb0
    - name: TestSystemFetcherAccount
      id: c395681d-11dd-4cde-bbcf-570b4a153e79
      type: account
      parent: 2c4f4a25-ba9a-4dbc-be68-e0beb77a7eb0
    - name: TestConsumerSubaccount
      id: 1f538f34-30bf-4d3d-aeaa-02e69eef84ae
      type: subaccount
      parent: 5984a414-1eed-4972-af2c-b2b6a415c7d7
    - name: TestTenantsOnDemandAPI
      id: 8d42d818-d4c4-4036-b82f-b199db7ffeb5
      type: subaccount
      parent: 5984a414-1eed-4972-af2c-b2b6a415c7d7
    - name: TestExternalCertificateSubaccount
      id: bad76f69-e5c2-4d55-bca5-240944824b83
      type: subaccount
      parent: 5577cf46-4f78-45fa-b55f-a42a3bdba868
    - name: TestAtomOrganization
      id: f2724f8e-1a58-4f32-bfd0-8b831de34e71
      type: organization
      parent: 2c4f4a25-ba9a-4dbc-be68-e0beb77a7eb0
    - name: TestAtomFolder
      id: 4c31b7c7-2bea-4bd5-9ea5-e9a8d704f900
      type: folder
      parent: f2724f8e-1a58-4f32-bfd0-8b831de34e71
    - name: TestAtomResourceGroup
      id: ff30da87-7685-4462-869a-baae6441898b
      type: resource-group
      parent: 4c31b7c7-2bea-4bd5-9ea5-e9a8d704f900
  images:
    containerRegistry:
      path: eu.gcr.io/kyma-project/incubator
    connector:
      dir:
      version: "PR-2839"
      name: compass-connector
    connectivity_adapter:
      dir:
      version: "PR-2839"
      name: compass-connectivity-adapter
    pairing_adapter:
      dir:
      version: "PR-2839"
      name: compass-pairing-adapter
    director:
      dir:
<<<<<<< HEAD
      version: "PR-2840"
=======
      version: "PR-2854"
>>>>>>> f0981f6c
      name: compass-director
    hydrator:
      dir:
      version: "PR-2839"
      name: compass-hydrator
    gateway:
      dir:
      version: "PR-2839"
      name: compass-gateway
    operations_controller:
      dir:
      version: "PR-2839"
      name: compass-operations-controller
    ord_service:
      dir:
      version: "PR-82"
      name: compass-ord-service
    schema_migrator:
      dir:
<<<<<<< HEAD
      version: "PR-2840"
=======
      version: "PR-2839"
>>>>>>> f0981f6c
      name: compass-schema-migrator
    system_broker:
      dir:
      version: "PR-2839"
      name: compass-system-broker
    certs_setup_job:
      containerRegistry:
        path: eu.gcr.io/kyma-project
      dir:
      version: "0a651695"
    external_services_mock:
      dir:
      version: "PR-2839"
      name: compass-external-services-mock
    console:
      dir:
      version: "PR-72"
      name: compass-console
    e2e_tests:
      dir:
      version: "PR-2839"
      name: compass-e2e-tests
  isLocalEnv: false
  isForTesting: false
  oauth2:
    host: oauth2
  livenessProbe:
    initialDelaySeconds: 30
    timeoutSeconds: 1
    periodSeconds: 10
  readinessProbe:
    initialDelaySeconds: 5
    timeoutSeconds: 1
    periodSeconds: 2
  agentPreconfiguration: false
  portieris:
    isEnabled: false
    imagePullSecretName: "portieris-dummy-image-pull-secret"
  nsAdapter:
    external:
      port: 3005
    e2eTests:
      gatewayHost: "compass-gateway-xsuaa"
    prefix: /nsadapter
    path: /nsadapter/api/v1/notifications
    systemToTemplateMappings: '[{  "Name": "SAP S/4HANA On-Premise",  "SourceKey": ["type"],  "SourceValue": ["abapSys"]},{  "Name": "SAP S/4HANA On-Premise",  "SourceKey": ["type"],  "SourceValue": ["nonSAPsys"]},{  "Name": "SAP S/4HANA On-Premise",  "SourceKey": ["type"],  "SourceValue": ["hana"]}]'
    secret:
      name: nsadapter-secret
      subaccountKey: subaccount
      local:
        subaccountValue: subaccount
    authSecret:
      name: "compass-external-services-mock-oauth-credentials"
      clientIdKey: client-id
      clientSecretKey: client-secret
      tokenUrlKey: url
      instanceUrlKey: url
      certKey: cert
      keyKey: key
    registerPath: "/register"
    tokenPath: "/secured/oauth/token"
    createClonePattern: '{"key": "%s"}'
    createBindingPattern: '{}'
    useClone: "false"
  director:
    host: compass-director.compass-system.svc.cluster.local
    formationAsyncApi:
      pathPrefix: "/v1/businessIntegrations"
      path: "/{ucl-formation-id}/assignments/{ucl-assignment-id}/status"
    prefix: /director
    graphql:
      external:
        port: 3000
    tls:
      secure:
        internal:
          host: compass-director-internal
    validator:
      port: 8080
    metrics:
      port: 3003
      enableGraphqlOperationInstrumentation: true
    operations:
      port: 3002
      path: "/operation"
      lastOperationPath: "/last_operation"
    info:
      path: "/v1/info"
    subscription:
      subscriptionProviderLabelKey: "subscriptionProviderId"
      consumerSubaccountLabelKey: "global_subaccount_id"
      subscriptionLabelKey: "subscription"
      tokenPrefix: "sb-"
    selfRegister:
      secrets:
        instancesCreds:
          name: "region-instances-credentials"
          key: "keyConfig"
          path: "/tmp"
        saasAppNameCfg:
          name: "saas-app-names"
          key: "appNameConfig"
          path: "/tmp/appNameConfig"
      clientIdPath: "clientId"
      clientSecretPath: "clientSecret"
      urlPath: "url"
      tokenUrlPath: "tokenUrl"
      clientCertPath: "clientCert"
      clientKeyPath: "clientKey"
      local:
        templateMappings:
          clientIDMapping: '{{ printf "\"%s\":\"client_id\"" .Values.global.director.selfRegister.clientIdPath }}'
          clientSecretMapping: '{{ printf "\"%s\":\"client_secret\"" .Values.global.director.selfRegister.clientSecretPath }}'
          urlMapping: '{{ printf "\"%s\":\"http://compass-external-services-mock.%s.svc.cluster.local:%s\"" .Values.global.director.selfRegister.urlPath .Release.Namespace (.Values.service.port | toString) }}'
          tokenURLMapping: '{{ printf "\"%s\":\"https://%s.%s:%s\"" .Values.global.director.selfRegister.tokenUrlPath .Values.global.externalServicesMock.certSecuredHost .Values.global.ingress.domainName (.Values.service.certPort | toString) }}'
          x509CertificateMapping: '{{ printf "\"%s\":\"%s\"" .Values.global.director.selfRegister.clientCertPath .Values.global.connector.caCertificate }}'
          x509KeyMapping: '{{ printf "\"%s\":\"%s\"" .Values.global.director.selfRegister.clientKeyPath .Values.global.connector.caKey }}'
      oauthTokenPath: "/cert/token"
      oauthMode: "oauth-mtls"
      label: "selfRegLabel"
      labelValuePrefix: "self-reg-prefix-"
      responseKey: "self-reg-key"
      path: "/external-api/self-reg"
      nameQueryParam: "name"
      tenantQueryParam: "tenant"
      requestBodyPattern: '{"key": "%s"}'
      saasAppNameLabelKey: "CMPSaaSAppName"
      saasAppNamePath: "localSaaSAppNamePath"
    clientIDHeaderKey: client_user
    suggestTokenHeaderKey: suggest_token
    runtimeTypeLabelKey: "runtimeType"
    applicationTypeLabelKey: "applicationType"
    kymaRuntimeTypeLabelValue: "kyma"
    fetchTenantEndpoint: '{{ printf "https://%s.%s%s/v1/fetch" .Values.global.gateway.tls.secure.internal.host .Values.global.ingress.domainName .Values.global.tenantFetcher.prefix }}'
    ordWebhookMappings: '[]'
    tenantMappingsPath: "/tmp/tenantMappingsConfig"
    tenantMappingsKey: "tenant-mapping-config.json"
    tenantMappings:
      SYNC:
        v1.0:
          - type: CONFIGURATION_CHANGED
            mode: SYNC
            urlTemplate: '{"path":"%s/v1/tenant-mappings/{{.RuntimeContext.Value}}","method":"PATCH"}'
            inputTemplate: '{"context":{ {{ if .CustomerTenantContext.AccountID }}"btp": {"uclFormationId":"{{.FormationID}}","globalAccountId":"{{.CustomerTenantContext.AccountID}}","crmId":"{{.CustomerTenantContext.CustomerID}}"} {{ else }}"atom": {"uclFormationId":"{{.FormationID}}","path":"{{.CustomerTenantContext.Path}}","crmId":"{{.CustomerTenantContext.CustomerID}}"} {{ end }} },"items": [ {"uclAssignmentId":"{{ .Assignment.ID }}","operation":"{{.Operation}}","deploymentRegion":"{{if .Application.Labels.region }}{{.Application.Labels.region}}{{ else }}{{.ApplicationTemplate.Labels.region}}{{end }}","applicationNamespace":"{{ if .Application.ApplicationNamespace }}{{.Application.ApplicationNamespace}}{{else }}{{.ApplicationTemplate.ApplicationNamespace}}{{ end }}","applicationTenantId":"{{.Application.LocalTenantID}}","uclSystemTenantId":"{{.Application.ID}}",{{ if .ApplicationTemplate.Labels.parameters }}"parameters": {{.ApplicationTemplate.Labels.parameters}},{{ end }}"configuration": {{.ReverseAssignment.Value}} } ] }'
            headerTemplate: '{"Content-Type": ["application/json"]}'
            outputTemplate: '{"error":"{{.Body.error}}","success_status_code": 200}'
          - type: APPLICATION_TENANT_MAPPING
            mode: SYNC
            urlTemplate: '{"path":"%s/v1/tenant-mappings/{{.TargetApplication.LocalTenantID}}","method":"PATCH"}'
            inputTemplate: '{"context": { {{ if .CustomerTenantContext.AccountID }}"btp":{"uclFormationId":"{{.FormationID}}","globalAccountId":"{{.CustomerTenantContext.AccountID}}","crmId":"{{.CustomerTenantContext.CustomerID}}"} {{ else }}"atom": {"uclFormationId":"{{.FormationID}}","path":"{{.CustomerTenantContext.Path}}","crmId":"{{.CustomerTenantContext.CustomerID}}"} {{ end }} },"items": [ {"uclAssignmentId":"{{ .Assignment.ID }}","operation":"{{.Operation}}","deploymentRegion":"{{if .SourceApplication.Labels.region }}{{.SourceApplication.Labels.region}}{{else }}{{.SourceApplicationTemplate.Labels.region}}{{ end }}","applicationNamespace":"{{if .SourceApplication.ApplicationNamespace }}{{.SourceApplication.ApplicationNamespace}}{{else }}{{.SourceApplicationTemplate.ApplicationNamespace}}{{ end }}","applicationTenantId":"{{.SourceApplication.LocalTenantID}}","uclSystemTenantId":"{{.SourceApplication.ID}}",{{ if .SourceApplicationTemplate.Labels.parameters }}"parameters": {{.SourceApplicationTemplate.Labels.parameters}},{{ end }}"configuration": {{.ReverseAssignment.Value}} } ]}'
            headerTemplate: '{"Content-Type": ["application/json"]}'
            outputTemplate: '{"error":"{{.Body.error}}","success_status_code": 200}'
        configuration_changed:v1.0:
          - type: CONFIGURATION_CHANGED
            mode: SYNC
            urlTemplate: '{"path":"%s/v1/tenant-mappings/{{.RuntimeContext.Value}}","method":"PATCH"}'
            inputTemplate: '{"context":{ {{ if .CustomerTenantContext.AccountID }}"btp": {"uclFormationId":"{{.FormationID}}","globalAccountId":"{{.CustomerTenantContext.AccountID}}","crmId":"{{.CustomerTenantContext.CustomerID}}"} {{ else }}"atom": {"uclFormationId":"{{.FormationID}}","path":"{{.CustomerTenantContext.Path}}","crmId":"{{.CustomerTenantContext.CustomerID}}"} {{ end }} },"items": [ {"uclAssignmentId":"{{ .Assignment.ID }}","operation":"{{.Operation}}","deploymentRegion":"{{if .Application.Labels.region }}{{.Application.Labels.region}}{{ else }}{{.ApplicationTemplate.Labels.region}}{{end }}","applicationNamespace":"{{ if .Application.ApplicationNamespace }}{{.Application.ApplicationNamespace}}{{else }}{{.ApplicationTemplate.ApplicationNamespace}}{{ end }}","applicationTenantId":"{{.Application.LocalTenantID}}","uclSystemTenantId":"{{.Application.ID}}",{{ if .ApplicationTemplate.Labels.parameters }}"parameters": {{.ApplicationTemplate.Labels.parameters}},{{ end }}"configuration": {{.ReverseAssignment.Value}} } ] }'
            headerTemplate: '{"Content-Type": ["application/json"]}'
            outputTemplate: '{"error":"{{.Body.error}}","success_status_code": 200}'
        application_tenant_mapping:v1.0:
          - type: APPLICATION_TENANT_MAPPING
            mode: SYNC
            urlTemplate: '{"path":"%s/v1/tenant-mappings/{{.TargetApplication.LocalTenantID}}","method":"PATCH"}'
            inputTemplate: '{"context": { {{ if .CustomerTenantContext.AccountID }}"btp":{"uclFormationId":"{{.FormationID}}","globalAccountId":"{{.CustomerTenantContext.AccountID}}","crmId":"{{.CustomerTenantContext.CustomerID}}"} {{ else }}"atom": {"uclFormationId":"{{.FormationID}}","path":"{{.CustomerTenantContext.Path}}","crmId":"{{.CustomerTenantContext.CustomerID}}"} {{ end }} },"items": [ {"uclAssignmentId":"{{ .Assignment.ID }}","operation":"{{.Operation}}","deploymentRegion":"{{if .SourceApplication.Labels.region }}{{.SourceApplication.Labels.region}}{{else }}{{.SourceApplicationTemplate.Labels.region}}{{ end }}","applicationNamespace":"{{if .SourceApplication.ApplicationNamespace }}{{.SourceApplication.ApplicationNamespace}}{{else }}{{.SourceApplicationTemplate.ApplicationNamespace}}{{ end }}","applicationTenantId":"{{.SourceApplication.LocalTenantID}}","uclSystemTenantId":"{{.SourceApplication.ID}}",{{ if .SourceApplicationTemplate.Labels.parameters }}"parameters": {{.SourceApplicationTemplate.Labels.parameters}},{{ end }}"configuration": {{.ReverseAssignment.Value}} } ]}'
            headerTemplate: '{"Content-Type": ["application/json"]}'
            outputTemplate: '{"error":"{{.Body.error}}","success_status_code": 200}'
        application_tenant_mapping:v1.1:
          - type: APPLICATION_TENANT_MAPPING
            mode: SYNC
            urlTemplate: '{"path":"%s/v1/tenant-mappings/{{.TargetApplication.LocalTenantID}}","method":"PATCH"}'
            inputTemplate: '{"context": { {{ if .CustomerTenantContext.AccountID }}"btp":{"uclFormationId":"{{.FormationID}}","globalAccountId":"{{.CustomerTenantContext.AccountID}}","crmId":"{{.CustomerTenantContext.CustomerID}}"} {{ else }}"atom": {"uclFormationId":"{{.FormationID}}","path":"{{.CustomerTenantContext.Path}}","crmId":"{{.CustomerTenantContext.CustomerID}}"} {{ end }} },"receiverTenant": {"deploymentRegion":"{{ if .TargetApplication.Labels.region}}{{.TargetApplication.Labels.region}}{{ else }}{{.TargetApplicationTemplate.Labels.region}}{{end }}","applicationNamespace":"{{ if .TargetApplication.ApplicationNamespace}}{{.TargetApplication.ApplicationNamespace}}{{ else }}{{.TargetApplicationTemplate.ApplicationNamespace}}{{end }}","applicationUrl":"{{ .TargetApplication.BaseURL }}","applicationTenantId":"{{.TargetApplication.LocalTenantID }}","uclSystemTenantId":"{{ .TargetApplication.ID}}", {{ if .TargetApplicationTemplate.Labels.parameters }}"parameters": {{.TargetApplicationTemplate.Labels.parameters}}{{ end }} },"assignedTenants": [ {"uclAssignmentId":"{{ .Assignment.ID }}","operation":"{{.Operation}}","deploymentRegion":"{{if .SourceApplication.Labels.region }}{{.SourceApplication.Labels.region}}{{else }}{{.SourceApplicationTemplate.Labels.region}}{{ end }}","applicationNamespace":"{{if .SourceApplication.ApplicationNamespace }}{{.SourceApplication.ApplicationNamespace}}{{else }}{{.SourceApplicationTemplate.ApplicationNamespace}}{{ end }}","applicationUrl":"{{.SourceApplication.BaseURL }}","applicationTenantId":"{{.SourceApplication.LocalTenantID}}","uclSystemTenantId":"{{.SourceApplication.ID}}",{{ if .SourceApplicationTemplate.Labels.parameters }}"parameters": {{.SourceApplicationTemplate.Labels.parameters}},{{ end }}"configuration": {{.ReverseAssignment.Value}} } ]}'
            headerTemplate: '{"Content-Type": ["application/json"]}'
            outputTemplate: '{"error":"{{.Body.error}}","success_status_code": 200}'
      ASYNC_CALLBACK:
        v1.0:
          - type: CONFIGURATION_CHANGED
            mode: ASYNC_CALLBACK
            urlTemplate: '{"path":"%s/v1/tenant-mappings/{{.RuntimeContext.Value}}","method":"PATCH"}'
            inputTemplate: '{"context":{ {{ if .CustomerTenantContext.AccountID }}"btp": {"uclFormationId":"{{.FormationID}}","globalAccountId":"{{.CustomerTenantContext.AccountID}}","crmId":"{{.CustomerTenantContext.CustomerID}}"} {{ else }}"atom": {"uclFormationId":"{{.FormationID}}","path":"{{.CustomerTenantContext.Path}}","crmId":"{{.CustomerTenantContext.CustomerID}}"} {{ end }} },"items": [ {"uclAssignmentId":"{{ .Assignment.ID }}","operation":"{{.Operation}}","deploymentRegion":"{{if .Application.Labels.region }}{{.Application.Labels.region}}{{ else }}{{.ApplicationTemplate.Labels.region}}{{end }}","applicationNamespace":"{{ if .Application.ApplicationNamespace }}{{.Application.ApplicationNamespace}}{{else }}{{.ApplicationTemplate.ApplicationNamespace}}{{ end }}","applicationTenantId":"{{.Application.LocalTenantID}}","uclSystemTenantId":"{{.Application.ID}}",{{ if .ApplicationTemplate.Labels.parameters }}"parameters": {{.ApplicationTemplate.Labels.parameters}},{{ end }}"configuration": {{.ReverseAssignment.Value}} } ] }'
            headerTemplate: '{"Content-Type": ["application/json"],"Location": ["%s/v1/businessIntegrations/{{.FormationID}}/assignments/{{.Assignment.ID}}/status"]}'
            outputTemplate: '{"error":"{{.Body.error}}","success_status_code": 202}'
          - type: APPLICATION_TENANT_MAPPING
            mode: ASYNC_CALLBACK
            urlTemplate: '{"path":"%s/v1/tenant-mappings/{{.TargetApplication.LocalTenantID}}","method":"PATCH"}'
            inputTemplate: '{"context": { {{ if .CustomerTenantContext.AccountID }}"btp":{"uclFormationId":"{{.FormationID}}","globalAccountId":"{{.CustomerTenantContext.AccountID}}","crmId":"{{.CustomerTenantContext.CustomerID}}"} {{ else }}"atom": {"uclFormationId":"{{.FormationID}}","path":"{{.CustomerTenantContext.Path}}","crmId":"{{.CustomerTenantContext.CustomerID}}"} {{ end }} },"items": [ {"uclAssignmentId":"{{ .Assignment.ID }}","operation":"{{.Operation}}","deploymentRegion":"{{if .SourceApplication.Labels.region }}{{.SourceApplication.Labels.region}}{{else }}{{.SourceApplicationTemplate.Labels.region}}{{ end }}","applicationNamespace":"{{if .SourceApplication.ApplicationNamespace }}{{.SourceApplication.ApplicationNamespace}}{{else }}{{.SourceApplicationTemplate.ApplicationNamespace}}{{ end }}","applicationTenantId":"{{.SourceApplication.LocalTenantID}}","uclSystemTenantId":"{{.SourceApplication.ID}}",{{ if .SourceApplicationTemplate.Labels.parameters }}"parameters": {{.SourceApplicationTemplate.Labels.parameters}},{{ end }}"configuration": {{.ReverseAssignment.Value}} } ]}'
            headerTemplate: '{"Content-Type": ["application/json"],"Location": ["%s/v1/businessIntegrations/{{.FormationID}}/assignments/{{.Assignment.ID}}/status"]}'
            outputTemplate: '{"error":"{{.Body.error}}","success_status_code": 202}'
        configuration_changed:v1.0:
          - type: CONFIGURATION_CHANGED
            mode: ASYNC_CALLBACK
            urlTemplate: '{"path":"%s/v1/tenant-mappings/{{.RuntimeContext.Value}}","method":"PATCH"}'
            inputTemplate: '{"context":{ {{ if .CustomerTenantContext.AccountID }}"btp": {"uclFormationId":"{{.FormationID}}","globalAccountId":"{{.CustomerTenantContext.AccountID}}","crmId":"{{.CustomerTenantContext.CustomerID}}"} {{ else }}"atom": {"uclFormationId":"{{.FormationID}}","path":"{{.CustomerTenantContext.Path}}","crmId":"{{.CustomerTenantContext.CustomerID}}"} {{ end }} },"items": [ {"uclAssignmentId":"{{ .Assignment.ID }}","operation":"{{.Operation}}","deploymentRegion":"{{if .Application.Labels.region }}{{.Application.Labels.region}}{{ else }}{{.ApplicationTemplate.Labels.region}}{{end }}","applicationNamespace":"{{ if .Application.ApplicationNamespace }}{{.Application.ApplicationNamespace}}{{else }}{{.ApplicationTemplate.ApplicationNamespace}}{{ end }}","applicationTenantId":"{{.Application.LocalTenantID}}","uclSystemTenantId":"{{.Application.ID}}",{{ if .ApplicationTemplate.Labels.parameters }}"parameters": {{.ApplicationTemplate.Labels.parameters}},{{ end }}"configuration": {{.ReverseAssignment.Value}} } ] }'
            headerTemplate: '{"Content-Type": ["application/json"],"Location": ["%s/v1/businessIntegrations/{{.FormationID}}/assignments/{{.Assignment.ID}}/status"]}'
            outputTemplate: '{"error":"{{.Body.error}}","success_status_code": 202}'
        application_tenant_mapping:v1.0:
          - type: APPLICATION_TENANT_MAPPING
            mode: ASYNC_CALLBACK
            urlTemplate: '{"path":"%s/v1/tenant-mappings/{{.TargetApplication.LocalTenantID}}","method":"PATCH"}'
            inputTemplate: '{"context": { {{ if .CustomerTenantContext.AccountID }}"btp":{"uclFormationId":"{{.FormationID}}","globalAccountId":"{{.CustomerTenantContext.AccountID}}","crmId":"{{.CustomerTenantContext.CustomerID}}"} {{ else }}"atom": {"uclFormationId":"{{.FormationID}}","path":"{{.CustomerTenantContext.Path}}","crmId":"{{.CustomerTenantContext.CustomerID}}"} {{ end }} },"items": [ {"uclAssignmentId":"{{ .Assignment.ID }}","operation":"{{.Operation}}","deploymentRegion":"{{if .SourceApplication.Labels.region }}{{.SourceApplication.Labels.region}}{{else }}{{.SourceApplicationTemplate.Labels.region}}{{ end }}","applicationNamespace":"{{if .SourceApplication.ApplicationNamespace }}{{.SourceApplication.ApplicationNamespace}}{{else }}{{.SourceApplicationTemplate.ApplicationNamespace}}{{ end }}","applicationTenantId":"{{.SourceApplication.LocalTenantID}}","uclSystemTenantId":"{{.SourceApplication.ID}}",{{ if .SourceApplicationTemplate.Labels.parameters }}"parameters": {{.SourceApplicationTemplate.Labels.parameters}},{{ end }}"configuration": {{.ReverseAssignment.Value}} } ]}'
            headerTemplate: '{"Content-Type": ["application/json"],"Location": ["%s/v1/businessIntegrations/{{.FormationID}}/assignments/{{.Assignment.ID}}/status"]}'
            outputTemplate: '{"error":"{{.Body.error}}","success_status_code": 202}'
        application_tenant_mapping:v1.1:
          - type: APPLICATION_TENANT_MAPPING
            mode: ASYNC_CALLBACK
            urlTemplate: '{"path":"%s/v1/tenant-mappings/{{.TargetApplication.LocalTenantID}}","method":"PATCH"}'
            inputTemplate: '{"context": { {{ if .CustomerTenantContext.AccountID }}"btp":{"uclFormationId":"{{.FormationID}}","globalAccountId":"{{.CustomerTenantContext.AccountID}}","crmId":"{{.CustomerTenantContext.CustomerID}}"} {{ else }}"atom": {"uclFormationId":"{{.FormationID}}","path":"{{.CustomerTenantContext.Path}}","crmId":"{{.CustomerTenantContext.CustomerID}}"} {{ end }} },"receiverTenant": {"deploymentRegion":"{{ if .TargetApplication.Labels.region}}{{.TargetApplication.Labels.region}}{{ else }}{{.TargetApplicationTemplate.Labels.region}}{{end }}","applicationNamespace":"{{ if .TargetApplication.ApplicationNamespace}}{{.TargetApplication.ApplicationNamespace}}{{ else }}{{.TargetApplicationTemplate.ApplicationNamespace}}{{end }}","applicationUrl":"{{ .TargetApplication.BaseURL }}","applicationTenantId":"{{.TargetApplication.LocalTenantID }}","uclSystemTenantId":"{{ .TargetApplication.ID}}", {{ if .TargetApplicationTemplate.Labels.parameters }}"parameters": {{.TargetApplicationTemplate.Labels.parameters}}{{ end }} },"assignedTenants": [ {"uclAssignmentId":"{{ .Assignment.ID }}","operation":"{{.Operation}}","deploymentRegion":"{{if .SourceApplication.Labels.region }}{{.SourceApplication.Labels.region}}{{else }}{{.SourceApplicationTemplate.Labels.region}}{{ end }}","applicationNamespace":"{{if .SourceApplication.ApplicationNamespace }}{{.SourceApplication.ApplicationNamespace}}{{else }}{{.SourceApplicationTemplate.ApplicationNamespace}}{{ end }}","applicationUrl":"{{.SourceApplication.BaseURL }}","applicationTenantId":"{{.SourceApplication.LocalTenantID}}","uclSystemTenantId":"{{.SourceApplication.ID}}",{{ if .SourceApplicationTemplate.Labels.parameters }}"parameters": {{.SourceApplicationTemplate.Labels.parameters}},{{ end }}"configuration": {{.ReverseAssignment.Value}} } ]}'
            headerTemplate: '{"Content-Type": ["application/json"],"Location": ["%s/v1/businessIntegrations/{{.FormationID}}/assignments/{{.Assignment.ID}}/status"]}'
            outputTemplate: '{"error":"{{.Body.error}}","success_status_code": 202}'
  auditlog:
    configMapName: "compass-gateway-auditlog-config"
    mtlsTokenPath: "/cert/token"
    standardTokenPath: "/secured/oauth/token"
    skipSSLValidation: false
    secret:
      name: "compass-gateway-auditlog-secret"
      urlKey: url
      clientIdKey: client-id
      clientSecretKey: client-secret
      clientCertKey: client-cert
      clientKeyKey: client-key
  log:
    format: "kibana"
  tenantConfig:
    useDefaultTenants: true
    dbPool:
      maxOpenConnections: 1
      maxIdleConnections: 1
  connector:
    prefix: /connector
    graphql:
      external:
        port: 3000
    validator:
      port: 8080
    # If secrets do not exist they will be created
    secrets:
      ca:
        name: compass-connector-app-ca
        namespace: compass-system
        certificateKey: ca.crt
        keyKey: ca.key
      rootCA:
        namespace: istio-system # For Ingress Gateway to work properly the namespace needs to be istio-system
        # In order for istio mTLS to work we should have two different secrets one containing the server certificate (let’s say X) and one used for validation of the client’s certificates.
        # The second one should be our root certificate and istio wants it to be named X-cacert. (-cacert suffix).
        # This is the reason for the confusing name of our root certificate. https://preliminary.istio.io/v1.6/docs/tasks/traffic-management/ingress/secure-ingress/#configure-a-mutual-tls-ingress-gateway
        cacert: compass-gateway-mtls-certs-cacert # For cert-rotation the cacert should be in different secret
        certificateKey: cacert
    revocation:
      configmap:
        name: revocations-config
        namespace: "{{ .Release.Namespace }}"
    # If key and certificate are not provided they will be generated
    caKey: ""
    caCertificate: ""
  system_broker:
    enabled: false
    port: 5001
    prefix: /broker
    tokenProviderFromHeader:
      forwardHeaders: Authorization
    tokenProviderFromSecret:
      enabled: false
      secrets:
        integrationSystemCredentials:
          name: compass-system-broker-credentials
          namespace: compass-system
    testNamespace: kyma-system
  gateway:
    port: 3000
    tls:
      host: compass-gateway
      adapterHost: compass-ns-adapter
      secure:
        internal:
          host: compass-gateway-internal
        oauth:
          host: compass-gateway-auth-oauth
    mtls:
      manageCerts: false
      host: compass-gateway-mtls
      certSecret: compass-gateway-mtls-certs
      external:
        host: compass-gateway-sap-mtls
        certSecret: compass-gateway-mtls-certs # Use connector's root CA as root CA by default. This should be overridden for productive deployments.
    headers:
      rateLimit: X-Flow-Identity
      request:
        remove:
          - "Client-Id-From-Token"
          - "Client-Id-From-Certificate"
          - "Client-Certificate-Hash"
          - "Certificate-Data"
  hydrator:
    host: compass-hydrator.compass-system.svc.cluster.local
    port: 3000
    prefix: /hydrators
    certSubjectMappingResyncInterval: "10s"
    subjectConsumerMappingConfig: '[{"consumer_type": "Super Admin", "tenant_access_levels": ["customer", "account","subaccount", "global", "organization", "folder", "resource-group"], "subject": "C=DE, L=local, O=SAP SE, OU=Region, OU=SAP Cloud Platform Clients, OU=f8075207-1478-4a80-bd26-24a4785a2bfd, CN=compass"}, {"consumer_type": "Integration System", "tenant_access_levels": ["account","subaccount"], "subject": "C=DE, L=local, O=SAP SE, OU=Region, OU=SAP Cloud Platform Clients, OU=f8075207-1478-4a80-bd26-24a4785a2bfd, CN=integration-system-test"}, {"consumer_type": "Technical Client", "tenant_access_levels": ["global"], "subject": "C=DE, L=local, O=SAP SE, OU=SAP Cloud Platform Clients, OU=1f538f34-30bf-4d3d-aeaa-02e69eef84ae, CN=technical-client-test"}]'
    certificateDataHeader: "Certificate-Data"
    consumerClaimsKeys:
      clientIDKey: "client_id"
      tenantIDKey: "tenantid"
      userNameKey: "user_name"
      subdomainKey: "subdomain"
    http:
      client:
        skipSSLValidation: false
    metrics:
      port: 3003
      enableClientInstrumentation: true
      censoredFlows: "JWT"
  operations_controller:
    enabled: true
  connectivity_adapter:
    port: 8080
    tls:
      host: adapter-gateway
    mtls:
      host: adapter-gateway-mtls
  oathkeeperFilters:
    workloadLabel: oathkeeper
    namespace: kyma-system
    tokenDataHeader: "Connector-Token"
    certificateDataHeader: "Certificate-Data"
  istio:
    discoveryMtlsGateway:
      name: "discovery-gateway"
      namespace: "compass-system"
      certSecretName: discovery-gateway-certs
      localCA: # the CA property and its nested fields are used only in local setup
        secretName: discovery-gateway-certs-cacert
        namespace: istio-system # For Ingress Gateway to work properly the namespace needs to be istio-system
        certificate: ""
        key: ""
    externalMtlsGateway:
      name: "compass-gateway-external-mtls"
      namespace: "compass-system"
    mtlsGateway:
      name: "compass-gateway-mtls"
      namespace: "compass-system"
    gateway:
      name: "kyma-gateway"
      namespace: "kyma-system"
    proxy:
      port: 15020
    namespace: istio-system
    ingressgateway:
      workloadLabel: istio-ingressgateway
      requestPayloadSizeLimit2MB: 2097152
      requestPayloadSizeLimit2MBLabel: "2MB"
      requestPayloadSizeLimit5MB: 5097152
      requestPayloadSizeLimit5MBLabel: "5MB"
      correlationHeaderRewriteFilter:
        expectedHeaders:
          - "x-request-id"
          - "x-correlation-id"
          - "x-correlationid"
          - "x-forrequest-id"
          - "x-vcap-request-id"
          - "x-broker-api-request-identity"
  kubernetes:
    serviceAccountTokenIssuer: https://kubernetes.default.svc.cluster.local
    serviceAccountTokenJWKS: https://kubernetes.default.svc.cluster.local/openid/v1/jwks
  ingress:
    domainName: "local.kyma.dev"
    discoveryDomain:
      name: "discovery.api.local"
      tlsCert: ""
      tlsKey: ""
  database:
    sqlProxyServiceAccount: "proxy-user@gcp-cmp.iam.gserviceaccount.com"
    manageSecrets: true
    embedded:
      enabled: true
      director:
        name: "postgres"
      directorDBName: "postgres"
    managedGCP:
      serviceAccountKey: ""
      instanceConnectionName: ""
      director:
        name: ""
        user: ""
        password: ""
      host: "localhost"
      hostPort: "5432"
      sslMode: ""
      #TODO remove below after migration to separate user will be done
      dbUser: ""
      dbPassword: ""
      directorDBName: ""
  oathkeeper:
    host: ory-oathkeeper-proxy.kyma-system.svc.cluster.local
    port: 4455
    timeout_ms: 120000
    ns_adapter_timeout_ms: 3600000
    idTokenConfig:
      claims: '{"scopes": "{{ print .Extra.scope }}","tenant": "{{ .Extra.tenant }}", "consumerID": "{{ print .Extra.consumerID}}", "consumerType": "{{ print .Extra.consumerType }}", "flow": "{{ print .Extra.flow }}", "onBehalfOf": "{{ print .Extra.onBehalfOf }}", "region": "{{ print .Extra.region }}", "tokenClientID": "{{ print .Extra.tokenClientID }}"}'
      internalClaims: '{"scopes": "application:read application:write application.webhooks:read application_template.webhooks:read webhooks.auth:read runtime:write runtime:read tenant:read tenant:write tenant_subscription:write ory_internal fetch_tenant application_template:read destinations_sensitive_data:read destinations:sync certificate_subject_mapping:read certificate_subject_mapping:write","tenant":"{ {{ if .Header.Tenant }} \"consumerTenant\":\"{{ print (index .Header.Tenant 0) }}\", {{ end }} \"externalTenant\":\"\"}", "consumerType": "Internal Component", "flow": "Internal"}'
    mutators:
      runtimeMappingService:
        config:
          api:
            url: http://compass-hydrator.compass-system.svc.cluster.local:3000/hydrators/runtime-mapping
            retry:
              give_up_after: 6s
              max_delay: 2000ms
      authenticationMappingServices:
        nsadapter:
          cfg:
            config:
              api:
                url: http://compass-hydrator.compass-system.svc.cluster.local:3000/hydrators/authn-mapping/nsadapter
                retry:
                  give_up_after: 6s
                  max_delay: 2000ms
          authenticator:
            enabled: false
            createRule: true
            gatewayHost: "compass-gateway-xsuaa"
            trusted_issuers: '[{"domain_url": "compass-system.svc.cluster.local:8080", "scope_prefix": "prefix.", "protocol": "http"}]'
            attributes: '{"uniqueAttribute": { "key": "ns-adapter-test", "value": "ns-adapter-flow" }, "tenant": { "key": "tenant" }, "identity": { "key": "identity" }, "clientid": { "key": "client_id" } }'
            path: /nsadapter/api/v1/notifications
            upstreamComponent: "compass-gateway"
            checkSuffix: true
        tenant-fetcher:
          cfg:
            config:
              api:
                url: http://compass-hydrator.compass-system.svc.cluster.local:3000/hydrators/authn-mapping/tenant-fetcher
                retry:
                  give_up_after: 6s
                  max_delay: 2000ms
          authenticator:
            enabled: false
            createRule: true
            gatewayHost: "compass-gateway"
            trusted_issuers: '[{"domain_url": "compass-system.svc.cluster.local:8080", "scope_prefix": "prefix.", "protocol": "http"}]'
            attributes: '{"uniqueAttribute": { "key": "test", "value": "tenant-fetcher" }, "tenant": { "key": "tenant" }, "identity": { "key": "identity" } }'
            path: /tenants/<.*>
            upstreamComponent: "compass-tenant-fetcher"
            checkSuffix: false
        subscriber:
          cfg:
            config:
              api:
                url: http://compass-hydrator.compass-system.svc.cluster.local:3000/hydrators/authn-mapping/subscriber
                retry:
                  give_up_after: 6s
                  max_delay: 2000ms
          authenticator:
            enabled: false
            createRule: false
            gatewayHost: "compass-gateway-sap-mtls"
            trusted_issuers: '[{"domain_url": "compass-system.svc.cluster.local:8080", "scope_prefix": "prefix.", "protocol": "http", "region": "eu-1"}]'
            attributes: '{"uniqueAttribute": { "key": "subsc-key-test", "value": "subscription-flow" }, "tenant": { "key": "tenant" }, "identity": { "key": "user_name" }, "clientid": { "key": "client_id" } }'
            path: /<.*>
            checkSuffix: false
      tenantMappingService:
        config:
          api:
            url: http://compass-hydrator.compass-system.svc.cluster.local:3000/hydrators/tenant-mapping
            retry:
              give_up_after: 6s
              max_delay: 2000ms
      certificateResolverService:
        config:
          api:
            url: http://compass-hydrator.compass-system.svc.cluster.local:3000/hydrators/v1/certificate/data/resolve
            retry:
              give_up_after: 6s
              max_delay: 2000ms
      tokenResolverService:
        config:
          api:
            url: http://compass-hydrator.compass-system.svc.cluster.local:3000/hydrators/v1/tokens/resolve
            retry:
              give_up_after: 6s
              max_delay: 2000ms
  cockpit:
    auth:
      allowedConnectSrc: "https://*.ondemand.com"
      secretName: "cockpit-auth-secret"
      idpHost: ""
      clientID: ""
      scopes: "openid profile email"
      path: "/oauth2/certs"
  destinationFetcher:
    manageSecrets: true
    host: compass-destination-fetcher.compass-system.svc.cluster.local
    prefix: /destination-configuration
    port: 3000
    jobSchedule: 10m
    lease:
      lockname: destinationlease
    parallelTenants: 10
    tenantSyncTimeout: "5m"
    authentication:
      jwksEndpoint: "http://ory-oathkeeper-api.kyma-system.svc.cluster.local:4456/.well-known/jwks.json"
      appDestinationsSyncScope: "destinations:sync"
      appDetinationsSensitiveDataScope: "destinations_sensitive_data:read"
    server:
      tenantDestinationsEndpoint: "/v1/subaccountDestinations"
      sensitiveDataEndpoint: "/v1/destinations"
      sensitiveDataQueryParam: "name"
    request:
      skipSSLValidation: false
      retry_interval: "100ms"
      retry_attempts: 3
      goroutineLimit: 10
      requestTimeout: "5s"
      pageSize: 100
      oauthTokenPath: "/oauth/token"
    instance:
      clientIdPath: "clientid"
      clientSecretPath: "clientsecret"
      urlPath: "uri"
      tokenUrlPath: "certurl"
      clientCertPath: "certificate"
      clientKeyPath: "key"
    secretName: destination-region-instances
    dependenciesConfig:
      path: "/cfg/dependencies"
    oauthMode: "oauth-mtls"
  destinationRegionSecret:
    secretName: "destination-region-instances"
    fileName: "keyConfig"
    local:
      templateMappings:
        xsappMapping: '{{ printf "\"%s\":\"xsappname1\"" .Values.global.tenantFetcher.xsappNamePath }}'
        clientIDMapping: '{{ printf "\"%s\":\"client_id\"" .Values.global.destinationFetcher.instance.clientIdPath }}'
        clientSecretMapping: '{{ printf "\"%s\":\"client_secret\"" .Values.global.destinationFetcher.instance.clientSecretPath }}'
        urlMapping: '{{ printf "\"%s\":\"http://compass-external-services-mock.%s.svc.cluster.local:%s\"" .Values.global.destinationFetcher.instance.urlPath .Release.Namespace (.Values.service.port | toString) }}'
        tokenURLMapping: '{{ printf "\"%s\":\"https://%s.%s:%s\"" .Values.global.destinationFetcher.instance.tokenUrlPath .Values.global.externalServicesMock.certSecuredHost .Values.global.ingress.domainName (.Values.service.certPort | toString) }}'
        x509CertificateMapping: '{{ printf "\"%s\":\"%s\"" .Values.global.destinationFetcher.instance.clientCertPath .Values.global.connector.caCertificate }}'
        x509KeyMapping: '{{ printf "\"%s\":\"%s\"" .Values.global.destinationFetcher.instance.clientKeyPath .Values.global.connector.caKey }}'
  tenantFetcher:
    k8sSecret:
      manageSecrets: true
      name: "tenant-fetcher-secret"
      namespace: "compass-system"
      key: "keyConfig"
      path: "/tmp"
    host: compass-tenant-fetcher.compass-system.svc.cluster.local
    prefix: /tenants
    port: 3000
    xsappNamePath: "xsappname"
    omitDependenciesParamName: ""
    omitDependenciesParamValue: ""
    requiredAuthScope: Callback
    fetchTenantAuthScope: fetch_tenant
    authentication:
      jwksEndpoint: "http://ory-oathkeeper-api.kyma-system.svc.cluster.local:4456/.well-known/jwks.json"
    tenantProvider:
      tenantIdProperty: "tenantId"
      customerIdProperty: "customerId"
      subaccountTenantIdProperty: "subaccountTenantId"
      subdomainProperty: "subdomain"
      name: "provider"
      subscriptionProviderIdProperty: "subscriptionProviderIdProperty"
      providerSubaccountIdProperty: "providerSubaccountIdProperty"
      consumerTenantIdProperty: "consumerTenantIdProperty"
      subscriptionProviderAppNameProperty: "subscriptionProviderAppNameProperty"
    server:
      fetchTenantEndpoint: "/v1/fetch/{parentTenantId}/{tenantId}"
      regionalHandlerEndpoint: "/v1/regional/{region}/callback/{tenantId}"
      dependenciesEndpoint: "/v1/regional/{region}/dependencies"
      tenantPathParam: "tenantId"
      regionPathParam: "region"
    dependenciesConfig:
      path: "/cfg/dependencies"
    local:
      templateMappings:
        xsappMapping: '{{ printf "\"%s\":\"xsappname1\"" .Values.global.tenantFetcher.xsappNamePath }}'
    containerName: "tenant-fetcher"
  externalCertConfiguration:
    issuerLocality: "local,local2" # In local setup we have manually created connector CA certificate with 'local' Locality property
    subjectPattern: "/C=DE/O=SAP SE/OU=SAP Cloud Platform Clients/OU=Region/OU=%s/L=%s/CN=%s"
    technicalClientSubjectPattern: "/C=DE/O=SAP SE/OU=SAP Cloud Platform Clients/OU=%s/L=%s/CN=%s"
    ouCertSubaccountID: "f8075207-1478-4a80-bd26-24a4785a2bfd"
    commonName: "compass"
    locality: "local"
    certSvcApiPath: "/cert"
    tokenPath: "/cert/token"
    secrets:
      externalCertSvcSecret:
        manage: false
        name: "cert-svc-secret"
        clientIdKey: client-id
        clientSecretKey: client-secret
        oauthUrlKey: url
        csrEndpointKey: csr-endpoint
        clientCert: client-cert
        clientKey: client-key
        skipSSLValidationFlag: "-k"
      externalClientCertSecret:
        name: "external-client-certificate"
        namespace: compass-system
        certKey: tls.crt
        keyKey: tls.key
    rotationCronjob:
      name: "external-certificate-rotation"
      schedule: "*/1 * * * *" # Executes every minute
      certValidity: "7"
      clientCertRetryAttempts: "8"
      containerName: "certificate-rotation"
  extSvcCertConfiguration:
    issuerLocality: "local,local2" # In local setup we have manually created connector CA certificate with 'local' Locality property
    subjectPattern: "/C=DE/O=SAP SE/OU=SAP Cloud Platform Clients/OU=Region/OU=%s/L=%s/CN=%s"
    ouCertSubaccountID: "f8075207-1478-4a80-bd26-24a4785a2bfd"
    commonName: "compass"
    locality: "local"
    certSvcApiPath: "/cert"
    tokenPath: "/cert/token"
    secrets:
      extSvcCertSvcSecret:
        manage: false
        name: "ext-svc-cert-svc-secret"
        clientIdKey: client-id
        clientSecretKey: client-secret
        oauthUrlKey: url
        csrEndpointKey: csr-endpoint
        clientCert: client-cert
        clientKey: client-key
        skipSSLValidationFlag: "-k"
      extSvcClientCertSecret:
        name: "ext-svc-client-certificate"
        namespace: compass-system
        certKey: tls.crt
        keyKey: tls.key
    rotationCronjob:
      name: "ext-svc-certificate-rotation"
      schedule: "*/1 * * * *" # Executes every minute
      certValidity: "7"
      clientCertRetryAttempts: "8"
      containerName: "ext-svc-certificate-rotation"
  ordService:
    host: compass-ord-service.compass-system.svc.cluster.local
    prefix: /open-resource-discovery-service/v0
    docsPrefix: /open-resource-discovery-docs
    staticPrefix: /open-resource-discovery-static/v0
    port: 3000
    defaultResponseType: "xml"
    userContextHeader: "user_context"
    authTokenPath: "/var/run/secrets/kubernetes.io/serviceaccount/token"
    skipSSLValidation: false
  ordAggregator:
    name: ord-aggregator
    enabled: true
    suspend: true
    schedule: "*/1 * * * *"
    http:
      client:
        skipSSLValidation: false
      retry:
        attempts: 3
        delay: 100ms
    dbPool:
      maxOpenConnections: 2
      maxIdleConnections: 2
    globalRegistryUrl: http://compass-external-services-mock.compass-system.svc.cluster.local:8087/.well-known/open-resource-discovery
    maxParallelWebhookProcessors: 4
    maxParallelDocumentsPerApplication: 10
    maxParallelSpecificationProcessors: 100
    ordWebhookPartialProcessURL: ""
    ordWebhookPartialProcessMaxDays: 0
    ordWebhookPartialProcessing: false
    containerName: "ord-aggregator"
  systemFetcher:
    enabled: false
    name: "system-fetcher"
    schedule: "0 0 * * *"
    manageSecrets: true
    # enableSystemDeletion - whether systems in deleted state should be deleted from director database
    enableSystemDeletion: true
    # fetchParallelism - shows how many http calls will be made in parallel to fetch systems
    fetchParallellism: 30
    # queueSize - shows how many system fetches (individual requests may fetch more than 1 system)
    # can be put in the queue for processing before blocking. It is best for the queue to be about 2 times bigger than the parallellism
    queueSize: 100
    # fetchRequestTimeout - shows the timeout to wait for oauth token and for fetching systems (in one request) separately
    fetchRequestTimeout: "30s"
    # directorRequestTimeout - graphql requests timeout to director
    directorRequestTimeout: "30s"
    dbPool:
      maxOpenConnections: 20
      maxIdleConnections: 2
    # systemsAPIEndpoint - endpoint of the service to fetch systems from
    systemsAPIEndpoint: ""
    # systemsAPIFilterCriteria - criteria for fetching systems
    systemsAPIFilterCriteria: ""
    appTemplatesProductLabel: "systemRole"
    systemSourceKey: "prop"
    appTemplates: []
    templatePlaceholderToSystemKeyMappings: '[ { "placeholder_name": "name", "system_key": "displayName" }, { "placeholder_name": "display-name", "system_key": "displayName" }, { "placeholder_name": "systemNumber", "system_key": "systemNumber" }, { "placeholder_name": "productId", "system_key": "productId" }, { "placeholder_name": "ppmsProductVersionId", "system_key": "ppmsProductVersionId", "optional": true }, { "placeholder_name": "description", "system_key": "productDescription", "optional": true }, { "placeholder_name": "baseUrl", "system_key": "additionalUrls.mainUrl", "optional": true }, { "placeholder_name": "providerName", "system_key": "infrastructureProvider", "optional": true } ]'
    templateOverrideApplicationInput: '{"name": "{{name}}","description": "{{description}}","providerName": "{{providerName}}","statusCondition": "INITIAL","systemNumber": "{{systemNumber}}","labels": {"managed": "true","productId": "{{productId}}","ppmsProductVersionId": "{{ppmsProductVersionId}}"},"baseUrl": "{{baseUrl}}"}'
    http:
      client:
        skipSSLValidation: false
    oauth:
      client: "client_id"
      tokenEndpointProtocol: "https"
      tokenBaseHost: "compass-external-services-mock-sap-mtls"
      tokenPath: "/cert/token"
      scopesClaim: "scopes"
      tenantHeaderName: "x-zid"
      tokenRequestTimeout: 30s
      skipSSLValidation: true
    secret:
      name: "compass-system-fetcher-secret"
      clientIdKey: client-id
      oauthUrlKey: url
    paging:
      pageSize: 200
      sizeParam: "$top"
      skipParam: "$skip"
    containerName: "system-fetcher"
  tenantFetchers:
    job1:
      enabled: false
      job:
        interval: "5m"
      configMapNamespace: "compass-system"
      manageSecrets: true
      providerName: "compass"
      tenantType: "subaccount"
      schedule: "*/5 * * * *"
      tenantInsertChunkSize: "500"
      kubernetes:
        configMapNamespace: "compass-system"
        pollInterval: 2s
        pollTimeout: 1m
        timeout: 2m
      authConfig:
        skipSSLValidation: true
        oauthMode: "oauth-mtls"
        clientIDPath: "clientid"
        clientSecretPath: "secret"
        clientCertPath: "cert"
        clientKeyPath: "key"
        tokenEndpointPath: "url"
        tokenURLPath: "/cert/token"
      queryMapping:
        regionField: "region"
        pageNumField: "pageNum"
        pageSizeField: "pageSize"
        timestampField: "timestamp"
      query:
        startPage: "0"
        pageSize: "100"
      api:
        regionName: "central"
        authConfigSecretKey: "central"
        fieldMapping:
          totalPagesField: "totalPages"
          totalResultsField: "totalResults"
          tenantEventsField: "events"
          idField: "id"
          nameField: "name"
          customerIdField: "customerId"
          subdomainField: "subdomain"
          discriminatorField: ""
          discriminatorValue: ""
          detailsField: "details"
          entityTypeField: "entityType"
          globalAccountID: "gaID"
          regionField: "region"
          movedSubaccountTargetField: "targetGlobalAccountGUID"
          movedSubaccountSourceField: "sourceGlobalAccountGUID"
        endpoints:
          accountCreated: "127.0.0.1/events?type=account-created"
          accountDeleted: "127.0.0.1/events?type=account-deleted"
          accountUpdated: "127.0.0.1/events?type=account-updated"
          subaccountCreated: "127.0.0.1/events?type=subaccount-created"
          subaccountDeleted: "127.0.0.1/events?type=subaccount-deleted"
          subaccountUpdated: "127.0.0.1/events?type=subaccount-updated"
          subaccountMoved: "127.0.0.1/events?type=subaccount-moved"
      regionalConfig:
        fieldMapping:
          totalPagesField: "totalPages"
          totalResultsField: "totalResults"
          tenantEventsField: "events"
          idField: "guid"
          nameField: "displayName"
          customerIdField: "customerId"
          subdomainField: "subdomain"
          discriminatorField: ""
          discriminatorValue: ""
          detailsField: "details"
          entityTypeField: "entityType"
          globalAccountID: "globalAccountGUID"
          regionField: "region"
          movedSubaccountTargetField: "targetGlobalAccountGUID"
          movedSubaccountSourceField: "sourceGlobalAccountGUID"
        regions:
          eu-east:
            api:
              oauthMode: "oauth-mtls"
              authConfigSecretKey: "central"
              endpoints:
                accountCreated: "127.0.0.1/events?type=account-created"
                accountDeleted: "127.0.0.1/events?type=account-deleted"
                accountUpdated: "127.0.0.1/events?type=account-updated"
                subaccountCreated: "127.0.0.1/events?type=subaccount-created"
                subaccountDeleted: "127.0.0.1/events?type=subaccount-deleted"
                subaccountUpdated: "127.0.0.1/events?type=subaccount-updated"
                subaccountMoved: "127.0.0.1/events?type=subaccount-moved"
      dbPool:
        maxOpenConnections: 1
        maxIdleConnections: 1
  metrics:
    enabled: true
    pushEndpoint: http://monitoring-prometheus-pushgateway.kyma-system.svc.cluster.local:9091
  externalServicesMock:
    enabled: false
    certSecuredPort: 8081
    ordCertSecuredPort: 8082
    unsecuredPort: 8083
    basicSecuredPort: 8084
    oauthSecuredPort: 8085
    ordGlobalRegistryCertPort: 8086
    ordGlobalRegistryUnsecuredPort: 8087
    unsecuredPortWithAdditionalContent: 8088
    unsecuredMultiTenantPort: 8089
    certSecuredHost: compass-external-services-mock-sap-mtls
    ordCertSecuredHost: compass-external-services-mock-sap-mtls-ord
    ordGlobalCertSecuredHost: compass-external-services-mock-sap-mtls-global-ord-registry
    unSecuredHost: compass-external-services-mock
    host: compass-external-services-mock.compass-system.svc.cluster.local
    saasAppNamesSecret:
      manage: false
    regionInstancesCredentials:
      manage: false
    oauthSecret:
      manage: false
      name: compass-external-services-mock-oauth-credentials
      clientIdKey: client-id
      clientSecretKey: client-secret
      oauthUrlKey: url
      oauthTokenPath: "/secured/oauth/token"
    auditlog:
      applyMockConfiguration: false
      managementApiPath: /audit-log/v2/configuration-changes/search
      mtlsTokenPath: "/cert/token"
      secret:
        name: "auditlog-instance-management"
        urlKey: url
        tokenUrlKey: token-url
        clientIdKey: client-id
        clientSecretKey: client-secret
        clientCertKey: client-cert
        clientKeyKey: client-key
  tests:
    http:
      client:
        skipSSLValidation: false
    externalCertConfiguration:
      ouCertSubaccountID: "bad76f69-e5c2-4d55-bca5-240944824b83"
      issuerLocalityRegion2: "local"
    director:
      skipPattern: ""
      externalCertIntSystemCN: "integration-system-test"
      supportedOrdApplicationType: "SAP temp1"
    tenantFetcher:
      tenantOnDemandID: "8d42d818-d4c4-4036-b82f-b199db7ffeb5"
      region: "eu-1"
      region2: "eu-2"
    ordAggregator:
      skipPattern: ""
    ordService:
      accountTenantID: "5577cf46-4f78-45fa-b55f-a42a3bdba868" # testDefaultTenant from our testing tenants
      skipPattern: "(.*Requesting_filtering_of_Bundles_that_have_only_ODATA_APIs)"
    externalServicesMock:
      skipPattern: ""
      formationAsyncApi:
        responseDelayInSeconds: 2
    selfRegistration:
      region: "eu-1"
      region2: "eu-2"
    destination:
      consumerSubdomain: "compass-external-services-mock-sap-mtls"
    subscription:
      consumerSubdomain: "compass-external-services-mock-sap-mtls"
      tenants:
        providerAccountID: "5577cf46-4f78-45fa-b55f-a42a3bdba868" # testDefaultTenant from our testing tenants
        providerSubaccountID: "47b4575a-f102-414a-8398-2d973ad65f3a" # TestProviderSubaccount from our testing tenants
        consumerAccountID: "5984a414-1eed-4972-af2c-b2b6a415c7d7" # ApplicationsForRuntimeTenantName from our testing tenants
        consumerSubaccountID: "1f538f34-30bf-4d3d-aeaa-02e69eef84ae" # randomly chosen
        consumerTenantID: "ba49f1aa-ddc1-43ff-943c-fe949857a34a" # randomly chosen
        providerSubaccountIDRegion2: "731b7bc4-5472-41d2-a447-e4c0f45de739" # TestProviderSubaccountRegion2 from our testing tenants
        consumerAccountIDTenantHierarchy: "5577cf46-4f78-45fa-b55f-a42a3bdba868" # testDefaultTenant from our testing tenants; more info in 'TestFormationNotificationsTenantHierarchy'
        consumerSubaccountIDTenantHierarchy: "3cfcdd62-320d-403b-b66a-4ee3cdd06947" # TestIntegrationSystemManagedSubaccount from our testing tenants; more info in 'TestFormationNotificationsTenantHierarchy'
      oauthSecret:
        manage: false
        name: compass-subscription-secret
        clientIdKey: client-id
        clientSecretKey: client-secret
        oauthUrlKey: url
      propagatedProviderSubaccountHeader: "X-Provider-Subaccount"
      externalClientCertTestSecretName: "external-client-certificate-test-secret"
      externalClientCertTestSecretNamespace: "compass-system"
      externalCertTestJobName: "external-certificate-rotation-test-job"
      certSvcInstanceTestSecretName: "cert-svc-secret"
      certSvcInstanceTestRegion2SecretName: "cert-svc-secret-eu2"
      consumerTokenURL: "http://compass-external-services-mock.compass-system.svc.cluster.local:8080"
      subscriptionURL: "http://compass-external-services-mock.compass-system.svc.cluster.local:8080"
      subscriptionProviderIdValue: "id-value!t12345"
      subscriptionProviderAppNameValue: "subscriptionProviderAppNameValue"
    namespace: kyma-system
    connectivityAdapterFQDN: http://compass-connectivity-adapter.compass-system.svc.cluster.local
    externalServicesMockFQDN: http://compass-external-services-mock.compass-system.svc.cluster.local
    ordServiceFQDN: http://compass-ord-service.compass-system.svc.cluster.local
    systemBrokerFQDN: http://compass-system-broker.compass-system.svc.cluster.local
    tenantFetcherFQDN: http://compass-tenant-fetcher.compass-system.svc.cluster.local
    hydratorFQDN: http://compass-hydrator.compass-system.svc.cluster.local
    basicCredentials:
      manage: false
      secretName: "test-basic-credentials-secret"
    db:
      maxOpenConnections: 3
      maxIdleConnections: 1
    securityContext: # Set on container level
      runAsUser: 2000
      allowPrivilegeEscalation: false
  expectedSchemaVersionUpdateJob:
    cm:
      name: "expected-schema-version"
  migratorJob:
    nodeSelectorEnabled: false
    pvc:
      name: "compass-director-migrations"
      namespace: "compass-system"
      migrationsPath: "/compass-migrations"
      storageClass: local-path
  http:
    client:
      skipSSLValidation: false
  pairingAdapter:
    templateName: "pairing-adapter-app-template"
    watcherCorrelationID: "pairing-adapter-watcher-id"
    configMap:
      manage: false
      key: "config.json"
      name: "pairing-adapter-config-local"
      namespace: "compass-system"
      localAdapterFQDN: "http://compass-pairing-adapter.compass-system.svc.cluster.local/adapter-local-mtls"
      integrationSystemID: "d3e9b9f5-25dc-4adb-a0a0-ed69ef371fb6"
    e2e:
      appName: "test-app"
      appID: "123-test-456"
      clientUser: "test-user"
      tenant: "test-tenant"
  # Scopes assigned for every new Client Credentials by given object type (Runtime / Application / Integration System)
  # and scopes mapped to a consumer with the given type, then that consumer is using a client certificate
  scopes:
    scopesPerConsumerType:
      business_integration:
        - "application_template:read"
        - "application_template:write"
        - "formation:read"
        - "formation:write"
        - "formation_template:read"
        - "formation_template:write"
        - "formation_template.webhooks:read"
      technical_client:
        - "tenant:read"
        - "tenant:write"
      runtime:
        - "runtime:read"
        - "runtime:write"
        - "application:read"
        - "runtime.auths:read"
        - "bundle.instance_auths:read"
        - "runtime.webhooks:read"
        - "webhook:write"
      external_certificate:
        - "runtime:read"
        - "runtime:write"
        - "application:read"
        - "application:write"
        - "runtime.auths:read"
        - "bundle.instance_auths:read"
        - "runtime.webhooks:read"
        - "webhook:write"
        - "application_template:read"
        - "application_template:write"
        - "formation_template:read"
        - "formation_template:write"
        - "formation_template.webhooks:read"
      application:
        - "application:read"
        - "application:write"
        - "application.auths:read"
        - "application.webhooks:read"
        - "bundle.instance_auths:read"
        - "document.fetch_request:read"
        - "event_spec.fetch_request:read"
        - "api_spec.fetch_request:read"
        - "fetch-request.auth:read"
        - "webhook:write"
      integration_system:
        - "application:read"
        - "application:write"
        - "application.local_tenant_id:write"
        - "application_template:read"
        - "application_template:write"
        - "runtime:read"
        - "runtime:write"
        - "integration_system:read"
        - "label_definition:read"
        - "label_definition:write"
        - "automatic_scenario_assignment:read"
        - "automatic_scenario_assignment:write"
        - "integration_system.auths:read"
        - "application_template.webhooks:read"
        - "formation:write"
        - "formation:read"
        - "internal_visibility:read"
        - "application.auths:read"
        - "webhook:write"
        - "formation_template:read"
        - "formation_template.webhooks:read"
      super_admin:
        - "application:read"
        - "application:write"
        - "application.local_tenant_id:write"
        - "application_template:read"
        - "application_template:write"
        - "integration_system:read"
        - "integration_system:write"
        - "runtime:read"
        - "runtime:write"
        - "label_definition:read"
        - "label_definition:write"
        - "eventing:manage"
        - "tenant:read"
        - "automatic_scenario_assignment:read"
        - "automatic_scenario_assignment:write"
        - "application.auths:read"
        - "application.webhooks:read"
        - "application_template.webhooks:read"
        - "bundle.instance_auths:read"
        - "document.fetch_request:read"
        - "event_spec.fetch_request:read"
        - "api_spec.fetch_request:read"
        - "integration_system.auths:read"
        - "runtime.auths:read"
        - "fetch-request.auth:read"
        - "webhooks.auth:read"
        - "formation:write"
        - "formation:read"
        - "internal_visibility:read"
        - "runtime.webhooks:read"
        - "webhook:write"
        - "formation_template:read"
        - "formation_template:write"
<<<<<<< HEAD
        - "formation_template.webhooks:read"
=======
        - "certificate_subject_mapping:read"
        - "certificate_subject_mapping:write"
>>>>>>> f0981f6c
      default:
        - "runtime:read"
        - "runtime:write"
        - "tenant:read"<|MERGE_RESOLUTION|>--- conflicted
+++ resolved
@@ -139,11 +139,7 @@
       name: compass-pairing-adapter
     director:
       dir:
-<<<<<<< HEAD
       version: "PR-2840"
-=======
-      version: "PR-2854"
->>>>>>> f0981f6c
       name: compass-director
     hydrator:
       dir:
@@ -163,11 +159,7 @@
       name: compass-ord-service
     schema_migrator:
       dir:
-<<<<<<< HEAD
       version: "PR-2840"
-=======
-      version: "PR-2839"
->>>>>>> f0981f6c
       name: compass-schema-migrator
     system_broker:
       dir:
@@ -1225,12 +1217,9 @@
         - "webhook:write"
         - "formation_template:read"
         - "formation_template:write"
-<<<<<<< HEAD
         - "formation_template.webhooks:read"
-=======
         - "certificate_subject_mapping:read"
         - "certificate_subject_mapping:write"
->>>>>>> f0981f6c
       default:
         - "runtime:read"
         - "runtime:write"
