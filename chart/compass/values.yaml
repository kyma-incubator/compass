global:
  disableLegacyConnectivity: true
  defaultTenant: 3e64ebae-38b5-46a0-b1ed-9ccee153a0ae
  defaultTenantRegion: "eu-1"
  tenants: # tenant order matters, so new tenants should be added to the end of the list
    - name: default
      id: 3e64ebae-38b5-46a0-b1ed-9ccee153a0ae
      type: account
    - name: foo
      id: 1eba80dd-8ff6-54ee-be4d-77944d17b10b
      type: account
    - name: bar
      id: af9f84a9-1d3a-4d9f-ae0c-94f883b33b6e
      type: account
    - name: TestTenantSeparation
      id: f1c4b5be-b0e1-41f9-b0bc-b378200dcca0
      type: account
    - name: TestDeleteLastScenarioForApplication
      id: 0403be1e-f854-475e-9074-922120277af5
      type: account
    - name: Test_DeleteAutomaticScenarioAssignmentForSelector
      id: d9553135-6115-4c67-b4d9-962c00f3725f
      type: account
    - name: Test_AutomaticScenarioAssigmentForRuntime
      id: 8c733a45-d988-4472-af10-1256b82c70c0
      type: account
    - name: TestAutomaticScenarioAssignmentsWholeScenario
      id: 65a63692-c00a-4a7d-8376-8615ee37f45c
      type: account
    - name: TestTenantsQueryTenantNotInitialized
      id: 72329135-27fd-4284-9bcb-37ea8d6307d0
      type: account
    - name: Test Default
      id: 5577cf46-4f78-45fa-b55f-a42a3bdba868
      type: account
      parent: 2c4f4a25-ba9a-4dbc-be68-e0beb77a7eb0
    - name: Test_DefaultCustomer
      id: 2c4f4a25-ba9a-4dbc-be68-e0beb77a7eb0
      type: customer
    - name: TestListLabelDefinitions
      id: 3f641cf5-2d14-4e0f-a122-16e7569926f1
      type: account
    - name: Test_AutomaticScenarioAssignmentQueries
      id: 8263cc13-5698-4a2d-9257-e8e76b543e88
      type: account
    - name: TestGetScenariosLabelDefinitionCreatesOneIfNotExists
      id: 2263cc13-5698-4a2d-9257-e8e76b543e33
      type: account
    - name: TestApplicationsForRuntime
      id: 5984a414-1eed-4972-af2c-b2b6a415c7d7
      type: account
    - name: Test_DeleteAutomaticScenarioAssignmentForScenario
      id: d08e4cb6-a77f-4a07-b021-e3317a373597
      type: account
    - name: TestApplicationsForRuntimeWithHiddenApps
      id: 7e1f2df8-36dc-4e40-8be3-d1555d50c91c
      type: account
    - name: TestTenantsQueryTenantInitialized
      id: 8cf0c909-f816-4fe3-a507-a7917ccd8380
      type: account
    - name: TestDeleteApplicationIfInScenario
      id: 0d597250-6b2d-4d89-9c54-e23cb497cd01
      type: account
    - name: TestProviderSubaccount
      id: 47b4575a-f102-414a-8398-2d973ad65f3a
      type: subaccount
      parent: 5577cf46-4f78-45fa-b55f-a42a3bdba868
    - name: TestCompassProviderSubaccount
      id: f8075207-1478-4a80-bd26-24a4785a2bfd
      type: subaccount
      parent: 5577cf46-4f78-45fa-b55f-a42a3bdba868
    - name: TestProviderSubaccountRegion2
      id: 731b7bc4-5472-41d2-a447-e4c0f45de739
      type: subaccount
      region: "eu-2"
      parent: 5577cf46-4f78-45fa-b55f-a42a3bdba868
    - name: TestCertificateSubaccount
      id: 123e4567-e89b-12d3-a456-426614174001
      type: subaccount
      parent: 5577cf46-4f78-45fa-b55f-a42a3bdba868
    - name: TestNsAdapter
      id: 08b6da37-e911-48fb-a0cb-fa635a6c5678
      type: subaccount
      parent: 5577cf46-4f78-45fa-b55f-a42a3bdba868
    - name: TestNsAdapterSubaccountWithApplications
      id: 08b6da37-e911-48fb-a0cb-fa635a6c4321
      type: subaccount
      parent: 5577cf46-4f78-45fa-b55f-a42a3bdba868
    - name: TestIntegrationSystemManagedSubaccount
      id: 3cfcdd62-320d-403b-b66a-4ee3cdd06947
      type: subaccount
      parent: 5577cf46-4f78-45fa-b55f-a42a3bdba868
    - name: TestIntegrationSystemManagedAccount
      id: 7e8ab2e3-3bb4-42e3-92b2-4e0bf48559d3
      type: account
      parent: 2c4f4a25-ba9a-4dbc-be68-e0beb77a7eb0
    - name: TestSystemFetcherAccount
      id: c395681d-11dd-4cde-bbcf-570b4a153e79
      type: account
      parent: 2c4f4a25-ba9a-4dbc-be68-e0beb77a7eb0
    - name: TestConsumerSubaccount
      id: 1f538f34-30bf-4d3d-aeaa-02e69eef84ae
      type: subaccount
      parent: 5984a414-1eed-4972-af2c-b2b6a415c7d7
    - name: TestTenantsOnDemandAPI
      id: 8d42d818-d4c4-4036-b82f-b199db7ffeb5
      type: subaccount
      parent: 5984a414-1eed-4972-af2c-b2b6a415c7d7
    - name: TestExternalCertificateSubaccount
      id: bad76f69-e5c2-4d55-bca5-240944824b83
      type: subaccount
      parent: 5577cf46-4f78-45fa-b55f-a42a3bdba868
  images:
    containerRegistry:
      path: eu.gcr.io/kyma-project/incubator
    connector:
      dir:
      version: "PR-2770"
      name: compass-connector
    connectivity_adapter:
      dir:
      version: "PR-2770"
      name: compass-connectivity-adapter
    pairing_adapter:
      dir:
      version: "PR-2770"
      name: compass-pairing-adapter
    director:
      dir:
<<<<<<< HEAD
      version: "PR-2773"
=======
      version: "PR-2768"
>>>>>>> 311b4107
      name: compass-director
    hydrator:
      dir:
      version: "PR-2772"
      name: compass-hydrator
    gateway:
      dir:
      version: "PR-2770"
      name: compass-gateway
    operations_controller:
      dir:
      version: "PR-2766"
      name: compass-operations-controller
    ord_service:
      dir:
      version: "PR-82"
      name: compass-ord-service
    schema_migrator:
      dir:
      version: "PR-2770"
      name: compass-schema-migrator
    system_broker:
      dir:
      version: "PR-2770"
      name: compass-system-broker
    certs_setup_job:
      containerRegistry:
        path: eu.gcr.io/kyma-project
      dir:
      version: "0a651695"
    external_services_mock:
      dir:
      version: "PR-2770"
      name: compass-external-services-mock
    console:
      dir:
      version: "PR-72"
      name: compass-console
    e2e_tests:
      dir:
      version: "PR-2768"
      name: compass-e2e-tests
  isLocalEnv: false
  isForTesting: false
  oauth2:
    host: oauth2
  livenessProbe:
    initialDelaySeconds: 30
    timeoutSeconds: 1
    periodSeconds: 10
  readinessProbe:
    initialDelaySeconds: 5
    timeoutSeconds: 1
    periodSeconds: 2
  agentPreconfiguration: false
  portieris:
    isEnabled: false
    imagePullSecretName: "portieris-dummy-image-pull-secret"
  nsAdapter:
    external:
      port: 3005
    e2eTests:
      gatewayHost: "compass-gateway-xsuaa"
    prefix: /nsadapter
    path: /nsadapter/api/v1/notifications
    systemToTemplateMappings: '[{  "Name": "SAP S/4HANA On-Premise",  "SourceKey": ["type"],  "SourceValue": ["abapSys"]},{  "Name": "SAP S/4HANA On-Premise",  "SourceKey": ["type"],  "SourceValue": ["nonSAPsys"]},{  "Name": "SAP S/4HANA On-Premise",  "SourceKey": ["type"],  "SourceValue": ["hana"]}]'
    secret:
      name: nsadapter-secret
      subaccountKey: subaccount
      local:
        subaccountValue: subaccount
    authSecret:
      name: "compass-external-services-mock-oauth-credentials"
      clientIdKey: client-id
      clientSecretKey: client-secret
      tokenUrlKey: url
      instanceUrlKey: url
      certKey: cert
      keyKey: key
    registerPath: "/register"
    tokenPath: "/secured/oauth/token"
    createClonePattern: '{"key": "%s"}'
    createBindingPattern: '{}'
    useClone: "false"
  director:
    host: compass-director.compass-system.svc.cluster.local
    formationAsyncApi:
      pathPrefix: "/v1/businessIntegrations"
      path: "/{ucl-formation-id}/assignments/{ucl-assignment-id}/status"
    prefix: /director
    graphql:
      external:
        port: 3000
    tls:
      secure:
        internal:
          host: compass-director-internal
    validator:
      port: 8080
    metrics:
      port: 3003
      enableGraphqlOperationInstrumentation: true
    operations:
      port: 3002
      path: "/operation"
      lastOperationPath: "/last_operation"
    info:
      path: "/v1/info"
    subscription:
      subscriptionProviderLabelKey: "subscriptionProviderId"
      consumerSubaccountLabelKey: "global_subaccount_id"
      subscriptionLabelKey: "subscription"
      tokenPrefix: "sb-"
    selfRegister:
      secrets:
        instancesCreds:
          name: "region-instances-credentials"
          key: "keyConfig"
          path: "/tmp"
        saasAppNameCfg:
          name: "saas-app-names"
          key: "appNameConfig"
          path: "/tmp/appNameConfig"
      clientIdPath: "clientId"
      clientSecretPath: "clientSecret"
      urlPath: "url"
      tokenUrlPath: "tokenUrl"
      clientCertPath: "clientCert"
      clientKeyPath: "clientKey"
      local:
        templateMappings:
          clientIDMapping: '{{ printf "\"%s\":\"client_id\"" .Values.global.director.selfRegister.clientIdPath }}'
          clientSecretMapping: '{{ printf "\"%s\":\"client_secret\"" .Values.global.director.selfRegister.clientSecretPath }}'
          urlMapping: '{{ printf "\"%s\":\"http://compass-external-services-mock.%s.svc.cluster.local:%s\"" .Values.global.director.selfRegister.urlPath .Release.Namespace (.Values.service.port | toString) }}'
          tokenURLMapping: '{{ printf "\"%s\":\"https://%s.%s:%s\"" .Values.global.director.selfRegister.tokenUrlPath .Values.global.externalServicesMock.certSecuredHost .Values.global.ingress.domainName (.Values.service.certPort | toString) }}'
          x509CertificateMapping: '{{ printf "\"%s\":\"%s\"" .Values.global.director.selfRegister.clientCertPath .Values.global.connector.caCertificate }}'
          x509KeyMapping: '{{ printf "\"%s\":\"%s\"" .Values.global.director.selfRegister.clientKeyPath .Values.global.connector.caKey }}'
      oauthTokenPath: "/cert/token"
      oauthMode: "oauth-mtls"
      label: "selfRegLabel"
      labelValuePrefix: "self-reg-prefix-"
      responseKey: "self-reg-key"
      path: "/external-api/self-reg"
      nameQueryParam: "name"
      tenantQueryParam: "tenant"
      requestBodyPattern: '{"key": "%s"}'
      saasAppNameLabelKey: "CMPSaaSAppName"
      saasAppNamePath: "localSaaSAppNamePath"
    clientIDHeaderKey: client_user
    suggestTokenHeaderKey: suggest_token
    runtimeTypeLabelKey: "runtimeType"
    applicationTypeLabelKey: "applicationType"
    kymaRuntimeTypeLabelValue: "kyma"
    fetchTenantEndpoint: '{{ printf "https://%s.%s%s/v1/fetch" .Values.global.gateway.tls.secure.internal.host .Values.global.ingress.domainName .Values.global.tenantFetcher.prefix }}'
    ordWebhookMappings: '[]'
  auditlog:
    configMapName: "compass-gateway-auditlog-config"
    mtlsTokenPath: "/cert/token"
    standardTokenPath: "/secured/oauth/token"
    skipSSLValidation: false
    secret:
      name: "compass-gateway-auditlog-secret"
      urlKey: url
      clientIdKey: client-id
      clientSecretKey: client-secret
      clientCertKey: client-cert
      clientKeyKey: client-key
  log:
    format: "kibana"
  tenantConfig:
    useDefaultTenants: true
    dbPool:
      maxOpenConnections: 1
      maxIdleConnections: 1
  connector:
    prefix: /connector
    graphql:
      external:
        port: 3000
    validator:
      port: 8080
    # If secrets do not exist they will be created
    secrets:
      ca:
        name: compass-connector-app-ca
        namespace: compass-system
        certificateKey: ca.crt
        keyKey: ca.key
      rootCA:
        namespace: istio-system # For Ingress Gateway to work properly the namespace needs to be istio-system
        # In order for istio mTLS to work we should have two different secrets one containing the server certificate (let’s say X) and one used for validation of the client’s certificates.
        # The second one should be our root certificate and istio wants it to be named X-cacert. (-cacert suffix).
        # This is the reason for the confusing name of our root certificate. https://preliminary.istio.io/v1.6/docs/tasks/traffic-management/ingress/secure-ingress/#configure-a-mutual-tls-ingress-gateway
        cacert: compass-gateway-mtls-certs-cacert # For cert-rotation the cacert should be in different secret
        certificateKey: cacert
    revocation:
      configmap:
        name: revocations-config
        namespace: "{{ .Release.Namespace }}"
    # If key and certificate are not provided they will be generated
    caKey: ""
    caCertificate: ""
  system_broker:
    enabled: false
    port: 5001
    prefix: /broker
    tokenProviderFromHeader:
      forwardHeaders: Authorization
    tokenProviderFromSecret:
      enabled: false
      secrets:
        integrationSystemCredentials:
          name: compass-system-broker-credentials
          namespace: compass-system
    testNamespace: kyma-system
  gateway:
    port: 3000
    tls:
      host: compass-gateway
      adapterHost: compass-ns-adapter
      secure:
        internal:
          host: compass-gateway-internal
        oauth:
          host: compass-gateway-auth-oauth
    mtls:
      manageCerts: false
      host: compass-gateway-mtls
      certSecret: compass-gateway-mtls-certs
      external:
        host: compass-gateway-sap-mtls
        certSecret: compass-gateway-mtls-certs # Use connector's root CA as root CA by default. This should be overridden for productive deployments.
    headers:
      rateLimit: X-Flow-Identity
      request:
        remove:
          - "Client-Id-From-Token"
          - "Client-Id-From-Certificate"
          - "Client-Certificate-Hash"
          - "Certificate-Data"
  hydrator:
    host: compass-hydrator.compass-system.svc.cluster.local
    port: 3000
    prefix: /hydrators
    subjectConsumerMappingConfig: '[{"consumer_type": "Super Admin", "tenant_access_levels": ["customer", "account","subaccount", "global"], "subject": "C=DE, L=local, O=SAP SE, OU=Region, OU=SAP Cloud Platform Clients, OU=f8075207-1478-4a80-bd26-24a4785a2bfd, CN=compass"}, {"consumer_type": "Integration System", "tenant_access_levels": ["account","subaccount"], "subject": "C=DE, L=local, O=SAP SE, OU=Region, OU=SAP Cloud Platform Clients, OU=f8075207-1478-4a80-bd26-24a4785a2bfd, CN=integration-system-test"}, {"consumer_type": "Technical Client", "tenant_access_levels": ["global"], "subject": "C=DE, L=local, O=SAP SE, OU=SAP Cloud Platform Clients, OU=1f538f34-30bf-4d3d-aeaa-02e69eef84ae, CN=technical-client-test"}]'
    certificateDataHeader: "Certificate-Data"
    consumerClaimsKeys:
      clientIDKey: "client_id"
      tenantIDKey: "tenantid"
      userNameKey: "user_name"
      subdomainKey: "subdomain"
    http:
      client:
        skipSSLValidation: false
    metrics:
      port: 3003
      enableClientInstrumentation: true
      censoredFlows: "JWT"
  operations_controller:
    enabled: true
  connectivity_adapter:
    port: 8080
    tls:
      host: adapter-gateway
    mtls:
      host: adapter-gateway-mtls
  oathkeeperFilters:
    workloadLabel: oathkeeper
    namespace: kyma-system
    tokenDataHeader: "Connector-Token"
    certificateDataHeader: "Certificate-Data"
  istio:
    discoveryMtlsGateway:
      name: "discovery-gateway"
      namespace: "compass-system"
      certSecretName: discovery-gateway-certs
      localCA: # the CA property and its nested fields are used only in local setup
        secretName: discovery-gateway-certs-cacert
        namespace: istio-system # For Ingress Gateway to work properly the namespace needs to be istio-system
        certificate: ""
        key: ""
    externalMtlsGateway:
      name: "compass-gateway-external-mtls"
      namespace: "compass-system"
    mtlsGateway:
      name: "compass-gateway-mtls"
      namespace: "compass-system"
    gateway:
      name: "kyma-gateway"
      namespace: "kyma-system"
    proxy:
      port: 15020
    namespace: istio-system
    ingressgateway:
      workloadLabel: istio-ingressgateway
      requestPayloadSizeLimit2MB: 2097152
      requestPayloadSizeLimit2MBLabel: "2MB"
      requestPayloadSizeLimit5MB: 5097152
      requestPayloadSizeLimit5MBLabel: "5MB"
      correlationHeaderRewriteFilter:
        expectedHeaders:
          - "x-request-id"
          - "x-correlation-id"
          - "x-correlationid"
          - "x-forrequest-id"
          - "x-vcap-request-id"
          - "x-broker-api-request-identity"
  kubernetes:
    serviceAccountTokenIssuer: https://kubernetes.default.svc.cluster.local
    serviceAccountTokenJWKS: https://kubernetes.default.svc.cluster.local/openid/v1/jwks
  ingress:
    domainName: "local.kyma.dev"
    discoveryDomain:
      name: "discovery.api.local"
      tlsCert: ""
      tlsKey: ""
  database:
    sqlProxyServiceAccount: "proxy-user@gcp-cmp.iam.gserviceaccount.com"
    manageSecrets: true
    embedded:
      enabled: true
      director:
        name: "postgres"
      directorDBName: "postgres"
    managedGCP:
      serviceAccountKey: ""
      instanceConnectionName: ""
      director:
        name: ""
        user: ""
        password: ""
      host: "localhost"
      hostPort: "5432"
      sslMode: ""
      #TODO remove below after migration to separate user will be done
      dbUser: ""
      dbPassword: ""
      directorDBName: ""
  oathkeeper:
    host: ory-oathkeeper-proxy.kyma-system.svc.cluster.local
    port: 4455
    timeout_ms: 120000
    ns_adapter_timeout_ms: 3600000
    idTokenConfig:
      claims: '{"scopes": "{{ print .Extra.scope }}","tenant": "{{ .Extra.tenant }}", "consumerID": "{{ print .Extra.consumerID}}", "consumerType": "{{ print .Extra.consumerType }}", "flow": "{{ print .Extra.flow }}", "onBehalfOf": "{{ print .Extra.onBehalfOf }}", "region": "{{ print .Extra.region }}", "tokenClientID": "{{ print .Extra.tokenClientID }}"}'
      internalClaims: '{"scopes": "application:read application:write application.webhooks:read application_template.webhooks:read webhooks.auth:read runtime:write runtime:read tenant:read tenant:write tenant_subscription:write ory_internal fetch_tenant application_template:read destinations_sensitive_data:read destinations:sync","tenant":"{ {{ if .Header.Tenant }} \"consumerTenant\":\"{{ print (index .Header.Tenant 0) }}\", {{ end }} \"externalTenant\":\"\"}", "consumerType": "Internal Component", "flow": "Internal"}'
    mutators:
      runtimeMappingService:
        config:
          api:
            url: http://compass-hydrator.compass-system.svc.cluster.local:3000/hydrators/runtime-mapping
            retry:
              give_up_after: 6s
              max_delay: 2000ms
      authenticationMappingServices:
        nsadapter:
          cfg:
            config:
              api:
                url: http://compass-hydrator.compass-system.svc.cluster.local:3000/hydrators/authn-mapping/nsadapter
                retry:
                  give_up_after: 6s
                  max_delay: 2000ms
          authenticator:
            enabled: false
            createRule: true
            gatewayHost: "compass-gateway-xsuaa"
            trusted_issuers: '[{"domain_url": "compass-system.svc.cluster.local:8080", "scope_prefix": "prefix.", "protocol": "http"}]'
            attributes: '{"uniqueAttribute": { "key": "ns-adapter-test", "value": "ns-adapter-flow" }, "tenant": { "key": "tenant" }, "identity": { "key": "identity" }, "clientid": { "key": "client_id" } }'
            path: /nsadapter/api/v1/notifications
            upstreamComponent: "compass-gateway"
            checkSuffix: true
        tenant-fetcher:
          cfg:
            config:
              api:
                url: http://compass-hydrator.compass-system.svc.cluster.local:3000/hydrators/authn-mapping/tenant-fetcher
                retry:
                  give_up_after: 6s
                  max_delay: 2000ms
          authenticator:
            enabled: false
            createRule: true
            gatewayHost: "compass-gateway"
            trusted_issuers: '[{"domain_url": "compass-system.svc.cluster.local:8080", "scope_prefix": "prefix.", "protocol": "http"}]'
            attributes: '{"uniqueAttribute": { "key": "test", "value": "tenant-fetcher" }, "tenant": { "key": "tenant" }, "identity": { "key": "identity" } }'
            path: /tenants/<.*>
            upstreamComponent: "compass-tenant-fetcher"
            checkSuffix: false
        subscriber:
          cfg:
            config:
              api:
                url: http://compass-hydrator.compass-system.svc.cluster.local:3000/hydrators/authn-mapping/subscriber
                retry:
                  give_up_after: 6s
                  max_delay: 2000ms
          authenticator:
            enabled: false
            createRule: false
            gatewayHost: "compass-gateway-sap-mtls"
            trusted_issuers: '[{"domain_url": "compass-system.svc.cluster.local:8080", "scope_prefix": "prefix.", "protocol": "http", "region": "eu-1"}]'
            attributes: '{"uniqueAttribute": { "key": "subsc-key-test", "value": "subscription-flow" }, "tenant": { "key": "tenant" }, "identity": { "key": "user_name" }, "clientid": { "key": "client_id" } }'
            path: /<.*>
            checkSuffix: false
      tenantMappingService:
        config:
          api:
            url: http://compass-hydrator.compass-system.svc.cluster.local:3000/hydrators/tenant-mapping
            retry:
              give_up_after: 6s
              max_delay: 2000ms
      certificateResolverService:
        config:
          api:
            url: http://compass-hydrator.compass-system.svc.cluster.local:3000/hydrators/v1/certificate/data/resolve
            retry:
              give_up_after: 6s
              max_delay: 2000ms
      tokenResolverService:
        config:
          api:
            url: http://compass-hydrator.compass-system.svc.cluster.local:3000/hydrators/v1/tokens/resolve
            retry:
              give_up_after: 6s
              max_delay: 2000ms
  cockpit:
    auth:
      allowedConnectSrc: "https://*.ondemand.com"
      secretName: "cockpit-auth-secret"
      idpHost: ""
      clientID: ""
      scopes: "openid profile email"
      path: "/oauth2/certs"
  destinationFetcher:
    manageSecrets: true
    host: compass-destination-fetcher.compass-system.svc.cluster.local
    prefix: /destination-configuration
    port: 3000
    jobSchedule: 10m
    lease:
      lockname: destinationlease
    parallelTenants: 10
    tenantSyncTimeout: "5m"
    authentication:
      jwksEndpoint: "http://ory-oathkeeper-api.kyma-system.svc.cluster.local:4456/.well-known/jwks.json"
      appDestinationsSyncScope: "destinations:sync"
      appDetinationsSensitiveDataScope: "destinations_sensitive_data:read"
    server:
      tenantDestinationsEndpoint: "/v1/subaccountDestinations"
      sensitiveDataEndpoint: "/v1/destinations"
      sensitiveDataQueryParam: "name"
    request:
      skipSSLValidation: false
      retry_interval: "100ms"
      retry_attempts: 3
      goroutineLimit: 10
      requestTimeout: "5s"
      pageSize: 100
      oauthTokenPath: "/oauth/token"
    instance:
      clientIdPath: "clientid"
      clientSecretPath: "clientsecret"
      urlPath: "uri"
      tokenUrlPath: "certurl"
      clientCertPath: "certificate"
      clientKeyPath: "key"
    secretName: destination-region-instances
    dependenciesConfig:
      path: "/cfg/dependencies"
    oauthMode: "oauth-mtls"
  destinationRegionSecret:
    secretName: "destination-region-instances"
    fileName: "keyConfig"
    local:
      templateMappings:
        xsappMapping: '{{ printf "\"%s\":\"xsappname1\"" .Values.global.tenantFetcher.xsappNamePath }}'
        clientIDMapping: '{{ printf "\"%s\":\"client_id\"" .Values.global.destinationFetcher.instance.clientIdPath }}'
        clientSecretMapping: '{{ printf "\"%s\":\"client_secret\"" .Values.global.destinationFetcher.instance.clientSecretPath }}'
        urlMapping: '{{ printf "\"%s\":\"http://compass-external-services-mock.%s.svc.cluster.local:%s\"" .Values.global.destinationFetcher.instance.urlPath .Release.Namespace (.Values.service.port | toString) }}'
        tokenURLMapping: '{{ printf "\"%s\":\"https://%s.%s:%s\"" .Values.global.destinationFetcher.instance.tokenUrlPath .Values.global.externalServicesMock.certSecuredHost .Values.global.ingress.domainName (.Values.service.certPort | toString) }}'
        x509CertificateMapping: '{{ printf "\"%s\":\"%s\"" .Values.global.destinationFetcher.instance.clientCertPath .Values.global.connector.caCertificate }}'
        x509KeyMapping: '{{ printf "\"%s\":\"%s\"" .Values.global.destinationFetcher.instance.clientKeyPath .Values.global.connector.caKey }}'
  tenantFetcher:
    k8sSecret:
      manageSecrets: true
      name: "tenant-fetcher-secret"
      namespace: "compass-system"
      key: "keyConfig"
      path: "/tmp"
    host: compass-tenant-fetcher.compass-system.svc.cluster.local
    prefix: /tenants
    port: 3000
    xsappNamePath: "xsappname"
    omitDependenciesParamName: ""
    omitDependenciesParamValue: ""
    requiredAuthScope: Callback
    fetchTenantAuthScope: fetch_tenant
    authentication:
      jwksEndpoint: "http://ory-oathkeeper-api.kyma-system.svc.cluster.local:4456/.well-known/jwks.json"
    tenantProvider:
      tenantIdProperty: "tenantId"
      customerIdProperty: "customerId"
      subaccountTenantIdProperty: "subaccountTenantId"
      subdomainProperty: "subdomain"
      name: "provider"
      subscriptionProviderIdProperty: "subscriptionProviderIdProperty"
      providerSubaccountIdProperty: "providerSubaccountIdProperty"
      consumerTenantIdProperty: "consumerTenantIdProperty"
      subscriptionProviderAppNameProperty: "subscriptionProviderAppNameProperty"
    server:
      fetchTenantEndpoint: "/v1/fetch/{parentTenantId}/{tenantId}"
      regionalHandlerEndpoint: "/v1/regional/{region}/callback/{tenantId}"
      dependenciesEndpoint: "/v1/regional/{region}/dependencies"
      tenantPathParam: "tenantId"
      regionPathParam: "region"
    dependenciesConfig:
      path: "/cfg/dependencies"
    local:
      templateMappings:
        xsappMapping: '{{ printf "\"%s\":\"xsappname1\"" .Values.global.tenantFetcher.xsappNamePath }}'
    containerName: "tenant-fetcher"
  externalCertConfiguration:
    issuerLocality: "local,local2" # In local setup we have manually created connector CA certificate with 'local' Locality property
    subjectPattern: "/C=DE/O=SAP SE/OU=SAP Cloud Platform Clients/OU=Region/OU=%s/L=%s/CN=%s"
    technicalClientSubjectPattern: "/C=DE/O=SAP SE/OU=SAP Cloud Platform Clients/OU=%s/L=%s/CN=%s"
    ouCertSubaccountID: "f8075207-1478-4a80-bd26-24a4785a2bfd"
    commonName: "compass"
    locality: "local"
    certSvcApiPath: "/cert"
    tokenPath: "/cert/token"
    secrets:
      externalCertSvcSecret:
        manage: false
        name: "cert-svc-secret"
        clientIdKey: client-id
        clientSecretKey: client-secret
        oauthUrlKey: url
        csrEndpointKey: csr-endpoint
        clientCert: client-cert
        clientKey: client-key
        skipSSLValidationFlag: "-k"
      externalClientCertSecret:
        name: "external-client-certificate"
        namespace: compass-system
        certKey: tls.crt
        keyKey: tls.key
    rotationCronjob:
      name: "external-certificate-rotation"
      schedule: "*/1 * * * *" # Executes every minute
      certValidity: "7"
      clientCertRetryAttempts: "8"
      containerName: "certificate-rotation"
  extSvcCertConfiguration:
    issuerLocality: "local,local2" # In local setup we have manually created connector CA certificate with 'local' Locality property
    subjectPattern: "/C=DE/O=SAP SE/OU=SAP Cloud Platform Clients/OU=Region/OU=%s/L=%s/CN=%s"
    ouCertSubaccountID: "f8075207-1478-4a80-bd26-24a4785a2bfd"
    commonName: "compass"
    locality: "local"
    certSvcApiPath: "/cert"
    tokenPath: "/cert/token"
    secrets:
      extSvcCertSvcSecret:
        manage: false
        name: "ext-svc-cert-svc-secret"
        clientIdKey: client-id
        clientSecretKey: client-secret
        oauthUrlKey: url
        csrEndpointKey: csr-endpoint
        clientCert: client-cert
        clientKey: client-key
        skipSSLValidationFlag: "-k"
      extSvcClientCertSecret:
        name: "ext-svc-client-certificate"
        namespace: compass-system
        certKey: tls.crt
        keyKey: tls.key
    rotationCronjob:
      name: "ext-svc-certificate-rotation"
      schedule: "*/1 * * * *" # Executes every minute
      certValidity: "7"
      clientCertRetryAttempts: "8"
      containerName: "ext-svc-certificate-rotation"
  ordService:
    host: compass-ord-service.compass-system.svc.cluster.local
    prefix: /open-resource-discovery-service/v0
    docsPrefix: /open-resource-discovery-docs
    staticPrefix: /open-resource-discovery-static/v0
    port: 3000
    defaultResponseType: "xml"
    userContextHeader: "user_context"
    authTokenPath: "/var/run/secrets/kubernetes.io/serviceaccount/token"
    skipSSLValidation: false
  ordAggregator:
    name: ord-aggregator
    enabled: true
    suspend: true
    schedule: "*/1 * * * *"
    http:
      client:
        skipSSLValidation: false
      retry:
        attempts: 3
        delay: 100ms
    dbPool:
      maxOpenConnections: 2
      maxIdleConnections: 2
    globalRegistryUrl: http://compass-external-services-mock.compass-system.svc.cluster.local:8087/.well-known/open-resource-discovery
    maxParallelWebhookProcessors: 4
    maxParallelDocumentsPerApplication: 10
    maxParallelSpecificationProcessors: 100
    ordWebhookPartialProcessURL: ""
    ordWebhookPartialProcessMaxDays: 0
    ordWebhookPartialProcessing: false
    containerName: "ord-aggregator"
  systemFetcher:
    enabled: false
    name: "system-fetcher"
    schedule: "0 0 * * *"
    manageSecrets: true
    # enableSystemDeletion - whether systems in deleted state should be deleted from director database
    enableSystemDeletion: true
    # fetchParallelism - shows how many http calls will be made in parallel to fetch systems
    fetchParallellism: 30
    # queueSize - shows how many system fetches (individual requests may fetch more than 1 system)
    # can be put in the queue for processing before blocking. It is best for the queue to be about 2 times bigger than the parallellism
    queueSize: 100
    # fetchRequestTimeout - shows the timeout to wait for oauth token and for fetching systems (in one request) separately
    fetchRequestTimeout: "30s"
    # directorRequestTimeout - graphql requests timeout to director
    directorRequestTimeout: "30s"
    dbPool:
      maxOpenConnections: 20
      maxIdleConnections: 2
    # systemsAPIEndpoint - endpoint of the service to fetch systems from
    systemsAPIEndpoint: ""
    # systemsAPIFilterCriteria - criteria for fetching systems
    systemsAPIFilterCriteria: ""
    appTemplatesProductLabel: "systemRole"
    systemSourceKey: "prop"
    appTemplates: []
    templatePlaceholderToSystemKeyMappings: '[ { "placeholder_name": "name", "system_key": "displayName" }, { "placeholder_name": "display-name", "system_key": "displayName" }, { "placeholder_name": "systemNumber", "system_key": "systemNumber" }, { "placeholder_name": "productId", "system_key": "productId" }, { "placeholder_name": "ppmsProductVersionId", "system_key": "ppmsProductVersionId", "optional": true }, { "placeholder_name": "description", "system_key": "productDescription", "optional": true }, { "placeholder_name": "baseUrl", "system_key": "additionalUrls.mainUrl", "optional": true }, { "placeholder_name": "providerName", "system_key": "infrastructureProvider", "optional": true } ]'
    templateOverrideApplicationInput: '{"name": "{{name}}","description": "{{description}}","providerName": "{{providerName}}","statusCondition": "INITIAL","systemNumber": "{{systemNumber}}","labels": {"managed": "true","productId": "{{productId}}","ppmsProductVersionId": "{{ppmsProductVersionId}}"},"baseUrl": "{{baseUrl}}"}'
    http:
      client:
        skipSSLValidation: false
    oauth:
      client: "client_id"
      tokenEndpointProtocol: "https"
      tokenBaseHost: "compass-external-services-mock-sap-mtls"
      tokenPath: "/cert/token"
      scopesClaim: "scopes"
      tenantHeaderName: "x-zid"
      tokenRequestTimeout: 30s
      skipSSLValidation: true
    secret:
      name: "compass-system-fetcher-secret"
      clientIdKey: client-id
      oauthUrlKey: url
    paging:
      pageSize: 200
      sizeParam: "$top"
      skipParam: "$skip"
    containerName: "system-fetcher"
  tenantFetchers:
    job1:
      enabled: false
      job:
        interval: "5m"
      configMapNamespace: "compass-system"
      manageSecrets: true
      providerName: "compass"
      tenantType: "subaccount"
      schedule: "*/5 * * * *"
      tenantInsertChunkSize: "500"
      kubernetes:
        configMapNamespace: "compass-system"
        pollInterval: 2s
        pollTimeout: 1m
        timeout: 2m
      authConfig:
        skipSSLValidation: true
        oauthMode: "oauth-mtls"
        clientIDPath: "clientid"
        clientSecretPath: "secret"
        clientCertPath: "cert"
        clientKeyPath: "key"
        tokenEndpointPath: "url"
        tokenURLPath: "/cert/token"
      queryMapping:
        regionField: "region"
        pageNumField: "pageNum"
        pageSizeField: "pageSize"
        timestampField: "timestamp"
      query:
        startPage: "0"
        pageSize: "100"
      api:
        regionName: "central"
        authConfigSecretKey: "central"
        fieldMapping:
          totalPagesField: "totalPages"
          totalResultsField: "totalResults"
          tenantEventsField: "events"
          idField: "id"
          nameField: "name"
          customerIdField: "customerId"
          subdomainField: "subdomain"
          discriminatorField: ""
          discriminatorValue: ""
          detailsField: "details"
          entityTypeField: "entityType"
          globalAccountID: "gaID"
          regionField: "region"
          movedSubaccountTargetField: "targetGlobalAccountGUID"
          movedSubaccountSourceField: "sourceGlobalAccountGUID"
        endpoints:
          accountCreated: "127.0.0.1/events?type=account-created"
          accountDeleted: "127.0.0.1/events?type=account-deleted"
          accountUpdated: "127.0.0.1/events?type=account-updated"
          subaccountCreated: "127.0.0.1/events?type=subaccount-created"
          subaccountDeleted: "127.0.0.1/events?type=subaccount-deleted"
          subaccountUpdated: "127.0.0.1/events?type=subaccount-updated"
          subaccountMoved: "127.0.0.1/events?type=subaccount-moved"
      regionalConfig:
        fieldMapping:
          totalPagesField: "totalPages"
          totalResultsField: "totalResults"
          tenantEventsField: "events"
          idField: "guid"
          nameField: "displayName"
          customerIdField: "customerId"
          subdomainField: "subdomain"
          discriminatorField: ""
          discriminatorValue: ""
          detailsField: "details"
          entityTypeField: "entityType"
          globalAccountID: "globalAccountGUID"
          regionField: "region"
          movedSubaccountTargetField: "targetGlobalAccountGUID"
          movedSubaccountSourceField: "sourceGlobalAccountGUID"
        regions:
          eu-east:
            api:
              oauthMode: "oauth-mtls"
              authConfigSecretKey: "central"
              endpoints:
                accountCreated: "127.0.0.1/events?type=account-created"
                accountDeleted: "127.0.0.1/events?type=account-deleted"
                accountUpdated: "127.0.0.1/events?type=account-updated"
                subaccountCreated: "127.0.0.1/events?type=subaccount-created"
                subaccountDeleted: "127.0.0.1/events?type=subaccount-deleted"
                subaccountUpdated: "127.0.0.1/events?type=subaccount-updated"
                subaccountMoved: "127.0.0.1/events?type=subaccount-moved"
      dbPool:
        maxOpenConnections: 1
        maxIdleConnections: 1
  metrics:
    enabled: true
    pushEndpoint: http://monitoring-prometheus-pushgateway.kyma-system.svc.cluster.local:9091
  externalServicesMock:
    enabled: false
    certSecuredPort: 8081
    ordCertSecuredPort: 8082
    unsecuredPort: 8083
    basicSecuredPort: 8084
    oauthSecuredPort: 8085
    ordGlobalRegistryCertPort: 8086
    ordGlobalRegistryUnsecuredPort: 8087
    unsecuredPortWithAdditionalContent: 8088
    unsecuredMultiTenantPort: 8089
    certSecuredHost: compass-external-services-mock-sap-mtls
    ordCertSecuredHost: compass-external-services-mock-sap-mtls-ord
    ordGlobalCertSecuredHost: compass-external-services-mock-sap-mtls-global-ord-registry
    unSecuredHost: compass-external-services-mock
    host: compass-external-services-mock.compass-system.svc.cluster.local
    saasAppNamesSecret:
      manage: false
    regionInstancesCredentials:
      manage: false
    oauthSecret:
      manage: false
      name: compass-external-services-mock-oauth-credentials
      clientIdKey: client-id
      clientSecretKey: client-secret
      oauthUrlKey: url
      oauthTokenPath: "/secured/oauth/token"
    auditlog:
      applyMockConfiguration: false
      managementApiPath: /audit-log/v2/configuration-changes/search
      mtlsTokenPath: "/cert/token"
      secret:
        name: "auditlog-instance-management"
        urlKey: url
        tokenUrlKey: token-url
        clientIdKey: client-id
        clientSecretKey: client-secret
        clientCertKey: client-cert
        clientKeyKey: client-key
  tests:
    http:
      client:
        skipSSLValidation: false
    externalCertConfiguration:
      ouCertSubaccountID: "bad76f69-e5c2-4d55-bca5-240944824b83"
      issuerLocalityRegion2: "local"
    director:
      skipPattern: ""
      externalCertIntSystemCN: "integration-system-test"
      supportedOrdApplicationType: "SAP temp1"
    tenantFetcher:
      tenantOnDemandID: "8d42d818-d4c4-4036-b82f-b199db7ffeb5"
      region: "eu-1"
      region2: "eu-2"
    ordAggregator:
      skipPattern: ""
    ordService:
      accountTenantID: "5577cf46-4f78-45fa-b55f-a42a3bdba868" # testDefaultTenant from our testing tenants
      skipPattern: ""
    externalServicesMock:
      skipPattern: ""
      formationAsyncApi:
        responseDelayInSeconds: 2
    selfRegistration:
      region: "eu-1"
      region2: "eu-2"
    destination:
      consumerSubdomain: "compass-external-services-mock-sap-mtls"
    subscription:
      consumerSubdomain: "compass-external-services-mock-sap-mtls"
      tenants:
        providerAccountID: "5577cf46-4f78-45fa-b55f-a42a3bdba868" # testDefaultTenant from our testing tenants
        providerSubaccountID: "47b4575a-f102-414a-8398-2d973ad65f3a" # TestProviderSubaccount from our testing tenants
        consumerAccountID: "5984a414-1eed-4972-af2c-b2b6a415c7d7" # ApplicationsForRuntimeTenantName from our testing tenants
        consumerSubaccountID: "1f538f34-30bf-4d3d-aeaa-02e69eef84ae" # randomly chosen
        consumerTenantID: "ba49f1aa-ddc1-43ff-943c-fe949857a34a" # randomly chosen
        providerSubaccountIDRegion2: "731b7bc4-5472-41d2-a447-e4c0f45de739" # TestProviderSubaccountRegion2 from our testing tenants
      oauthSecret:
        manage: false
        name: compass-subscription-secret
        clientIdKey: client-id
        clientSecretKey: client-secret
        oauthUrlKey: url
      propagatedProviderSubaccountHeader: "X-Provider-Subaccount"
      externalClientCertTestSecretName: "external-client-certificate-test-secret"
      externalClientCertTestSecretNamespace: "compass-system"
      externalCertTestJobName: "external-certificate-rotation-test-job"
      certSvcInstanceTestSecretName: "cert-svc-secret"
      certSvcInstanceTestRegion2SecretName: "cert-svc-secret-eu2"
      consumerTokenURL: "http://compass-external-services-mock.compass-system.svc.cluster.local:8080"
      subscriptionURL: "http://compass-external-services-mock.compass-system.svc.cluster.local:8080"
      subscriptionProviderIdValue: "id-value!t12345"
      subscriptionProviderAppNameValue: "subscriptionProviderAppNameValue"
    namespace: kyma-system
    connectivityAdapterFQDN: http://compass-connectivity-adapter.compass-system.svc.cluster.local
    externalServicesMockFQDN: http://compass-external-services-mock.compass-system.svc.cluster.local
    ordServiceFQDN: http://compass-ord-service.compass-system.svc.cluster.local
    systemBrokerFQDN: http://compass-system-broker.compass-system.svc.cluster.local
    tenantFetcherFQDN: http://compass-tenant-fetcher.compass-system.svc.cluster.local
    hydratorFQDN: http://compass-hydrator.compass-system.svc.cluster.local
    basicCredentials:
      manage: false
      secretName: "test-basic-credentials-secret"
    db:
      maxOpenConnections: 3
      maxIdleConnections: 1
    securityContext: # Set on container level
      runAsUser: 2000
      allowPrivilegeEscalation: false
  expectedSchemaVersionUpdateJob:
    cm:
      name: "expected-schema-version"
  migratorJob:
    nodeSelectorEnabled: false
    pvc:
      name: "compass-director-migrations"
      namespace: "compass-system"
      migrationsPath: "/compass-migrations"
      storageClass: local-path
  http:
    client:
      skipSSLValidation: false
  pairingAdapter:
    templateName: "pairing-adapter-app-template"
    watcherCorrelationID: "pairing-adapter-watcher-id"
    configMap:
      manage: false
      key: "config.json"
      name: "pairing-adapter-config-local"
      namespace: "compass-system"
      localAdapterFQDN: "http://compass-pairing-adapter.compass-system.svc.cluster.local/adapter-local-mtls"
      integrationSystemID: "d3e9b9f5-25dc-4adb-a0a0-ed69ef371fb6"
    e2e:
      appName: "test-app"
      appID: "123-test-456"
      clientUser: "test-user"
      tenant: "test-tenant"
  # Scopes assigned for every new Client Credentials by given object type (Runtime / Application / Integration System)
  # and scopes mapped to a consumer with the given type, then that consumer is using a client certificate
  scopes:
    scopesPerConsumerType:
      business_integration:
        - "application_template:read"
        - "application_template:write"
        - "formation:read"
        - "formation:write"
        - "formation_template:read"
        - "formation_template:write"
      technical_client:
        - "tenant:read"
        - "tenant:write"
      runtime:
        - "runtime:read"
        - "runtime:write"
        - "application:read"
        - "runtime.auths:read"
        - "bundle.instance_auths:read"
        - "runtime.webhooks:read"
        - "webhook:write"
      external_certificate:
        - "runtime:read"
        - "runtime:write"
        - "application:read"
        - "application:write"
        - "runtime.auths:read"
        - "bundle.instance_auths:read"
        - "runtime.webhooks:read"
        - "webhook:write"
        - "application_template:read"
        - "application_template:write"
      application:
        - "application:read"
        - "application:write"
        - "application.auths:read"
        - "application.webhooks:read"
        - "bundle.instance_auths:read"
        - "document.fetch_request:read"
        - "event_spec.fetch_request:read"
        - "api_spec.fetch_request:read"
        - "fetch-request.auth:read"
        - "webhook:write"
      integration_system:
        - "application:read"
        - "application:write"
        - "application.local_tenant_id:write"
        - "application_template:read"
        - "application_template:write"
        - "runtime:read"
        - "runtime:write"
        - "integration_system:read"
        - "label_definition:read"
        - "label_definition:write"
        - "automatic_scenario_assignment:read"
        - "automatic_scenario_assignment:write"
        - "integration_system.auths:read"
        - "application_template.webhooks:read"
        - "formation:write"
        - "formation:read"
        - "internal_visibility:read"
        - "application.auths:read"
        - "webhook:write"
        - "formation_template:read"
      super_admin:
        - "application:read"
        - "application:write"
        - "application.local_tenant_id:write"
        - "application_template:read"
        - "application_template:write"
        - "integration_system:read"
        - "integration_system:write"
        - "runtime:read"
        - "runtime:write"
        - "label_definition:read"
        - "label_definition:write"
        - "eventing:manage"
        - "tenant:read"
        - "automatic_scenario_assignment:read"
        - "automatic_scenario_assignment:write"
        - "application.auths:read"
        - "application.webhooks:read"
        - "application_template.webhooks:read"
        - "bundle.instance_auths:read"
        - "document.fetch_request:read"
        - "event_spec.fetch_request:read"
        - "api_spec.fetch_request:read"
        - "integration_system.auths:read"
        - "runtime.auths:read"
        - "fetch-request.auth:read"
        - "webhooks.auth:read"
        - "formation:write"
        - "formation:read"
        - "internal_visibility:read"
        - "runtime.webhooks:read"
        - "webhook:write"
        - "formation_template:read"
        - "formation_template:write"
      default:
        - "runtime:read"
        - "runtime:write"
        - "tenant:read"<|MERGE_RESOLUTION|>--- conflicted
+++ resolved
@@ -127,11 +127,7 @@
       name: compass-pairing-adapter
     director:
       dir:
-<<<<<<< HEAD
       version: "PR-2773"
-=======
-      version: "PR-2768"
->>>>>>> 311b4107
       name: compass-director
     hydrator:
       dir:
