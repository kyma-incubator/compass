--- conflicted
+++ resolved
@@ -75,11 +75,7 @@
       version: "PR-1979"
     director:
       dir:
-<<<<<<< HEAD
-      version: "PR-1979"
-=======
-      version: "PR-1985"
->>>>>>> cf1f8f0c
+      version: "PR-1979"
     gateway:
       dir:
       version: "PR-1979"
@@ -105,21 +101,13 @@
       version: "0a651695"
     external_services_mock:
       dir:
-<<<<<<< HEAD
-      version: "PR-1979"
-=======
-      version: "PR-1985"
->>>>>>> cf1f8f0c
+      version: "PR-1979"
     console:
       dir:
       version: "PR-40"
     e2e_tests:
       dir:
-<<<<<<< HEAD
-      version: "PR-1979"
-=======
-      version: "PR-1985"
->>>>>>> cf1f8f0c
+      version: "PR-1979"
   isLocalEnv: false
   oauth2:
     host: oauth2
