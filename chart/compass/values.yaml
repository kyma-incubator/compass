--- conflicted
+++ resolved
@@ -36,11 +36,7 @@
       version: "PR-1308"
     provisioner:
       dir:
-<<<<<<< HEAD
       version: "PR-1335"
-=======
-      version: "PR-1346"
->>>>>>> 4ef9ec63
     certs_setup_job:
       containerRegistry:
         path: eu.gcr.io/kyma-project
