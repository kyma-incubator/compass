--- conflicted
+++ resolved
@@ -127,11 +127,7 @@
       version: "PR-56"
     e2e_tests:
       dir:
-<<<<<<< HEAD
       version: "PR-2230"
-=======
-      version: "PR-2242"
->>>>>>> a78cf7dd
   isLocalEnv: false
   isForTesting: false
   oauth2:
@@ -345,12 +341,7 @@
     serviceAccountTokenIssuer: kubernetes/serviceaccount
     serviceAccountTokenJWKS: https://kubernetes.default.svc.cluster.local/openid/v1/jwks
   ingress:
-<<<<<<< HEAD
     domainName: "local.kyma.dev"
-
-=======
-    domainName: "kyma.local"
->>>>>>> a78cf7dd
   database:
     sqlProxyServiceAccount: "proxy-user@gcp-cmp.iam.gserviceaccount.com"
     manageSecrets: true
