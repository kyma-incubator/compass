--- conflicted
+++ resolved
@@ -143,11 +143,7 @@
       name: compass-pairing-adapter
     director:
       dir: dev/incubator/
-<<<<<<< HEAD
       version: "PR-3396"
-=======
-      version: "PR-3391"
->>>>>>> 534b377f
       name: compass-director
     hydrator:
       dir: dev/incubator/
