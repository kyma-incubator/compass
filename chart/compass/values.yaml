global:
  disableLegacyConnectivity: true
  defaultTenant: 3e64ebae-38b5-46a0-b1ed-9ccee153a0ae
  defaultTenantRegion: "eu-1"
  tenantLabelsFilePath: "/labelsData/default-tenant-labels.json"
  tenants: # tenant order matters, so new tenants should be added to the end of the list
    - name: default
      id: 3e64ebae-38b5-46a0-b1ed-9ccee153a0ae
      type: account
    - name: foo
      id: 1eba80dd-8ff6-54ee-be4d-77944d17b10b
      type: account
    - name: bar
      id: af9f84a9-1d3a-4d9f-ae0c-94f883b33b6e
      type: account
    - name: TestTenantSeparation
      id: f1c4b5be-b0e1-41f9-b0bc-b378200dcca0
      type: account
    - name: TestDeleteLastScenarioForApplication
      id: 0403be1e-f854-475e-9074-922120277af5
      type: account
    - name: Test_DeleteAutomaticScenarioAssignmentForSelector
      id: d9553135-6115-4c67-b4d9-962c00f3725f
      type: account
    - name: Test_AutomaticScenarioAssigmentForRuntime
      id: 8c733a45-d988-4472-af10-1256b82c70c0
      type: account
    - name: TestAutomaticScenarioAssignmentsWholeScenario
      id: 65a63692-c00a-4a7d-8376-8615ee37f45c
      type: account
    - name: TestTenantsQueryTenantNotInitialized
      id: 72329135-27fd-4284-9bcb-37ea8d6307d0
      type: account
    - name: Test Default
      id: 5577cf46-4f78-45fa-b55f-a42a3bdba868
      type: account
      parent: 2c4f4a25-ba9a-4dbc-be68-e0beb77a7eb0
    - name: Test_DefaultCustomer
      id: 2c4f4a25-ba9a-4dbc-be68-e0beb77a7eb0
      type: customer
    - name: TestListLabelDefinitions
      id: 3f641cf5-2d14-4e0f-a122-16e7569926f1
      type: account
    - name: Test_AutomaticScenarioAssignmentQueries
      id: 8263cc13-5698-4a2d-9257-e8e76b543e88
      type: account
    - name: TestGetScenariosLabelDefinitionCreatesOneIfNotExists
      id: 2263cc13-5698-4a2d-9257-e8e76b543e33
      type: account
    - name: TestApplicationsForRuntime
      id: 5984a414-1eed-4972-af2c-b2b6a415c7d7
      type: account
    - name: Test_DeleteAutomaticScenarioAssignmentForScenario
      id: d08e4cb6-a77f-4a07-b021-e3317a373597
      type: account
    - name: TestApplicationsForRuntimeWithHiddenApps
      id: 7e1f2df8-36dc-4e40-8be3-d1555d50c91c
      type: account
    - name: TestTenantsQueryTenantInitialized
      id: 8cf0c909-f816-4fe3-a507-a7917ccd8380
      type: account
    - name: TestDeleteApplicationIfInScenario
      id: 0d597250-6b2d-4d89-9c54-e23cb497cd01
      type: account
    - name: TestProviderSubaccount
      id: 47b4575a-f102-414a-8398-2d973ad65f3a
      type: subaccount
      parent: 5577cf46-4f78-45fa-b55f-a42a3bdba868
    - name: TestCompassProviderSubaccount
      id: f8075207-1478-4a80-bd26-24a4785a2bfd
      type: subaccount
      parent: 5577cf46-4f78-45fa-b55f-a42a3bdba868
    - name: TestProviderSubaccountRegion2
      id: 731b7bc4-5472-41d2-a447-e4c0f45de739
      type: subaccount
      region: "eu-2"
      parent: 5577cf46-4f78-45fa-b55f-a42a3bdba868
    - name: TestCertificateSubaccount
      id: 123e4567-e89b-12d3-a456-426614174001
      type: subaccount
      parent: 5577cf46-4f78-45fa-b55f-a42a3bdba868
    - name: TestNsAdapter
      id: 08b6da37-e911-48fb-a0cb-fa635a6c5678
      type: subaccount
      parent: 5577cf46-4f78-45fa-b55f-a42a3bdba868
    - name: TestNsAdapterSubaccountWithApplications
      id: 08b6da37-e911-48fb-a0cb-fa635a6c4321
      type: subaccount
      parent: 5577cf46-4f78-45fa-b55f-a42a3bdba868
    - name: TestIntegrationSystemManagedSubaccount
      id: 3cfcdd62-320d-403b-b66a-4ee3cdd06947
      type: subaccount
      parent: 5577cf46-4f78-45fa-b55f-a42a3bdba868
    - name: TestIntegrationSystemManagedAccount
      id: 7e8ab2e3-3bb4-42e3-92b2-4e0bf48559d3
      type: account
      parent: 2c4f4a25-ba9a-4dbc-be68-e0beb77a7eb0
    - name: TestSystemFetcherAccount
      id: c395681d-11dd-4cde-bbcf-570b4a153e79
      type: account
      parent: 2c4f4a25-ba9a-4dbc-be68-e0beb77a7eb0
    - name: TestConsumerSubaccount
      id: 1f538f34-30bf-4d3d-aeaa-02e69eef84ae
      type: subaccount
      parent: 5984a414-1eed-4972-af2c-b2b6a415c7d7
    - name: TestTenantsOnDemandAPI
      id: 8d42d818-d4c4-4036-b82f-b199db7ffeb5
      type: subaccount
      parent: 5984a414-1eed-4972-af2c-b2b6a415c7d7
    - name: TestExternalCertificateSubaccount
      id: bad76f69-e5c2-4d55-bca5-240944824b83
      type: subaccount
      parent: 5577cf46-4f78-45fa-b55f-a42a3bdba868
    - name: TestAtomOrganization
      id: f2724f8e-1a58-4f32-bfd0-8b831de34e71
      type: organization
      parent: 2c4f4a25-ba9a-4dbc-be68-e0beb77a7eb0
    - name: TestAtomFolder
      id: 4c31b7c7-2bea-4bd5-9ea5-e9a8d704f900
      type: folder
      parent: f2724f8e-1a58-4f32-bfd0-8b831de34e71
    - name: TestAtomResourceGroup
      id: ff30da87-7685-4462-869a-baae6441898b
      type: resource-group
      parent: 4c31b7c7-2bea-4bd5-9ea5-e9a8d704f900
    - name: Test Default Subaccount
      id: 777ce47b-d901-4647-9223-14e94819830b
      type: subaccount
      parent: 5577cf46-4f78-45fa-b55f-a42a3bdba868
    - name: Test Tenant Substitution Account
      id: baf425d1-8630-46da-bf80-f4ed5f405a27
      type: account
    - name: Test Tenant Substitution Subaccount
      id: 818005d6-9264-4abb-af4c-29c754630a7d
      type: subaccount
      parent: baf425d1-8630-46da-bf80-f4ed5f405a27
  tenantsLabels:
    - tenantID: 818005d6-9264-4abb-af4c-29c754630a7d
      key: customerId
      value: 777ce47b-d901-4647-9223-14e94819830b
  images:
    containerRegistry:
      path: europe-docker.pkg.dev/kyma-project
    connector:
      dir: dev/incubator/
      version: "PR-3404"
      name: compass-connector
    connectivity_adapter:
      dir: dev/incubator/
      version: "PR-3404"
      name: compass-connectivity-adapter
    pairing_adapter:
      dir: dev/incubator/
      version: "PR-3404"
      name: compass-pairing-adapter
    director:
      dir: dev/incubator/
      version: "PR-3431"
      name: compass-director
    hydrator:
      dir: dev/incubator/
      version: "PR-3426"
      name: compass-hydrator
    ias_adapter:
      dir: dev/incubator/
      version: "PR-3380"
      name: compass-ias-adapter
    kyma_adapter:
      dir: dev/incubator/
      version: "PR-3404"
      name: compass-kyma-adapter
    instance_creator:
      dir: dev/incubator/
      version: "PR-3331"
      name: compass-instance-creator
    default_tenant_mapping_handler:
      dir: dev/incubator/
      version: "PR-3404"
      name: compass-default-tenant-mapping-handler
    gateway:
      dir: dev/incubator/
      version: "PR-3404"
      name: compass-gateway
    operations_controller:
      dir: dev/incubator/
      version: "PR-3331"
      name: compass-operations-controller
    ord_service:
      dir: dev/incubator/
      version: "PR-104"
      name: compass-ord-service
    schema_migrator:
      dir: dev/incubator/
      version: "PR-3423"
      name: compass-schema-migrator
    system_broker:
      dir: dev/incubator/
      version: "PR-3404"
      name: compass-system-broker
    certs_setup_job:
      containerRegistry:
        path: eu.gcr.io/kyma-project
      dir:
      version: "0a651695"
    external_services_mock:
      dir: dev/incubator/
      version: "PR-3426"
      name: compass-external-services-mock
    console:
      dir: prod/incubator/
      version: "v20230421-e8840c18"
      name: compass-console
    e2e_tests:
      dir: dev/incubator/
<<<<<<< HEAD
      version: "PR-3426"
=======
      version: "PR-3431"
>>>>>>> 6bfefedb
      name: compass-e2e-tests
  isLocalEnv: false
  isForTesting: false
  oauth2:
    host: oauth2
  livenessProbe:
    initialDelaySeconds: 30
    timeoutSeconds: 1
    periodSeconds: 10
  readinessProbe:
    initialDelaySeconds: 5
    timeoutSeconds: 1
    periodSeconds: 2
  agentPreconfiguration: false
  portieris:
    isEnabled: false
    imagePullSecretName: "portieris-dummy-image-pull-secret"
  nsAdapter:
    external:
      port: 3005
    e2eTests:
      gatewayHost: "compass-gateway-xsuaa"
    prefix: /nsadapter
    path: /nsadapter/api/v1/notifications
    systemToTemplateMappings: '[{  "Name": "SAP S/4HANA On-Premise",  "SourceKey": ["type"],  "SourceValue": ["abapSys"]},{  "Name": "SAP S/4HANA On-Premise",  "SourceKey": ["type"],  "SourceValue": ["nonSAPsys"]},{  "Name": "SAP S/4HANA On-Premise",  "SourceKey": ["type"],  "SourceValue": ["hana"]}]'
    secret:
      name: nsadapter-secret
      subaccountKey: subaccount
      local:
        subaccountValue: subaccount
    authSecret:
      name: "compass-external-services-mock-oauth-credentials"
      clientIdKey: client-id
      clientSecretKey: client-secret
      tokenUrlKey: url
      instanceUrlKey: url
      certKey: cert
      keyKey: key
    registerPath: "/register"
    tokenPath: "/secured/oauth/token"
    createClonePattern: '{"key": "%s"}'
    createBindingPattern: '{}'
    useClone: "false"
    authentication:
      jwksEndpoint: http://ory-stack-oathkeeper-api.ory.svc.cluster.local:4456/.well-known/jwks.json
  director:
    host: compass-director.compass-system.svc.cluster.local
    formationMappingAsyncStatusApi:
      pathPrefix: "/v1/businessIntegrations"
      formationAssignmentPath: "/{ucl-formation-id}/assignments/{ucl-assignment-id}/status"
      formationAssignmentResetPath: "/{ucl-formation-id}/assignments/{ucl-assignment-id}/status/reset"
      formationPath: "/{ucl-formation-id}/status"
    prefix: /director
    graphql:
      external:
        port: 3000
    tls:
      secure:
        internal:
          host: compass-director-internal
    validator:
      port: 8080
    metrics:
      port: 3003
      enableGraphqlOperationInstrumentation: true
    operations:
      port: 3002
      path: "/operation"
      lastOperationPath: "/last_operation"
    info:
      path: "/v1/info"
    subscription:
      subscriptionProviderLabelKey: "subscriptionProviderId"
      subscriptionLabelKey: "subscription"
      tokenPrefix: "sb-"
    selfRegister:
      secrets:
        instancesCreds:
          name: "region-instances-credentials"
          key: "keyConfig"
          path: "/tmp"
        saasAppNameCfg:
          name: "saas-app-names"
          key: "appNameConfig"
          path: "/tmp/appNameConfig"
      clientIdPath: "clientId"
      clientSecretPath: "clientSecret"
      urlPath: "url"
      tokenUrlPath: "tokenUrl"
      clientCertPath: "clientCert"
      clientKeyPath: "clientKey"
      local:
        templateMappings:
          clientIDMapping: '{{ printf "\"%s\":\"client_id\"" .Values.global.director.selfRegister.clientIdPath }}'
          clientSecretMapping: '{{ printf "\"%s\":\"client_secret\"" .Values.global.director.selfRegister.clientSecretPath }}'
          urlMapping: '{{ printf "\"%s\":\"http://compass-external-services-mock.%s.svc.cluster.local:%s\"" .Values.global.director.selfRegister.urlPath .Release.Namespace (.Values.service.port | toString) }}'
          tokenURLMapping: '{{ printf "\"%s\":\"https://%s.%s:%s\"" .Values.global.director.selfRegister.tokenUrlPath .Values.global.externalServicesMock.certSecuredHost .Values.global.ingress.domainName (.Values.service.certPort | toString) }}'
          x509CertificateMapping: '{{ printf "\"%s\":\"%s\"" .Values.global.director.selfRegister.clientCertPath .Values.global.connector.caCertificate }}'
          x509KeyMapping: '{{ printf "\"%s\":\"%s\"" .Values.global.director.selfRegister.clientKeyPath .Values.global.connector.caKey }}'
      oauthTokenPath: "/cert/token"
      oauthMode: "oauth-mtls"
      label: "selfRegLabel"
      labelValuePrefix: "self-reg-prefix-"
      responseKey: "self-reg-key"
      path: "/external-api/self-reg"
      nameQueryParam: "name"
      tenantQueryParam: "tenant"
      requestBodyPattern: '{"key": "%s"}'
      saasAppNameLabelKey: "CMPSaaSAppName"
      saasAppNamePath: "localSaaSAppNamePath"
    clientIDHeaderKey: client_user
    suggestTokenHeaderKey: suggest_token
    runtimeTypeLabelKey: "runtimeType"
    applicationTypeLabelKey: "applicationType"
    globalSubaccountIDLabelKey: "global_subaccount_id"
    kymaRuntimeTypeLabelValue: "kyma"
    kymaApplicationNamespaceValue: "sap.kyma"
    destinationCreator:
      correlationIDsKey: "correlationIds"
      destinationAPI:
        baseURL: "http://compass-external-services-mock.compass-system.svc.cluster.local:8081"
        path: "/regions/{region}/subaccounts/{subaccountId}/destinations"
        instanceLevelPath: "/regions/{region}/subaccounts/{subaccountId}/instances/{instanceId}/destinations"
        regionParam: "region"
        instanceIDParam: "instanceId"
        subaccountIDParam: "subaccountId"
        nameParam: "destinationName"
      certificateAPI:
        baseURL: "http://compass-external-services-mock.compass-system.svc.cluster.local:8081"
        path: "/regions/{region}/subaccounts/{subaccountId}/certificates"
        instanceLevelPath: "/regions/{region}/subaccounts/{subaccountId}/instances/{instanceId}/certificates"
        regionParam: "region"
        instanceIDParam: "instanceId"
        subaccountIDParam: "subaccountId"
        nameParam: "certificateName"
        fileNameKey: "fileName"
        commonNameKey: "commonName"
        certChainKey: "certificateChain"
    fetchTenantEndpoint: '{{ printf "https://%s.%s%s/v1/fetch" .Values.global.gateway.tls.secure.internal.host .Values.global.ingress.domainName .Values.global.tenantFetcher.prefix }}'
    ordWebhookMappings: '[{ "ProxyURL": "http://compass-external-services-mock.compass-system.svc.cluster.local:8090/proxy", "ProxyHeaderTemplate": "{\"target_host\": \"{{.Application.BaseURL}}\" }", "OrdUrlPath": "/sap/bc/http/sap/ord_configuration", "SubdomainSuffix": "-api", "Type": "SAP Proxy Template" }]'
    tenantMappingsPath: "/tmp/tenantMappingsConfig"
    tenantMappingsKey: "tenant-mapping-config.json"
    tenantMappings:
      SYNC:
        v1.0:
          - type: CONFIGURATION_CHANGED
            mode: SYNC
            urlTemplate: '{"path":"%s/v1/tenant-mappings/{{.RuntimeContext.Value}}","method":"PATCH"}'
            inputTemplate: '{"context":{ {{ if .CustomerTenantContext.AccountID }}"btp": {"uclFormationId":"{{.FormationID}}","globalAccountId":"{{.CustomerTenantContext.AccountID}}","crmId":"{{.CustomerTenantContext.CustomerID}}"} {{ else }}"atom": {"uclFormationId":"{{.FormationID}}","path":"{{.CustomerTenantContext.Path}}","crmId":"{{.CustomerTenantContext.CustomerID}}"} {{ end }} },"items": [ {"uclAssignmentId":"{{ .Assignment.ID }}","operation":"{{.Operation}}","deploymentRegion":"{{if .Application.Labels.region }}{{.Application.Labels.region}}{{ else }}{{.ApplicationTemplate.Labels.region}}{{end }}","applicationNamespace":"{{ if .Application.ApplicationNamespace }}{{.Application.ApplicationNamespace}}{{else }}{{.ApplicationTemplate.ApplicationNamespace}}{{ end }}","applicationTenantId":"{{.Application.LocalTenantID}}","uclSystemTenantId":"{{.Application.ID}}",{{ if .ApplicationTemplate.Labels.parameters }}"parameters": {{.ApplicationTemplate.Labels.parameters}},{{ end }}"configuration": {{.ReverseAssignment.Value}} } ] }'
            headerTemplate: '{"Content-Type": ["application/json"]}'
            outputTemplate: '{"error":"{{.Body.error}}","success_status_code": 200}'
          - type: APPLICATION_TENANT_MAPPING
            mode: SYNC
            urlTemplate: '{"path":"%s/v1/tenant-mappings/{{.TargetApplication.LocalTenantID}}","method":"PATCH"}'
            inputTemplate: '{"context": { {{ if .CustomerTenantContext.AccountID }}"btp":{"uclFormationId":"{{.FormationID}}","globalAccountId":"{{.CustomerTenantContext.AccountID}}","crmId":"{{.CustomerTenantContext.CustomerID}}"} {{ else }}"atom": {"uclFormationId":"{{.FormationID}}","path":"{{.CustomerTenantContext.Path}}","crmId":"{{.CustomerTenantContext.CustomerID}}"} {{ end }} },"items": [ {"uclAssignmentId":"{{ .Assignment.ID }}","operation":"{{.Operation}}","deploymentRegion":"{{if .SourceApplication.Labels.region }}{{.SourceApplication.Labels.region}}{{else }}{{.SourceApplicationTemplate.Labels.region}}{{ end }}","applicationNamespace":"{{if .SourceApplication.ApplicationNamespace }}{{.SourceApplication.ApplicationNamespace}}{{else }}{{.SourceApplicationTemplate.ApplicationNamespace}}{{ end }}","applicationTenantId":"{{.SourceApplication.LocalTenantID}}","uclSystemTenantId":"{{.SourceApplication.ID}}",{{ if .SourceApplicationTemplate.Labels.parameters }}"parameters": {{.SourceApplicationTemplate.Labels.parameters}},{{ end }}"configuration": {{.ReverseAssignment.Value}} } ]}'
            headerTemplate: '{"Content-Type": ["application/json"]}'
            outputTemplate: '{"error":"{{.Body.error}}","success_status_code": 200}'
        configuration_changed:v1.0:
          - type: CONFIGURATION_CHANGED
            mode: SYNC
            urlTemplate: '{"path":"%s/v1/tenant-mappings/{{.RuntimeContext.Value}}","method":"PATCH"}'
            inputTemplate: '{"context":{ {{ if .CustomerTenantContext.AccountID }}"btp": {"uclFormationId":"{{.FormationID}}","globalAccountId":"{{.CustomerTenantContext.AccountID}}","crmId":"{{.CustomerTenantContext.CustomerID}}"} {{ else }}"atom": {"uclFormationId":"{{.FormationID}}","path":"{{.CustomerTenantContext.Path}}","crmId":"{{.CustomerTenantContext.CustomerID}}"} {{ end }} },"items": [ {"uclAssignmentId":"{{ .Assignment.ID }}","operation":"{{.Operation}}","deploymentRegion":"{{if .Application.Labels.region }}{{.Application.Labels.region}}{{ else }}{{.ApplicationTemplate.Labels.region}}{{end }}","applicationNamespace":"{{ if .Application.ApplicationNamespace }}{{.Application.ApplicationNamespace}}{{else }}{{.ApplicationTemplate.ApplicationNamespace}}{{ end }}","applicationTenantId":"{{.Application.LocalTenantID}}","uclSystemTenantId":"{{.Application.ID}}",{{ if .ApplicationTemplate.Labels.parameters }}"parameters": {{.ApplicationTemplate.Labels.parameters}},{{ end }}"configuration": {{.ReverseAssignment.Value}} } ] }'
            headerTemplate: '{"Content-Type": ["application/json"]}'
            outputTemplate: '{"error":"{{.Body.error}}","success_status_code": 200}'
        application_tenant_mapping:v1.0:
          - type: APPLICATION_TENANT_MAPPING
            mode: SYNC
            urlTemplate: '{"path":"%s/v1/tenant-mappings/{{.TargetApplication.LocalTenantID}}","method":"PATCH"}'
            inputTemplate: '{"context": { {{ if .CustomerTenantContext.AccountID }}"btp":{"uclFormationId":"{{.FormationID}}","globalAccountId":"{{.CustomerTenantContext.AccountID}}","crmId":"{{.CustomerTenantContext.CustomerID}}"} {{ else }}"atom": {"uclFormationId":"{{.FormationID}}","path":"{{.CustomerTenantContext.Path}}","crmId":"{{.CustomerTenantContext.CustomerID}}"} {{ end }} },"items": [ {"uclAssignmentId":"{{ .Assignment.ID }}","operation":"{{.Operation}}","deploymentRegion":"{{if .SourceApplication.Labels.region }}{{.SourceApplication.Labels.region}}{{else }}{{.SourceApplicationTemplate.Labels.region}}{{ end }}","applicationNamespace":"{{if .SourceApplication.ApplicationNamespace }}{{.SourceApplication.ApplicationNamespace}}{{else }}{{.SourceApplicationTemplate.ApplicationNamespace}}{{ end }}","applicationTenantId":"{{.SourceApplication.LocalTenantID}}","uclSystemTenantId":"{{.SourceApplication.ID}}",{{ if .SourceApplicationTemplate.Labels.parameters }}"parameters": {{.SourceApplicationTemplate.Labels.parameters}},{{ end }}"configuration": {{.ReverseAssignment.Value}} } ]}'
            headerTemplate: '{"Content-Type": ["application/json"]}'
            outputTemplate: '{"error":"{{.Body.error}}","success_status_code": 200}'
        application_tenant_mapping:v1.1:
          - type: APPLICATION_TENANT_MAPPING
            mode: SYNC
            urlTemplate: '{"path":"%s/v1/tenant-mappings/{{.TargetApplication.LocalTenantID}}","method":"PATCH"}'
            inputTemplate: '{"context": { {{ if .CustomerTenantContext.AccountID }}"btp":{"uclFormationId":"{{.FormationID}}","globalAccountId":"{{.CustomerTenantContext.AccountID}}","crmId":"{{.CustomerTenantContext.CustomerID}}"} {{ else }}"atom": {"uclFormationId":"{{.FormationID}}","path":"{{.CustomerTenantContext.Path}}","crmId":"{{.CustomerTenantContext.CustomerID}}"} {{ end }} },"receiverTenant": {"deploymentRegion":"{{ if .TargetApplication.Labels.region}}{{.TargetApplication.Labels.region}}{{ else }}{{.TargetApplicationTemplate.Labels.region}}{{end }}","applicationNamespace":"{{ if .TargetApplication.ApplicationNamespace}}{{.TargetApplication.ApplicationNamespace}}{{ else }}{{.TargetApplicationTemplate.ApplicationNamespace}}{{end }}","applicationUrl":"{{ .TargetApplication.BaseURL }}","applicationTenantId":"{{.TargetApplication.LocalTenantID }}","uclSystemTenantId":"{{ .TargetApplication.ID}}", {{ if .TargetApplicationTemplate.Labels.parameters }}"parameters": {{.TargetApplicationTemplate.Labels.parameters}}{{ end }} },"assignedTenants": [ {"uclAssignmentId":"{{ .Assignment.ID }}","operation":"{{.Operation}}","deploymentRegion":"{{if .SourceApplication.Labels.region }}{{.SourceApplication.Labels.region}}{{else }}{{.SourceApplicationTemplate.Labels.region}}{{ end }}","applicationNamespace":"{{if .SourceApplication.ApplicationNamespace }}{{.SourceApplication.ApplicationNamespace}}{{else }}{{.SourceApplicationTemplate.ApplicationNamespace}}{{ end }}","applicationUrl":"{{.SourceApplication.BaseURL }}","applicationTenantId":"{{.SourceApplication.LocalTenantID}}","uclSystemTenantId":"{{.SourceApplication.ID}}",{{ if .SourceApplicationTemplate.Labels.parameters }}"parameters": {{.SourceApplicationTemplate.Labels.parameters}},{{ end }}"configuration": {{.ReverseAssignment.Value}} } ]}'
            headerTemplate: '{"Content-Type": ["application/json"]}'
            outputTemplate: '{"error":"{{.Body.error}}","success_status_code": 200}'
      ASYNC_CALLBACK:
        v1.0:
          - type: CONFIGURATION_CHANGED
            mode: ASYNC_CALLBACK
            urlTemplate: '{"path":"%s/v1/tenant-mappings/{{.RuntimeContext.Value}}","method":"PATCH"}'
            inputTemplate: '{"context":{ {{ if .CustomerTenantContext.AccountID }}"btp": {"uclFormationId":"{{.FormationID}}","globalAccountId":"{{.CustomerTenantContext.AccountID}}","crmId":"{{.CustomerTenantContext.CustomerID}}"} {{ else }}"atom": {"uclFormationId":"{{.FormationID}}","path":"{{.CustomerTenantContext.Path}}","crmId":"{{.CustomerTenantContext.CustomerID}}"} {{ end }} },"items": [ {"uclAssignmentId":"{{ .Assignment.ID }}","operation":"{{.Operation}}","deploymentRegion":"{{if .Application.Labels.region }}{{.Application.Labels.region}}{{ else }}{{.ApplicationTemplate.Labels.region}}{{end }}","applicationNamespace":"{{ if .Application.ApplicationNamespace }}{{.Application.ApplicationNamespace}}{{else }}{{.ApplicationTemplate.ApplicationNamespace}}{{ end }}","applicationTenantId":"{{.Application.LocalTenantID}}","uclSystemTenantId":"{{.Application.ID}}",{{ if .ApplicationTemplate.Labels.parameters }}"parameters": {{.ApplicationTemplate.Labels.parameters}},{{ end }}"configuration": {{.ReverseAssignment.Value}} } ] }'
            headerTemplate: '{"Content-Type": ["application/json"],"Location": ["%s/v1/businessIntegrations/{{.FormationID}}/assignments/{{.Assignment.ID}}/status"]}'
            outputTemplate: '{"error":"{{.Body.error}}","success_status_code": 202}'
          - type: APPLICATION_TENANT_MAPPING
            mode: ASYNC_CALLBACK
            urlTemplate: '{"path":"%s/v1/tenant-mappings/{{.TargetApplication.LocalTenantID}}","method":"PATCH"}'
            inputTemplate: '{"context": { {{ if .CustomerTenantContext.AccountID }}"btp":{"uclFormationId":"{{.FormationID}}","globalAccountId":"{{.CustomerTenantContext.AccountID}}","crmId":"{{.CustomerTenantContext.CustomerID}}"} {{ else }}"atom": {"uclFormationId":"{{.FormationID}}","path":"{{.CustomerTenantContext.Path}}","crmId":"{{.CustomerTenantContext.CustomerID}}"} {{ end }} },"items": [ {"uclAssignmentId":"{{ .Assignment.ID }}","operation":"{{.Operation}}","deploymentRegion":"{{if .SourceApplication.Labels.region }}{{.SourceApplication.Labels.region}}{{else }}{{.SourceApplicationTemplate.Labels.region}}{{ end }}","applicationNamespace":"{{if .SourceApplication.ApplicationNamespace }}{{.SourceApplication.ApplicationNamespace}}{{else }}{{.SourceApplicationTemplate.ApplicationNamespace}}{{ end }}","applicationTenantId":"{{.SourceApplication.LocalTenantID}}","uclSystemTenantId":"{{.SourceApplication.ID}}",{{ if .SourceApplicationTemplate.Labels.parameters }}"parameters": {{.SourceApplicationTemplate.Labels.parameters}},{{ end }}"configuration": {{.ReverseAssignment.Value}} } ]}'
            headerTemplate: '{"Content-Type": ["application/json"],"Location": ["%s/v1/businessIntegrations/{{.FormationID}}/assignments/{{.Assignment.ID}}/status"]}'
            outputTemplate: '{"error":"{{.Body.error}}","success_status_code": 202}'
        configuration_changed:v1.0:
          - type: CONFIGURATION_CHANGED
            mode: ASYNC_CALLBACK
            urlTemplate: '{"path":"%s/v1/tenant-mappings/{{.RuntimeContext.Value}}","method":"PATCH"}'
            inputTemplate: '{"context":{ {{ if .CustomerTenantContext.AccountID }}"btp": {"uclFormationId":"{{.FormationID}}","globalAccountId":"{{.CustomerTenantContext.AccountID}}","crmId":"{{.CustomerTenantContext.CustomerID}}"} {{ else }}"atom": {"uclFormationId":"{{.FormationID}}","path":"{{.CustomerTenantContext.Path}}","crmId":"{{.CustomerTenantContext.CustomerID}}"} {{ end }} },"items": [ {"uclAssignmentId":"{{ .Assignment.ID }}","operation":"{{.Operation}}","deploymentRegion":"{{if .Application.Labels.region }}{{.Application.Labels.region}}{{ else }}{{.ApplicationTemplate.Labels.region}}{{end }}","applicationNamespace":"{{ if .Application.ApplicationNamespace }}{{.Application.ApplicationNamespace}}{{else }}{{.ApplicationTemplate.ApplicationNamespace}}{{ end }}","applicationTenantId":"{{.Application.LocalTenantID}}","uclSystemTenantId":"{{.Application.ID}}",{{ if .ApplicationTemplate.Labels.parameters }}"parameters": {{.ApplicationTemplate.Labels.parameters}},{{ end }}"configuration": {{.ReverseAssignment.Value}} } ] }'
            headerTemplate: '{"Content-Type": ["application/json"],"Location": ["%s/v1/businessIntegrations/{{.FormationID}}/assignments/{{.Assignment.ID}}/status"]}'
            outputTemplate: '{"error":"{{.Body.error}}","success_status_code": 202}'
        application_tenant_mapping:v1.0:
          - type: APPLICATION_TENANT_MAPPING
            mode: ASYNC_CALLBACK
            urlTemplate: '{"path":"%s/v1/tenant-mappings/{{.TargetApplication.LocalTenantID}}","method":"PATCH"}'
            inputTemplate: '{"context": { {{ if .CustomerTenantContext.AccountID }}"btp":{"uclFormationId":"{{.FormationID}}","globalAccountId":"{{.CustomerTenantContext.AccountID}}","crmId":"{{.CustomerTenantContext.CustomerID}}"} {{ else }}"atom": {"uclFormationId":"{{.FormationID}}","path":"{{.CustomerTenantContext.Path}}","crmId":"{{.CustomerTenantContext.CustomerID}}"} {{ end }} },"items": [ {"uclAssignmentId":"{{ .Assignment.ID }}","operation":"{{.Operation}}","deploymentRegion":"{{if .SourceApplication.Labels.region }}{{.SourceApplication.Labels.region}}{{else }}{{.SourceApplicationTemplate.Labels.region}}{{ end }}","applicationNamespace":"{{if .SourceApplication.ApplicationNamespace }}{{.SourceApplication.ApplicationNamespace}}{{else }}{{.SourceApplicationTemplate.ApplicationNamespace}}{{ end }}","applicationTenantId":"{{.SourceApplication.LocalTenantID}}","uclSystemTenantId":"{{.SourceApplication.ID}}",{{ if .SourceApplicationTemplate.Labels.parameters }}"parameters": {{.SourceApplicationTemplate.Labels.parameters}},{{ end }}"configuration": {{.ReverseAssignment.Value}} } ]}'
            headerTemplate: '{"Content-Type": ["application/json"],"Location": ["%s/v1/businessIntegrations/{{.FormationID}}/assignments/{{.Assignment.ID}}/status"]}'
            outputTemplate: '{"error":"{{.Body.error}}","success_status_code": 202}'
        application_tenant_mapping:v1.1:
          - type: APPLICATION_TENANT_MAPPING
            mode: ASYNC_CALLBACK
            urlTemplate: '{"path":"%s/v1/tenant-mappings/{{.TargetApplication.LocalTenantID}}","method":"PATCH"}'
            inputTemplate: '{"context": { {{ if .CustomerTenantContext.AccountID }}"btp":{"uclFormationId":"{{.FormationID}}","globalAccountId":"{{.CustomerTenantContext.AccountID}}","crmId":"{{.CustomerTenantContext.CustomerID}}"} {{ else }}"atom": {"uclFormationId":"{{.FormationID}}","path":"{{.CustomerTenantContext.Path}}","crmId":"{{.CustomerTenantContext.CustomerID}}"} {{ end }} },"receiverTenant": {"deploymentRegion":"{{ if .TargetApplication.Labels.region}}{{.TargetApplication.Labels.region}}{{ else }}{{.TargetApplicationTemplate.Labels.region}}{{end }}","applicationNamespace":"{{ if .TargetApplication.ApplicationNamespace}}{{.TargetApplication.ApplicationNamespace}}{{ else }}{{.TargetApplicationTemplate.ApplicationNamespace}}{{end }}","applicationUrl":"{{ .TargetApplication.BaseURL }}","applicationTenantId":"{{.TargetApplication.LocalTenantID }}","uclSystemTenantId":"{{ .TargetApplication.ID}}", {{ if .TargetApplicationTemplate.Labels.parameters }}"parameters": {{.TargetApplicationTemplate.Labels.parameters}}{{ end }} },"assignedTenants": [ {"uclAssignmentId":"{{ .Assignment.ID }}","operation":"{{.Operation}}","deploymentRegion":"{{if .SourceApplication.Labels.region }}{{.SourceApplication.Labels.region}}{{else }}{{.SourceApplicationTemplate.Labels.region}}{{ end }}","applicationNamespace":"{{if .SourceApplication.ApplicationNamespace }}{{.SourceApplication.ApplicationNamespace}}{{else }}{{.SourceApplicationTemplate.ApplicationNamespace}}{{ end }}","applicationUrl":"{{.SourceApplication.BaseURL }}","applicationTenantId":"{{.SourceApplication.LocalTenantID}}","uclSystemTenantId":"{{.SourceApplication.ID}}",{{ if .SourceApplicationTemplate.Labels.parameters }}"parameters": {{.SourceApplicationTemplate.Labels.parameters}},{{ end }}"configuration": {{.ReverseAssignment.Value}} } ]}'
            headerTemplate: '{"Content-Type": ["application/json"],"Location": ["%s/v1/businessIntegrations/{{.FormationID}}/assignments/{{.Assignment.ID}}/status"]}'
            outputTemplate: '{"error":"{{.Body.error}}","success_status_code": 202}'
    authentication:
      jwksEndpoint: http://ory-stack-oathkeeper-api.ory.svc.cluster.local:4456/.well-known/jwks.json
      oauth2:
        url: http://ory-stack-hydra-admin.ory.svc.cluster.local:4445
  auditlog:
    configMapName: "compass-gateway-auditlog-config"
    protocol: HTTP
    tlsOrigination: false
    host: compass-external-services-mock.compass-system.svc.cluster.local
    port: 8080
    mtlsTokenPath: "/cert/token"
    standardTokenPath: "/secured/oauth/token"
    skipSSLValidation: false
    secret:
      name: "compass-gateway-auditlog-secret"
      urlKey: url
      clientIdKey: client-id
      clientSecretKey: client-secret
      clientCertKey: client-cert
      clientKeyKey: client-key
  log:
    format: "text"
    formatJson: "json"
  tenantConfig:
    useDefaultTenants: true
    dbPool:
      maxOpenConnections: 1
      maxIdleConnections: 1
  connector:
    prefix: /connector
    graphql:
      external:
        port: 3000
    validator:
      port: 8080
    # If secrets do not exist they will be created
    secrets:
      ca:
        name: compass-connector-app-ca
        namespace: compass-system
        certificateKey: ca.crt
        keyKey: ca.key
      rootCA:
        namespace: istio-system # For Ingress Gateway to work properly the namespace needs to be istio-system
        # In order for istio mTLS to work we should have two different secrets one containing the server certificate (let’s say X) and one used for validation of the client’s certificates.
        # The second one should be our root certificate and istio wants it to be named X-cacert. (-cacert suffix).
        # This is the reason for the confusing name of our root certificate. https://preliminary.istio.io/v1.6/docs/tasks/traffic-management/ingress/secure-ingress/#configure-a-mutual-tls-ingress-gateway
        cacert: compass-gateway-mtls-certs-cacert # For cert-rotation the cacert should be in different secret
        certificateKey: cacert
    revocation:
      configmap:
        name: revocations-config
        namespace: "{{ .Release.Namespace }}"
    # If key and certificate are not provided they will be generated
    caKey: ""
    caCertificate: ""
  system_broker:
    enabled: false
    port: 5001
    prefix: /broker
    tokenProviderFromHeader:
      forwardHeaders: Authorization
    tokenProviderFromSecret:
      enabled: false
      secrets:
        integrationSystemCredentials:
          name: compass-system-broker-credentials
          namespace: compass-system
    testNamespace: kyma-system
  gateway:
    port: 3000
    tls:
      host: compass-gateway
      adapterHost: compass-ns-adapter
      secure:
        internal:
          host: compass-gateway-internal
        oauth:
          host: compass-gateway-auth-oauth
    mtls:
      manageCerts: false
      host: compass-gateway-mtls
      certSecret: compass-gateway-mtls-certs
      external:
        host: compass-gateway-sap-mtls
        certSecret: compass-gateway-mtls-certs # Use connector's root CA as root CA by default. This should be overridden for productive deployments.
    headers:
      rateLimit: X-Flow-Identity
      request:
        remove:
          - "Client-Id-From-Token"
          - "Client-Id-From-Certificate"
          - "Client-Certificate-Hash"
          - "Certificate-Data"
  hydrator:
    host: compass-hydrator.compass-system.svc.cluster.local
    port: 3000
    prefix: /hydrators
    certSubjectMappingResyncInterval: "3s"
    subjectConsumerMappingConfig: '[{"consumer_type": "Super Admin", "tenant_access_levels": ["customer", "account","subaccount", "global", "organization", "folder", "resource-group"], "subject": "C=DE, L=local, O=SAP SE, OU=Region, OU=SAP Cloud Platform Clients, OU=f8075207-1478-4a80-bd26-24a4785a2bfd, CN=compass"}, {"consumer_type": "Integration System", "tenant_access_levels": ["account","subaccount"], "subject": "C=DE, L=local, O=SAP SE, OU=Region, OU=SAP Cloud Platform Clients, OU=f8075207-1478-4a80-bd26-24a4785a2bfd, CN=integration-system-test"}, {"consumer_type": "Technical Client", "tenant_access_levels": ["global"], "subject": "C=DE, L=local, O=SAP SE, OU=SAP Cloud Platform Clients, OU=Region, OU=1f538f34-30bf-4d3d-aeaa-02e69eef84ae, CN=technical-client-test"}]'
    certificateDataHeader: "Certificate-Data"
    consumerClaimsKeys:
      clientIDKey: "client_id"
      tenantIDKey: "tenantid"
      userNameKey: "user_name"
      subdomainKey: "subdomain"
    http:
      client:
        skipSSLValidation: false
    metrics:
      port: 3003
      enableClientInstrumentation: true
      censoredFlows: "JWT"
  iasAdapter:
    port: 8080
    apiRootPath: "/ias-adapter"
    readTimeout: 30s
    readHeaderTimeout: 30s
    writeTimeout: 30s
    idleTimeout: 30s
    tenantInfo:
      requestTimeout: 30s
      insecureSkipVerify: false
    ias:
      requestTimeout: 30s
      secret:
        name: "ias-adapter-cockpit"
        path: "/tmp"
        fileName: "ias-adapter-cockpit.yaml"
        clientCert: cert
        clientKey: key
        ca: ca
        manage: false
    postgres:
      connectTimeout: 30s
      requestTimeout: 30s
    authentication:
      jwksEndpoint: "http://ory-stack-oathkeeper-api.ory.svc.cluster.local:4456/.well-known/jwks.json"
  kymaAdapter:
    port: 8080
    apiRootPath: "/kyma-adapter"
    apiTenantMappingsEndpoint: "/v1/tenantMappings/{tenant-id}"
    tenantInfo:
      requestTimeout: 30s
    tenantMapping:
      type: CONFIGURATION_CHANGED
      mode: SYNC
      urlTemplate: '{"path":"%s/kyma-adapter/v1/tenantMappings/{{.Runtime.Labels.global_subaccount_id}}","method":"PATCH"}'
      inputTemplate: '{"context":{"platform":"{{if .CustomerTenantContext.AccountID}}btp{{else}}unified-services{{end}}","uclFormationId":"{{.FormationID}}","accountId":"{{if .CustomerTenantContext.AccountID}}{{.CustomerTenantContext.AccountID}}{{else}}{{.CustomerTenantContext.Path}}{{end}}","crmId":"{{.CustomerTenantContext.CustomerID}}","operation":"{{.Operation}}"},"assignedTenant":{"state":"{{.Assignment.State}}","uclAssignmentId":"{{.Assignment.ID}}","deploymentRegion":"{{if .Application.Labels.region}}{{.Application.Labels.region}}{{else}}{{.ApplicationTemplate.Labels.region}}{{end}}","applicationNamespace":"{{if .Application.ApplicationNamespace}}{{.Application.ApplicationNamespace}}{{else}}{{.ApplicationTemplate.ApplicationNamespace}}{{end}}","applicationUrl":"{{.Application.BaseURL}}","applicationTenantId":"{{.Application.LocalTenantID}}","uclSystemName":"{{.Application.Name}}","uclSystemTenantId":"{{.Application.ID}}",{{if .ApplicationTemplate.Labels.parameters}}"parameters":{{.ApplicationTemplate.Labels.parameters}},{{end}}"configuration":{{.ReverseAssignment.Value}}},"receiverTenant":{"ownerTenant":"{{.Runtime.Tenant.Parent}}","state":"{{.ReverseAssignment.State}}","uclAssignmentId":"{{.ReverseAssignment.ID}}","deploymentRegion":"{{if and .RuntimeContext .RuntimeContext.Labels.region}}{{.RuntimeContext.Labels.region}}{{else}}{{.Runtime.Labels.region}}{{end}}","applicationNamespace":"{{.Runtime.ApplicationNamespace}}","applicationTenantId":"{{if .RuntimeContext}}{{.RuntimeContext.Value}}{{else}}{{.Runtime.Labels.global_subaccount_id}}{{end}}","uclSystemTenantId":"{{if .RuntimeContext}}{{.RuntimeContext.ID}}{{else}}{{.Runtime.ID}}{{end}}",{{if .Runtime.Labels.parameters}}"parameters":{{.Runtime.Labels.parameters}},{{end}}"configuration":{{.Assignment.Value}}}}'
      headerTemplate: '{"Content-Type": ["application/json"]}'
      outputTemplate: '{"error":"{{.Body.error}}","state":"{{.Body.state}}","success_status_code": 200,"incomplete_status_code": 422}'
    authentication:
      jwksEndpoint: http://ory-stack-oathkeeper-api.ory.svc.cluster.local:4456/.well-known/jwks.json
  instanceCreator:
    port: 8080
    apiRootPath: "/instance-creator"
    tenantInfo:
      requestTimeout: 30s
    authentication:
      jwksEndpoint: http://ory-stack-oathkeeper-api.ory.svc.cluster.local:4456/.well-known/jwks.json
    client:
      timeout: 30s
    secrets:
      name: "regional-sm-instances-credentials"
      key: "keyConfig"
      path: "/tmp"
    clientIdPath: "clientid"
    smUrlPath: "sm_url"
    tokenURLPath: "certurl"
    appNamePath: "appName"
    certificatePath: "certificate"
    certificateKeyPath: "key"
    oauthTokenPath: "/oauth/token"
    ticker: 3s
    timeout: 300s
    local:
      templateMappings:
        clientIDMapping: '{{ printf "\"%s\":\"client_id\"" .Values.global.instanceCreator.clientIdPath }}'
        smUrlMapping: '{{ printf "\"%s\":\"http://compass-external-services-mock.%s.svc.cluster.local:%s\"" .Values.global.instanceCreator.smUrlPath .Release.Namespace (.Values.service.port | toString) }}'
        tokenURLMapping: '{{ printf "\"%s\":\"http://compass-external-services-mock.%s.svc.cluster.local:%s\"" .Values.global.instanceCreator.tokenURLPath .Release.Namespace (.Values.service.port | toString) }}'
        appNameMapping: '{{ printf "\"%s\":\"app_name\"" .Values.global.instanceCreator.appNamePath }}'
        certificateMapping: '{{ printf "\"%s\":\"%s\"" .Values.global.instanceCreator.certificatePath .Values.global.connector.caCertificate }}'
        certificateKeyMapping: '{{ printf "\"%s\":\"%s\"" .Values.global.instanceCreator.certificateKeyPath .Values.global.connector.caKey }}'
  defaultTenantMappingHandler:
    port: 8080
    apiRootPath: "/default-tenant-mapping-handler"
    apiTenantMappingsEndpoint: "/v1/tenantMappings/{tenant-id}"
    tenantInfo:
      requestTimeout: 30s
    authentication:
      jwksEndpoint: http://ory-stack-oathkeeper-api.ory.svc.cluster.local:4456/.well-known/jwks.json
  operations_controller:
    enabled: true
  connectivity_adapter:
    port: 8080
    tls:
      host: adapter-gateway
    mtls:
      host: adapter-gateway-mtls
  oathkeeperFilters:
    workloadLabel: oathkeeper
    namespace: ory
    tokenDataHeader: "Connector-Token"
    certificateDataHeader: "Certificate-Data"
  istio:
    discoveryMtlsGateway:
      name: "discovery-gateway"
      namespace: "compass-system"
      certSecretName: discovery-gateway-certs
      localCA: # the CA property and its nested fields are used only in local setup
        secretName: discovery-gateway-certs-cacert
        namespace: istio-system # For Ingress Gateway to work properly the namespace needs to be istio-system
        certificate: ""
        key: ""
    externalMtlsGateway:
      name: "compass-gateway-external-mtls"
      namespace: "compass-system"
    mtlsGateway:
      name: "compass-gateway-mtls"
      namespace: "compass-system"
    gateway:
      name: "kyma-gateway"
      namespace: "kyma-system"
    proxy:
      port: 15020
    namespace: istio-system
    ingressgateway:
      workloadLabel: istio-ingressgateway
      requestPayloadSizeLimit2MB: 2097152
      requestPayloadSizeLimit2MBLabel: "2MB"
      requestPayloadSizeLimit5MB: 5097152
      requestPayloadSizeLimit5MBLabel: "5MB"
      correlationHeaderRewriteFilter:
        expectedHeaders:
          - "x-request-id"
          - "x-correlation-id"
          - "x-correlationid"
          - "x-forrequest-id"
          - "x-vcap-request-id"
          - "x-broker-api-request-identity"
  kubernetes:
    serviceAccountTokenIssuer: https://kubernetes.default.svc.cluster.local
    serviceAccountTokenJWKS: https://kubernetes.default.svc.cluster.local/openid/v1/jwks
  ingress:
    domainName: "local.kyma.dev"
    discoveryDomain:
      name: "discovery.api.local"
      tlsCert: ""
      tlsKey: ""
  database:
    sqlProxyServiceAccount: "proxy-user@gcp-cmp.iam.gserviceaccount.com"
    manageSecrets: true
    embedded:
      enabled: true
      director:
        name: "postgres"
      ias_adapter:
        name: "postgres2"
      directorDBName: "postgres"
    managedGCP:
      serviceAccountKey: ""
      instanceConnectionName: ""
      director:
        name: ""
        user: ""
        password: ""
      iasAdapter:
        name: ""
        user: ""
        password: ""
      host: "localhost"
      hostPort: "5432"
      sslMode: ""
      #TODO remove below after migration to separate user will be done
      dbUser: ""
      dbPassword: ""
      directorDBName: ""
  oathkeeper:
    host: ory-stack-oathkeeper-proxy.ory.svc.cluster.local
    port: 4455
    timeout_ms: 120000
    ns_adapter_timeout_ms: 3600000
    idTokenConfig:
      claims: '{"scopes": "{{ print .Extra.scope }}","tenant": "{{ .Extra.tenant }}", "consumerID": "{{ print .Extra.consumerID}}", "consumerType": "{{ print .Extra.consumerType }}", "flow": "{{ print .Extra.flow }}", "onBehalfOf": "{{ print .Extra.onBehalfOf }}", "region": "{{ print .Extra.region }}", "tokenClientID": "{{ print .Extra.tokenClientID }}"}'
      internalClaims: '{"scopes": "application:read application:write application.webhooks:read application.application_template:read application_template.webhooks:read webhooks.auth:read runtime:write runtime:read tenant:read tenant:write tenant_subscription:write ory_internal fetch_tenant application_template:read destinations_sensitive_data:read destinations:sync ord_aggregator:sync certificate_subject_mapping:read certificate_subject_mapping:write bundle_instance_auth:write bundle.instance_auths:read","tenant":"{ {{ if .Header.Tenant }} \"consumerTenant\":\"{{ print (index .Header.Tenant 0) }}\", {{ end }} \"externalTenant\":\"\"}", "consumerType": "Internal Component", "flow": "Internal"}'
    mutators:
      runtimeMappingService:
        config:
          api:
            url: http://compass-hydrator.compass-system.svc.cluster.local:3000/hydrators/runtime-mapping
            retry:
              give_up_after: 6s
              max_delay: 2000ms
      authenticationMappingServices:
        nsadapter:
          cfg:
            config:
              api:
                url: http://compass-hydrator.compass-system.svc.cluster.local:3000/hydrators/authn-mapping/nsadapter
                retry:
                  give_up_after: 6s
                  max_delay: 2000ms
          authenticator:
            enabled: false
            createRule: true
            gatewayHost: "compass-gateway-xsuaa"
            trusted_issuers: '[{"domain_url": "compass-system.svc.cluster.local:8080", "scope_prefixes": ["prefix."], "protocol": "http"}]'
            attributes: '{"uniqueAttribute": { "key": "ns-adapter-test", "value": "ns-adapter-flow" }, "tenants": [{ "key": "tenant" }], "identity": { "key": "identity" }, "clientid": { "key": "client_id" } }'
            path: /nsadapter/api/v1/notifications
            upstreamComponent: "compass-gateway"
            checkSuffix: true
        tenant-fetcher:
          cfg:
            config:
              api:
                url: http://compass-hydrator.compass-system.svc.cluster.local:3000/hydrators/authn-mapping/tenant-fetcher
                retry:
                  give_up_after: 6s
                  max_delay: 2000ms
          authenticator:
            enabled: false
            createRule: true
            gatewayHost: "compass-gateway"
            trusted_issuers: '[{"domain_url": "compass-system.svc.cluster.local:8080", "scope_prefixes": ["prefix."], "protocol": "http"}]'
            attributes: '{"uniqueAttribute": { "key": "test", "value": "tenant-fetcher" }, "tenants": [{ "key": "tenant" }], "identity": { "key": "identity" } }'
            path: /tenants/<.*>
            upstreamComponent: "compass-tenant-fetcher"
            checkSuffix: false
        subscriber:
          cfg:
            config:
              api:
                url: http://compass-hydrator.compass-system.svc.cluster.local:3000/hydrators/authn-mapping/subscriber
                retry:
                  give_up_after: 6s
                  max_delay: 2000ms
          authenticator:
            enabled: false
            createRule: false
            gatewayHost: "compass-gateway-sap-mtls"
            trusted_issuers: '[{"domain_url": "compass-system.svc.cluster.local:8080", "scope_prefixes": ["prefix."], "protocol": "http", "region": "eu-1"}]'
            attributes: '{"uniqueAttribute": { "key": "subsc-key-test", "value": "subscription-flow" }, "tenants": [{ "key": "tenant" }], "identity": { "key": "user_name" }, "clientid": { "key": "client_id" } }'
            path: /<.*>
            checkSuffix: false
        user-name-authenticator:
          cfg:
            config:
              api:
                url: http://compass-hydrator.compass-system.svc.cluster.local:3000/hydrators/authn-mapping/user-name-authenticator
                retry:
                  give_up_after: 6s
                  max_delay: 2000ms
          authenticator:
            enabled: false
            createRule: true
            gatewayHost: "compass-gateway-user-name"
            trusted_issuers: '[{"domain_url": "compass-system.svc.cluster.local:8080", "scope_prefixes": ["prefix.", "prefix2."], "protocol": "http", "region": "eu-1"}]'
            attributes: '{"uniqueAttribute": { "key": "unique-attr-authenticator-key", "value": "unique-attr-authenticator-value" }, "tenants": [{ "key": "ext_attr.subaccountid", "priority": 1 },{ "key": "ext_attr.globalaccountid", "priority": 2 }], "identity": { "key": "user_name" }, "clientid": { "key": "client_id" } }'
            path: "/director/graphql"
            upstreamComponent: "compass-gateway"
            checkSuffix: false
      tenantMappingService:
        config:
          api:
            url: http://compass-hydrator.compass-system.svc.cluster.local:3000/hydrators/tenant-mapping
            retry:
              give_up_after: 6s
              max_delay: 2000ms
      certificateResolverService:
        config:
          api:
            url: http://compass-hydrator.compass-system.svc.cluster.local:3000/hydrators/v1/certificate/data/resolve
            retry:
              give_up_after: 6s
              max_delay: 2000ms
      tokenResolverService:
        config:
          api:
            url: http://compass-hydrator.compass-system.svc.cluster.local:3000/hydrators/v1/tokens/resolve
            retry:
              give_up_after: 6s
              max_delay: 2000ms
  cockpit:
    auth:
      allowedConnectSrc: "https://*.ondemand.com"
      secretName: "cockpit-auth-secret"
      idpHost: ""
      clientID: ""
      scopes: "openid profile email"
      path: "/oauth2/certs"
  destinationFetcher:
    manageSecrets: true
    host: compass-destination-fetcher.compass-system.svc.cluster.local
    prefix: /destination-configuration
    port: 3000
    jobSchedule: 10s
    lease:
      lockname: destinationlease
    parallelTenants: 10
    tenantSyncTimeout: "5m"
    authentication:
      jwksEndpoint: "http://ory-stack-oathkeeper-api.ory.svc.cluster.local:4456/.well-known/jwks.json"
      appDestinationsSyncScope: "destinations:sync"
      appDetinationsSensitiveDataScope: "destinations_sensitive_data:read"
    server:
      tenantDestinationsEndpoint: "/v1/subaccountDestinations"
      tenantInstanceLevelDestinationsEndpoint: "/v1/instanceDestinations"
      tenantDestinationCertificatesEndpoint: "/v1/subaccountCertificates"
      tenantInstanceLevelDestinationCertificatesEndpoint: "/v1/instanceCertificates"
      sensitiveDataEndpoint: "/v1/destinations"
      sensitiveDataQueryParam: "name"
    request:
      skipSSLValidation: false
      retry_interval: "100ms"
      retry_attempts: 3
      goroutineLimit: 10
      requestTimeout: "5s"
      pageSize: 100
      oauthTokenPath: "/oauth/token"
    instance:
      clientIdPath: "clientid"
      clientSecretPath: "clientsecret"
      urlPath: "uri"
      tokenUrlPath: "certurl"
      clientCertPath: "certificate"
      clientKeyPath: "key"
    secretName: destination-region-instances
    dependenciesConfig:
      path: "/cfg/dependencies"
    oauthMode: "oauth-mtls"
  destinationRegionSecret:
    secretName: "destination-region-instances"
    fileName: "keyConfig"
    local:
      templateMappings:
        xsappMapping: '{{ printf "\"%s\":\"xsappname1\"" .Values.global.tenantFetcher.xsappNamePath }}'
        clientIDMapping: '{{ printf "\"%s\":\"client_id\"" .Values.global.destinationFetcher.instance.clientIdPath }}'
        clientSecretMapping: '{{ printf "\"%s\":\"client_secret\"" .Values.global.destinationFetcher.instance.clientSecretPath }}'
        urlMapping: '{{ printf "\"%s\":\"http://compass-external-services-mock.%s.svc.cluster.local:%s\"" .Values.global.destinationFetcher.instance.urlPath .Release.Namespace (.Values.service.port | toString) }}'
        tokenURLMapping: '{{ printf "\"%s\":\"https://%s.%s:%s\"" .Values.global.destinationFetcher.instance.tokenUrlPath .Values.global.externalServicesMock.certSecuredHost .Values.global.ingress.domainName (.Values.service.certPort | toString) }}'
        x509CertificateMapping: '{{ printf "\"%s\":\"%s\"" .Values.global.destinationFetcher.instance.clientCertPath .Values.global.connector.caCertificate }}'
        x509KeyMapping: '{{ printf "\"%s\":\"%s\"" .Values.global.destinationFetcher.instance.clientKeyPath .Values.global.connector.caKey }}'
  tenantFetcher:
    k8sSecret:
      manageSecrets: true
      name: "tenant-fetcher-secret"
      namespace: "compass-system"
      key: "keyConfig"
      path: "/tmp"
    host: compass-tenant-fetcher.compass-system.svc.cluster.local
    prefix: /tenants
    port: 3000
    xsappNamePath: "xsappname"
    omitDependenciesParamName: ""
    omitDependenciesParamValue: ""
    requiredAuthScope: Callback
    fetchTenantAuthScope: fetch_tenant
    authentication:
      jwksEndpoint: "http://ory-stack-oathkeeper-api.ory.svc.cluster.local:4456/.well-known/jwks.json"
    tenantProvider:
      tenantIdProperty: "tenantId"
      customerIdProperty: "customerId"
      subaccountTenantIdProperty: "subaccountTenantId"
      subdomainProperty: "subdomain"
      licenseTypeProperty: "licenseType"
      name: "provider"
      subscriptionProviderIdProperty: "subscriptionProviderIdProperty"
      providerSubaccountIdProperty: "providerSubaccountIdProperty"
      consumerTenantIdProperty: "consumerTenantIdProperty"
      subscriptionProviderAppNameProperty: "subscriptionProviderAppNameProperty"
      subscriptionIDProperty: "subscriptionGUID"
      dependentServiceInstancesInfoProperty: "dependentServiceInstancesInfo"
      dependentServiceInstancesInfoAppIdProperty: "appId"
      dependentServiceInstancesInfoAppNameProperty: "appName"
      dependentServiceInstancesInfoProviderSubaccountIdProperty: "providerSubaccountId"
    server:
      fetchTenantWithParentEndpoint: "/v1/fetch/{parentTenantId}/{tenantId}"
      fetchTenantWithoutParentEndpoint: "/v1/fetch/{tenantId}"
      regionalHandlerEndpoint: "/v1/regional/{region}/callback/{tenantId}"
      dependenciesEndpoint: "/v1/regional/{region}/dependencies"
      tenantPathParam: "tenantId"
      regionPathParam: "region"
    dependenciesConfig:
      path: "/cfg/dependencies"
    local:
      templateMappings:
        xsappMapping: '{{ printf "\"%s\":\"xsappname1\"" .Values.global.tenantFetcher.xsappNamePath }}'
    containerName: "tenant-fetcher"
  externalCertConfiguration:
    issuerLocality: "local,local2" # In local setup we have manually created connector CA certificate with 'local' Locality property
    subjectPattern: "/C=DE/O=SAP SE/OU=SAP Cloud Platform Clients/OU=Region/OU=%s/L=%s/CN=%s"
    technicalClientSubjectPattern: "/C=DE/O=SAP SE/OU=SAP Cloud Platform Clients/OU=Region/OU=%s/L=%s/CN=%s"
    ouCertSubaccountID: "f8075207-1478-4a80-bd26-24a4785a2bfd"
    commonName: "compass"
    locality: "local"
    certSvcApiPath: "/cert"
    tokenPath: "/cert/token"
    secrets:
      externalCertSvcSecret:
        manage: false
        name: "cert-svc-secret"
        clientIdKey: client-id
        clientSecretKey: client-secret
        oauthUrlKey: url
        csrEndpointKey: csr-endpoint
        clientCert: client-cert
        clientKey: client-key
        skipSSLValidationFlag: "-k"
      externalClientCertSecret:
        name: "external-client-certificate"
        namespace: compass-system
        certKey: tls.crt
        keyKey: tls.key
    rotationCronjob:
      name: "external-certificate-rotation"
      schedule: "*/1 * * * *" # Executes every minute
      certValidity: "7"
      clientCertRetryAttempts: "8"
      containerName: "certificate-rotation"
  extSvcCertConfiguration:
    issuerLocality: "local,local2" # In local setup we have manually created connector CA certificate with 'local' Locality property
    subjectPattern: "/C=DE/O=SAP SE/OU=SAP Cloud Platform Clients/OU=Region/OU=%s/L=%s/CN=%s"
    ouCertSubaccountID: "f8075207-1478-4a80-bd26-24a4785a2bfd"
    commonName: "compass"
    locality: "local"
    certSvcApiPath: "/cert"
    tokenPath: "/cert/token"
    secrets:
      extSvcCertSvcSecret:
        manage: false
        name: "ext-svc-cert-svc-secret"
        clientIdKey: client-id
        clientSecretKey: client-secret
        oauthUrlKey: url
        csrEndpointKey: csr-endpoint
        clientCert: client-cert
        clientKey: client-key
        skipSSLValidationFlag: "-k"
      extSvcClientCertSecret:
        name: "ext-svc-client-certificate"
        namespace: compass-system
        certKey: tls.crt
        keyKey: tls.key
    rotationCronjob:
      name: "ext-svc-certificate-rotation"
      schedule: "*/1 * * * *" # Executes every minute
      certValidity: "7"
      clientCertRetryAttempts: "8"
      containerName: "ext-svc-certificate-rotation"
  ordService:
    host: compass-ord-service.compass-system.svc.cluster.local
    prefix: /open-resource-discovery-service/v0
    docsPrefix: /open-resource-discovery-docs
    staticPrefix: /open-resource-discovery-static/v0
    port: 3000
    defaultResponseType: "xml"
    userContextHeader: "user_context"
    authTokenPath: "/var/run/secrets/kubernetes.io/serviceaccount/token"
    skipSSLValidation: false
  ordAggregator:
    port: 3000
    prefix: /ord-aggregator
    aggregateEndpoint: /aggregate
    name: ord-aggregator
    client:
      timeout: "30s"
    lease:
      lockname: aggregatorlease
    authentication:
      jwksEndpoint: "http://ory-stack-oathkeeper-api.ory.svc.cluster.local:4456/.well-known/jwks.json"
    http:
      client:
        skipSSLValidation: false
      retry:
        attempts: 3
        delay: 100ms
    dbPool:
      maxOpenConnections: 2
      maxIdleConnections: 2
    globalRegistryUrl: http://compass-external-services-mock.compass-system.svc.cluster.local:8087/.well-known/open-resource-discovery
    maxParallelDocumentsPerApplication: 10
    maxParallelSpecificationProcessors: 100
    containerName: "ord-aggregator"
    tenantMappingConfiguration: '{}'
    parallelOperationProcessors: 10
    priorityQueueLimit: 10
    rescheduleJobInterval: 24h
    reschedulePeriod: 168h
    rescheduleHangedJobInterval: 1h
    rescheduleHangedPeriod: 1h
    maintainOperationsJobInterval: 60m
    operationProcessorsQuietPeriod: 5s
  systemFetcher:
    enabled: false
    name: "system-fetcher"
    schedule: "0 0 * * *"
    manageSecrets: true
    # enableSystemDeletion - whether systems in deleted state should be deleted from director database
    enableSystemDeletion: true
    # fetchParallelism - shows how many http calls will be made in parallel to fetch systems
    fetchParallellism: 30
    # queueSize - shows how many system fetches (individual requests may fetch more than 1 system)
    # can be put in the queue for processing before blocking. It is best for the queue to be about 2 times bigger than the parallellism
    queueSize: 100
    # fetchRequestTimeout - shows the timeout to wait for oauth token and for fetching systems (in one request) separately
    fetchRequestTimeout: "30s"
    # directorRequestTimeout - graphql requests timeout to director
    directorRequestTimeout: "30s"
    dbPool:
      maxOpenConnections: 20
      maxIdleConnections: 2
    # systemsAPIEndpoint - endpoint of the service to fetch systems from
    systemsAPIEndpoint: ""
    # systemsAPIFilterCriteria - criteria for fetching systems
    systemsAPIFilterCriteria: ""
    appTemplatesProductLabel: "systemRole"
    systemSourceKey: "prop"
    appTemplates: []
    templatePlaceholderToSystemKeyMappings: '[ { "placeholder_name": "name", "system_key": "$.displayName" }, { "placeholder_name": "display-name", "system_key": "$.displayName" }, { "placeholder_name": "systemNumber", "system_key": "$.systemNumber" }, { "placeholder_name": "productId", "system_key": "$.productId" }, { "placeholder_name": "ppmsProductVersionId", "system_key": "$.ppmsProductVersionId", "optional": true }, { "placeholder_name": "region", "system_key": "$.additionalAttributes.systemSCPLandscapeID", "optional": true }, { "placeholder_name": "description", "system_key": "$.productDescription", "optional": true }, { "placeholder_name": "baseUrl", "system_key": "$.additionalUrls.mainUrl", "optional": true }, { "placeholder_name": "providerName", "system_key": "$.infrastructureProvider", "optional": true } ]'
    templateOverrideApplicationInput: '{"name": "{{name}}","description": "{{description}}","providerName": "{{providerName}}","statusCondition": "INITIAL","systemNumber": "{{systemNumber}}","labels": {"managed": "true","productId": "{{productId}}","ppmsProductVersionId": "{{ppmsProductVersionId}}","region": "{{region}}"},"baseUrl": "{{baseUrl}}"}'
    http:
      client:
        skipSSLValidation: false
    oauth:
      client: "client_id"
      tokenEndpointProtocol: "https"
      tokenBaseHost: "compass-external-services-mock-sap-mtls"
      tokenPath: "/cert/token"
      scopesClaim: "scopes"
      tenantHeaderName: "x-zid"
      tokenRequestTimeout: 30s
      skipSSLValidation: true
    secret:
      name: "compass-system-fetcher-secret"
      clientIdKey: client-id
      oauthUrlKey: url
    paging:
      pageSize: 200
      sizeParam: "$top"
      skipParam: "$skip"
    containerName: "system-fetcher"
  tenantFetchers:
    job1:
      enabled: false
      job:
        interval: "5m"
      configMapNamespace: "compass-system"
      manageSecrets: true
      providerName: "compass"
      tenantType: "subaccount"
      schedule: "*/5 * * * *"
      tenantInsertChunkSize: "500"
      pageWorkers: "2"
      kubernetes:
        configMapNamespace: "compass-system"
        pollInterval: 2s
        pollTimeout: 1m
        timeout: 2m
      authConfig:
        skipSSLValidation: true
        oauthMode: "oauth-mtls"
        clientIDPath: "clientid"
        clientSecretPath: "secret"
        clientCertPath: "cert"
        clientKeyPath: "key"
        tokenEndpointPath: "url"
        tokenURLPath: "/cert/token"
      queryMapping:
        regionField: "region"
        pageNumField: "pageNum"
        pageSizeField: "pageSize"
        timestampField: "timestamp"
      query:
        startPage: "0"
        pageSize: "100"
      api:
        regionName: "central"
        authConfigSecretKey: "central"
        fieldMapping:
          totalPagesField: "totalPages"
          totalResultsField: "totalResults"
          tenantEventsField: "events"
          idField: "id"
          nameField: "name"
          customerIdField: "customerId"
          subdomainField: "subdomain"
          licenseTypeField: "licenseType"
          discriminatorField: ""
          discriminatorValue: ""
          detailsField: "details"
          entityTypeField: "entityType"
          globalAccountID: "gaID"
          regionField: "region"
          movedSubaccountTargetField: "targetGlobalAccountGUID"
          movedSubaccountSourceField: "sourceGlobalAccountGUID"
        endpoints:
          accountCreated: "127.0.0.1/events?type=account-created"
          accountDeleted: "127.0.0.1/events?type=account-deleted"
          accountUpdated: "127.0.0.1/events?type=account-updated"
          subaccountCreated: "127.0.0.1/events?type=subaccount-created"
          subaccountDeleted: "127.0.0.1/events?type=subaccount-deleted"
          subaccountUpdated: "127.0.0.1/events?type=subaccount-updated"
          subaccountMoved: "127.0.0.1/events?type=subaccount-moved"
      regionalConfig:
        fieldMapping:
          totalPagesField: "totalPages"
          totalResultsField: "totalResults"
          tenantEventsField: "events"
          idField: "guid"
          nameField: "displayName"
          customerIdField: "customerId"
          subdomainField: "subdomain"
          licenseTypeField: "licenseType"
          discriminatorField: ""
          discriminatorValue: ""
          detailsField: "details"
          entityTypeField: "entityType"
          globalAccountID: "globalAccountGUID"
          regionField: "region"
          movedSubaccountTargetField: "targetGlobalAccountGUID"
          movedSubaccountSourceField: "sourceGlobalAccountGUID"
        regions:
          eu-east:
            api:
              oauthMode: "oauth-mtls"
              authConfigSecretKey: "central"
              endpoints:
                accountCreated: "127.0.0.1/events?type=account-created"
                accountDeleted: "127.0.0.1/events?type=account-deleted"
                accountUpdated: "127.0.0.1/events?type=account-updated"
                subaccountCreated: "127.0.0.1/events?type=subaccount-created"
                subaccountDeleted: "127.0.0.1/events?type=subaccount-deleted"
                subaccountUpdated: "127.0.0.1/events?type=subaccount-updated"
                subaccountMoved: "127.0.0.1/events?type=subaccount-moved"
      dbPool:
        maxOpenConnections: 1
        maxIdleConnections: 1
  metrics:
    enabled: true
    pushEndpoint: http://monitoring-prometheus-pushgateway.kyma-system.svc.cluster.local:9091
  externalServicesMock:
    enabled: false
    certSecuredPort: 8081
    ordCertSecuredPort: 8082
    unsecuredPort: 8083
    basicSecuredPort: 8084
    oauthSecuredPort: 8085
    ordGlobalRegistryCertPort: 8086
    ordGlobalRegistryUnsecuredPort: 8087
    unsecuredPortWithAdditionalContent: 8088
    unsecuredMultiTenantPort: 8089
    certSecuredProxyPort: 8090
    certSecuredHost: compass-external-services-mock-sap-mtls
    ordCertSecuredHost: compass-external-services-mock-sap-mtls-ord
    ordGlobalCertSecuredHost: compass-external-services-mock-sap-mtls-global-ord-registry
    unSecuredHost: compass-external-services-mock
    host: compass-external-services-mock.compass-system.svc.cluster.local
    directDependencyXsappname: ""
    saasAppNamesSecret:
      manage: false
    regionInstancesCredentials:
      manage: false
    regionSMInstancesCredentials:
      manage: false
    oauthSecret:
      manage: false
      name: compass-external-services-mock-oauth-credentials
      clientIdKey: client-id
      clientSecretKey: client-secret
      oauthUrlKey: url
      oauthTokenPath: "/secured/oauth/token"
    auditlog:
      applyMockConfiguration: false
      managementApiPath: /audit-log/v2/configuration-changes/search
      mtlsTokenPath: "/cert/token"
      secret:
        name: "auditlog-instance-management"
        urlKey: url
        tokenUrlKey: token-url
        clientIdKey: client-id
        clientSecretKey: client-secret
        clientCertKey: client-cert
        clientKeyKey: client-key
    iasAdapter:
      consumerAppID: "consumer-app-id"
      consumerAppClientID: "consumer-client-id"
      consumerAppTenantID: "consumer-app-tenant-id"
      providerAppID: "provider-app-id"
      providerAppClientID: "provider-client-id"
      providerAppTenantID: "provider-app-tenant-id"
      apiName: "Test API Name"
  tests:
    http:
      client:
        skipSSLValidation: false
    externalCertConfiguration:
      ouCertSubaccountID: "bad76f69-e5c2-4d55-bca5-240944824b83"
      issuerLocalityRegion2: "local"
    hydrator:
      certSubjectMappingResyncInterval: "3s"
    director:
      skipPattern: ""
      externalCertIntSystemCN: "integration-system-test"
      supportedOrdApplicationType: "SAP temp1"
    tenantFetcher:
      tenantOnDemandID: "8d42d818-d4c4-4036-b82f-b199db7ffeb5"
      missingTenantOnDemandID: "subaccount-external-tnt"
      region: "eu-1"
      region2: "eu-2"
    ordAggregator:
      skipPattern: ""
      proxyApplicationTemplateName: "SAP Proxy Template"
    ordService:
      accountTenantID: "5577cf46-4f78-45fa-b55f-a42a3bdba868" # testDefaultTenant from our testing tenants
      skipPattern: "(.*Requesting_filtering_of_Bundles_that_have_only_ODATA_APIs|.*Requesting_filtering_of_Bundles_that_do_not_have_only_ODATA_APIs)"
    externalServicesMock:
      skipPattern: ""
      tenantMappingStatusAPI:
        responseDelayInSeconds: 3
    selfRegistration:
      region: "eu-1"
      region2: "eu-2"
    destination:
      consumerSubdomain: "compass-external-services-mock"
      consumerSubdomainMtls: "compass-external-services-mock-sap-mtls"
      instanceID: "37d7d783-d9ad-47de-b6c8-b05a4cb961ca" # randomly generated UUID
      claims:
        subaccountIDKey: "subaccountid"
        serviceInstanceIDKey: "serviceinstanceid"
    subscription:
      labelKey: "subscriptions"
      standardFlow: "standard"
      indirectDependencyFlow: "indirectDependency"
      directDependencyFlow: "directDependency"
      subscriptionsFlowHeaderKey: "subscriptionFlow"
      consumerSubdomain: "compass-external-services-mock-sap-mtls"
      tenants:
        providerAccountID: "5577cf46-4f78-45fa-b55f-a42a3bdba868" # testDefaultTenant from our testing tenants
        providerSubaccountID: "47b4575a-f102-414a-8398-2d973ad65f3a" # TestProviderSubaccount from our testing tenants
        consumerAccountID: "5984a414-1eed-4972-af2c-b2b6a415c7d7" # ApplicationsForRuntimeTenantName from our testing tenants
        consumerSubaccountID: "1f538f34-30bf-4d3d-aeaa-02e69eef84ae" # randomly chosen
        consumerTenantID: "ba49f1aa-ddc1-43ff-943c-fe949857a34a" # randomly chosen
        providerSubaccountIDRegion2: "731b7bc4-5472-41d2-a447-e4c0f45de739" # TestProviderSubaccountRegion2 from our testing tenants
        consumerAccountIDTenantHierarchy: "5577cf46-4f78-45fa-b55f-a42a3bdba868" # testDefaultTenant from our testing tenants; more info in 'TestFormationNotificationsTenantHierarchy'
        consumerSubaccountIDTenantHierarchy: "3cfcdd62-320d-403b-b66a-4ee3cdd06947" # TestIntegrationSystemManagedSubaccount from our testing tenants; more info in 'TestFormationNotificationsTenantHierarchy'
      destinationOauthSecret:
        manage: false
        name: provider-destination-instance-tests
        clientIdKey: client-id
        clientSecretKey: client-secret
        oauthUrlKey: url
        oauthTokenPath: "/secured/oauth/token"
        serviceUrlKey: uri
        dependencyKey: dependency
      oauthSecret:
        manage: false
        name: compass-subscription-secret
        clientIdKey: client-id
        clientSecretKey: client-secret
        oauthUrlKey: url
      propagatedProviderSubaccountHeader: "X-Provider-Subaccount"
      externalClientCertTestSecretName: "external-client-certificate-test-secret"
      externalClientCertTestSecretNamespace: "compass-system"
      externalCertTestJobName: "external-certificate-rotation-test-job"
      certSvcInstanceTestSecretName: "cert-svc-secret"
      certSvcInstanceTestRegion2SecretName: "cert-svc-secret-eu2"
      consumerTokenURL: "http://compass-external-services-mock.compass-system.svc.cluster.local:8080"
      subscriptionURL: "http://compass-external-services-mock.compass-system.svc.cluster.local:8080"
      subscriptionProviderIdValue: "id-value!t12345"
      directDependencySubscriptionProviderIdValue: "direct-dep-id-value!t12345"
      subscriptionProviderAppNameValue: "subscriptionProviderAppNameValue"
      indirectDependencySubscriptionProviderAppNameValue: "indirectDependencySubscriptionProviderAppNameValue"
      directDependencySubscriptionProviderAppNameValue: "subscriptionProviderAppNameValue" # this is used for real env tests where there is a dedicated SAAS svc instance for the indirect dependency flow
    namespace: kyma-system
    connectivityAdapterFQDN: http://compass-connectivity-adapter.compass-system.svc.cluster.local
    externalServicesMockFQDN: http://compass-external-services-mock.compass-system.svc.cluster.local
    ordServiceFQDN: http://compass-ord-service.compass-system.svc.cluster.local
    systemBrokerFQDN: http://compass-system-broker.compass-system.svc.cluster.local
    tenantFetcherFQDN: http://compass-tenant-fetcher.compass-system.svc.cluster.local
    hydratorFQDN: http://compass-hydrator.compass-system.svc.cluster.local
    userNameAuthenticators:
      gatewayHost: "compass-gateway-user-name"
      account:
        manage: false
        secretName: "user-name-account-authenticator"
        clientIdKey: client-id
        clientSecretKey: client-secret
        oauthUrlKey: url
        oauthTokenPath: "/secured/oauth/token"
      subaccount:
        manage: false
        secretName: "user-name-subaccount-authenticator"
        clientIdKey: client-id
        clientSecretKey: client-secret
        oauthUrlKey: url
        oauthTokenPath: "/secured/oauth/token"
    basicCredentials:
      manage: false
      secretName: "test-basic-credentials-secret"
    db:
      maxOpenConnections: 3
      maxIdleConnections: 1
    securityContext: # Set on container level
      runAsUser: 2000
      allowPrivilegeEscalation: false
  expectedSchemaVersionUpdateJob:
    cm:
      name: "expected-schema-version"
    ias_adapter:
      cm:
        name: "ias-adapter-expected-schema-version"
  migratorJob:
    nodeSelectorEnabled: false
    pvc:
      name: "compass-director-migrations"
      namespace: "compass-system"
      migrationsPath: "/compass-migrations"
      storageClass: local-path
    ias_adapter:
      pvc:
        name: "compass-ias-adapter-migrations"
        namespace: "compass-system"
        migrationsPath: "/compass-ias-adapter-migrations"
        storageClass: local-path
  http:
    client:
      skipSSLValidation: false
  pairingAdapter:
    templateName: "pairing-adapter-app-template"
    watcherCorrelationID: "pairing-adapter-watcher-id"
    configMap:
      manage: false
      key: "config.json"
      name: "pairing-adapter-config-local"
      namespace: "compass-system"
      localAdapterFQDN: "http://compass-pairing-adapter.compass-system.svc.cluster.local/adapter-local-mtls"
      integrationSystemID: "d3e9b9f5-25dc-4adb-a0a0-ed69ef371fb6"
    e2e:
      appName: "test-app"
      appID: "123-test-456"
      clientUser: "test-user"
      tenant: "test-tenant"
  # Scopes assigned for every new Client Credentials by given object type (Runtime / Application / Integration System)
  # and scopes mapped to a consumer with the given type, then that consumer is using a client certificate
  scopes:
    scopesPerConsumerType:
      business_integration:
        - "application_template:read"
        - "application_template:write"
        - "formation:read"
        - "formation:write"
        - "formation.state:write"
        - "formation_template:read"
        - "formation_template:write"
        - "formation_template.webhooks:read"
      managed_application_provider_operator:
        - "application.local_tenant_id:write"
        - "application_template:write"
        - "application_template:read"
        - "application_template.webhooks:read"
        - "application_template.labels:write"
        - "internal_visibility:read"
        - "webhook:write"
        - "webhooks.auth:read"
        - "certificate_subject_mapping:write"
        - "certificate_subject_mapping:read"
      managed_application_consumer: []
      landscape_resource_operator:
        - "application:read"
        - "application:write"
        - "application.local_tenant_id:write"
        - "tenant_access:write"
        - "formation:read"
        - "formation:write"
      technical_client:
        - "tenant:read"
        - "tenant:write"
      runtime:
        - "runtime:read"
        - "runtime:write"
        - "application:read"
        - "runtime.auths:read"
        - "bundle.instance_auths:read"
        - "runtime.webhooks:read"
        - "webhook:write"
      external_certificate:
        - "runtime:read"
        - "runtime:write"
        - "application:read"
        - "application:write"
        - "runtime.auths:read"
        - "bundle.instance_auths:read"
        - "runtime.webhooks:read"
        - "webhook:write"
        - "application_template:read"
        - "application_template:write"
        - "formation_template:read"
        - "formation_template:write"
        - "formation_template.webhooks:read"
      application:
        - "application:read"
        - "application:write"
        - "application.auths:read"
        - "application.webhooks:read"
        - "application.application_template:read"
        - "bundle.instance_auths:read"
        - "document.fetch_request:read"
        - "event_spec.fetch_request:read"
        - "api_spec.fetch_request:read"
        - "fetch-request.auth:read"
        - "webhook:write"
      integration_system:
        - "application:read"
        - "application:write"
        - "application.local_tenant_id:write"
        - "application.application_template:read"
        - "application_template:read"
        - "application_template:write"
        - "runtime:read"
        - "runtime:write"
        - "integration_system:read"
        - "label_definition:read"
        - "label_definition:write"
        - "automatic_scenario_assignment:read"
        - "integration_system.auths:read"
        - "application_template.webhooks:read"
        - "formation:write"
        - "formation:read"
        - "internal_visibility:read"
        - "application.auths:read"
        - "webhook:write"
        - "formation_template:read"
        - "formation_template.webhooks:read"
      super_admin:
        - "application:read"
        - "application:write"
        - "application.local_tenant_id:write"
        - "application_template:read"
        - "application_template:write"
        - "integration_system:read"
        - "integration_system:write"
        - "runtime:read"
        - "runtime:write"
        - "label_definition:read"
        - "label_definition:write"
        - "eventing:manage"
        - "tenant:read"
        - "tenant:write"
        - "automatic_scenario_assignment:read"
        - "application.auths:read"
        - "application.webhooks:read"
        - "application.application_template:read"
        - "application_template.webhooks:read"
        - "bundle.instance_auths:read"
        - "document.fetch_request:read"
        - "event_spec.fetch_request:read"
        - "api_spec.fetch_request:read"
        - "integration_system.auths:read"
        - "runtime.auths:read"
        - "fetch-request.auth:read"
        - "webhooks.auth:read"
        - "formation:write"
        - "formation:read"
        - "internal_visibility:read"
        - "runtime.webhooks:read"
        - "webhook:write"
        - "formation_template:read"
        - "formation_template:write"
        - "formation_template.webhooks:read"
        - "formation_constraint:read"
        - "formation_constraint:write"
        - "certificate_subject_mapping:read"
        - "certificate_subject_mapping:write"
        - "formation.state:write"
        - "tenant_access:write"
        - "bundle_instance_auth:write"
      default:
        - "runtime:read"
        - "runtime:write"
        - "tenant:read"<|MERGE_RESOLUTION|>--- conflicted
+++ resolved
@@ -212,11 +212,7 @@
       name: compass-console
     e2e_tests:
       dir: dev/incubator/
-<<<<<<< HEAD
       version: "PR-3426"
-=======
-      version: "PR-3431"
->>>>>>> 6bfefedb
       name: compass-e2e-tests
   isLocalEnv: false
   isForTesting: false
