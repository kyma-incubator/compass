global:
  disableLegacyConnectivity: true
  defaultTenant: 3e64ebae-38b5-46a0-b1ed-9ccee153a0ae
  tenants: # tenant order matters, so new tenants should be added to the end of the list
    - name: default
      id: 3e64ebae-38b5-46a0-b1ed-9ccee153a0ae
      type: account
    - name: foo
      id: 1eba80dd-8ff6-54ee-be4d-77944d17b10b
      type: account
    - name: bar
      id: af9f84a9-1d3a-4d9f-ae0c-94f883b33b6e
      type: account
    - name: TestTenantSeparation
      id: f1c4b5be-b0e1-41f9-b0bc-b378200dcca0
      type: account
    - name: TestDeleteLastScenarioForApplication
      id: 0403be1e-f854-475e-9074-922120277af5
      type: account
    - name: Test_DeleteAutomaticScenarioAssignmentForSelector
      id: d9553135-6115-4c67-b4d9-962c00f3725f
      type: account
    - name: Test_AutomaticScenarioAssigmentForRuntime
      id: 8c733a45-d988-4472-af10-1256b82c70c0
      type: account
    - name: TestAutomaticScenarioAssignmentsWholeScenario
      id: 65a63692-c00a-4a7d-8376-8615ee37f45c
      type: account
    - name: TestTenantsQueryTenantNotInitialized
      id: 72329135-27fd-4284-9bcb-37ea8d6307d0
      type: account
    - name: Test Default
      id: 5577cf46-4f78-45fa-b55f-a42a3bdba868
      type: account
      parent: 2c4f4a25-ba9a-4dbc-be68-e0beb77a7eb0
    - name: Test_DefaultCustomer
      id: 2c4f4a25-ba9a-4dbc-be68-e0beb77a7eb0
      type: customer
    - name: TestListLabelDefinitions
      id: 3f641cf5-2d14-4e0f-a122-16e7569926f1
      type: account
    - name: Test_AutomaticScenarioAssignmentQueries
      id: 8263cc13-5698-4a2d-9257-e8e76b543e88
      type: account
    - name: TestGetScenariosLabelDefinitionCreatesOneIfNotExists
      id: 2263cc13-5698-4a2d-9257-e8e76b543e33
      type: account
    - name: TestApplicationsForRuntime
      id: 5984a414-1eed-4972-af2c-b2b6a415c7d7
      type: account
    - name: Test_DeleteAutomaticScenarioAssignmentForScenario
      id: d08e4cb6-a77f-4a07-b021-e3317a373597
      type: account
    - name: TestApplicationsForRuntimeWithHiddenApps
      id: 7e1f2df8-36dc-4e40-8be3-d1555d50c91c
      type: account
    - name: TestTenantsQueryTenantInitialized
      id: 8cf0c909-f816-4fe3-a507-a7917ccd8380
      type: account
    - name: TestDeleteApplicationIfInScenario
      id: 0d597250-6b2d-4d89-9c54-e23cb497cd01
      type: account
    - name: TestProviderSubaccount
      id: f8075207-1478-4a80-bd26-24a4785a2bfd
      type: subaccount
      parent: 5577cf46-4f78-45fa-b55f-a42a3bdba868
    - name: TestCertificateSubaccount
      id: 123e4567-e89b-12d3-a456-426614174001
      type: subaccount
      parent: 5577cf46-4f78-45fa-b55f-a42a3bdba868
    - name: TestNsAdapter
      id: 08b6da37-e911-48fb-a0cb-fa635a6c5678
      type: subaccount
      parent: 5577cf46-4f78-45fa-b55f-a42a3bdba868
    - name: TestNsAdapterSubaccountWithApplications
      id: 08b6da37-e911-48fb-a0cb-fa635a6c4321
      type: subaccount
      parent: 5577cf46-4f78-45fa-b55f-a42a3bdba868
    - name: TestIntegrationSystemManagedSubaccount
      id: 3cfcdd62-320d-403b-b66a-4ee3cdd06947
      type: subaccount
      parent: 5577cf46-4f78-45fa-b55f-a42a3bdba868
    - name: TestIntegrationSystemManagedAccount
      id: 7e8ab2e3-3bb4-42e3-92b2-4e0bf48559d3
      type: account
      parent: 2c4f4a25-ba9a-4dbc-be68-e0beb77a7eb0
    - name: TestSystemFetcherAccount
      id: c395681d-11dd-4cde-bbcf-570b4a153e79
      type: account
      parent: 2c4f4a25-ba9a-4dbc-be68-e0beb77a7eb0
    - name: TestConsumerSubaccount
      id: 1f538f34-30bf-4d3d-aeaa-02e69eef84ae
      type: subaccount
      parent: 5984a414-1eed-4972-af2c-b2b6a415c7d7
    - name: TestTenantsOnDemandAPI
      id: 8d42d818-d4c4-4036-b82f-b199db7ffeb5
      type: subaccount
      parent: 5984a414-1eed-4972-af2c-b2b6a415c7d7
  images:
    containerRegistry:
      path: eu.gcr.io/kyma-project/incubator
    connector:
      dir:
      version: "PR-2383"
    connectivity_adapter:
      dir:
      version: "PR-2383"
    pairing_adapter:
      dir:
      version: "PR-2383"
    director:
      dir:
<<<<<<< HEAD
      version: "PR-2425"
=======
      version: "PR-2322"
>>>>>>> b38282e2
    hydrator:
      dir:
      version: "PR-2385"
    gateway:
      dir:
      version: "PR-2383"
    operations_controller:
      dir:
      version: "PR-2383"
    ord_service:
      dir:
      version: "PR-68"
    schema_migrator:
      dir:
<<<<<<< HEAD
      version: "PR-2425"
=======
      version: "PR-2423"
>>>>>>> b38282e2
    system_broker:
      dir:
      version: "PR-2383"
    certs_setup_job:
      containerRegistry:
        path: eu.gcr.io/kyma-project
      dir:
      version: "0a651695"
    external_services_mock:
      dir:
      version: "PR-2322"
    console:
      dir:
      version: "PR-68"
    e2e_tests:
      dir:
<<<<<<< HEAD
      version: "PR-2425"
=======
      version: "PR-2322"
>>>>>>> b38282e2
  isLocalEnv: false
  isForTesting: false
  oauth2:
    host: oauth2
  livenessProbe:
    initialDelaySeconds: 30
    timeoutSeconds: 1
    periodSeconds: 10
  readinessProbe:
    initialDelaySeconds: 5
    timeoutSeconds: 1
    periodSeconds: 2
  agentPreconfiguration: false
  nsAdapter:
    external:
      port: 3005
    e2eTests:
      gatewayHost: "compass-gateway-xsuaa"
    prefix: /nsadapter
    path: /nsadapter/api/v1/notifications
    systemToTemplateMappings: '[{  "Name": "S4HANA",  "SourceKey": ["type"],  "SourceValue": ["abapSys"]},{  "Name": "S4HANA",  "SourceKey": ["type"],  "SourceValue": ["nonSAPsys"]},{  "Name": "S4HANA",  "SourceKey": ["type"],  "SourceValue": ["hana"]}]'
    secret:
      name: nsadapter-secret
      subaccountKey: subaccount
      local:
        subaccountValue: subaccount
    authSecret:
      name: "compass-external-services-mock-oauth-credentials"
      clientIdKey: client-id
      clientSecretKey: client-secret
      tokenUrlKey: url
      instanceUrlKey: url
      certKey: cert
      keyKey: key
    registerPath: "/register"
    tokenPath: "/secured/oauth/token"
    createClonePattern: '{"key": "%s"}'
    createBindingPattern: '{}'
    useClone: "false"
  director:
    host: compass-director.compass-system.svc.cluster.local
    prefix: /director
    graphql:
      external:
        port: 3000
    tls:
      secure:
        internal:
          host: compass-director-internal
    validator:
      port: 8080
    metrics:
      port: 3003
      enableGraphqlOperationInstrumentation: true
    operations:
      port: 3002
      path: "/operation"
      lastOperationPath: "/last_operation"
    info:
      path: "/v1/info"
    selfRegister:
      secret:
        name: "region-instances-credentials"
        key: "keyConfig"
        path: "/tmp"
      clientIdPath: "clientId"
      clientSecretPath: "clientSecret"
      urlPath: "url"
      tokenUrlPath: "tokenUrl"
      clientCertPath: "clientCert"
      clientKeyPath: "clientKey"
      local:
        templateMappings:
          clientIDMapping: '{{ printf "\"%s\":\"client_id\"" .Values.global.director.selfRegister.clientIdPath }}'
          clientSecretMapping: '{{ printf "\"%s\":\"client_secret\"" .Values.global.director.selfRegister.clientSecretPath }}'
          urlMapping: '{{ printf "\"%s\":\"http://compass-external-services-mock.%s.svc.cluster.local:%s\"" .Values.global.director.selfRegister.urlPath .Release.Namespace (.Values.service.port | toString) }}'
          tokenURLMapping: '{{ printf "\"%s\":\"https://%s.%s:%s\"" .Values.global.director.selfRegister.tokenUrlPath .Values.global.externalServicesMock.certSecuredHost .Values.global.ingress.domainName (.Values.service.certPort | toString) }}'
          x509CertificateMapping: '{{ printf "\"%s\":\"%s\"" .Values.global.director.selfRegister.clientCertPath .Values.global.connector.caCertificate }}'
          x509KeyMapping: '{{ printf "\"%s\":\"%s\"" .Values.global.director.selfRegister.clientKeyPath .Values.global.connector.caKey }}'
      oauthTokenPath: "/cert/token"
      oauthMode: "oauth-mtls"
      label: "selfRegLabel"
      labelValuePrefix: "self-reg-prefix-"
      responseKey: "self-reg-key"
      path: "/external-api/self-reg"
      nameQueryParam: "name"
      tenantQueryParam: "tenant"
      requestBodyPattern: '{"key": "%s"}'
    clientIDHeaderKey: client_user
    suggestTokenHeaderKey: suggest_token
    fetchTenantEndpoint: '{{ printf "https://%s.%s%s/v1/fetch" .Values.global.gateway.tls.secure.internal.host .Values.global.ingress.domainName .Values.global.tenantFetcher.prefix }}'
  auditlog:
    configMapName: "compass-gateway-auditlog-config"
    mtlsTokenPath: "/cert/token"
    standardTokenPath: "/secured/oauth/token"
    skipSSLValidation: false
    secret:
      name: "compass-gateway-auditlog-secret"
      urlKey: url
      clientIdKey: client-id
      clientSecretKey: client-secret
      clientCertKey: client-cert
      clientKeyKey: client-key
  log:
    format: "kibana"
  enableCompassDefaultScenarioAssignment: true
  tenantConfig:
    useDefaultTenants: true
    dbPool:
      maxOpenConnections: 1
      maxIdleConnections: 1
  connector:
    prefix: /connector
    graphql:
      external:
        port: 3000
    validator:
      port: 8080
    # If secrets do not exist they will be created
    secrets:
      ca:
        name: compass-connector-app-ca
        namespace: compass-system
        certificateKey: ca.crt
        keyKey: ca.key
      rootCA:
        namespace: istio-system # For Ingress Gateway to work properly the namespace needs to be istio-system
        # In order for istio mTLS to work we should have two different secrets one containing the server certificate (let’s say X) and one used for validation of the client’s certificates.
        # The second one should be our root certificate and istio wants it to be named X-cacert. (-cacert suffix).
        # This is the reason for the confusing name of our root certificate. https://preliminary.istio.io/v1.6/docs/tasks/traffic-management/ingress/secure-ingress/#configure-a-mutual-tls-ingress-gateway
        cacert: compass-gateway-mtls-certs-cacert # For cert-rotation the cacert should be in different secret
        certificateKey: cacert
    revocation:
      configmap:
        name: revocations-config
        namespace: "{{ .Release.Namespace }}"
    # If key and certificate are not provided they will be generated
    caKey: ""
    caCertificate: ""
  system_broker:
    enabled: true
    port: 5001
    prefix: /broker
    tokenProviderFromHeader:
      forwardHeaders: Authorization
    tokenProviderFromSecret:
      enabled: false
      secrets:
        integrationSystemCredentials:
          name: compass-system-broker-credentials
          namespace: compass-system
    testNamespace: kyma-system
  gateway:
    port: 3000
    tls:
      host: compass-gateway
      adapterHost: compass-ns-adapter
      secure:
        internal:
          host: compass-gateway-internal
        oauth:
          host: compass-gateway-auth-oauth
    mtls:
      manageCerts: true
      host: compass-gateway-mtls
      certSecret: compass-gateway-mtls-certs
      external:
        host: compass-gateway-sap-mtls
        certSecret: compass-gateway-mtls-certs # Use connector's root CA as root CA by default. This should be overridden for productive deployments.
    headers:
      rateLimit: X-Flow-Identity
      request:
        remove:
          - "Client-Id-From-Token"
          - "Client-Id-From-Certificate"
          - "Client-Certificate-Hash"
          - "Certificate-Data"
  hydrator:
    host: compass-hydrator.compass-system.svc.cluster.local
    port: 3000
    prefix: /hydrators
    subjectConsumerMappingConfig: '[{"consumer_type": "Super Admin", "tenant_access_levels": ["customer", "account","subaccount"], "subject": "C=DE, L=local, O=SAP SE, OU=Region, OU=SAP Cloud Platform Clients, OU=f8075207-1478-4a80-bd26-24a4785a2bfd, CN=compass"},{"consumer_type": "Integration System", "tenant_access_levels": ["account","subaccount"], "subject": "C=DE, L=local, O=SAP SE, OU=Region, OU=SAP Cloud Platform Clients, OU=f8075207-1478-4a80-bd26-24a4785a2bfd, CN=integration-system-test"}]'
    certificateDataHeader: "Certificate-Data"
    http:
      client:
        skipSSLValidation: false
    metrics:
      port: 3003
      enableClientInstrumentation: true
      censoredFlows: "JWT"
  operations_controller:
    enabled: true
  connectivity_adapter:
    port: 8080
    tls:
      host: adapter-gateway
    mtls:
      host: adapter-gateway-mtls
  oathkeeperFilters:
    workloadLabel: oathkeeper
    namespace: kyma-system
    tokenDataHeader: "Connector-Token"
    certificateDataHeader: "Certificate-Data"
  istio:
    externalMtlsGateway:
      name: "compass-gateway-external-mtls"
      namespace: "compass-system"
    mtlsGateway:
      name: "compass-gateway-mtls"
      namespace: "compass-system"
    gateway:
      name: "kyma-gateway"
      namespace: "kyma-system"
    proxy:
      port: 15020
    namespace: istio-system
    ingressgateway:
      workloadLabel: istio-ingressgateway
      requestPayloadSizeLimit2MB: 2097152
      requestPayloadSizeLimit2MBLabel: "2MB"
      requestPayloadSizeLimit5MB: 5097152
      requestPayloadSizeLimit5MBLabel: "5MB"
      correlationHeaderRewriteFilter:
        expectedHeaders:
          - "x-request-id"
          - "x-correlation-id"
          - "x-correlationid"
          - "x-forrequest-id"
          - "x-vcap-request-id"
          - "x-broker-api-request-identity"
  kubernetes:
    serviceAccountTokenIssuer: kubernetes/serviceaccount
    serviceAccountTokenJWKS: https://kubernetes.default.svc.cluster.local/openid/v1/jwks
  ingress:
    domainName: "local.kyma.dev"
  database:
    sqlProxyServiceAccount: "proxy-user@gcp-cmp.iam.gserviceaccount.com"
    manageSecrets: true
    embedded:
      enabled: true
      director:
        name: "postgres"
      directorDBName: "postgres"
    managedGCP:
      serviceAccountKey: ""
      instanceConnectionName: ""
      director:
        name: ""
        user: ""
        password: ""
      host: "localhost"
      hostPort: "5432"
      sslMode: ""
      #TODO remove below after migration to separate user will be done
      dbUser: ""
      dbPassword: ""
      directorDBName: ""
  oathkeeper:
    host: ory-oathkeeper-proxy.kyma-system.svc.cluster.local
    port: 4455
    timeout_ms: 120000
    ns_adapter_timeout_ms: 3600000
    idTokenConfig:
      claims: '{"scopes": "{{ print .Extra.scope }}","tenant": "{{ .Extra.tenant }}", "consumerID": "{{ print .Extra.consumerID}}", "consumerType": "{{ print .Extra.consumerType }}", "flow": "{{ print .Extra.flow }}", "onBehalfOf": "{{ print .Extra.onBehalfOf }}", "region": "{{ print .Extra.region }}", "tokenClientID": "{{ print .Extra.tokenClientID }}"}'
      internalClaims: '{"scopes": "application:read application:write application.webhooks:read application_template.webhooks:read webhooks.auth:read runtime:write runtime:read tenant:read tenant:write tenant_subscription:write ory_internal fetch_tenant application_template:read","tenant":"{ {{ if .Header.Tenant }} \"consumerTenant\":\"{{ print (index .Header.Tenant 0) }}\", {{ end }} \"externalTenant\":\"\"}", "consumerType": "Internal Component", "flow": "Internal"}'
    mutators:
      runtimeMappingService:
        config:
          api:
            url: http://compass-hydrator.compass-system.svc.cluster.local:3000/hydrators/runtime-mapping
            retry:
              give_up_after: 6s
              max_delay: 2000ms
      authenticationMappingServices:
        nsadapter:
          cfg:
            config:
              api:
                url: http://compass-hydrator.compass-system.svc.cluster.local:3000/hydrators/authn-mapping/nsadapter
                retry:
                  give_up_after: 6s
                  max_delay: 2000ms
          authenticator:
            enabled: false
            createRule: true
            gatewayHost: "compass-gateway-xsuaa"
            trusted_issuers: '[{"domain_url": "compass-system.svc.cluster.local:8080", "scope_prefix": "prefix.", "protocol": "http"}]'
            attributes: '{"uniqueAttribute": { "key": "ns-adapter-test", "value": "ns-adapter-flow" }, "tenant": { "key": "tenant" }, "identity": { "key": "identity" }, "clientid": { "key": "client_id" } }'
            path: /nsadapter/api/v1/notifications
            upstreamComponent: "compass-gateway"
            checkSuffix: true
        tenant-fetcher:
          cfg:
            config:
              api:
                url: http://compass-hydrator.compass-system.svc.cluster.local:3000/hydrators/authn-mapping/tenant-fetcher
                retry:
                  give_up_after: 6s
                  max_delay: 2000ms
          authenticator:
            enabled: false
            createRule: true
            gatewayHost: "compass-gateway"
            trusted_issuers: '[{"domain_url": "compass-system.svc.cluster.local:8080", "scope_prefix": "prefix.", "protocol": "http"}]'
            attributes: '{"uniqueAttribute": { "key": "test", "value": "tenant-fetcher" }, "tenant": { "key": "tenant" }, "identity": { "key": "identity" } }'
            path: /tenants/<.*>
            upstreamComponent: "compass-tenant-fetcher"
            checkSuffix: false
        subscriber:
          cfg:
            config:
              api:
                url: http://compass-hydrator.compass-system.svc.cluster.local:3000/hydrators/authn-mapping/subscriber
                retry:
                  give_up_after: 6s
                  max_delay: 2000ms
          authenticator:
            enabled: false
            createRule: false
            gatewayHost: "compass-gateway-sap-mtls"
            trusted_issuers: '[{"domain_url": "compass-system.svc.cluster.local:8080", "scope_prefix": "prefix.", "protocol": "http"}]'
            attributes: '{"uniqueAttribute": { "key": "subsc-key-test", "value": "subscription-flow" }, "tenant": { "key": "tenant" }, "identity": { "key": "identity" } }'
            path: /<.*>
            checkSuffix: false
      tenantMappingService:
        config:
          api:
            url: http://compass-hydrator.compass-system.svc.cluster.local:3000/hydrators/tenant-mapping
            retry:
              give_up_after: 6s
              max_delay: 2000ms
      certificateResolverService:
        config:
          api:
            url: http://compass-hydrator.compass-system.svc.cluster.local:3000/hydrators/v1/certificate/data/resolve
            retry:
              give_up_after: 6s
              max_delay: 2000ms
      tokenResolverService:
        config:
          api:
            url: http://compass-hydrator.compass-system.svc.cluster.local:3000/hydrators/v1/tokens/resolve
            retry:
              give_up_after: 6s
              max_delay: 2000ms
  cockpit:
    auth:
      allowedConnectSrc: "https://*.ondemand.com"
      secretName: "cockpit-auth-secret"
      idpHost: ""
      clientID: ""
      scopes: "openid profile email"
      path: "/oauth2/certs"
  tenantFetcher:
    manageSecrets: true
    host: compass-tenant-fetcher.compass-system.svc.cluster.local
    prefix: /tenants
    port: 3000
    requiredAuthScope: Callback
    fetchTenantAuthScope: fetch_tenant
    authentication:
      jwksEndpoint: "http://ory-oathkeeper-api.kyma-system.svc.cluster.local:4456/.well-known/jwks.json"
    tenantProvider:
      tenantIdProperty: "tenantId"
      customerIdProperty: "customerId"
      subaccountTenantIdProperty: "subaccountTenantId"
      subdomainProperty: "subdomain"
      name: "provider"
      subscriptionProviderIdProperty: "subscriptionProviderIdProperty"
      providerSubaccountIdProperty: "providerSubaccountIdProperty"
      subscriptionAppNameProperty: "subscriptionAppNameProperty"
    server:
      fetchTenantEndpoint: "/v1/fetch/{parentTenantId}/{tenantId}"
      regionalHandlerEndpoint: "/v1/regional/{region}/callback/{tenantId}"
      dependenciesEndpoint: "/v1/dependencies"
      tenantPathParam: "tenantId"
      regionPathParam: "region"
      subscriptionProviderLabelKey: "subscriptionProviderId"
      consumerSubaccountIdsLabelKey: "consumer_subaccount_ids"
    containerName: "tenant-fetcher"
    oauth:
      client: "client_id"
      secret: ""
      tokenURL: '{{ printf "https://%s.%s" .Values.global.externalServicesMock.certSecuredHost .Values.global.ingress.domainName }}'
      tokenPath: "/cert/token"
    secret:
      name: "compass-tenant-fetcher-secret"
      clientIdKey: "client-id"
      oauthMode: "oauth-mtls"
      clientCertKey: "client-cert"
      clientKeyKey: "client-key"
      oauthUrlKey: "url"
      skipSSLValidation: true
    endpoints:
      subaccountCreated: "127.0.0.1/events?type=subaccount-created"
    fieldMapping:
      totalPagesField: "totalPages"
      totalResultsField: "totalResults"
      tenantEventsField: "events"
      idField: "id"
      nameField: "name"
      customerIdField: "customerId"
      subdomainField: "subdomain"
      discriminatorField: ""
      discriminatorValue: ""
      detailsField: "details"
      entityTypeField: "entityType"
      globalAccountID: "gaID"
      regionField: "region"
  externalCertConfiguration:
    issuer: "C=DE, L=local, O=SAP SE, OU=SAP Cloud Platform Clients, CN=compass-ca"
    issuerLocality: "local" # In local setup we have manually created connector CA certificate with 'local' Locality property
    subjectPattern: "/C=DE/O=SAP SE/OU=SAP Cloud Platform Clients/OU=Region/OU=%s/L=%s/CN=%s"
    ouCertSubaccountID: "f8075207-1478-4a80-bd26-24a4785a2bfd"
    commonName: "compass"
    locality: "local"
    certSvcApiPath: "/cert"
    tokenPath: "/cert/token"
    secrets:
      externalCertSvcSecret:
        manage: false
        name: "cert-svc-secret"
        clientIdKey: client-id
        clientSecretKey: client-secret
        oauthUrlKey: url
        csrEndpointKey: csr-endpoint
        clientCert: client-cert
        clientKey: client-key
        skipSSLValidationFlag: "-k"
      externalClientCertSecret:
        name: "external-client-certificate"
        namespace: compass-system
        certKey: tls.crt
        keyKey: tls.key
    rotationCronjob:
      name: "external-certificate-rotation"
      schedule: "*/1 * * * *" # Executes every minute
      certValidity: "7"
      clientCertRetryAttempts: "8"
      containerName: "certificate-rotation"
  ordService:
    host: compass-ord-service.compass-system.svc.cluster.local
    prefix: /open-resource-discovery-service/v0
    docsPrefix: /open-resource-discovery-docs
    staticPrefix: /open-resource-discovery-static/v0
    port: 3000
    defaultResponseType: "xml"
  ordAggregator:
    name: ord-aggregator
    enabled: true
    schedule: "*/1 * * * *"
    http:
      client:
        skipSSLValidation: false
    dbPool:
      maxOpenConnections: 2
      maxIdleConnections: 2
    globalRegistryUrl: http://compass-external-services-mock.compass-system.svc.cluster.local:8087/.well-known/open-resource-discovery
    maxOrdParallelDownloads: 4
  systemFetcher:
    enabled: false
    name: "system-fetcher"
    schedule: "0 0 * * *"
    manageSecrets: true
    # enableSystemDeletion - whether systems in deleted state should be deleted from director database
    enableSystemDeletion: true
    # fetchParallelism - shows how many http calls will be made in parallel to fetch systems
    fetchParallellism: 30
    # queueSize - shows how many system fetches (individual requests may fetch more than 1 system)
    # can be put in the queue for processing before blocking. It is best for the queue to be about 2 times bigger than the parallellism
    queueSize: 100
    # fetchRequestTimeout - shows the timeout to wait for oauth token and for fetching systems (in one request) separately
    fetchRequestTimeout: "30s"
    # directorRequestTimeout - graphql requests timeout to director
    directorRequestTimeout: "30s"
    dbPool:
      maxOpenConnections: 20
      maxIdleConnections: 2
    # systemsAPIEndpoint - endpoint of the service to fetch systems from
    systemsAPIEndpoint: ""
    # systemsAPIFilterCriteria - criteria for fetching systems
    systemsAPIFilterCriteria: ""
    # systemToTemplateMappings - how to map system properties to an existing application template
    systemToTemplateMappings: '{}'
    templatePlaceholderToSystemKeyMappings: '[{"placeholder_name": "name","system_key": "displayName"},{"placeholder_name": "display-name","system_key": "displayName"},{"placeholder_name": "systemNumber","system_key": "systemNumber"},{"placeholder_name": "productId","system_key": "productId"},{"placeholder_name": "ppmsProductVersionId","system_key": "ppmsProductVersionId"},{"placeholder_name": "description","system_key": "productDescription", "optional": true},{"placeholder_name": "baseUrl","system_key": "additionalUrls.mainUrl", "optional":true},{"placeholder_name": "providerName","system_key": "infrastructureProvider", "optional": true}]'
    templateOverrideApplicationInput: '{"name": "{{name}}","description": "{{description}}","providerName": "{{providerName}}","statusCondition": "INITIAL","systemNumber": "{{systemNumber}}","labels": {"managed": "true","productId": "{{productId}}","ppmsProductVersionId": "{{ppmsProductVersionId}}"},"baseUrl": "{{baseUrl}}"}'
    http:
      client:
        skipSSLValidation: false
    oauth:
      client: "client_id"
      tokenEndpointProtocol: "https"
      tokenBaseHost: "compass-external-services-mock-sap-mtls"
      tokenPath: "/cert/token"
      scopesClaim: "scopes"
      tenantHeaderName: "x-zid"
      tokenRequestTimeout: 30s
      skipSSLValidation: true
    secret:
      name: "compass-system-fetcher-secret"
      clientIdKey: client-id
      oauthUrlKey: url
    paging:
      pageSize: 200
      sizeParam: "$top"
      skipParam: "$skip"
    containerName: "system-fetcher"
  tenantFetchers:
    job1:
      cron:
        enabled: false
      enabled: false
      job:
        interval: "5m"
      configMapNamespace: "compass-system"
      manageSecrets: true
      providerName: "compass"
      schedule: "*/5 * * * *"
      tenantInsertChunkSize: "500"
      kubernetes:
        configMapNamespace: "compass-system"
        pollInterval: 2s
        pollTimeout: 1m
        timeout: 2m
      oauth:
        client: ""
        secret: ""
        tokenURL: ""
        tokenPath: ""
      secret:
        name: "compass-tenant-fetcher-secret-job1"
        clientIdKey: client-id
        clientSecretKey: client-secret
        oauthUrlKey: url
        oauthMode: "oauth-mtls"
        clientCertKey: client-cert
        clientKeyKey: client-key
        skipSSLValidation: true
      endpoints:
        accountCreated: "127.0.0.1/events?type=account-created"
        accountDeleted: "127.0.0.1/events?type=account-deleted"
        accountUpdated: "127.0.0.1/events?type=account-updated"
        subaccountCreated: "127.0.0.1/events?type=subaccount-created"
        subaccountDeleted: "127.0.0.1/events?type=subaccount-deleted"
        subaccountUpdated: "127.0.0.1/events?type=subaccount-updated"
        subaccountMoved: "127.0.0.1/events?type=subaccount-moved"
      fieldMapping:
        totalPagesField: "totalPages"
        totalResultsField: "totalResults"
        tenantEventsField: "events"
        idField: "id"
        nameField: "name"
        customerIdField: "customerId"
        subdomainField: "subdomain"
        discriminatorField: ""
        discriminatorValue: ""
        detailsField: "details"
        entityTypeField: "entityType"
        globalAccountID: "gaID"
        regionField: "region"
        movedSubaccountTargetField: "targetGlobalAccountGUID"
        movedSubaccountSourceField: "sourceGlobalAccountGUID"
      queryMapping:
        pageNumField: "pageNum"
        pageSizeField: "pageSize"
        timestampField: "timestamp"
      query:
        startPage: "0"
        pageSize: "100"
      shouldSyncSubaccounts: "false"
      dbPool:
        maxOpenConnections: 1
        maxIdleConnections: 1
  metrics:
    enabled: true
    pushEndpoint: http://monitoring-prometheus-pushgateway.kyma-system.svc.cluster.local:9091
  externalServicesMock:
    enabled: false
    certSecuredPort: 8081
    ordCertSecuredPort: 8082
    unsecuredPort: 8083
    basicSecuredPort: 8084
    oauthSecuredPort: 8085
    ordGlobalRegistryCertPort: 8086
    ordGlobalRegistryUnsecuredPort: 8087
    certSecuredHost: compass-external-services-mock-sap-mtls
    ordCertSecuredHost: compass-external-services-mock-sap-mtls-ord
    ordGlobalCertSecuredHost: compass-external-services-mock-sap-mtls-global-ord-registry
    unSecuredHost: compass-external-services-mock
    host: compass-external-services-mock.compass-system.svc.cluster.local
    regionInstancesCredentials:
      manage: false
    oauthSecret:
      manage: false
      name: compass-external-services-mock-oauth-credentials
      clientIdKey: client-id
      clientSecretKey: client-secret
      oauthUrlKey: url
      oauthTokenPath: "/secured/oauth/token"
    auditlog:
      applyMockConfiguration: false
      managementApiPath: /audit-log/v2/configuration-changes/search
      mtlsTokenPath: "/cert/token"
      secret:
        name: "auditlog-instance-management"
        urlKey: url
        tokenUrlKey: token-url
        clientIdKey: client-id
        clientSecretKey: client-secret
        clientCertKey: client-cert
        clientKeyKey: client-key
  tests:
    http:
      client:
        skipSSLValidation: false
    director:
      externalClientCertTestSecretName: "external-client-certificate-integration-system-test-secret"
      externalClientCertTestSecretNamespace: "compass-system"
      externalCertIntSystemCN: "integration-system-test"
      externalCertTestJobName: "external-client-certificate-integration-system-test-job"
    tenantFetcher:
      tenantOnDemandID: "8d42d818-d4c4-4036-b82f-b199db7ffeb5"
    ordService:
      accountTenantID: "5577cf46-4f78-45fa-b55f-a42a3bdba868" # testDefaultTenant from our testing tenants
      consumerAccountID: "5984a414-1eed-4972-af2c-b2b6a415c7d7" # ApplicationsForRuntimeTenantName from our testing tenants
      providerSubaccountID: "f8075207-1478-4a80-bd26-24a4785a2bfd" # TestProviderSubaccount from our testing tenants
      consumerSubaccountID: "1f538f34-30bf-4d3d-aeaa-02e69eef84ae" # randomly chosen
      consumerTenantID: "ba49f1aa-ddc1-43ff-943c-fe949857a34a" # randomly chosen
      propagatedProviderSubaccountHeader: "X-Provider-Subaccount"
      externalClientCertTestSecretName: "external-client-certificate-test-secret"
      externalClientCertTestSecretNamespace: "compass-system"
      externalCertTestJobName: "external-certificate-rotation-test-job"
      certSvcInstanceTestSecretName: "cert-svc-secret"
      consumerTokenURL: "http://compass-external-services-mock.compass-system.svc.cluster.local:8080"
      skipPattern: ""
      subscriptionOauthSecret:
        manage: false
        name: compass-subscription-secret
        clientIdKey: client-id
        clientSecretKey: client-secret
        oauthUrlKey: url
    selfRegistration:
      region: "eu-1"
    externalServicesMock:
      skipPattern: ""
    namespace: kyma-system
    connectivityAdapterFQDN: http://compass-connectivity-adapter.compass-system.svc.cluster.local
    externalServicesMockFQDN: http://compass-external-services-mock.compass-system.svc.cluster.local
    ordServiceFQDN: http://compass-ord-service.compass-system.svc.cluster.local
    systemBrokerFQDN: http://compass-system-broker.compass-system.svc.cluster.local
    tenantFetcherFQDN: http://compass-tenant-fetcher.compass-system.svc.cluster.local
    hydratorFQDN: http://compass-hydrator.compass-system.svc.cluster.local
    basicCredentials:
      manage: false
      secretName: "test-basic-credentials-secret"
    subscriptionURL: "http://compass-external-services-mock.compass-system.svc.cluster.local:8080"
    subscriptionProviderIdValue: "id-value!t12345"
    db:
      maxOpenConnections: 3
      maxIdleConnections: 1
    securityContext: # Set on container level
      runAsUser: 2000
      allowPrivilegeEscalation: false
  expectedSchemaVersionUpdateJob:
    cm:
      name: "expected-schema-version"
  migratorJob:
    nodeSelectorEnabled: false
    pvc:
      name: "compass-director-migrations"
      namespace: "compass-system"
      migrationsPath: "/compass-migrations"
      isLocalEnv: true
  http:
    client:
      skipSSLValidation: false
  pairingAdapter:
    templateName: "pairing-adapter-app-template"
    watcherCorrelationID: "pairing-adapter-watcher-id"
    configMap:
      manage: false
      key: "config.json"
      name: "pairing-adapter-config-local"
      namespace: "compass-system"
      localAdapterFQDN: "http://compass-pairing-adapter.compass-system.svc.cluster.local/adapter-local-mtls"
      integrationSystemID: "d3e9b9f5-25dc-4adb-a0a0-ed69ef371fb6"
    e2e:
      appName: "test-app"
      appID: "123-test-456"
      clientUser: "test-user"
      tenant: "test-tenant"
  # Scopes assigned for every new Client Credentials by given object type (Runtime / Application / Integration System)
  # and scopes mapped to a consumer with the given type, then that consumer is using a client certificate
  scopes:
    scopesPerConsumerType:
      runtime:
        - "runtime:read"
        - "runtime:write"
        - "application:read"
        - "runtime.auths:read"
        - "bundle.instance_auths:read"
        - "runtime.webhooks:read"
        - "webhook:write"
      external_certificate:
        - "runtime:read"
        - "runtime:write"
        - "application:read"
        - "runtime.auths:read"
        - "bundle.instance_auths:read"
        - "runtime.webhooks:read"
        - "webhook:write"
        - "application_template:read"
        - "application_template:write"
      application:
        - "application:read"
        - "application:write"
        - "application.auths:read"
        - "application.webhooks:read"
        - "bundle.instance_auths:read"
        - "document.fetch_request:read"
        - "event_spec.fetch_request:read"
        - "api_spec.fetch_request:read"
        - "fetch-request.auth:read"
        - "webhook:write"
      integration_system:
        - "application:read"
        - "application:write"
        - "application.local_tenant_id:write"
        - "application_template:read"
        - "application_template:write"
        - "runtime:read"
        - "runtime:write"
        - "integration_system:read"
        - "label_definition:read"
        - "label_definition:write"
        - "automatic_scenario_assignment:read"
        - "automatic_scenario_assignment:write"
        - "integration_system.auths:read"
        - "application_template.webhooks:read"
        - "formation:write"
        - "internal_visibility:read"
        - "application.auths:read"
        - "webhook:write"
        - "formation_template:read"
      super_admin:
        - "application:read"
        - "application:write"
        - "application_template:read"
        - "application_template:write"
        - "integration_system:read"
        - "integration_system:write"
        - "runtime:read"
        - "runtime:write"
        - "label_definition:read"
        - "label_definition:write"
        - "eventing:manage"
        - "tenant:read"
        - "automatic_scenario_assignment:read"
        - "automatic_scenario_assignment:write"
        - "application.auths:read"
        - "application.webhooks:read"
        - "application_template.webhooks:read"
        - "bundle.instance_auths:read"
        - "document.fetch_request:read"
        - "event_spec.fetch_request:read"
        - "api_spec.fetch_request:read"
        - "integration_system.auths:read"
        - "runtime.auths:read"
        - "fetch-request.auth:read"
        - "webhooks.auth:read"
        - "formation:write"
        - "internal_visibility:read"
        - "runtime.webhooks:read"
        - "webhook:write"
        - "formation_template:read"
        - "formation_template:write"
      default:
        - "runtime:read"
        - "runtime:write"
        - "tenant:read"<|MERGE_RESOLUTION|>--- conflicted
+++ resolved
@@ -110,11 +110,7 @@
       version: "PR-2383"
     director:
       dir:
-<<<<<<< HEAD
       version: "PR-2425"
-=======
-      version: "PR-2322"
->>>>>>> b38282e2
     hydrator:
       dir:
       version: "PR-2385"
@@ -129,11 +125,7 @@
       version: "PR-68"
     schema_migrator:
       dir:
-<<<<<<< HEAD
       version: "PR-2425"
-=======
-      version: "PR-2423"
->>>>>>> b38282e2
     system_broker:
       dir:
       version: "PR-2383"
@@ -150,11 +142,7 @@
       version: "PR-68"
     e2e_tests:
       dir:
-<<<<<<< HEAD
       version: "PR-2425"
-=======
-      version: "PR-2322"
->>>>>>> b38282e2
   isLocalEnv: false
   isForTesting: false
   oauth2:
