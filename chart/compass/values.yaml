--- conflicted
+++ resolved
@@ -87,11 +87,7 @@
       version: "PR-2118"
     director:
       dir:
-<<<<<<< HEAD
       version: "PR-2123"
-=======
-      version: "PR-2128"
->>>>>>> 4499631e
     gateway:
       dir:
       version: "PR-2126"
@@ -120,11 +116,7 @@
       version: "PR-47"
     e2e_tests:
       dir:
-<<<<<<< HEAD
       version: "PR-2123"
-=======
-      version: "PR-2128"
->>>>>>> 4499631e
   isLocalEnv: false
   oauth2:
     host: oauth2
