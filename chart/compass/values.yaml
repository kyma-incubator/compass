--- conflicted
+++ resolved
@@ -139,11 +139,7 @@
       name: compass-pairing-adapter
     director:
       dir:
-<<<<<<< HEAD
       version: "PR-2872"
-=======
-      version: "PR-2868"
->>>>>>> 5f3ef47e
       name: compass-director
     hydrator:
       dir:
