--- conflicted
+++ resolved
@@ -85,11 +85,7 @@
       version: "PR-34"
     e2e_tests:
       dir:
-<<<<<<< HEAD
       version: "PR-1913"
-=======
-      version: "PR-1912"
->>>>>>> 2570e932
   isLocalEnv: false
   oauth2:
     host: oauth2
