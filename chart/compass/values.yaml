--- conflicted
+++ resolved
@@ -83,11 +83,7 @@
       version: "PR-2082"
     director:
       dir:
-<<<<<<< HEAD
       version: "PR-2096"
-=======
-      version: "PR-2097"
->>>>>>> c64f6f54
     gateway:
       dir:
       version: "PR-2077"
@@ -110,21 +106,13 @@
       version: "0a651695"
     external_services_mock:
       dir:
-<<<<<<< HEAD
       version: "PR-2096"
-=======
-      version: "PR-2093"
->>>>>>> c64f6f54
     console:
       dir:
       version: "PR-46"
     e2e_tests:
       dir:
-<<<<<<< HEAD
       version: "PR-2096"
-=======
-      version: "PR-2093"
->>>>>>> c64f6f54
   isLocalEnv: false
   oauth2:
     host: oauth2
