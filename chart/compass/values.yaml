--- conflicted
+++ resolved
@@ -75,17 +75,10 @@
       version: "PR-2082"
     director:
       dir:
-<<<<<<< HEAD
       version: "PR-2077"
     gateway:
       dir:
       version: "PR-2077"
-=======
-      version: "PR-2080"
-    gateway:
-      dir:
-      version: "PR-2082"
->>>>>>> b1c7ce83
     operations_controller:
       dir:
       version: "PR-2082"
