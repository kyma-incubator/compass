--- conflicted
+++ resolved
@@ -139,11 +139,7 @@
       name: compass-pairing-adapter
     director:
       dir:
-<<<<<<< HEAD
       version: "PR-2793"
-=======
-      version: "PR-2871"
->>>>>>> e6139b2c
       name: compass-director
     hydrator:
       dir:
