--- conflicted
+++ resolved
@@ -143,11 +143,7 @@
       name: compass-pairing-adapter
     director:
       dir: dev/incubator/
-<<<<<<< HEAD
       version: "PR-3304"
-=======
-      version: "PR-3355"
->>>>>>> 0d44c5c9
       name: compass-director
     hydrator:
       dir: dev/incubator/
@@ -204,11 +200,7 @@
       name: compass-console
     e2e_tests:
       dir: dev/incubator/
-<<<<<<< HEAD
       version: "PR-3304"
-=======
-      version: "PR-3355"
->>>>>>> 0d44c5c9
       name: compass-e2e-tests
   isLocalEnv: false
   isForTesting: false
