--- conflicted
+++ resolved
@@ -139,19 +139,11 @@
       name: compass-pairing-adapter
     director:
       dir: dev/incubator/
-<<<<<<< HEAD
       version: "PR-3089"
       name: compass-director
     hydrator:
       dir: dev/incubator/
       version: "PR-3089"
-=======
-      version: "PR-3128"
-      name: compass-director
-    hydrator:
-      dir: dev/incubator/
-      version: "PR-3120"
->>>>>>> 33568db0
       name: compass-hydrator
     ias_adapter:
       dir: dev/incubator/
@@ -188,11 +180,7 @@
       version: "0a651695"
     external_services_mock:
       dir: dev/incubator/
-<<<<<<< HEAD
       version: "PR-3089"
-=======
-      version: "PR-3092"
->>>>>>> 33568db0
       name: compass-external-services-mock
     console:
       dir: dev/incubator/
@@ -200,11 +188,7 @@
       name: compass-console
     e2e_tests:
       dir: dev/incubator/
-<<<<<<< HEAD
       version: "PR-3089"
-=======
-      version: "PR-3092"
->>>>>>> 33568db0
       name: compass-e2e-tests
   isLocalEnv: false
   isForTesting: false
