global:
  defaultTenant: 3e64ebae-38b5-46a0-b1ed-9ccee153a0ae
  tenants:
    - name: default
      id: 3e64ebae-38b5-46a0-b1ed-9ccee153a0ae
    - name: test-default-tenant
      id: 9ca034f1-11ab-5b25-b76f-dc77106f571d
    - name: foo
      id: 1eba80dd-8ff6-54ee-be4d-77944d17b10b
    - name: bar
      id: af9f84a9-1d3a-4d9f-ae0c-94f883b33b6e
    - name: foobar
      id: 2bf03de1-23b1-4063-9d3e-67096800accc
    - name: foobaz
      id: f739b36c-813f-4fc3-996e-dd03c7d13aa0

  images:
    containerRegistry:
      path: eu.gcr.io/kyma-project/incubator
    connector:
      dir:
      version: "PR-634"
    connectivity_adapter:
      dir:
      version: "PR-801"
    director:
      dir:
      version: "PR-851"
    gateway:
      dir: pr/
      version: "PR-357"
    healthchecker:
      dir: pr/
      version: "PR-357"
    schema_migrator:
      dir:
      version: "PR-802"
    provisioner:
      dir:
<<<<<<< HEAD
      version: "PR-565"
=======
      version: "PR-802"
>>>>>>> b3fa0e45
    certs_setup_job:
      containerRegistry:
        path: eu.gcr.io/kyma-project
      dir: pr/
      version: "PR-5318"
    kyma_environment_broker:
      dir:
      version: "PR-670"
    tests:
      director:
        dir:
        version: "PR-792"
      connector:
        dir:
        version: "02e8358c"
      provisioner:
        dir:
        version: "PR-565"
      connectivity_adapter:
        dir:
        version: "PR-822"
  isLocalEnv: false
  oauth2:
    host: oauth2

  director:
    port: 3000

  tenantConfig:
    useDefaultTenants: true
    useExternalTenants: false

  connector:
    graphql:
      external:
        port: 3000
      internal:
        port: 3001
    validator:
      port: 8080
    # If secrets do not exist they will be created
    secrets:
      ca:
        name: compass-connector-app-ca
        namespace: compass-system
      rootCA:
        name: compass-connector-root-ca
        namespace: istio-system # For Ingress Gateway to work properly the namespace needs to be istio-system
    certificateDataHeader: "Certificate-Data"
    revocation:
      configmap:
        shouldCreate: true
        namespace: compass-system
        name: revocations-config
    # If key and certificate are not provided they will be generated
    caKey: ""
    caCertificate: ""

  provisioning:
    enabled: false

  kyma_environment_broker:
    secrets:
      integrationSystemCredentials:
        name: compass-kyma-environment-broker-credentials

  provisioner:
    graphql:
      port: 3000
    secrets:
      integrationSystemCredentials:
        name: compass-provisioner-credentials

  gateway:
    port: 3000
    tls:
      host: compass-gateway
      secure:
        oauth:
          host: compass-gateway-auth-oauth
    mtls:
      host: compass-gateway-mtls
    headers:
      request:
        remove:
          - "Client-Id-From-Token"
          - "Client-Id-From-Certificate"
          - "Client-Certificate-Hash"
          - "Certificate-Data"

  connectivity_adapter:
    port: 8080
    tls:
      host: adapter-gateway
    mtls:
      host: adapter-gateway-mtls

  rewriteFilters:
    workloadLabel: oathkeeper
    tokenDataHeader: "Connector-Token"
    certificateDataHeader: "Certificate-Data"

  ingress:
    domainName: kyma.local
    tlsCrt: "LS0tLS1CRUdJTiBDRVJUSUZJQ0FURS0tLS0tCk1JSUU4RENDQXRpZ0F3SUJBZ0lKQUpBKzlrQzZZZnZlTUEwR0NTcUdTSWIzRFFFQkN3VUFNQmN4RlRBVEJnTlYKQkFNTURDb3VhM2x0WVM1c2IyTmhiREFlRncweE9EQTNNVGd3T0RNNE1UTmFGdzB5T0RBM01UVXdPRE00TVROYQpNQmN4RlRBVEJnTlZCQU1NRENvdWEzbHRZUzVzYjJOaGJEQ0NBaUl3RFFZSktvWklodmNOQVFFQkJRQURnZ0lQCkFEQ0NBZ29DZ2dJQkFPZ05XbVROOU1ranlrUjdvQ0JGSFVqL01EcWh5bml3NEJITGo4ZTdDTFV5dFdwVHZXTkoKU1FiaFZDK3c5NkhHbU50MHZGUTR4OExUa3NNUmorcVZrdkcwKzBDTE1WQm14UjBVdnpZR09QRVRKREtsNTZkcQppMEM1Y2dnU3dkNjcveWxRZmQxc3FEVVBHM0pVZlNOSFFRWSs1SkUwaUpjZXhCQ3cvS200UXlUQXB0aEwzdEgxCm1ZRFBBQ0hUdVpsbGc2RVN4Z2RKY20rVmg5UkRvbWlON250ZjBZVG1xV1VIZXhZUkUrcTFGY0VhUHg5L2Q5QUwKZWd1WXZHTkduMVA4K1F3ZE5DKzVaMEVGa1EyS3RtalRBR09La2xJUG5NQkZubXhGSEtNZzNTa3RkYzYzSU5TNwpjSDM3dDNjb2l4N09HcDllcnRvSFZ5K2U5KzdiYnI3Z0lhWHNORVZUcjRGWXJIMlNPeHI1MjVRQUpHTys1dllQCkNYSlJJdXFNZWU3ZTg3aDRIU3JFVVdWTnhOdElBR1ZNYlRtV2F6aDJsSEFoazJjZVIzUkRaQzB3NGFOd3NRU1UKZE1yMmFCaUFobmFNSG40YnZIZnd1OHFRcjF5aVRUNG00SkltRkZTNDN2bGNETDZmVUJnNnF0U2p6QjF0WTFjTwp2Mnl1QXQzR1lKSENVMFd4R1ZEQk80T0ZncEc3aE5SRHoyRzVFMXQvRWU2VDUxdys2K295eXhib01pK09kVWdNCnBZOGlzcDdBTWhtdlZFOUdtNUhwQkpBRjYvcmE1WUNnNDh1SWtybkdZbm85eVNKcGhLU0JsMFRML01PNVFRaUoKb0hFNnV5ZkJXQjlZZ1NBdDl0MjJqU3FSWkpSdEtrbHB6bFJIRkROWTRwZlRraXlPSlFXYlM4RXJBZ01CQUFHagpQekE5TUFrR0ExVWRFd1FDTUFBd0N3WURWUjBQQkFRREFnWGdNQ01HQTFVZEVRUWNNQnFDQ210NWJXRXViRzlqCllXeUNEQ291YTNsdFlTNXNiMk5oYkRBTkJna3Foa2lHOXcwQkFRc0ZBQU9DQWdFQUlYYTlwenlyQ2dzMTRTOHUKZVFZdkorNEFzUE9uT1RGcExkaVl5UkVyNXdyNmJuMXUvMjZxc2FKckpxbkkyRk16SmdEQVRwZEtjbXRHYjBUOQp3S2wrYUJHcFFKcThrUWJwakVGTHhaWDJzaUNrRG82WittaUcrRjRKMHpKa3BKK0JHMS92eGZKbk0zK1ptdXQ5Ck9RV2ZjYTN3UHlhTWRDbGIyZjQwYlRFaFo5Mk9kcWlQMzFMbDlHWExSZmhaNTNsUzF0QWdvUGZoR25NbFY4b2MKWmxuSUROK25wS0Nma2tXUDJZUjlRLy9pa01tM01YRm9RSFppaVJseVZHSGFKZWRLMmNOQzlUYk4xNDFTaWZHZQo3V2FsQVBNcWNOQ3F3YStnN2RFSmR3ZjlRMklJTml0SjlDUVprT1dUZElYY2VHK2lZWWUrQXpmK1NkaHBocVdPCllFcDF6ek40dXI5U2VxU3NSaU9WY0RzVUFSa1M0clgrb0Vzb2hHL1Q5OTcrSDhjR2gzczl6TE84emtwRXZKSmEKS05QT0N5ODhVeEFOV2RRejFLMXRKVVQ2c3hkd0FEcXRJQnNPemhYVjlybDRRNStlZExlcmZPcUtCbUFRMUY5Swo2L1l0ZlNyY0JpeXZEU24wdFJ3OHJLRFVQU1hFNDFldXArOURNeThLVGl6T0RPTXVMSnR2dkJrTEFpNGNYQjVBCjQxMjBEdHdZQXNyNzNZYVl2SW8rWjV2OGZ4TjF3M3IwYS9KOVhZQlg3S3p1OFl4MnNUNWtWM2dNTHFCTXBaa3gKY29FTjNSandDMmV4VHl6dGc1ak1ZN2U4VFJ4OFFTeUxkK0pBd2t1Tm01NlNkcHFHNTE3cktJYkVMNDZzbkd0UgpCYUVOK01GeXNqdDU3ejhKQXJDMzhBMFN5dTQ9Ci0tLS0tRU5EIENFUlRJRklDQVRFLS0tLS0K"
    tlsKey: "LS0tLS1CRUdJTiBQUklWQVRFIEtFWS0tLS0tCk1JSUpRd0lCQURBTkJna3Foa2lHOXcwQkFRRUZBQVNDQ1Mwd2dna3BBZ0VBQW9JQ0FRRG9EVnBremZUSkk4cEUKZTZBZ1JSMUkvekE2b2NwNHNPQVJ5NC9IdXdpMU1yVnFVNzFqU1VrRzRWUXZzUGVoeHBqYmRMeFVPTWZDMDVMRApFWS9xbFpMeHRQdEFpekZRWnNVZEZMODJCamp4RXlReXBlZW5hb3RBdVhJSUVzSGV1LzhwVUgzZGJLZzFEeHR5ClZIMGpSMEVHUHVTUk5JaVhIc1FRc1B5cHVFTWt3S2JZUzk3UjlabUF6d0FoMDdtWlpZT2hFc1lIU1hKdmxZZlUKUTZKb2plNTdYOUdFNXFsbEIzc1dFUlBxdFJYQkdqOGZmM2ZRQzNvTG1MeGpScDlUL1BrTUhUUXZ1V2RCQlpFTgppclpvMHdCamlwSlNENXpBUlo1c1JSeWpJTjBwTFhYT3R5RFV1M0I5KzdkM0tJc2V6aHFmWHE3YUIxY3ZudmZ1CjIyNis0Q0dsN0RSRlU2K0JXS3g5a2pzYStkdVVBQ1JqdnViMkR3bHlVU0xxakhudTN2TzRlQjBxeEZGbFRjVGIKU0FCbFRHMDVsbXM0ZHBSd0laTm5Ia2QwUTJRdE1PR2pjTEVFbEhUSzltZ1lnSVoyakI1K0c3eDM4THZLa0s5YwpvazArSnVDU0poUlV1Tjc1WEF5K24xQVlPcXJVbzh3ZGJXTlhEcjlzcmdMZHhtQ1J3bE5Gc1JsUXdUdURoWUtSCnU0VFVRODlodVJOYmZ4SHVrK2RjUHV2cU1zc1c2REl2am5WSURLV1BJcktld0RJWnIxUlBScHVSNlFTUUJldjYKMnVXQW9PUExpSks1eG1KNlBja2lhWVNrZ1pkRXkvekR1VUVJaWFCeE9yc253VmdmV0lFZ0xmYmR0bzBxa1dTVQpiU3BKYWM1VVJ4UXpXT0tYMDVJc2ppVUZtMHZCS3dJREFRQUJBb0lDQUZDN3ZKUlB0M2QzVlRyb1MvaU9NemNmCldaYzhqT1hhbThwMUtRdlRQWjlWQ2hyNUVXNEdwRHFaa0tHYkR6eWdqTFBsZEZSVkFPTCtteFAwK3o0aFZlTjAKRk9vS3cxaDJ1T042UVdBNVgvdzNyYU5WWnpndThFM1BkeVhwNkx0bWFzcmo3elpuUkVwWmZESVZ4UWZPRllobgp2enZwckEvdnEwVW5YbkJwNUNwWVFIUUdTWHFBMlN3Z1dLcHNNQ2wzVVFsc0w2dC9XU29MT3h1VmdGNmg2clBQCnpXUlFuK1MvYW9wdDNLRU82WWVxYXdXNVltVG1hVXE1aytseU82S0w0OVhjSHpqdlowWU8rcjFjWWtRc0RQbVUKejMxdll4amQzOVZKWWtJNi85Y0Fzdmo5YTVXM3ROYVFDZStTRW56Z05oRDJieHo1NnRKdG0xTGwweXpqYTdEVgp0OW9aQVd6WURMOTVnMDFZWVlQMG51c3A4WWlNOXd0OUtLc2NkcUd3RFN5WHNrWFBrcWFLVjNVcHJYdmhFbFVaCkErMmtjcm9VaDNGbEV4bGpwUmtKVkhOZXJ3NHRLRi9oYTFWRjZPdE10eTVQcXV0N0dGQmIvamtWeUg5cnpueWUKTXQyTWVyTTVPazMwd1NuTThISUdTUXpxYlplekJEZlNaUzRzcWdZZnBIMlhtMEs0SjgrRUowQ2hhMXZVSmVNMAoyZ284d00vaHljdmtqTEgxSmM3OEhpaVBTQ01udkpHemUxc2tWdmtRRFhBSFdldzBTUHpUSTZHYjZCb0Y4aVNECm0wZjR2azNoV3NlUWZBaXVZSnlUeUZXNmRhOGE1K2lpSDN4cVRsUUN1MDN1Nmo0U0l4aThJZlNmd0YwQTBldVAKNGtzalZTZVZyT3ExUnlvNUtpR3hBb0lCQVFEOWZtYnl6aW9QdVhRYzl0QXBxMUpSMzErQzlCdFFzcDg5WkZkSQpQaU5xaTJ3NVlVcTA0OFM2Z3VBb3JGOHNObUI3QjhWa1JlclowQ3hub2NHY0tleWdTYWsvME5qVElndk5weGJwCnBGbkFnRjlmbW1oTEl2SlF2REo2Q0ZidDRCQlZIdkJEWlYyQnZqK0k3NUxkK01jN2RPVDdFek1FRjBXcUdzY2MKTUpyNjRXQi9UMkF5dWR1YXlRT2NobmJFQ25FUmdRcHFlbG54MVBraytqbGNvYUs5QjFYUStVOUgzOHppM0FYNApENUxMY0Nhem9YYWlvS0swckNlNE5Ga2hOVXd0TFV0QXhSTXk2aksyZUZudWczUFRlY3N1WktNMElITktqZ0dCCnpGanZVb2tMcFVFb3BJa3FHM09yc0xmanpHZW9jaVFPUXNEdzlUb3lXL0FSOFhmWkFvSUJBUURxV0s2TThVN3EKUXJPeTYzNnpEZlBaZ2ljeXlsUWVoOFdMclBlbW5NeWdQYzR4eWoybnMrTmVRSnNEUmtPT2tWY250SEFYaTcwWgoyT0NCV3dwZHJuTXlSc3RIMU05bjdFNU5TVHZlZDlkU3YxUzRBb3NzS1hDSmgyUHBjYjV0OE9nL3ZGTlNYUlUyClk2aUorWTdOcDBZNDNxSlJOVnlRemd3YmFzaEpiUVdkVFFoVEVhdEVRS2JsUlZSblhlQWRjOXlhNUpHbkRpaTkKbFQrRWEzdFpvN1dha05oeHJkYjVuTkZ3a0xoNEs3ZkFtT3ZzMVBMQWx0SUZqeURCeDEvY1ZHblpDUDBVQmJqZgpkU2FueXBBdVRuMzd1VUwrcXpPVDlYWEZENllGT0x0NWV4d3RxdnUwSzZCNjcvajFFTlJDRk45RnMzWlV5RFFXClZUaDcybFhWU3NLakFvSUJBUUR6ZE5pdXpTNDhWK0thaHJpNXJGNnRYeGkrRG0vRmV5ZlFzSFBiWUVKbmEyd1AKVjgrR0YxS3p4a28vQmYySjJ0ZWlrWDRVcGNtK1UxNnlVUG8vWDB4eFRRMk55cWpUYmRsa005dWZuVWJOeVB6UQpOdDEvZkJxNVMyWTNLWmREY25SOUsrK1k2dHQ1Wmh4akNhUkdKMDVCWGkwa3JmWExNZ2FvTG51WUtWNVBJUEdxCms3TlNSSW9UQ0llOVpxN2Q3U0ZXckZZeW1UdVZOUFByZlo1bHhwOGphTTRVbTd4MnpReGJ2UERHb3o1YXdHV0wKRThGNncwaEF1UzZValVJazBLbE9vamVxQnh3L1JBcGNrUTNlTXNXbEQwNENTb2tyNFJhWlBmVllrY2ZBWWNaWgpOdWR6ZjBKMC9GU0ZTbjN4L0RoNTROV2NGS1IxUnpBVGVaVUJ4cVZSQW9JQkFRRFlDNmZvVWpOQnJ2ckNFVzkrCkhYZlk1Ni9CbUZ4U3hUTHU0U2h6VncwakViZTltVWljQ2pDc1hQMUwySVJCdEdaWU9YWTVqdDlvSzlSV0RSdVMKWUZqZFdmemduU1lWRmZyZUw0emRQVGlxbGEvQjhMNWptVlNoeGNycmxheE02Uk1FWjFlZGtDa1ZPbTFQdmwzVAo1TW5OZGhySXFWeE1OMWxjRVdiU29vclJpUW9Lb3poMHRQSG9YckZBbG9BZVJ3bHpWeE9jb21ZVzJiaDBHUzdmCjVoaHZoZWUxYmVISnY3UXFoWkU3WUhxSU9iTVBaUWJqWEdnRkxmMnlDRitzM2Jtem1DRFJTN0V6ZVdxSXVDdVMKTlZUYU0rSzZyQlRoN0NLRjZUWlNqQW55SmZoRmRlT1ZKNzlNZDEzYWVJaG0zNTB6UWc3dWZKL2drdkorNUR2TApacC9uQW9JQkFBVlg4WHpFTzdMVk1sbENKZFVUdURTdXNPcDNrQVlFZ2dZNFFRM3FNTlcxRnl5WEM3WjBGOWJFCmtTSEhkalJtU2RUbFZueGN2UW1KTS9WL2tJanpNUHhFT3NCS1BVVkR3N3BhOHdiejlGcTRPOCtJb3lqN1ZXclcKMmExL1FNWXlzSGlpTlBzNy8vWUtvMy9rdkhCWUY2SnNkenkyQkVSTkQ0aTlVOWhDN0RqcGxKR3BSNktMTVBsegpNWFJ3VjVTM2V3cnBXZVcxQW5ONC9EKy9zUGlNQTNnS0swSlBFdGVBV1dndEZHTnNBSkJnaFBoUExxQi9CcDUvCkhOeC96M0w0MWtqRnpqOHNWaHMrVDRZYlhiaGF2R2xxc2h5ZldQbnRhV1VOMG15MjU1RFdQUDhWa24yeFNlV2kKVm1hVW5TSDBTZ2tlUENMRnlra25yQzgxU2pXZkRBMD0KLS0tLS1FTkQgUFJJVkFURSBLRVktLS0tLQo="

  istio:
    gateway:
      name: compass-istio-gateway
      namespace: compass-system

  database:
    manageSecrets: true
    embedded:
      enabled: true
      directorDBName: "postgres"
      provisionerDBName: "provisioner"
      brokerDBName: "broker"
    # Values for GCP managed PostgreSQL database
    managedGCP:
      serviceAccountKey: ""
      instanceConnectionName: ""
      dbUser: ""
      dbPassword: ""
      directorDBName: ""
      provisionerDBName: ""
      brokerDBName: ""
      host: "localhost"
      hostPort: "5432"
      sslMode: ""

  oathkeeper:
    host: ory-oathkeeper-proxy.kyma-system.svc.cluster.local
    port: 4455
    idTokenConfig:
      claims: "{\"scopes\": \"{{ print .Extra.scope }}\", \"tenant\": \"{{ print .Extra.tenant }}\", \"consumerID\": \"{{ print .Extra.consumerID}}\", \"consumerType\": \"{{ print .Extra.consumerType }}\"}"
    mutators:
      tenantMappingService:
        config:
          api:
            url: http://compass-director.compass-system.svc.cluster.local:3000/tenant-mapping
            retry:
              give_up_after: 3s
              max_delay: 2000ms
      certificateResolverService:
        config:
          api:
            url: http://compass-connector.compass-system.svc.cluster.local:8080/v1/certificate/data/resolve
            retry:
              give_up_after: 3s
              max_delay: 2000ms
      tokenResolverService:
        config:
          api:
            url: http://compass-connector.compass-system.svc.cluster.local:8080/v1/tokens/resolve
            retry:
              give_up_after: 3s
              max_delay: 2000ms

  tenantFetcher:
    enabled: false
    manageSecrets: true
    providerName: "compass"
    schedule: "*/5 * * * *"
    oauth:
      client: ""
      secret: ""
      tokenURL: ""
    endpoints:
      tenantCreated: "127.0.0.1/events?type=created"
      tenantDeleted: "127.0.0.1/events?type=deleted"
      tenantUpdated: "127.0.0.1/events?type=updated"
    fieldMapping:
      idField: "id"
      nameField: "name"
      discriminatorField: ""
      discriminatorValue: ""<|MERGE_RESOLUTION|>--- conflicted
+++ resolved
@@ -37,11 +37,7 @@
       version: "PR-802"
     provisioner:
       dir:
-<<<<<<< HEAD
       version: "PR-565"
-=======
-      version: "PR-802"
->>>>>>> b3fa0e45
     certs_setup_job:
       containerRegistry:
         path: eu.gcr.io/kyma-project
