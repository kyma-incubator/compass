global:
  disableLegacyConnectivity: true
  defaultTenant: 3e64ebae-38b5-46a0-b1ed-9ccee153a0ae
  tenants:
    - name: default
      id: 3e64ebae-38b5-46a0-b1ed-9ccee153a0ae
      type: account
    - name: foo
      id: 1eba80dd-8ff6-54ee-be4d-77944d17b10b
      type: account
    - name: bar
      id: af9f84a9-1d3a-4d9f-ae0c-94f883b33b6e
      type: account
    - name: TestTenantSeparation
      id: f1c4b5be-b0e1-41f9-b0bc-b378200dcca0
      type: account
    - name: TestDeleteLastScenarioForApplication
      id: 0403be1e-f854-475e-9074-922120277af5
      type: account
    - name: Test_DeleteAutomaticScenarioAssignmentForSelector
      id: d9553135-6115-4c67-b4d9-962c00f3725f
      type: account
    - name: Test_AutomaticScenarioAssigmentForRuntime
      id: 8c733a45-d988-4472-af10-1256b82c70c0
      type: account
    - name: TestAutomaticScenarioAssignmentsWholeScenario
      id: 65a63692-c00a-4a7d-8376-8615ee37f45c
      type: account
    - name: TestTenantsQueryTenantNotInitialized
      id: 72329135-27fd-4284-9bcb-37ea8d6307d0
      type: account
    - name: Test Default
      id: 5577cf46-4f78-45fa-b55f-a42a3bdba868
      type: account
      parent: 2c4f4a25-ba9a-4dbc-be68-e0beb77a7eb0
    - name: Test_DefaultCustomer
      id: 2c4f4a25-ba9a-4dbc-be68-e0beb77a7eb0
      type: customer
    - name: TestListLabelDefinitions
      id: 3f641cf5-2d14-4e0f-a122-16e7569926f1
      type: account
    - name: Test_AutomaticScenarioAssignmentQueries
      id: 8263cc13-5698-4a2d-9257-e8e76b543e88
      type: account
    - name: TestGetScenariosLabelDefinitionCreatesOneIfNotExists
      id: 2263cc13-5698-4a2d-9257-e8e76b543e33
      type: account
    - name: TestApplicationsForRuntime
      id: 5984a414-1eed-4972-af2c-b2b6a415c7d7
      type: account
    - name: Test_DeleteAutomaticScenarioAssignmentForScenario
      id: d08e4cb6-a77f-4a07-b021-e3317a373597
      type: account
    - name: TestApplicationsForRuntimeWithHiddenApps
      id: 7e1f2df8-36dc-4e40-8be3-d1555d50c91c
      type: account
    - name: TestTenantsQueryTenantInitialized
      id: 8cf0c909-f816-4fe3-a507-a7917ccd8380
      type: account
    - name: TestDeleteApplicationIfInScenario
      id: 0d597250-6b2d-4d89-9c54-e23cb497cd01
      type: account

  images:
    containerRegistry:
      path: eu.gcr.io/kyma-project/incubator
    connector:
      dir:
      version: "PR-1971"
    connectivity_adapter:
      dir:
      version: "PR-1971"
    pairing_adapter:
      dir:
      version: "PR-1971"
    director:
      dir:
<<<<<<< HEAD
      version: "PR-1985"
=======
      version: "PR-1971"
>>>>>>> e802e35d
    gateway:
      dir:
      version: "PR-1971"
    operations_controller:
      dir:
      version: "PR-1971"
    tenant_fetcher:
      dir:
      version: "PR-1971"
    ord_service:
      dir:
      version: "PR-35"
    schema_migrator:
      dir:
      version: "PR-1966"
    system_broker:
      dir:
      version: "PR-1971"
    certs_setup_job:
      containerRegistry:
        path: eu.gcr.io/kyma-project
      dir:
      version: "0a651695"
    external_services_mock:
      dir:
      version: "PR-1971"
    console:
      dir:
      version: "PR-36"
    e2e_tests:
      dir:
      version: "PR-1971"
  isLocalEnv: false
  oauth2:
    host: oauth2
  livenessProbe:
    initialDelaySeconds: 30
    timeoutSeconds: 1
    periodSeconds: 10
  readinessProbe:
    initialDelaySeconds: 5
    timeoutSeconds: 1
    periodSeconds: 2

  agentPreconfiguration: false

  director:
    prefix: /director
    graphql:
      external:
        port: 3000
      internal:
        port: 3001
    validator:
      port: 8080
    metrics:
      port: 3003
    operations:
      port: 3002
      path: "/operation"
      lastOperationPath: "/last_operation"

    clientIDHeaderKey: client_user
    suggestTokenHeaderKey: suggest_token

    tests:
      scopes: "runtime:write application:write label_definition:write integration_system:write application:read runtime:read label_definition:read integration_system:read health_checks:read application_template:read application_template:write eventing:manage tenant:read automatic_scenario_assignment:read automatic_scenario_assignment:write"

  auditlog:
    configMapName: "compass-gateway-auditlog-config"
    secretName: "compass-gateway-auditlog-secret"
    script:
      configMapName: "auditlog-script"

  log:
    format: "kibana"

  testCredentials:
    secretName: "test-credentials-secret"

  enableCompassDefaultScenarioAssignment: true

  tenantConfig:
    useDefaultTenants: true
    dbPool:
      maxOpenConnections: 1
      maxIdleConnections: 1

  connector:
    prefix: /connector
    graphql:
      external:
        port: 3000
    validator:
      port: 8080
    # If secrets do not exist they will be created
    secrets:
      ca:
        name: compass-connector-app-ca
        namespace: compass-system
        certificateKey: ca.crt
        keyKey: ca.key
      rootCA:
        namespace: istio-system # For Ingress Gateway to work properly the namespace needs to be istio-system
        # In order for istio mTLS to work we should have two different secrets one containing the server certificate (let’s say X) and one used for validation of the client’s certificates.
        # The second one should be our root certificate and istio wants it to be named X-cacert. (-cacert suffix).
        # This is the reason for the confusing name of our root certificate. https://preliminary.istio.io/v1.6/docs/tasks/traffic-management/ingress/secure-ingress/#configure-a-mutual-tls-ingress-gateway
        cacert: compass-gateway-mtls-certs-cacert # For cert-rotation the cacert should be in different secret
        certificateKey: cacert
    certificateDataHeader: "Certificate-Data"
    revocation:
      configmap:
        name: revocations-config
        namespace: "{{ .Release.Namespace }}"
    # If key and certificate are not provided they will be generated
    caKey: ""
    caCertificate: ""

  system_broker:
    enabled: true
    port: 5001
    prefix: /broker
    tokenProviderFromHeader:
      forwardHeaders: Authorization
    tokenProviderFromSecret:
      enabled: false
      secrets:
        integrationSystemCredentials:
          name: compass-system-broker-credentials
          namespace: compass-system
    testNamespace: kyma-system

  gateway:
    port: 3000
    tls:
      host: compass-gateway
      secure:
        oauth:
          host: compass-gateway-auth-oauth
    mtls:
      host: compass-gateway-mtls
      certSecret: compass-gateway-mtls-certs
      external:
        host: compass-gateway-sap-mtls
        certSecret: compass-gateway-mtls-certs # Use connector's root CA as root CA by default. This should be overridden for productive deployments.
    headers:
      request:
        remove:
          - "Client-Id-From-Token"
          - "Client-Id-From-Certificate"
          - "Client-Certificate-Hash"
          - "Certificate-Data"

  operations_controller:
    enabled: true

  connectivity_adapter:
    port: 8080
    tls:
      host: adapter-gateway
    mtls:
      host: adapter-gateway-mtls

  oathkeeperFilters:
    workloadLabel: oathkeeper
    namespace: kyma-system
    tokenDataHeader: "Connector-Token"
    certificateDataHeader: "Certificate-Data"

  istio:
    externalMtlsGateway:
      name: "compass-gateway-external-mtls"
      namespace: "compass-system"
    mtlsGateway:
      name: "compass-gateway-mtls"
      namespace: "compass-system"
    gateway:
      name: "kyma-gateway"
      namespace: "kyma-system"
    proxy:
      port: 15020
    namespace: istio-system
    ingressgateway:
      workloadLabel: istio-ingressgateway
      requestPayloadSizeLimit: 2097152 # 2 MB
      correlationHeaderRewriteFilter:
        expectedHeaders:
        - "x-request-id"
        - "x-correlation-id"
        - "x-correlationid"
        - "x-forrequest-id"
        - "x-vcap-request-id"
        - "x-broker-api-request-identity"

  ingress:
    domainName: "kyma.local"

  database:
    manageSecrets: true
    embedded:
      enabled: true
      director:
        name: "postgres"
      directorDBName: "postgres"
    managedGCP:
      serviceAccountKey: ""
      instanceConnectionName: ""
      director:
        name: ""
        user: ""
        password: ""
      host: "localhost"
      hostPort: "5432"
      sslMode: ""

      #TODO remove below after migration to separate user will be done
      dbUser: ""
      dbPassword: ""
      directorDBName: ""

  oathkeeper:
    host: ory-oathkeeper-proxy.kyma-system.svc.cluster.local
    port: 4455
    timeout_ms: 120000
    idTokenConfig:
      claims: '{"scopes": "{{ print .Extra.scope }}", "tenant": "{{ print .Extra.tenant }}", "externalTenant": "{{ print .Extra.externalTenant }}", "consumerID": "{{ print .Extra.consumerID}}", "consumerType": "{{ print .Extra.consumerType }}", "flow": "{{ print .Extra.flow }}"}'
    mutators:
      runtimeMappingService:
        config:
          api:
            url: http://compass-director.compass-system.svc.cluster.local:3000/runtime-mapping
            retry:
              give_up_after: 6s
              max_delay: 2000ms
      authenticationMappingService:
        config:
          api:
            url: http://compass-director.compass-system.svc.cluster.local:3000/authn-mapping
            retry:
              give_up_after: 6s
              max_delay: 2000ms
      tenantMappingService:
        config:
          api:
            url: http://compass-director.compass-system.svc.cluster.local:3000/tenant-mapping
            retry:
              give_up_after: 6s
              max_delay: 2000ms
      certificateResolverService:
        config:
          api:
            url: http://compass-connector.compass-system.svc.cluster.local:8080/v1/certificate/data/resolve
            retry:
              give_up_after: 6s
              max_delay: 2000ms
      tokenResolverService:
        config:
          api:
            url: http://compass-director.compass-system.svc.cluster.local:8080/v1/tokens/resolve
            retry:
              give_up_after: 6s
              max_delay: 2000ms

  tenantFetcher:
    host: compass-tenant-fetcher.compass-system.svc.cluster.local
    prefix: /tenants
    port: 3000
    authentication:
      allowJWTSigningNone: true
      jwksEndpoints: '["http://ory-oathkeeper-api.kyma-system.svc.cluster.local:4456/.well-known/jwks.json"]'
      identityZone: "id-zone"
    tenantProvider:
      tenantIdProperty: "tenantId"
      customerIdProperty: "customerId"
      name: "provider"

  ordService:
    host: compass-ord-service.compass-system.svc.cluster.local
    prefix: /open-resource-discovery-service/v0
    docsPrefix: /open-resource-discovery-docs
    staticPrefix: /open-resource-discovery-static/v0
    port: 3000
    defaultResponseType: "xml"

  ordAggregator:
    name: ord-aggregator
    enabled: true
    schedule: "*/1 * * * *"
    dbPool:
      maxOpenConnections: 2
      maxIdleConnections: 2

  systemFetcher:
    enabled: false
    name: "system-fetcher"
    schedule: "0 0 * * *"
    manageSecrets: true
    # fetchParallellism - shows how many http calls will be made in parallel to fetch systems
    fetchParallellism: 30
    # queueSize - shows how many system fetches (individual requests may fetch more than 1 system)
    # can be put in the queue for processing before blocking. It is best for the queue to be about 2 times bigger than the parallellism
    queueSize: 100
    # fetchTimeout - shows the timeout to wait for oauth token and for fetching systems (in one request) separately
    fetchTimeout: "5s"
    dbPool:
      maxOpenConnections: 2
      maxIdleConnections: 2
    # systemsAPIEndpoint - endpoint of the service to fetch systems from
    systemsAPIEndpoint: ""
    # systemsAPIFilterCriteria - criteria for fetching systems
    systemsAPIFilterCriteria: ""
    # systemsAPIFilterTenantCriteriaPattern - criateria for fetching systems with tenant filter
    systemsAPIFilterTenantCriteriaPattern: ""
    # systemToTemplateMappings - how to map system properties to an existing application template
    systemToTemplateMappings: '{}'
    oauth:
      client: ""
      secret: ""
      tokenURLPattern: ""
      scopesClaim: ""
      tenantHeaderName: ""
    paging:
      pageSize: 200
      sizeParam: "$top"
      skipParam: "$skip"

  tenantFetchers:
    job1:
      enabled: false
      configMapNamespace: "compass-system"
      manageSecrets: true
      providerName: "compass"
      schedule: "*/5 * * * *"
      kubernetes:
        configMapNamespace: "compass-system"
        pollInterval: 2s
        pollTimeout: 1m
        timeout: 2m
      oauth:
        client: ""
        secret: ""
        tokenURL: ""
      endpoints:
        tenantCreated: "127.0.0.1/events?type=created"
        tenantDeleted: "127.0.0.1/events?type=deleted"
        tenantUpdated: "127.0.0.1/events?type=updated"
      fieldMapping:
        totalPagesField: "totalPages"
        totalResultsField: "totalResults"
        tenantEventsField: "events"
        idField: "id"
        nameField: "name"
        customerIdField: "customerId"
        discriminatorField: ""
        discriminatorValue: ""
        detailsField: "details"
      queryMapping:
        pageNumField: "pageNum"
        pageSizeField: "pageSize"
        timestampField: "timestamp"
      query:
        startPage: "0"
        pageSize: "100"
      dbPool:
        maxOpenConnections: 1
        maxIdleConnections: 1

  metrics:
    enabled: true
    pushEndpoint: http://monitoring-prometheus-pushgateway.kyma-system.svc.cluster.local:9091

  authenticators:
    authenticator0:
      enabled: true
      gatewayHost: "compass-gateway-authenticator0"
      trusted_issuers: '[{"domain_url": "authenticator.domain", "scope_prefix": "prefix."}, {}]'
      attributes: '{"uniqueAttribute": { "key": "key", "value": "val" }, "tenant": { "key": "key" }, "identity": { "key": "key" } }'

  externalServicesMock:
    enabled: false
    auditlog: false

  tests:
    namespace: kyma-system
    connectivityAdapterFQDN: http://compass-connectivity-adapter.compass-system.svc.cluster.local
    directorFQDN: http://compass-director.compass-system.svc.cluster.local
    connectorFQDN: http://compass-connector.compass-system.svc.cluster.local
    externalServicesMockFQDN: http://compass-external-services-mock.compass-system.svc.cluster.local
    ordServiceFQDN: http://compass-ord-service.compass-system.svc.cluster.local
    systemBrokerFQDN: http://compass-system-broker.compass-system.svc.cluster.local
    tenantFetcherFQDN: http://compass-tenant-fetcher.compass-system.svc.cluster.local
    db:
      maxOpenConnections: 3
      maxIdleConnections: 1
    skipTLSVerify: true

    token:
      server:
        enabled: false
        port: 5000
    securityContext: # Set on container level
      runAsUser: 2000
      allowPrivilegeEscalation: false

  expectedSchemaVersionUpdateJob:
    cm:
      name: "expected-schema-version"

  migratorJob:
    nodeSelectorEnabled: false
    pvc:
      name: "compass-director-migrations"
      namespace: "compass-system"
      migrationsPath: "/compass-migrations"

pairing-adapter:
  enabled: false<|MERGE_RESOLUTION|>--- conflicted
+++ resolved
@@ -75,11 +75,7 @@
       version: "PR-1971"
     director:
       dir:
-<<<<<<< HEAD
       version: "PR-1985"
-=======
-      version: "PR-1971"
->>>>>>> e802e35d
     gateway:
       dir:
       version: "PR-1971"
