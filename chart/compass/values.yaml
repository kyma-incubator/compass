--- conflicted
+++ resolved
@@ -78,11 +78,7 @@
       version: "PR-2082"
     director:
       dir:
-<<<<<<< HEAD
       version: "PR-2088"
-=======
-      version: "PR-2063"
->>>>>>> 44c237aa
     gateway:
       dir:
       version: "PR-2082"
@@ -111,11 +107,7 @@
       version: "PR-46"
     e2e_tests:
       dir:
-<<<<<<< HEAD
       version: "PR-2088"
-=======
-      version: "PR-2063"
->>>>>>> 44c237aa
   isLocalEnv: false
   oauth2:
     host: oauth2
