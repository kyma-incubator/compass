--- conflicted
+++ resolved
@@ -60,11 +60,7 @@
       version: "PR-1766"
     tenant_fetcher:
       dir:
-<<<<<<< HEAD
       version: "PR-1789"
-=======
-      version: "PR-1782"
->>>>>>> fa170f3e
     ord_service:
       dir:
       version: "PR-17"
