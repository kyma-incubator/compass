--- conflicted
+++ resolved
@@ -99,14 +99,10 @@
       version: "PR-2242"
     director:
       dir:
-<<<<<<< HEAD
       version: "PR-2268"
     hydrator:
       dir:
       version: "latest" # TODO:: change version 2266
-=======
-      version: "PR-2263"
->>>>>>> 1f15ee67
     gateway:
       dir:
       version: "PR-2242"
@@ -135,12 +131,8 @@
       version: "PR-56"
     e2e_tests:
       dir:
-<<<<<<< HEAD
       version: "PR-2268"
 
-=======
-      version: "PR-2263"
->>>>>>> 1f15ee67
   isLocalEnv: false
   isForTesting: false
   oauth2:
@@ -412,11 +404,7 @@
     timeout_ms: 120000
     idTokenConfig:
       claims: '{"scopes": "{{ print .Extra.scope }}","tenant": "{{ .Extra.tenant }}", "consumerID": "{{ print .Extra.consumerID}}", "consumerType": "{{ print .Extra.consumerType }}", "flow": "{{ print .Extra.flow }}", "onBehalfOf": "{{ print .Extra.onBehalfOf }}", "region": "{{ print .Extra.region }}", "tokenClientID": "{{ print .Extra.tokenClientID }}"}'
-<<<<<<< HEAD
-      internalClaims: '{"scopes": "application:read application:write application.webhooks:read application_template.webhooks:read webhooks.auth:read runtime:write runtime:read tenant:write tenant:read ory_internal","tenant":"{ {{ if .Header.Tenant }} \"consumerTenant\":\"{{ print (index .Header.Tenant 0) }}\", {{ end }} \"externalTenant\":\"\"}", "consumerType": "Internal Component", "flow": "Internal"}'
-=======
-      internalClaims: '{"scopes": "application:read application:write application.webhooks:read application_template.webhooks:read webhooks.auth:read runtime:write runtime:read tenant:write tenant_subscription:write","tenant":"{ {{ if .Header.Tenant }} \"consumerTenant\":\"{{ print (index .Header.Tenant 0) }}\", {{ end }} \"externalTenant\":\"\"}", "consumerType": "Internal Component", "flow": "Internal"}'
->>>>>>> 1f15ee67
+      internalClaims: '{"scopes": "application:read application:write application.webhooks:read application_template.webhooks:read webhooks.auth:read runtime:write runtime:read tenant:read tenant:write ory_internal tenant_subscription:write","tenant":"{ {{ if .Header.Tenant }} \"consumerTenant\":\"{{ print (index .Header.Tenant 0) }}\", {{ end }} \"externalTenant\":\"\"}", "consumerType": "Internal Component", "flow": "Internal"}'
     mutators:
       runtimeMappingService:
         config:
@@ -580,11 +568,8 @@
       maxOpenConnections: 2
       maxIdleConnections: 2
     globalRegistryUrl: http://compass-external-services-mock.compass-system.svc.cluster.local:8086/.well-known/open-resource-discovery
-<<<<<<< HEAD
-
-=======
     maxOrdParallelDownloads: 4
->>>>>>> 1f15ee67
+
   systemFetcher:
     enabled: false
     name: "system-fetcher"
