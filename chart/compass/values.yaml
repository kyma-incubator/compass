--- conflicted
+++ resolved
@@ -174,11 +174,7 @@
       name: compass-pairing-adapter
     director:
       dir: dev/incubator/
-<<<<<<< HEAD
       version: "PR-3674"
-=======
-      version: "PR-3673"
->>>>>>> 0838aef4
       name: compass-director
     hydrator:
       dir: dev/incubator/
