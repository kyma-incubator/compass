global:
  disableLegacyConnectivity: true
  defaultTenant: 3e64ebae-38b5-46a0-b1ed-9ccee153a0ae
  defaultTenantRegion: "eu-1"
  tenants: # tenant order matters, so new tenants should be added to the end of the list
    - name: default
      id: 3e64ebae-38b5-46a0-b1ed-9ccee153a0ae
      type: account
    - name: foo
      id: 1eba80dd-8ff6-54ee-be4d-77944d17b10b
      type: account
    - name: bar
      id: af9f84a9-1d3a-4d9f-ae0c-94f883b33b6e
      type: account
    - name: TestTenantSeparation
      id: f1c4b5be-b0e1-41f9-b0bc-b378200dcca0
      type: account
    - name: TestDeleteLastScenarioForApplication
      id: 0403be1e-f854-475e-9074-922120277af5
      type: account
    - name: Test_DeleteAutomaticScenarioAssignmentForSelector
      id: d9553135-6115-4c67-b4d9-962c00f3725f
      type: account
    - name: Test_AutomaticScenarioAssigmentForRuntime
      id: 8c733a45-d988-4472-af10-1256b82c70c0
      type: account
    - name: TestAutomaticScenarioAssignmentsWholeScenario
      id: 65a63692-c00a-4a7d-8376-8615ee37f45c
      type: account
    - name: TestTenantsQueryTenantNotInitialized
      id: 72329135-27fd-4284-9bcb-37ea8d6307d0
      type: account
    - name: Test Default
      id: 5577cf46-4f78-45fa-b55f-a42a3bdba868
      type: account
      parent: 2c4f4a25-ba9a-4dbc-be68-e0beb77a7eb0
    - name: Test_DefaultCustomer
      id: 2c4f4a25-ba9a-4dbc-be68-e0beb77a7eb0
      type: customer
    - name: TestListLabelDefinitions
      id: 3f641cf5-2d14-4e0f-a122-16e7569926f1
      type: account
    - name: Test_AutomaticScenarioAssignmentQueries
      id: 8263cc13-5698-4a2d-9257-e8e76b543e88
      type: account
    - name: TestGetScenariosLabelDefinitionCreatesOneIfNotExists
      id: 2263cc13-5698-4a2d-9257-e8e76b543e33
      type: account
    - name: TestApplicationsForRuntime
      id: 5984a414-1eed-4972-af2c-b2b6a415c7d7
      type: account
    - name: Test_DeleteAutomaticScenarioAssignmentForScenario
      id: d08e4cb6-a77f-4a07-b021-e3317a373597
      type: account
    - name: TestApplicationsForRuntimeWithHiddenApps
      id: 7e1f2df8-36dc-4e40-8be3-d1555d50c91c
      type: account
    - name: TestTenantsQueryTenantInitialized
      id: 8cf0c909-f816-4fe3-a507-a7917ccd8380
      type: account
    - name: TestDeleteApplicationIfInScenario
      id: 0d597250-6b2d-4d89-9c54-e23cb497cd01
      type: account
    - name: TestProviderSubaccount
      id: 47b4575a-f102-414a-8398-2d973ad65f3a
      type: subaccount
      parent: 5577cf46-4f78-45fa-b55f-a42a3bdba868
    - name: TestCompassProviderSubaccount
      id: f8075207-1478-4a80-bd26-24a4785a2bfd
      type: subaccount
      parent: 5577cf46-4f78-45fa-b55f-a42a3bdba868
    - name: TestProviderSubaccountRegion2
      id: 731b7bc4-5472-41d2-a447-e4c0f45de739
      type: subaccount
      region: "eu-2"
      parent: 5577cf46-4f78-45fa-b55f-a42a3bdba868
    - name: TestCertificateSubaccount
      id: 123e4567-e89b-12d3-a456-426614174001
      type: subaccount
      parent: 5577cf46-4f78-45fa-b55f-a42a3bdba868
    - name: TestNsAdapter
      id: 08b6da37-e911-48fb-a0cb-fa635a6c5678
      type: subaccount
      parent: 5577cf46-4f78-45fa-b55f-a42a3bdba868
    - name: TestNsAdapterSubaccountWithApplications
      id: 08b6da37-e911-48fb-a0cb-fa635a6c4321
      type: subaccount
      parent: 5577cf46-4f78-45fa-b55f-a42a3bdba868
    - name: TestIntegrationSystemManagedSubaccount
      id: 3cfcdd62-320d-403b-b66a-4ee3cdd06947
      type: subaccount
      parent: 5577cf46-4f78-45fa-b55f-a42a3bdba868
    - name: TestIntegrationSystemManagedAccount
      id: 7e8ab2e3-3bb4-42e3-92b2-4e0bf48559d3
      type: account
      parent: 2c4f4a25-ba9a-4dbc-be68-e0beb77a7eb0
    - name: TestSystemFetcherAccount
      id: c395681d-11dd-4cde-bbcf-570b4a153e79
      type: account
      parent: 2c4f4a25-ba9a-4dbc-be68-e0beb77a7eb0
    - name: TestConsumerSubaccount
      id: 1f538f34-30bf-4d3d-aeaa-02e69eef84ae
      type: subaccount
      parent: 5984a414-1eed-4972-af2c-b2b6a415c7d7
    - name: TestTenantsOnDemandAPI
      id: 8d42d818-d4c4-4036-b82f-b199db7ffeb5
      type: subaccount
      parent: 5984a414-1eed-4972-af2c-b2b6a415c7d7
    - name: TestExternalCertificateSubaccount
      id: bad76f69-e5c2-4d55-bca5-240944824b83
      type: subaccount
      parent: 5577cf46-4f78-45fa-b55f-a42a3bdba868
    - name: TestAtomOrganization
      id: f2724f8e-1a58-4f32-bfd0-8b831de34e71
      type: organization
      parent: 2c4f4a25-ba9a-4dbc-be68-e0beb77a7eb0
    - name: TestAtomFolder
      id: 4c31b7c7-2bea-4bd5-9ea5-e9a8d704f900
      type: folder
      parent: f2724f8e-1a58-4f32-bfd0-8b831de34e71
    - name: TestAtomResourceGroup
      id: ff30da87-7685-4462-869a-baae6441898b
      type: resource-group
      parent: 4c31b7c7-2bea-4bd5-9ea5-e9a8d704f900
    - name: Test Default Subaccount
      id: 777ce47b-d901-4647-9223-14e94819830b
      type: subaccount
      parent: 5577cf46-4f78-45fa-b55f-a42a3bdba868
  images:
    containerRegistry:
      path: europe-docker.pkg.dev/kyma-project
    connector:
      dir: dev/incubator/
      version: "PR-3243"
      name: compass-connector
    connectivity_adapter:
      dir: dev/incubator/
      version: "PR-3243"
      name: compass-connectivity-adapter
    pairing_adapter:
      dir: dev/incubator/
      version: "PR-3253"
      name: compass-pairing-adapter
    director:
      dir: dev/incubator/
<<<<<<< HEAD
      version: "PR-3253"
=======
      version: "PR-3256"
>>>>>>> 12d928d4
      name: compass-director
    hydrator:
      dir: dev/incubator/
      version: "PR-3254"
      name: compass-hydrator
    ias_adapter:
      dir: dev/incubator/
      version: "PR-3254"
      name: compass-ias-adapter
    kyma_adapter:
      dir: dev/incubator/
      version: "PR-3254"
      name: compass-kyma-adapter
    gateway:
      dir: dev/incubator/
      version: "PR-3243"
      name: compass-gateway
    operations_controller:
      dir: dev/incubator/
      version: "PR-3243"
      name: compass-operations-controller
    ord_service:
      dir: dev/incubator/
      version: "PR-97"
      name: compass-ord-service
    schema_migrator:
      dir: dev/incubator/
      version: "PR-3189"
      name: compass-schema-migrator
    system_broker:
      dir: dev/incubator/
      version: "PR-3243"
      name: compass-system-broker
    certs_setup_job:
      containerRegistry:
        path: eu.gcr.io/kyma-project
      dir:
      version: "0a651695"
    external_services_mock:
      dir: dev/incubator/
      version: "PR-3243"
      name: compass-external-services-mock
    console:
      dir: prod/incubator/
      version: "v20230421-e8840c18"
      name: compass-console
    e2e_tests:
      dir: dev/incubator/
      version: "PR-3256"
      name: compass-e2e-tests
  isLocalEnv: false
  isForTesting: false
  oauth2:
    host: oauth2
  livenessProbe:
    initialDelaySeconds: 30
    timeoutSeconds: 1
    periodSeconds: 10
  readinessProbe:
    initialDelaySeconds: 5
    timeoutSeconds: 1
    periodSeconds: 2
  agentPreconfiguration: false
  portieris:
    isEnabled: false
    imagePullSecretName: "portieris-dummy-image-pull-secret"
  nsAdapter:
    external:
      port: 3005
    e2eTests:
      gatewayHost: "compass-gateway-xsuaa"
    prefix: /nsadapter
    path: /nsadapter/api/v1/notifications
    systemToTemplateMappings: '[{  "Name": "SAP S/4HANA On-Premise",  "SourceKey": ["type"],  "SourceValue": ["abapSys"]},{  "Name": "SAP S/4HANA On-Premise",  "SourceKey": ["type"],  "SourceValue": ["nonSAPsys"]},{  "Name": "SAP S/4HANA On-Premise",  "SourceKey": ["type"],  "SourceValue": ["hana"]}]'
    secret:
      name: nsadapter-secret
      subaccountKey: subaccount
      local:
        subaccountValue: subaccount
    authSecret:
      name: "compass-external-services-mock-oauth-credentials"
      clientIdKey: client-id
      clientSecretKey: client-secret
      tokenUrlKey: url
      instanceUrlKey: url
      certKey: cert
      keyKey: key
    registerPath: "/register"
    tokenPath: "/secured/oauth/token"
    createClonePattern: '{"key": "%s"}'
    createBindingPattern: '{}'
    useClone: "false"
    authentication:
      jwksEndpoint: http://ory-stack-oathkeeper-api.ory.svc.cluster.local:4456/.well-known/jwks.json
  director:
    host: compass-director.compass-system.svc.cluster.local
    formationMappingAsyncStatusApi:
      pathPrefix: "/v1/businessIntegrations"
      formationAssignmentPath: "/{ucl-formation-id}/assignments/{ucl-assignment-id}/status"
      formationPath: "/{ucl-formation-id}/status"
    prefix: /director
    graphql:
      external:
        port: 3000
    tls:
      secure:
        internal:
          host: compass-director-internal
    validator:
      port: 8080
    metrics:
      port: 3003
      enableGraphqlOperationInstrumentation: true
    operations:
      port: 3002
      path: "/operation"
      lastOperationPath: "/last_operation"
    info:
      path: "/v1/info"
    subscription:
      subscriptionProviderLabelKey: "subscriptionProviderId"
      subscriptionLabelKey: "subscription"
      tokenPrefix: "sb-"
    selfRegister:
      secrets:
        instancesCreds:
          name: "region-instances-credentials"
          key: "keyConfig"
          path: "/tmp"
        saasAppNameCfg:
          name: "saas-app-names"
          key: "appNameConfig"
          path: "/tmp/appNameConfig"
      clientIdPath: "clientId"
      clientSecretPath: "clientSecret"
      urlPath: "url"
      tokenUrlPath: "tokenUrl"
      clientCertPath: "clientCert"
      clientKeyPath: "clientKey"
      local:
        templateMappings:
          clientIDMapping: '{{ printf "\"%s\":\"client_id\"" .Values.global.director.selfRegister.clientIdPath }}'
          clientSecretMapping: '{{ printf "\"%s\":\"client_secret\"" .Values.global.director.selfRegister.clientSecretPath }}'
          urlMapping: '{{ printf "\"%s\":\"http://compass-external-services-mock.%s.svc.cluster.local:%s\"" .Values.global.director.selfRegister.urlPath .Release.Namespace (.Values.service.port | toString) }}'
          tokenURLMapping: '{{ printf "\"%s\":\"https://%s.%s:%s\"" .Values.global.director.selfRegister.tokenUrlPath .Values.global.externalServicesMock.certSecuredHost .Values.global.ingress.domainName (.Values.service.certPort | toString) }}'
          x509CertificateMapping: '{{ printf "\"%s\":\"%s\"" .Values.global.director.selfRegister.clientCertPath .Values.global.connector.caCertificate }}'
          x509KeyMapping: '{{ printf "\"%s\":\"%s\"" .Values.global.director.selfRegister.clientKeyPath .Values.global.connector.caKey }}'
      oauthTokenPath: "/cert/token"
      oauthMode: "oauth-mtls"
      label: "selfRegLabel"
      labelValuePrefix: "self-reg-prefix-"
      responseKey: "self-reg-key"
      path: "/external-api/self-reg"
      nameQueryParam: "name"
      tenantQueryParam: "tenant"
      requestBodyPattern: '{"key": "%s"}'
      saasAppNameLabelKey: "CMPSaaSAppName"
      saasAppNamePath: "localSaaSAppNamePath"
    clientIDHeaderKey: client_user
    suggestTokenHeaderKey: suggest_token
    runtimeTypeLabelKey: "runtimeType"
    applicationTypeLabelKey: "applicationType"
    globalSubaccountIDLabelKey: "global_subaccount_id"
    kymaRuntimeTypeLabelValue: "kyma"
    kymaApplicationNamespaceValue: "sap.kyma"
    destinationCreator:
      correlationIDsKey: "correlationIds"
      destinationAPI:
        baseURL: "http://compass-external-services-mock.compass-system.svc.cluster.local:8081"
        path: "/regions/{region}/subaccounts/{subaccountId}/destinations"
        regionParam: "region"
        subaccountIDParam: "subaccountId"
        nameParam: "destinationName"
      certificateAPI:
        baseURL: "http://compass-external-services-mock.compass-system.svc.cluster.local:8081"
        path: "/regions/{region}/subaccounts/{subaccountId}/certificates"
        regionParam: "region"
        subaccountIDParam: "subaccountId"
        nameParam: "certificateName"
        fileNameKey: "fileName"
        commonNameKey: "commonName"
        certChainKey: "certificateChain"
    fetchTenantEndpoint: '{{ printf "https://%s.%s%s/v1/fetch" .Values.global.gateway.tls.secure.internal.host .Values.global.ingress.domainName .Values.global.tenantFetcher.prefix }}'
    ordWebhookMappings: '[{ "ProxyURL": "http://compass-external-services-mock.compass-system.svc.cluster.local:8090/proxy", "ProxyHeaderTemplate": "{\"target_host\": \"{{.Application.BaseURL}}\" }", "OrdUrlPath": "/sap/bc/http/sap/ord_configuration", "SubdomainSuffix": "-api", "Type": "SAP Proxy Template" }]'
    tenantMappingsPath: "/tmp/tenantMappingsConfig"
    tenantMappingsKey: "tenant-mapping-config.json"
    tenantMappings:
      SYNC:
        v1.0:
          - type: CONFIGURATION_CHANGED
            mode: SYNC
            urlTemplate: '{"path":"%s/v1/tenant-mappings/{{.RuntimeContext.Value}}","method":"PATCH"}'
            inputTemplate: '{"context":{ {{ if .CustomerTenantContext.AccountID }}"btp": {"uclFormationId":"{{.FormationID}}","globalAccountId":"{{.CustomerTenantContext.AccountID}}","crmId":"{{.CustomerTenantContext.CustomerID}}"} {{ else }}"atom": {"uclFormationId":"{{.FormationID}}","path":"{{.CustomerTenantContext.Path}}","crmId":"{{.CustomerTenantContext.CustomerID}}"} {{ end }} },"items": [ {"uclAssignmentId":"{{ .Assignment.ID }}","operation":"{{.Operation}}","deploymentRegion":"{{if .Application.Labels.region }}{{.Application.Labels.region}}{{ else }}{{.ApplicationTemplate.Labels.region}}{{end }}","applicationNamespace":"{{ if .Application.ApplicationNamespace }}{{.Application.ApplicationNamespace}}{{else }}{{.ApplicationTemplate.ApplicationNamespace}}{{ end }}","applicationTenantId":"{{.Application.LocalTenantID}}","uclSystemTenantId":"{{.Application.ID}}",{{ if .ApplicationTemplate.Labels.parameters }}"parameters": {{.ApplicationTemplate.Labels.parameters}},{{ end }}"configuration": {{.ReverseAssignment.Value}} } ] }'
            headerTemplate: '{"Content-Type": ["application/json"]}'
            outputTemplate: '{"error":"{{.Body.error}}","success_status_code": 200}'
          - type: APPLICATION_TENANT_MAPPING
            mode: SYNC
            urlTemplate: '{"path":"%s/v1/tenant-mappings/{{.TargetApplication.LocalTenantID}}","method":"PATCH"}'
            inputTemplate: '{"context": { {{ if .CustomerTenantContext.AccountID }}"btp":{"uclFormationId":"{{.FormationID}}","globalAccountId":"{{.CustomerTenantContext.AccountID}}","crmId":"{{.CustomerTenantContext.CustomerID}}"} {{ else }}"atom": {"uclFormationId":"{{.FormationID}}","path":"{{.CustomerTenantContext.Path}}","crmId":"{{.CustomerTenantContext.CustomerID}}"} {{ end }} },"items": [ {"uclAssignmentId":"{{ .Assignment.ID }}","operation":"{{.Operation}}","deploymentRegion":"{{if .SourceApplication.Labels.region }}{{.SourceApplication.Labels.region}}{{else }}{{.SourceApplicationTemplate.Labels.region}}{{ end }}","applicationNamespace":"{{if .SourceApplication.ApplicationNamespace }}{{.SourceApplication.ApplicationNamespace}}{{else }}{{.SourceApplicationTemplate.ApplicationNamespace}}{{ end }}","applicationTenantId":"{{.SourceApplication.LocalTenantID}}","uclSystemTenantId":"{{.SourceApplication.ID}}",{{ if .SourceApplicationTemplate.Labels.parameters }}"parameters": {{.SourceApplicationTemplate.Labels.parameters}},{{ end }}"configuration": {{.ReverseAssignment.Value}} } ]}'
            headerTemplate: '{"Content-Type": ["application/json"]}'
            outputTemplate: '{"error":"{{.Body.error}}","success_status_code": 200}'
        configuration_changed:v1.0:
          - type: CONFIGURATION_CHANGED
            mode: SYNC
            urlTemplate: '{"path":"%s/v1/tenant-mappings/{{.RuntimeContext.Value}}","method":"PATCH"}'
            inputTemplate: '{"context":{ {{ if .CustomerTenantContext.AccountID }}"btp": {"uclFormationId":"{{.FormationID}}","globalAccountId":"{{.CustomerTenantContext.AccountID}}","crmId":"{{.CustomerTenantContext.CustomerID}}"} {{ else }}"atom": {"uclFormationId":"{{.FormationID}}","path":"{{.CustomerTenantContext.Path}}","crmId":"{{.CustomerTenantContext.CustomerID}}"} {{ end }} },"items": [ {"uclAssignmentId":"{{ .Assignment.ID }}","operation":"{{.Operation}}","deploymentRegion":"{{if .Application.Labels.region }}{{.Application.Labels.region}}{{ else }}{{.ApplicationTemplate.Labels.region}}{{end }}","applicationNamespace":"{{ if .Application.ApplicationNamespace }}{{.Application.ApplicationNamespace}}{{else }}{{.ApplicationTemplate.ApplicationNamespace}}{{ end }}","applicationTenantId":"{{.Application.LocalTenantID}}","uclSystemTenantId":"{{.Application.ID}}",{{ if .ApplicationTemplate.Labels.parameters }}"parameters": {{.ApplicationTemplate.Labels.parameters}},{{ end }}"configuration": {{.ReverseAssignment.Value}} } ] }'
            headerTemplate: '{"Content-Type": ["application/json"]}'
            outputTemplate: '{"error":"{{.Body.error}}","success_status_code": 200}'
        application_tenant_mapping:v1.0:
          - type: APPLICATION_TENANT_MAPPING
            mode: SYNC
            urlTemplate: '{"path":"%s/v1/tenant-mappings/{{.TargetApplication.LocalTenantID}}","method":"PATCH"}'
            inputTemplate: '{"context": { {{ if .CustomerTenantContext.AccountID }}"btp":{"uclFormationId":"{{.FormationID}}","globalAccountId":"{{.CustomerTenantContext.AccountID}}","crmId":"{{.CustomerTenantContext.CustomerID}}"} {{ else }}"atom": {"uclFormationId":"{{.FormationID}}","path":"{{.CustomerTenantContext.Path}}","crmId":"{{.CustomerTenantContext.CustomerID}}"} {{ end }} },"items": [ {"uclAssignmentId":"{{ .Assignment.ID }}","operation":"{{.Operation}}","deploymentRegion":"{{if .SourceApplication.Labels.region }}{{.SourceApplication.Labels.region}}{{else }}{{.SourceApplicationTemplate.Labels.region}}{{ end }}","applicationNamespace":"{{if .SourceApplication.ApplicationNamespace }}{{.SourceApplication.ApplicationNamespace}}{{else }}{{.SourceApplicationTemplate.ApplicationNamespace}}{{ end }}","applicationTenantId":"{{.SourceApplication.LocalTenantID}}","uclSystemTenantId":"{{.SourceApplication.ID}}",{{ if .SourceApplicationTemplate.Labels.parameters }}"parameters": {{.SourceApplicationTemplate.Labels.parameters}},{{ end }}"configuration": {{.ReverseAssignment.Value}} } ]}'
            headerTemplate: '{"Content-Type": ["application/json"]}'
            outputTemplate: '{"error":"{{.Body.error}}","success_status_code": 200}'
        application_tenant_mapping:v1.1:
          - type: APPLICATION_TENANT_MAPPING
            mode: SYNC
            urlTemplate: '{"path":"%s/v1/tenant-mappings/{{.TargetApplication.LocalTenantID}}","method":"PATCH"}'
            inputTemplate: '{"context": { {{ if .CustomerTenantContext.AccountID }}"btp":{"uclFormationId":"{{.FormationID}}","globalAccountId":"{{.CustomerTenantContext.AccountID}}","crmId":"{{.CustomerTenantContext.CustomerID}}"} {{ else }}"atom": {"uclFormationId":"{{.FormationID}}","path":"{{.CustomerTenantContext.Path}}","crmId":"{{.CustomerTenantContext.CustomerID}}"} {{ end }} },"receiverTenant": {"deploymentRegion":"{{ if .TargetApplication.Labels.region}}{{.TargetApplication.Labels.region}}{{ else }}{{.TargetApplicationTemplate.Labels.region}}{{end }}","applicationNamespace":"{{ if .TargetApplication.ApplicationNamespace}}{{.TargetApplication.ApplicationNamespace}}{{ else }}{{.TargetApplicationTemplate.ApplicationNamespace}}{{end }}","applicationUrl":"{{ .TargetApplication.BaseURL }}","applicationTenantId":"{{.TargetApplication.LocalTenantID }}","uclSystemTenantId":"{{ .TargetApplication.ID}}", {{ if .TargetApplicationTemplate.Labels.parameters }}"parameters": {{.TargetApplicationTemplate.Labels.parameters}}{{ end }} },"assignedTenants": [ {"uclAssignmentId":"{{ .Assignment.ID }}","operation":"{{.Operation}}","deploymentRegion":"{{if .SourceApplication.Labels.region }}{{.SourceApplication.Labels.region}}{{else }}{{.SourceApplicationTemplate.Labels.region}}{{ end }}","applicationNamespace":"{{if .SourceApplication.ApplicationNamespace }}{{.SourceApplication.ApplicationNamespace}}{{else }}{{.SourceApplicationTemplate.ApplicationNamespace}}{{ end }}","applicationUrl":"{{.SourceApplication.BaseURL }}","applicationTenantId":"{{.SourceApplication.LocalTenantID}}","uclSystemTenantId":"{{.SourceApplication.ID}}",{{ if .SourceApplicationTemplate.Labels.parameters }}"parameters": {{.SourceApplicationTemplate.Labels.parameters}},{{ end }}"configuration": {{.ReverseAssignment.Value}} } ]}'
            headerTemplate: '{"Content-Type": ["application/json"]}'
            outputTemplate: '{"error":"{{.Body.error}}","success_status_code": 200}'
      ASYNC_CALLBACK:
        v1.0:
          - type: CONFIGURATION_CHANGED
            mode: ASYNC_CALLBACK
            urlTemplate: '{"path":"%s/v1/tenant-mappings/{{.RuntimeContext.Value}}","method":"PATCH"}'
            inputTemplate: '{"context":{ {{ if .CustomerTenantContext.AccountID }}"btp": {"uclFormationId":"{{.FormationID}}","globalAccountId":"{{.CustomerTenantContext.AccountID}}","crmId":"{{.CustomerTenantContext.CustomerID}}"} {{ else }}"atom": {"uclFormationId":"{{.FormationID}}","path":"{{.CustomerTenantContext.Path}}","crmId":"{{.CustomerTenantContext.CustomerID}}"} {{ end }} },"items": [ {"uclAssignmentId":"{{ .Assignment.ID }}","operation":"{{.Operation}}","deploymentRegion":"{{if .Application.Labels.region }}{{.Application.Labels.region}}{{ else }}{{.ApplicationTemplate.Labels.region}}{{end }}","applicationNamespace":"{{ if .Application.ApplicationNamespace }}{{.Application.ApplicationNamespace}}{{else }}{{.ApplicationTemplate.ApplicationNamespace}}{{ end }}","applicationTenantId":"{{.Application.LocalTenantID}}","uclSystemTenantId":"{{.Application.ID}}",{{ if .ApplicationTemplate.Labels.parameters }}"parameters": {{.ApplicationTemplate.Labels.parameters}},{{ end }}"configuration": {{.ReverseAssignment.Value}} } ] }'
            headerTemplate: '{"Content-Type": ["application/json"],"Location": ["%s/v1/businessIntegrations/{{.FormationID}}/assignments/{{.Assignment.ID}}/status"]}'
            outputTemplate: '{"error":"{{.Body.error}}","success_status_code": 202}'
          - type: APPLICATION_TENANT_MAPPING
            mode: ASYNC_CALLBACK
            urlTemplate: '{"path":"%s/v1/tenant-mappings/{{.TargetApplication.LocalTenantID}}","method":"PATCH"}'
            inputTemplate: '{"context": { {{ if .CustomerTenantContext.AccountID }}"btp":{"uclFormationId":"{{.FormationID}}","globalAccountId":"{{.CustomerTenantContext.AccountID}}","crmId":"{{.CustomerTenantContext.CustomerID}}"} {{ else }}"atom": {"uclFormationId":"{{.FormationID}}","path":"{{.CustomerTenantContext.Path}}","crmId":"{{.CustomerTenantContext.CustomerID}}"} {{ end }} },"items": [ {"uclAssignmentId":"{{ .Assignment.ID }}","operation":"{{.Operation}}","deploymentRegion":"{{if .SourceApplication.Labels.region }}{{.SourceApplication.Labels.region}}{{else }}{{.SourceApplicationTemplate.Labels.region}}{{ end }}","applicationNamespace":"{{if .SourceApplication.ApplicationNamespace }}{{.SourceApplication.ApplicationNamespace}}{{else }}{{.SourceApplicationTemplate.ApplicationNamespace}}{{ end }}","applicationTenantId":"{{.SourceApplication.LocalTenantID}}","uclSystemTenantId":"{{.SourceApplication.ID}}",{{ if .SourceApplicationTemplate.Labels.parameters }}"parameters": {{.SourceApplicationTemplate.Labels.parameters}},{{ end }}"configuration": {{.ReverseAssignment.Value}} } ]}'
            headerTemplate: '{"Content-Type": ["application/json"],"Location": ["%s/v1/businessIntegrations/{{.FormationID}}/assignments/{{.Assignment.ID}}/status"]}'
            outputTemplate: '{"error":"{{.Body.error}}","success_status_code": 202}'
        configuration_changed:v1.0:
          - type: CONFIGURATION_CHANGED
            mode: ASYNC_CALLBACK
            urlTemplate: '{"path":"%s/v1/tenant-mappings/{{.RuntimeContext.Value}}","method":"PATCH"}'
            inputTemplate: '{"context":{ {{ if .CustomerTenantContext.AccountID }}"btp": {"uclFormationId":"{{.FormationID}}","globalAccountId":"{{.CustomerTenantContext.AccountID}}","crmId":"{{.CustomerTenantContext.CustomerID}}"} {{ else }}"atom": {"uclFormationId":"{{.FormationID}}","path":"{{.CustomerTenantContext.Path}}","crmId":"{{.CustomerTenantContext.CustomerID}}"} {{ end }} },"items": [ {"uclAssignmentId":"{{ .Assignment.ID }}","operation":"{{.Operation}}","deploymentRegion":"{{if .Application.Labels.region }}{{.Application.Labels.region}}{{ else }}{{.ApplicationTemplate.Labels.region}}{{end }}","applicationNamespace":"{{ if .Application.ApplicationNamespace }}{{.Application.ApplicationNamespace}}{{else }}{{.ApplicationTemplate.ApplicationNamespace}}{{ end }}","applicationTenantId":"{{.Application.LocalTenantID}}","uclSystemTenantId":"{{.Application.ID}}",{{ if .ApplicationTemplate.Labels.parameters }}"parameters": {{.ApplicationTemplate.Labels.parameters}},{{ end }}"configuration": {{.ReverseAssignment.Value}} } ] }'
            headerTemplate: '{"Content-Type": ["application/json"],"Location": ["%s/v1/businessIntegrations/{{.FormationID}}/assignments/{{.Assignment.ID}}/status"]}'
            outputTemplate: '{"error":"{{.Body.error}}","success_status_code": 202}'
        application_tenant_mapping:v1.0:
          - type: APPLICATION_TENANT_MAPPING
            mode: ASYNC_CALLBACK
            urlTemplate: '{"path":"%s/v1/tenant-mappings/{{.TargetApplication.LocalTenantID}}","method":"PATCH"}'
            inputTemplate: '{"context": { {{ if .CustomerTenantContext.AccountID }}"btp":{"uclFormationId":"{{.FormationID}}","globalAccountId":"{{.CustomerTenantContext.AccountID}}","crmId":"{{.CustomerTenantContext.CustomerID}}"} {{ else }}"atom": {"uclFormationId":"{{.FormationID}}","path":"{{.CustomerTenantContext.Path}}","crmId":"{{.CustomerTenantContext.CustomerID}}"} {{ end }} },"items": [ {"uclAssignmentId":"{{ .Assignment.ID }}","operation":"{{.Operation}}","deploymentRegion":"{{if .SourceApplication.Labels.region }}{{.SourceApplication.Labels.region}}{{else }}{{.SourceApplicationTemplate.Labels.region}}{{ end }}","applicationNamespace":"{{if .SourceApplication.ApplicationNamespace }}{{.SourceApplication.ApplicationNamespace}}{{else }}{{.SourceApplicationTemplate.ApplicationNamespace}}{{ end }}","applicationTenantId":"{{.SourceApplication.LocalTenantID}}","uclSystemTenantId":"{{.SourceApplication.ID}}",{{ if .SourceApplicationTemplate.Labels.parameters }}"parameters": {{.SourceApplicationTemplate.Labels.parameters}},{{ end }}"configuration": {{.ReverseAssignment.Value}} } ]}'
            headerTemplate: '{"Content-Type": ["application/json"],"Location": ["%s/v1/businessIntegrations/{{.FormationID}}/assignments/{{.Assignment.ID}}/status"]}'
            outputTemplate: '{"error":"{{.Body.error}}","success_status_code": 202}'
        application_tenant_mapping:v1.1:
          - type: APPLICATION_TENANT_MAPPING
            mode: ASYNC_CALLBACK
            urlTemplate: '{"path":"%s/v1/tenant-mappings/{{.TargetApplication.LocalTenantID}}","method":"PATCH"}'
            inputTemplate: '{"context": { {{ if .CustomerTenantContext.AccountID }}"btp":{"uclFormationId":"{{.FormationID}}","globalAccountId":"{{.CustomerTenantContext.AccountID}}","crmId":"{{.CustomerTenantContext.CustomerID}}"} {{ else }}"atom": {"uclFormationId":"{{.FormationID}}","path":"{{.CustomerTenantContext.Path}}","crmId":"{{.CustomerTenantContext.CustomerID}}"} {{ end }} },"receiverTenant": {"deploymentRegion":"{{ if .TargetApplication.Labels.region}}{{.TargetApplication.Labels.region}}{{ else }}{{.TargetApplicationTemplate.Labels.region}}{{end }}","applicationNamespace":"{{ if .TargetApplication.ApplicationNamespace}}{{.TargetApplication.ApplicationNamespace}}{{ else }}{{.TargetApplicationTemplate.ApplicationNamespace}}{{end }}","applicationUrl":"{{ .TargetApplication.BaseURL }}","applicationTenantId":"{{.TargetApplication.LocalTenantID }}","uclSystemTenantId":"{{ .TargetApplication.ID}}", {{ if .TargetApplicationTemplate.Labels.parameters }}"parameters": {{.TargetApplicationTemplate.Labels.parameters}}{{ end }} },"assignedTenants": [ {"uclAssignmentId":"{{ .Assignment.ID }}","operation":"{{.Operation}}","deploymentRegion":"{{if .SourceApplication.Labels.region }}{{.SourceApplication.Labels.region}}{{else }}{{.SourceApplicationTemplate.Labels.region}}{{ end }}","applicationNamespace":"{{if .SourceApplication.ApplicationNamespace }}{{.SourceApplication.ApplicationNamespace}}{{else }}{{.SourceApplicationTemplate.ApplicationNamespace}}{{ end }}","applicationUrl":"{{.SourceApplication.BaseURL }}","applicationTenantId":"{{.SourceApplication.LocalTenantID}}","uclSystemTenantId":"{{.SourceApplication.ID}}",{{ if .SourceApplicationTemplate.Labels.parameters }}"parameters": {{.SourceApplicationTemplate.Labels.parameters}},{{ end }}"configuration": {{.ReverseAssignment.Value}} } ]}'
            headerTemplate: '{"Content-Type": ["application/json"],"Location": ["%s/v1/businessIntegrations/{{.FormationID}}/assignments/{{.Assignment.ID}}/status"]}'
            outputTemplate: '{"error":"{{.Body.error}}","success_status_code": 202}'
    authentication:
      jwksEndpoint: http://ory-stack-oathkeeper-api.ory.svc.cluster.local:4456/.well-known/jwks.json
      oauth2:
        url: http://ory-stack-hydra-admin.ory.svc.cluster.local:4445
  auditlog:
    configMapName: "compass-gateway-auditlog-config"
    protocol: HTTP
    tlsOrigination: false
    host: compass-external-services-mock.compass-system.svc.cluster.local
    port: 8080
    mtlsTokenPath: "/cert/token"
    standardTokenPath: "/secured/oauth/token"
    skipSSLValidation: false
    secret:
      name: "compass-gateway-auditlog-secret"
      urlKey: url
      clientIdKey: client-id
      clientSecretKey: client-secret
      clientCertKey: client-cert
      clientKeyKey: client-key
  log:
    format: "text"
  tenantConfig:
    useDefaultTenants: true
    dbPool:
      maxOpenConnections: 1
      maxIdleConnections: 1
  connector:
    prefix: /connector
    graphql:
      external:
        port: 3000
    validator:
      port: 8080
    # If secrets do not exist they will be created
    secrets:
      ca:
        name: compass-connector-app-ca
        namespace: compass-system
        certificateKey: ca.crt
        keyKey: ca.key
      rootCA:
        namespace: istio-system # For Ingress Gateway to work properly the namespace needs to be istio-system
        # In order for istio mTLS to work we should have two different secrets one containing the server certificate (let’s say X) and one used for validation of the client’s certificates.
        # The second one should be our root certificate and istio wants it to be named X-cacert. (-cacert suffix).
        # This is the reason for the confusing name of our root certificate. https://preliminary.istio.io/v1.6/docs/tasks/traffic-management/ingress/secure-ingress/#configure-a-mutual-tls-ingress-gateway
        cacert: compass-gateway-mtls-certs-cacert # For cert-rotation the cacert should be in different secret
        certificateKey: cacert
    revocation:
      configmap:
        name: revocations-config
        namespace: "{{ .Release.Namespace }}"
    # If key and certificate are not provided they will be generated
    caKey: ""
    caCertificate: ""
  system_broker:
    enabled: false
    port: 5001
    prefix: /broker
    tokenProviderFromHeader:
      forwardHeaders: Authorization
    tokenProviderFromSecret:
      enabled: false
      secrets:
        integrationSystemCredentials:
          name: compass-system-broker-credentials
          namespace: compass-system
    testNamespace: kyma-system
  gateway:
    port: 3000
    tls:
      host: compass-gateway
      adapterHost: compass-ns-adapter
      secure:
        internal:
          host: compass-gateway-internal
        oauth:
          host: compass-gateway-auth-oauth
    mtls:
      manageCerts: false
      host: compass-gateway-mtls
      certSecret: compass-gateway-mtls-certs
      external:
        host: compass-gateway-sap-mtls
        certSecret: compass-gateway-mtls-certs # Use connector's root CA as root CA by default. This should be overridden for productive deployments.
    headers:
      rateLimit: X-Flow-Identity
      request:
        remove:
          - "Client-Id-From-Token"
          - "Client-Id-From-Certificate"
          - "Client-Certificate-Hash"
          - "Certificate-Data"
  hydrator:
    host: compass-hydrator.compass-system.svc.cluster.local
    port: 3000
    prefix: /hydrators
    certSubjectMappingResyncInterval: "10s"
    subjectConsumerMappingConfig: '[{"consumer_type": "Super Admin", "tenant_access_levels": ["customer", "account","subaccount", "global", "organization", "folder", "resource-group"], "subject": "C=DE, L=local, O=SAP SE, OU=Region, OU=SAP Cloud Platform Clients, OU=f8075207-1478-4a80-bd26-24a4785a2bfd, CN=compass"}, {"consumer_type": "Integration System", "tenant_access_levels": ["account","subaccount"], "subject": "C=DE, L=local, O=SAP SE, OU=Region, OU=SAP Cloud Platform Clients, OU=f8075207-1478-4a80-bd26-24a4785a2bfd, CN=integration-system-test"}, {"consumer_type": "Technical Client", "tenant_access_levels": ["global"], "subject": "C=DE, L=local, O=SAP SE, OU=SAP Cloud Platform Clients, OU=Region, OU=1f538f34-30bf-4d3d-aeaa-02e69eef84ae, CN=technical-client-test"}]'
    certificateDataHeader: "Certificate-Data"
    consumerClaimsKeys:
      clientIDKey: "client_id"
      tenantIDKey: "tenantid"
      userNameKey: "user_name"
      subdomainKey: "subdomain"
    http:
      client:
        skipSSLValidation: false
    metrics:
      port: 3003
      enableClientInstrumentation: true
      censoredFlows: "JWT"
  iasAdapter:
    port: 8080
    apiRootPath: "/ias-adapter"
    readTimeout: 30s
    readHeaderTimeout: 30s
    writeTimeout: 30s
    idleTimeout: 30s
    tenantInfo:
      requestTimeout: 30s
      insecureSkipVerify: false
    ias:
      requestTimeout: 30s
      secret:
        name: "ias-adapter-cockpit"
        path: "/tmp"
        fileName: "ias-adapter-cockpit.yaml"
        clientCert: cert
        clientKey: key
        ca: ca
        manage: false
    postgres:
      connectTimeout: 30s
      requestTimeout: 30s
    authentication:
      jwksEndpoint: "http://ory-stack-oathkeeper-api.ory.svc.cluster.local:4456/.well-known/jwks.json"
  kymaAdapter:
    port: 8080
    apiRootPath: "/kyma-adapter"
    apiTenantMappingsEndpoint: "/v1/tenantMappings/{tenant-id}"
    tenantInfo:
      requestTimeout: 30s
    tenantMapping:
      type: CONFIGURATION_CHANGED
      mode: SYNC
      urlTemplate: '{"path":"%s/kyma-adapter/v1/tenantMappings/{{.Runtime.Labels.global_subaccount_id}}","method":"PATCH"}'
      inputTemplate: '{"context":{"platform":"{{if .CustomerTenantContext.AccountID}}btp{{else}}unified-services{{end}}","uclFormationId":"{{.FormationID}}","accountId":"{{if .CustomerTenantContext.AccountID}}{{.CustomerTenantContext.AccountID}}{{else}}{{.CustomerTenantContext.Path}}{{end}}","crmId":"{{.CustomerTenantContext.CustomerID}}","operation":"{{.Operation}}"},"assignedTenant":{"state":"{{.Assignment.State}}","uclAssignmentId":"{{.Assignment.ID}}","deploymentRegion":"{{if .Application.Labels.region}}{{.Application.Labels.region}}{{else}}{{.ApplicationTemplate.Labels.region}}{{end}}","applicationNamespace":"{{if .Application.ApplicationNamespace}}{{.Application.ApplicationNamespace}}{{else}}{{.ApplicationTemplate.ApplicationNamespace}}{{end}}","applicationUrl":"{{.Application.BaseURL}}","applicationTenantId":"{{.Application.LocalTenantID}}","uclSystemName":"{{.Application.Name}}","uclSystemTenantId":"{{.Application.ID}}",{{if .ApplicationTemplate.Labels.parameters}}"parameters":{{.ApplicationTemplate.Labels.parameters}},{{end}}"configuration":{{.ReverseAssignment.Value}}},"receiverTenant":{"ownerTenant":"{{.Runtime.Tenant.Parent}}","state":"{{.ReverseAssignment.State}}","uclAssignmentId":"{{.ReverseAssignment.ID}}","deploymentRegion":"{{if and .RuntimeContext .RuntimeContext.Labels.region}}{{.RuntimeContext.Labels.region}}{{else}}{{.Runtime.Labels.region}}{{end}}","applicationNamespace":"{{.Runtime.ApplicationNamespace}}","applicationTenantId":"{{if .RuntimeContext}}{{.RuntimeContext.Value}}{{else}}{{.Runtime.Labels.global_subaccount_id}}{{end}}","uclSystemTenantId":"{{if .RuntimeContext}}{{.RuntimeContext.ID}}{{else}}{{.Runtime.ID}}{{end}}",{{if .Runtime.Labels.parameters}}"parameters":{{.Runtime.Labels.parameters}},{{end}}"configuration":{{.Assignment.Value}}}}'
      headerTemplate: '{"Content-Type": ["application/json"]}'
      outputTemplate: '{"error":"{{.Body.error}}","state":"{{.Body.state}}","success_status_code": 200,"incomplete_status_code": 422}'
    authentication:
      jwksEndpoint: http://ory-stack-oathkeeper-api.ory.svc.cluster.local:4456/.well-known/jwks.json
  operations_controller:
    enabled: true
  connectivity_adapter:
    port: 8080
    tls:
      host: adapter-gateway
    mtls:
      host: adapter-gateway-mtls
  oathkeeperFilters:
    workloadLabel: oathkeeper
    namespace: ory
    tokenDataHeader: "Connector-Token"
    certificateDataHeader: "Certificate-Data"
  istio:
    discoveryMtlsGateway:
      name: "discovery-gateway"
      namespace: "compass-system"
      certSecretName: discovery-gateway-certs
      localCA: # the CA property and its nested fields are used only in local setup
        secretName: discovery-gateway-certs-cacert
        namespace: istio-system # For Ingress Gateway to work properly the namespace needs to be istio-system
        certificate: ""
        key: ""
    externalMtlsGateway:
      name: "compass-gateway-external-mtls"
      namespace: "compass-system"
    mtlsGateway:
      name: "compass-gateway-mtls"
      namespace: "compass-system"
    gateway:
      name: "kyma-gateway"
      namespace: "kyma-system"
    proxy:
      port: 15020
    namespace: istio-system
    ingressgateway:
      workloadLabel: istio-ingressgateway
      requestPayloadSizeLimit2MB: 2097152
      requestPayloadSizeLimit2MBLabel: "2MB"
      requestPayloadSizeLimit5MB: 5097152
      requestPayloadSizeLimit5MBLabel: "5MB"
      correlationHeaderRewriteFilter:
        expectedHeaders:
          - "x-request-id"
          - "x-correlation-id"
          - "x-correlationid"
          - "x-forrequest-id"
          - "x-vcap-request-id"
          - "x-broker-api-request-identity"
  kubernetes:
    serviceAccountTokenIssuer: https://kubernetes.default.svc.cluster.local
    serviceAccountTokenJWKS: https://kubernetes.default.svc.cluster.local/openid/v1/jwks
  ingress:
    domainName: "local.kyma.dev"
    discoveryDomain:
      name: "discovery.api.local"
      tlsCert: ""
      tlsKey: ""
  database:
    sqlProxyServiceAccount: "proxy-user@gcp-cmp.iam.gserviceaccount.com"
    manageSecrets: true
    embedded:
      enabled: true
      director:
        name: "postgres"
      ias_adapter:
        name: "postgres2"
      directorDBName: "postgres"
    managedGCP:
      serviceAccountKey: ""
      instanceConnectionName: ""
      director:
        name: ""
        user: ""
        password: ""
      iasAdapter:
        name: ""
        user: ""
        password: ""
      host: "localhost"
      hostPort: "5432"
      sslMode: ""
      #TODO remove below after migration to separate user will be done
      dbUser: ""
      dbPassword: ""
      directorDBName: ""
  oathkeeper:
    host: ory-stack-oathkeeper-proxy.ory.svc.cluster.local
    port: 4455
    timeout_ms: 120000
    ns_adapter_timeout_ms: 3600000
    idTokenConfig:
      claims: '{"scopes": "{{ print .Extra.scope }}","tenant": "{{ .Extra.tenant }}", "consumerID": "{{ print .Extra.consumerID}}", "consumerType": "{{ print .Extra.consumerType }}", "flow": "{{ print .Extra.flow }}", "onBehalfOf": "{{ print .Extra.onBehalfOf }}", "region": "{{ print .Extra.region }}", "tokenClientID": "{{ print .Extra.tokenClientID }}"}'
      internalClaims: '{"scopes": "application:read application:write application.webhooks:read application.application_template:read application_template.webhooks:read webhooks.auth:read runtime:write runtime:read tenant:read tenant:write tenant_subscription:write ory_internal fetch_tenant application_template:read destinations_sensitive_data:read destinations:sync ord_aggregator:sync certificate_subject_mapping:read certificate_subject_mapping:write bundle_instance_auth:write bundle.instance_auths:read","tenant":"{ {{ if .Header.Tenant }} \"consumerTenant\":\"{{ print (index .Header.Tenant 0) }}\", {{ end }} \"externalTenant\":\"\"}", "consumerType": "Internal Component", "flow": "Internal"}'
    mutators:
      runtimeMappingService:
        config:
          api:
            url: http://compass-hydrator.compass-system.svc.cluster.local:3000/hydrators/runtime-mapping
            retry:
              give_up_after: 6s
              max_delay: 2000ms
      authenticationMappingServices:
        nsadapter:
          cfg:
            config:
              api:
                url: http://compass-hydrator.compass-system.svc.cluster.local:3000/hydrators/authn-mapping/nsadapter
                retry:
                  give_up_after: 6s
                  max_delay: 2000ms
          authenticator:
            enabled: false
            createRule: true
            gatewayHost: "compass-gateway-xsuaa"
            trusted_issuers: '[{"domain_url": "compass-system.svc.cluster.local:8080", "scope_prefix": "prefix.", "protocol": "http"}]'
            attributes: '{"uniqueAttribute": { "key": "ns-adapter-test", "value": "ns-adapter-flow" }, "tenant": { "key": "tenant" }, "identity": { "key": "identity" }, "clientid": { "key": "client_id" } }'
            path: /nsadapter/api/v1/notifications
            upstreamComponent: "compass-gateway"
            checkSuffix: true
        tenant-fetcher:
          cfg:
            config:
              api:
                url: http://compass-hydrator.compass-system.svc.cluster.local:3000/hydrators/authn-mapping/tenant-fetcher
                retry:
                  give_up_after: 6s
                  max_delay: 2000ms
          authenticator:
            enabled: false
            createRule: true
            gatewayHost: "compass-gateway"
            trusted_issuers: '[{"domain_url": "compass-system.svc.cluster.local:8080", "scope_prefix": "prefix.", "protocol": "http"}]'
            attributes: '{"uniqueAttribute": { "key": "test", "value": "tenant-fetcher" }, "tenant": { "key": "tenant" }, "identity": { "key": "identity" } }'
            path: /tenants/<.*>
            upstreamComponent: "compass-tenant-fetcher"
            checkSuffix: false
        subscriber:
          cfg:
            config:
              api:
                url: http://compass-hydrator.compass-system.svc.cluster.local:3000/hydrators/authn-mapping/subscriber
                retry:
                  give_up_after: 6s
                  max_delay: 2000ms
          authenticator:
            enabled: false
            createRule: false
            gatewayHost: "compass-gateway-sap-mtls"
            trusted_issuers: '[{"domain_url": "compass-system.svc.cluster.local:8080", "scope_prefix": "prefix.", "protocol": "http", "region": "eu-1"}]'
            attributes: '{"uniqueAttribute": { "key": "subsc-key-test", "value": "subscription-flow" }, "tenant": { "key": "tenant" }, "identity": { "key": "user_name" }, "clientid": { "key": "client_id" } }'
            path: /<.*>
            checkSuffix: false
      tenantMappingService:
        config:
          api:
            url: http://compass-hydrator.compass-system.svc.cluster.local:3000/hydrators/tenant-mapping
            retry:
              give_up_after: 6s
              max_delay: 2000ms
      certificateResolverService:
        config:
          api:
            url: http://compass-hydrator.compass-system.svc.cluster.local:3000/hydrators/v1/certificate/data/resolve
            retry:
              give_up_after: 6s
              max_delay: 2000ms
      tokenResolverService:
        config:
          api:
            url: http://compass-hydrator.compass-system.svc.cluster.local:3000/hydrators/v1/tokens/resolve
            retry:
              give_up_after: 6s
              max_delay: 2000ms
  cockpit:
    auth:
      allowedConnectSrc: "https://*.ondemand.com"
      secretName: "cockpit-auth-secret"
      idpHost: ""
      clientID: ""
      scopes: "openid profile email"
      path: "/oauth2/certs"
  destinationFetcher:
    manageSecrets: true
    host: compass-destination-fetcher.compass-system.svc.cluster.local
    prefix: /destination-configuration
    port: 3000
    jobSchedule: 10s
    lease:
      lockname: destinationlease
    parallelTenants: 10
    tenantSyncTimeout: "5m"
    authentication:
      jwksEndpoint: "http://ory-stack-oathkeeper-api.ory.svc.cluster.local:4456/.well-known/jwks.json"
      appDestinationsSyncScope: "destinations:sync"
      appDetinationsSensitiveDataScope: "destinations_sensitive_data:read"
    server:
      tenantDestinationsEndpoint: "/v1/subaccountDestinations"
      tenantDestinationCertificatesEndpoint: "/v1/subaccountCertificates"
      sensitiveDataEndpoint: "/v1/destinations"
      sensitiveDataQueryParam: "name"
    request:
      skipSSLValidation: false
      retry_interval: "100ms"
      retry_attempts: 3
      goroutineLimit: 10
      requestTimeout: "5s"
      pageSize: 100
      oauthTokenPath: "/oauth/token"
    instance:
      clientIdPath: "clientid"
      clientSecretPath: "clientsecret"
      urlPath: "uri"
      tokenUrlPath: "certurl"
      clientCertPath: "certificate"
      clientKeyPath: "key"
    secretName: destination-region-instances
    dependenciesConfig:
      path: "/cfg/dependencies"
    oauthMode: "oauth-mtls"
  destinationRegionSecret:
    secretName: "destination-region-instances"
    fileName: "keyConfig"
    local:
      templateMappings:
        xsappMapping: '{{ printf "\"%s\":\"xsappname1\"" .Values.global.tenantFetcher.xsappNamePath }}'
        clientIDMapping: '{{ printf "\"%s\":\"client_id\"" .Values.global.destinationFetcher.instance.clientIdPath }}'
        clientSecretMapping: '{{ printf "\"%s\":\"client_secret\"" .Values.global.destinationFetcher.instance.clientSecretPath }}'
        urlMapping: '{{ printf "\"%s\":\"http://compass-external-services-mock.%s.svc.cluster.local:%s\"" .Values.global.destinationFetcher.instance.urlPath .Release.Namespace (.Values.service.port | toString) }}'
        tokenURLMapping: '{{ printf "\"%s\":\"https://%s.%s:%s\"" .Values.global.destinationFetcher.instance.tokenUrlPath .Values.global.externalServicesMock.certSecuredHost .Values.global.ingress.domainName (.Values.service.certPort | toString) }}'
        x509CertificateMapping: '{{ printf "\"%s\":\"%s\"" .Values.global.destinationFetcher.instance.clientCertPath .Values.global.connector.caCertificate }}'
        x509KeyMapping: '{{ printf "\"%s\":\"%s\"" .Values.global.destinationFetcher.instance.clientKeyPath .Values.global.connector.caKey }}'
  tenantFetcher:
    k8sSecret:
      manageSecrets: true
      name: "tenant-fetcher-secret"
      namespace: "compass-system"
      key: "keyConfig"
      path: "/tmp"
    host: compass-tenant-fetcher.compass-system.svc.cluster.local
    prefix: /tenants
    port: 3000
    xsappNamePath: "xsappname"
    omitDependenciesParamName: ""
    omitDependenciesParamValue: ""
    requiredAuthScope: Callback
    fetchTenantAuthScope: fetch_tenant
    authentication:
      jwksEndpoint: "http://ory-stack-oathkeeper-api.ory.svc.cluster.local:4456/.well-known/jwks.json"
    tenantProvider:
      tenantIdProperty: "tenantId"
      customerIdProperty: "customerId"
      subaccountTenantIdProperty: "subaccountTenantId"
      subdomainProperty: "subdomain"
      licenseTypeProperty: "licenseType"
      name: "provider"
      subscriptionProviderIdProperty: "subscriptionProviderIdProperty"
      providerSubaccountIdProperty: "providerSubaccountIdProperty"
      consumerTenantIdProperty: "consumerTenantIdProperty"
      subscriptionProviderAppNameProperty: "subscriptionProviderAppNameProperty"
      subscriptionIDProperty: "subscriptionGUID"
      dependentServiceInstancesInfoProperty: "dependentServiceInstancesInfo"
      dependentServiceInstancesInfoAppIdProperty: "appId"
      dependentServiceInstancesInfoAppNameProperty: "appName"
      dependentServiceInstancesInfoProviderSubaccountIdProperty: "providerSubaccountId"
    server:
      fetchTenantWithParentEndpoint: "/v1/fetch/{parentTenantId}/{tenantId}"
      fetchTenantWithoutParentEndpoint: "/v1/fetch/{tenantId}"
      regionalHandlerEndpoint: "/v1/regional/{region}/callback/{tenantId}"
      dependenciesEndpoint: "/v1/regional/{region}/dependencies"
      tenantPathParam: "tenantId"
      regionPathParam: "region"
    dependenciesConfig:
      path: "/cfg/dependencies"
    local:
      templateMappings:
        xsappMapping: '{{ printf "\"%s\":\"xsappname1\"" .Values.global.tenantFetcher.xsappNamePath }}'
    containerName: "tenant-fetcher"
  externalCertConfiguration:
    issuerLocality: "local,local2" # In local setup we have manually created connector CA certificate with 'local' Locality property
    subjectPattern: "/C=DE/O=SAP SE/OU=SAP Cloud Platform Clients/OU=Region/OU=%s/L=%s/CN=%s"
    technicalClientSubjectPattern: "/C=DE/O=SAP SE/OU=SAP Cloud Platform Clients/OU=Region/OU=%s/L=%s/CN=%s"
    ouCertSubaccountID: "f8075207-1478-4a80-bd26-24a4785a2bfd"
    commonName: "compass"
    locality: "local"
    certSvcApiPath: "/cert"
    tokenPath: "/cert/token"
    secrets:
      externalCertSvcSecret:
        manage: false
        name: "cert-svc-secret"
        clientIdKey: client-id
        clientSecretKey: client-secret
        oauthUrlKey: url
        csrEndpointKey: csr-endpoint
        clientCert: client-cert
        clientKey: client-key
        skipSSLValidationFlag: "-k"
      externalClientCertSecret:
        name: "external-client-certificate"
        namespace: compass-system
        certKey: tls.crt
        keyKey: tls.key
    rotationCronjob:
      name: "external-certificate-rotation"
      schedule: "*/1 * * * *" # Executes every minute
      certValidity: "7"
      clientCertRetryAttempts: "8"
      containerName: "certificate-rotation"
  extSvcCertConfiguration:
    issuerLocality: "local,local2" # In local setup we have manually created connector CA certificate with 'local' Locality property
    subjectPattern: "/C=DE/O=SAP SE/OU=SAP Cloud Platform Clients/OU=Region/OU=%s/L=%s/CN=%s"
    ouCertSubaccountID: "f8075207-1478-4a80-bd26-24a4785a2bfd"
    commonName: "compass"
    locality: "local"
    certSvcApiPath: "/cert"
    tokenPath: "/cert/token"
    secrets:
      extSvcCertSvcSecret:
        manage: false
        name: "ext-svc-cert-svc-secret"
        clientIdKey: client-id
        clientSecretKey: client-secret
        oauthUrlKey: url
        csrEndpointKey: csr-endpoint
        clientCert: client-cert
        clientKey: client-key
        skipSSLValidationFlag: "-k"
      extSvcClientCertSecret:
        name: "ext-svc-client-certificate"
        namespace: compass-system
        certKey: tls.crt
        keyKey: tls.key
    rotationCronjob:
      name: "ext-svc-certificate-rotation"
      schedule: "*/1 * * * *" # Executes every minute
      certValidity: "7"
      clientCertRetryAttempts: "8"
      containerName: "ext-svc-certificate-rotation"
  ordService:
    host: compass-ord-service.compass-system.svc.cluster.local
    prefix: /open-resource-discovery-service/v0
    docsPrefix: /open-resource-discovery-docs
    staticPrefix: /open-resource-discovery-static/v0
    port: 3000
    defaultResponseType: "xml"
    userContextHeader: "user_context"
    authTokenPath: "/var/run/secrets/kubernetes.io/serviceaccount/token"
    skipSSLValidation: false
  ordAggregator:
    port: 3000
    prefix: /ord-aggregator
    name: ord-aggregator
    job:
      schedulePeriod: 60m
      isSchedulable: true
    lease:
      lockname: aggregatorlease
    authentication:
      jwksEndpoint: "http://ory-stack-oathkeeper-api.ory.svc.cluster.local:4456/.well-known/jwks.json"
    http:
      client:
        skipSSLValidation: false
      retry:
        attempts: 3
        delay: 100ms
    dbPool:
      maxOpenConnections: 2
      maxIdleConnections: 2
    globalRegistryUrl: http://compass-external-services-mock.compass-system.svc.cluster.local:8087/.well-known/open-resource-discovery
    maxParallelWebhookProcessors: 4
    maxParallelDocumentsPerApplication: 10
    maxParallelSpecificationProcessors: 100
    ordWebhookPartialProcessURL: ""
    ordWebhookPartialProcessMaxDays: 0
    ordWebhookPartialProcessing: false
    containerName: "ord-aggregator"
    tenantMappingConfiguration: '{}'
  systemFetcher:
    enabled: false
    name: "system-fetcher"
    schedule: "0 0 * * *"
    manageSecrets: true
    # enableSystemDeletion - whether systems in deleted state should be deleted from director database
    enableSystemDeletion: true
    # fetchParallelism - shows how many http calls will be made in parallel to fetch systems
    fetchParallellism: 30
    # queueSize - shows how many system fetches (individual requests may fetch more than 1 system)
    # can be put in the queue for processing before blocking. It is best for the queue to be about 2 times bigger than the parallellism
    queueSize: 100
    # fetchRequestTimeout - shows the timeout to wait for oauth token and for fetching systems (in one request) separately
    fetchRequestTimeout: "30s"
    # directorRequestTimeout - graphql requests timeout to director
    directorRequestTimeout: "30s"
    dbPool:
      maxOpenConnections: 20
      maxIdleConnections: 2
    # systemsAPIEndpoint - endpoint of the service to fetch systems from
    systemsAPIEndpoint: ""
    # systemsAPIFilterCriteria - criteria for fetching systems
    systemsAPIFilterCriteria: ""
    appTemplatesProductLabel: "systemRole"
    systemSourceKey: "prop"
    appTemplates: []
    templatePlaceholderToSystemKeyMappings: '[ { "placeholder_name": "name", "system_key": "$.displayName" }, { "placeholder_name": "display-name", "system_key": "$.displayName" }, { "placeholder_name": "systemNumber", "system_key": "$.systemNumber" }, { "placeholder_name": "productId", "system_key": "$.productId" }, { "placeholder_name": "ppmsProductVersionId", "system_key": "$.ppmsProductVersionId", "optional": true }, { "placeholder_name": "region", "system_key": "$.additionalAttributes.systemSCPLandscapeID", "optional": true }, { "placeholder_name": "description", "system_key": "$.productDescription", "optional": true }, { "placeholder_name": "baseUrl", "system_key": "$.additionalUrls.mainUrl", "optional": true }, { "placeholder_name": "providerName", "system_key": "$.infrastructureProvider", "optional": true } ]'
    templateOverrideApplicationInput: '{"name": "{{name}}","description": "{{description}}","providerName": "{{providerName}}","statusCondition": "INITIAL","systemNumber": "{{systemNumber}}","labels": {"managed": "true","productId": "{{productId}}","ppmsProductVersionId": "{{ppmsProductVersionId}}","region": "{{region}}"},"baseUrl": "{{baseUrl}}"}'
    http:
      client:
        skipSSLValidation: false
    oauth:
      client: "client_id"
      tokenEndpointProtocol: "https"
      tokenBaseHost: "compass-external-services-mock-sap-mtls"
      tokenPath: "/cert/token"
      scopesClaim: "scopes"
      tenantHeaderName: "x-zid"
      tokenRequestTimeout: 30s
      skipSSLValidation: true
    secret:
      name: "compass-system-fetcher-secret"
      clientIdKey: client-id
      oauthUrlKey: url
    paging:
      pageSize: 200
      sizeParam: "$top"
      skipParam: "$skip"
    containerName: "system-fetcher"
  tenantFetchers:
    job1:
      enabled: false
      job:
        interval: "5m"
      configMapNamespace: "compass-system"
      manageSecrets: true
      providerName: "compass"
      tenantType: "subaccount"
      schedule: "*/5 * * * *"
      tenantInsertChunkSize: "500"
      pageWorkers: "2"
      kubernetes:
        configMapNamespace: "compass-system"
        pollInterval: 2s
        pollTimeout: 1m
        timeout: 2m
      authConfig:
        skipSSLValidation: true
        oauthMode: "oauth-mtls"
        clientIDPath: "clientid"
        clientSecretPath: "secret"
        clientCertPath: "cert"
        clientKeyPath: "key"
        tokenEndpointPath: "url"
        tokenURLPath: "/cert/token"
      queryMapping:
        regionField: "region"
        pageNumField: "pageNum"
        pageSizeField: "pageSize"
        timestampField: "timestamp"
      query:
        startPage: "0"
        pageSize: "100"
      api:
        regionName: "central"
        authConfigSecretKey: "central"
        fieldMapping:
          totalPagesField: "totalPages"
          totalResultsField: "totalResults"
          tenantEventsField: "events"
          idField: "id"
          nameField: "name"
          customerIdField: "customerId"
          subdomainField: "subdomain"
          licenseTypeField: "licenseType"
          discriminatorField: ""
          discriminatorValue: ""
          detailsField: "details"
          entityTypeField: "entityType"
          globalAccountID: "gaID"
          regionField: "region"
          movedSubaccountTargetField: "targetGlobalAccountGUID"
          movedSubaccountSourceField: "sourceGlobalAccountGUID"
        endpoints:
          accountCreated: "127.0.0.1/events?type=account-created"
          accountDeleted: "127.0.0.1/events?type=account-deleted"
          accountUpdated: "127.0.0.1/events?type=account-updated"
          subaccountCreated: "127.0.0.1/events?type=subaccount-created"
          subaccountDeleted: "127.0.0.1/events?type=subaccount-deleted"
          subaccountUpdated: "127.0.0.1/events?type=subaccount-updated"
          subaccountMoved: "127.0.0.1/events?type=subaccount-moved"
      regionalConfig:
        fieldMapping:
          totalPagesField: "totalPages"
          totalResultsField: "totalResults"
          tenantEventsField: "events"
          idField: "guid"
          nameField: "displayName"
          customerIdField: "customerId"
          subdomainField: "subdomain"
          licenseTypeField: "licenseType"
          discriminatorField: ""
          discriminatorValue: ""
          detailsField: "details"
          entityTypeField: "entityType"
          globalAccountID: "globalAccountGUID"
          regionField: "region"
          movedSubaccountTargetField: "targetGlobalAccountGUID"
          movedSubaccountSourceField: "sourceGlobalAccountGUID"
        regions:
          eu-east:
            api:
              oauthMode: "oauth-mtls"
              authConfigSecretKey: "central"
              endpoints:
                accountCreated: "127.0.0.1/events?type=account-created"
                accountDeleted: "127.0.0.1/events?type=account-deleted"
                accountUpdated: "127.0.0.1/events?type=account-updated"
                subaccountCreated: "127.0.0.1/events?type=subaccount-created"
                subaccountDeleted: "127.0.0.1/events?type=subaccount-deleted"
                subaccountUpdated: "127.0.0.1/events?type=subaccount-updated"
                subaccountMoved: "127.0.0.1/events?type=subaccount-moved"
      dbPool:
        maxOpenConnections: 1
        maxIdleConnections: 1
  metrics:
    enabled: true
    pushEndpoint: http://monitoring-prometheus-pushgateway.kyma-system.svc.cluster.local:9091
  externalServicesMock:
    enabled: false
    certSecuredPort: 8081
    ordCertSecuredPort: 8082
    unsecuredPort: 8083
    basicSecuredPort: 8084
    oauthSecuredPort: 8085
    ordGlobalRegistryCertPort: 8086
    ordGlobalRegistryUnsecuredPort: 8087
    unsecuredPortWithAdditionalContent: 8088
    unsecuredMultiTenantPort: 8089
    certSecuredProxyPort: 8090
    certSecuredHost: compass-external-services-mock-sap-mtls
    ordCertSecuredHost: compass-external-services-mock-sap-mtls-ord
    ordGlobalCertSecuredHost: compass-external-services-mock-sap-mtls-global-ord-registry
    unSecuredHost: compass-external-services-mock
    host: compass-external-services-mock.compass-system.svc.cluster.local
    directDependencyXsappname: ""
    saasAppNamesSecret:
      manage: false
    regionInstancesCredentials:
      manage: false
    oauthSecret:
      manage: false
      name: compass-external-services-mock-oauth-credentials
      clientIdKey: client-id
      clientSecretKey: client-secret
      oauthUrlKey: url
      oauthTokenPath: "/secured/oauth/token"
    auditlog:
      applyMockConfiguration: false
      managementApiPath: /audit-log/v2/configuration-changes/search
      mtlsTokenPath: "/cert/token"
      secret:
        name: "auditlog-instance-management"
        urlKey: url
        tokenUrlKey: token-url
        clientIdKey: client-id
        clientSecretKey: client-secret
        clientCertKey: client-cert
        clientKeyKey: client-key
    iasAdapter:
      consumerAppID: "consumer-app-id"
      consumerAppClientID: "consumer-client-id"
      consumerAppTenantID: "consumer-app-tenant-id"
      providerAppID: "provider-app-id"
      providerAppClientID: "provider-client-id"
      providerAppTenantID: "provider-app-tenant-id"
      apiName: "Test API Name"
  tests:
    http:
      client:
        skipSSLValidation: false
    externalCertConfiguration:
      ouCertSubaccountID: "bad76f69-e5c2-4d55-bca5-240944824b83"
      issuerLocalityRegion2: "local"
    hydrator:
      certSubjectMappingResyncInterval: "10s"
    director:
      skipPattern: ""
      externalCertIntSystemCN: "integration-system-test"
      supportedOrdApplicationType: "SAP temp1"
    tenantFetcher:
      tenantOnDemandID: "8d42d818-d4c4-4036-b82f-b199db7ffeb5"
      missingTenantOnDemandID: "subaccount-external-tnt"
      region: "eu-1"
      region2: "eu-2"
    ordAggregator:
      skipPattern: ""
      proxyApplicationTemplateName: "SAP Proxy Template"
    ordService:
      accountTenantID: "5577cf46-4f78-45fa-b55f-a42a3bdba868" # testDefaultTenant from our testing tenants
      skipPattern: "(.*Requesting_filtering_of_Bundles_that_have_only_ODATA_APIs|.*Requesting_filtering_of_Bundles_that_do_not_have_only_ODATA_APIs)"
    externalServicesMock:
      skipPattern: ""
      tenantMappingStatusAPI:
        responseDelayInSeconds: 3
    selfRegistration:
      region: "eu-1"
      region2: "eu-2"
    destination:
      consumerSubdomain: "compass-external-services-mock-sap-mtls"
    subscription:
      labelKey: "subscriptions"
      standardFlow: "standard"
      indirectDependencyFlow: "indirectDependency"
      directDependencyFlow: "directDependency"
      subscriptionsFlowHeaderKey: "subscriptionFlow"
      consumerSubdomain: "compass-external-services-mock-sap-mtls"
      tenants:
        providerAccountID: "5577cf46-4f78-45fa-b55f-a42a3bdba868" # testDefaultTenant from our testing tenants
        providerSubaccountID: "47b4575a-f102-414a-8398-2d973ad65f3a" # TestProviderSubaccount from our testing tenants
        consumerAccountID: "5984a414-1eed-4972-af2c-b2b6a415c7d7" # ApplicationsForRuntimeTenantName from our testing tenants
        consumerSubaccountID: "1f538f34-30bf-4d3d-aeaa-02e69eef84ae" # randomly chosen
        consumerTenantID: "ba49f1aa-ddc1-43ff-943c-fe949857a34a" # randomly chosen
        providerSubaccountIDRegion2: "731b7bc4-5472-41d2-a447-e4c0f45de739" # TestProviderSubaccountRegion2 from our testing tenants
        consumerAccountIDTenantHierarchy: "5577cf46-4f78-45fa-b55f-a42a3bdba868" # testDefaultTenant from our testing tenants; more info in 'TestFormationNotificationsTenantHierarchy'
        consumerSubaccountIDTenantHierarchy: "3cfcdd62-320d-403b-b66a-4ee3cdd06947" # TestIntegrationSystemManagedSubaccount from our testing tenants; more info in 'TestFormationNotificationsTenantHierarchy'
      oauthSecret:
        manage: false
        name: compass-subscription-secret
        clientIdKey: client-id
        clientSecretKey: client-secret
        oauthUrlKey: url
      propagatedProviderSubaccountHeader: "X-Provider-Subaccount"
      externalClientCertTestSecretName: "external-client-certificate-test-secret"
      externalClientCertTestSecretNamespace: "compass-system"
      externalCertTestJobName: "external-certificate-rotation-test-job"
      certSvcInstanceTestSecretName: "cert-svc-secret"
      certSvcInstanceTestRegion2SecretName: "cert-svc-secret-eu2"
      consumerTokenURL: "http://compass-external-services-mock.compass-system.svc.cluster.local:8080"
      subscriptionURL: "http://compass-external-services-mock.compass-system.svc.cluster.local:8080"
      subscriptionProviderIdValue: "id-value!t12345"
      directDependencySubscriptionProviderIdValue: "direct-dep-id-value!t12345"
      subscriptionProviderAppNameValue: "subscriptionProviderAppNameValue"
      indirectDependencySubscriptionProviderAppNameValue: "indirectDependencySubscriptionProviderAppNameValue"
      directDependencySubscriptionProviderAppNameValue: "subscriptionProviderAppNameValue" # this is used for real env tests where there is a dedicated SAAS svc instance for the indirect dependency flow
    namespace: kyma-system
    connectivityAdapterFQDN: http://compass-connectivity-adapter.compass-system.svc.cluster.local
    externalServicesMockFQDN: http://compass-external-services-mock.compass-system.svc.cluster.local
    ordServiceFQDN: http://compass-ord-service.compass-system.svc.cluster.local
    systemBrokerFQDN: http://compass-system-broker.compass-system.svc.cluster.local
    tenantFetcherFQDN: http://compass-tenant-fetcher.compass-system.svc.cluster.local
    hydratorFQDN: http://compass-hydrator.compass-system.svc.cluster.local
    basicCredentials:
      manage: false
      secretName: "test-basic-credentials-secret"
    db:
      maxOpenConnections: 3
      maxIdleConnections: 1
    securityContext: # Set on container level
      runAsUser: 2000
      allowPrivilegeEscalation: false
  expectedSchemaVersionUpdateJob:
    cm:
      name: "expected-schema-version"
    ias_adapter:
      cm:
        name: "ias-adapter-expected-schema-version"
  migratorJob:
    nodeSelectorEnabled: false
    pvc:
      name: "compass-director-migrations"
      namespace: "compass-system"
      migrationsPath: "/compass-migrations"
      storageClass: local-path
    ias_adapter:
      pvc:
        name: "compass-ias-adapter-migrations"
        namespace: "compass-system"
        migrationsPath: "/compass-ias-adapter-migrations"
        storageClass: local-path
  http:
    client:
      skipSSLValidation: false
  pairingAdapter:
    templateName: "pairing-adapter-app-template"
    watcherCorrelationID: "pairing-adapter-watcher-id"
    configMap:
      manage: false
      key: "config.json"
      name: "pairing-adapter-config-local"
      namespace: "compass-system"
      localAdapterFQDN: "http://compass-pairing-adapter.compass-system.svc.cluster.local/adapter-local-mtls"
      integrationSystemID: "d3e9b9f5-25dc-4adb-a0a0-ed69ef371fb6"
    e2e:
      appName: "test-app"
      appID: "123-test-456"
      clientUser: "test-user"
      tenant: "test-tenant"
  # Scopes assigned for every new Client Credentials by given object type (Runtime / Application / Integration System)
  # and scopes mapped to a consumer with the given type, then that consumer is using a client certificate
  scopes:
    scopesPerConsumerType:
      business_integration:
        - "application_template:read"
        - "application_template:write"
        - "formation:read"
        - "formation:write"
        - "formation.state:write"
        - "formation_template:read"
        - "formation_template:write"
        - "formation_template.webhooks:read"
      managed_application_provider_operator:
        - "application.local_tenant_id:write"
        - "application_template:write"
        - "application_template:read"
        - "application_template.webhooks:read"
        - "application_template.labels:write"
        - "internal_visibility:read"
        - "webhook:write"
        - "webhooks.auth:read"
        - "certificate_subject_mapping:write"
        - "certificate_subject_mapping:read"
      managed_application_consumer: []
      landscape_resource_operator:
        - "application:read"
        - "application:write"
        - "application.local_tenant_id:write"
        - "tenant_access:write"
        - "formation:read"
        - "formation:write"
      technical_client:
        - "tenant:read"
        - "tenant:write"
      runtime:
        - "runtime:read"
        - "runtime:write"
        - "application:read"
        - "runtime.auths:read"
        - "bundle.instance_auths:read"
        - "runtime.webhooks:read"
        - "webhook:write"
      external_certificate:
        - "runtime:read"
        - "runtime:write"
        - "application:read"
        - "application:write"
        - "runtime.auths:read"
        - "bundle.instance_auths:read"
        - "runtime.webhooks:read"
        - "webhook:write"
        - "application_template:read"
        - "application_template:write"
        - "formation_template:read"
        - "formation_template:write"
        - "formation_template.webhooks:read"
      application:
        - "application:read"
        - "application:write"
        - "application.auths:read"
        - "application.webhooks:read"
        - "application.application_template:read"
        - "bundle.instance_auths:read"
        - "document.fetch_request:read"
        - "event_spec.fetch_request:read"
        - "api_spec.fetch_request:read"
        - "fetch-request.auth:read"
        - "webhook:write"
      integration_system:
        - "application:read"
        - "application:write"
        - "application.local_tenant_id:write"
        - "application.application_template:read"
        - "application_template:read"
        - "application_template:write"
        - "runtime:read"
        - "runtime:write"
        - "integration_system:read"
        - "label_definition:read"
        - "label_definition:write"
        - "automatic_scenario_assignment:read"
        - "integration_system.auths:read"
        - "application_template.webhooks:read"
        - "formation:write"
        - "formation:read"
        - "internal_visibility:read"
        - "application.auths:read"
        - "webhook:write"
        - "formation_template:read"
        - "formation_template.webhooks:read"
      super_admin:
        - "application:read"
        - "application:write"
        - "application.local_tenant_id:write"
        - "application_template:read"
        - "application_template:write"
        - "integration_system:read"
        - "integration_system:write"
        - "runtime:read"
        - "runtime:write"
        - "label_definition:read"
        - "label_definition:write"
        - "eventing:manage"
        - "tenant:read"
        - "tenant:write"
        - "automatic_scenario_assignment:read"
        - "application.auths:read"
        - "application.webhooks:read"
        - "application.application_template:read"
        - "application_template.webhooks:read"
        - "bundle.instance_auths:read"
        - "document.fetch_request:read"
        - "event_spec.fetch_request:read"
        - "api_spec.fetch_request:read"
        - "integration_system.auths:read"
        - "runtime.auths:read"
        - "fetch-request.auth:read"
        - "webhooks.auth:read"
        - "formation:write"
        - "formation:read"
        - "internal_visibility:read"
        - "runtime.webhooks:read"
        - "webhook:write"
        - "formation_template:read"
        - "formation_template:write"
        - "formation_template.webhooks:read"
        - "formation_constraint:read"
        - "formation_constraint:write"
        - "certificate_subject_mapping:read"
        - "certificate_subject_mapping:write"
        - "formation.state:write"
        - "tenant_access:write"
        - "bundle_instance_auth:write"
      default:
        - "runtime:read"
        - "runtime:write"
        - "tenant:read"<|MERGE_RESOLUTION|>--- conflicted
+++ resolved
@@ -143,11 +143,7 @@
       name: compass-pairing-adapter
     director:
       dir: dev/incubator/
-<<<<<<< HEAD
       version: "PR-3253"
-=======
-      version: "PR-3256"
->>>>>>> 12d928d4
       name: compass-director
     hydrator:
       dir: dev/incubator/
