global:
  disableLegacyConnectivity: true
  defaultTenant: 3e64ebae-38b5-46a0-b1ed-9ccee153a0ae
  tenants:
    - name: default
      id: 3e64ebae-38b5-46a0-b1ed-9ccee153a0ae
      type: account
    - name: foo
      id: 1eba80dd-8ff6-54ee-be4d-77944d17b10b
      type: account
    - name: bar
      id: af9f84a9-1d3a-4d9f-ae0c-94f883b33b6e
      type: account
    - name: TestTenantSeparation
      id: f1c4b5be-b0e1-41f9-b0bc-b378200dcca0
      type: account
    - name: TestDeleteLastScenarioForApplication
      id: 0403be1e-f854-475e-9074-922120277af5
      type: account
    - name: Test_DeleteAutomaticScenarioAssignmentForSelector
      id: d9553135-6115-4c67-b4d9-962c00f3725f
      type: account
    - name: Test_AutomaticScenarioAssigmentForRuntime
      id: 8c733a45-d988-4472-af10-1256b82c70c0
      type: account
    - name: TestAutomaticScenarioAssignmentsWholeScenario
      id: 65a63692-c00a-4a7d-8376-8615ee37f45c
      type: account
    - name: TestTenantsQueryTenantNotInitialized
      id: 72329135-27fd-4284-9bcb-37ea8d6307d0
      type: account
    - name: Test Default
      id: 5577cf46-4f78-45fa-b55f-a42a3bdba868
      type: account
      parent: 2c4f4a25-ba9a-4dbc-be68-e0beb77a7eb0
    - name: Test_DefaultCustomer
      id: 2c4f4a25-ba9a-4dbc-be68-e0beb77a7eb0
      type: customer
    - name: TestListLabelDefinitions
      id: 3f641cf5-2d14-4e0f-a122-16e7569926f1
      type: account
    - name: Test_AutomaticScenarioAssignmentQueries
      id: 8263cc13-5698-4a2d-9257-e8e76b543e88
      type: account
    - name: TestGetScenariosLabelDefinitionCreatesOneIfNotExists
      id: 2263cc13-5698-4a2d-9257-e8e76b543e33
      type: account
    - name: TestApplicationsForRuntime
      id: 5984a414-1eed-4972-af2c-b2b6a415c7d7
      type: account
    - name: Test_DeleteAutomaticScenarioAssignmentForScenario
      id: d08e4cb6-a77f-4a07-b021-e3317a373597
      type: account
    - name: TestApplicationsForRuntimeWithHiddenApps
      id: 7e1f2df8-36dc-4e40-8be3-d1555d50c91c
      type: account
    - name: TestTenantsQueryTenantInitialized
      id: 8cf0c909-f816-4fe3-a507-a7917ccd8380
      type: account
    - name: TestDeleteApplicationIfInScenario
      id: 0d597250-6b2d-4d89-9c54-e23cb497cd01
      type: account
    - name: TestProviderSubaccount
      id: f8075207-1478-4a80-bd26-24a4785a2bfd
      type: subaccount
      parent: 5577cf46-4f78-45fa-b55f-a42a3bdba868
    - name: TestCertificateSubaccount
      id: 123e4567-e89b-12d3-a456-426614174001
      type: subaccount
      parent: 5577cf46-4f78-45fa-b55f-a42a3bdba868
    - name: TestIntegrationSystemManagedSubaccount
      id: 3cfcdd62-320d-403b-b66a-4ee3cdd06947
      type: subaccount
      parent: 5577cf46-4f78-45fa-b55f-a42a3bdba868
    - name: TestIntegrationSystemManagedAccount
      id: 7e8ab2e3-3bb4-42e3-92b2-4e0bf48559d3
      type: account
      parent: 2c4f4a25-ba9a-4dbc-be68-e0beb77a7eb0

  images:
    containerRegistry:
      path: eu.gcr.io/kyma-project/incubator
    connector:
      dir:
      version: "PR-2143"
    connectivity_adapter:
      dir:
      version: "PR-2138"
    pairing_adapter:
      dir:
      version: "PR-2118"
    director:
      dir:
      version: "PR-2157"
    gateway:
      dir:
      version: "PR-2126"
    operations_controller:
      dir:
      version: "PR-2132"
    ord_service:
      dir:
      version: "PR-53"
    schema_migrator:
      dir:
      version: "PR-2157"
    system_broker:
      dir:
      version: "PR-2132"
    certs_setup_job:
      containerRegistry:
        path: eu.gcr.io/kyma-project
      dir:
      version: "0a651695"
    external_services_mock:
      dir:
      version: "PR-2157"
    console:
      dir:
      version: "PR-49"
    e2e_tests:
      dir:
<<<<<<< HEAD
      version: "PR-2156"
=======
      version: "PR-2157"
>>>>>>> dae62e34
  isLocalEnv: false
  oauth2:
    host: oauth2
  livenessProbe:
    initialDelaySeconds: 30
    timeoutSeconds: 1
    periodSeconds: 10
  readinessProbe:
    initialDelaySeconds: 5
    timeoutSeconds: 1
    periodSeconds: 2

  agentPreconfiguration: false

  director:
    host: compass-director.compass-system.svc.cluster.local
    prefix: /director
    graphql:
      external:
        port: 3000
    validator:
      port: 8080
    metrics:
      port: 3003
      enableClientInstrumentation: true
      censoredFlows: "JWT"
    operations:
      port: 3002
      path: "/operation"
      lastOperationPath: "/last_operation"
    info:
      path: "/v1/info"
    selfRegister:
      secret:
        name: "compass-external-services-mock-oauth-credentials"
        clientIdKey: client-id
        clientSecretKey: client-secret
        urlKey: url
      oauthTokenPath: "/secured/oauth/token"
      distinguishLabel: "distinguishingLabel"
      label: "selfRegLabel"
      labelValuePrefix: "self-reg-prefix-"
      responseKey: "self-reg-key"
      path: "/external-api/self-reg"
      nameQueryParam: "name"
      tenantQueryParam: "tenant"
      requestBodyPattern: '{"key": "%s"}'

    clientIDHeaderKey: client_user
    suggestTokenHeaderKey: suggest_token

  auditlog:
    configMapName: "compass-gateway-auditlog-config"
    tokenPath: "/oauth/token"
    secret:
      name: "compass-gateway-auditlog-secret"
      urlKey: url
      clientIdKey: client-id
      clientSecretKey: client-secret

  log:
    format: "kibana"

  testCredentials:
    secretName: "test-credentials-secret"

  enableCompassDefaultScenarioAssignment: true

  tenantConfig:
    useDefaultTenants: true
    dbPool:
      maxOpenConnections: 1
      maxIdleConnections: 1

  connector:
    prefix: /connector
    graphql:
      external:
        port: 3000
    validator:
      port: 8080
    # If secrets do not exist they will be created
    secrets:
      ca:
        name: compass-connector-app-ca
        namespace: compass-system
        certificateKey: ca.crt
        keyKey: ca.key
      rootCA:
        namespace: istio-system # For Ingress Gateway to work properly the namespace needs to be istio-system
        # In order for istio mTLS to work we should have two different secrets one containing the server certificate (let’s say X) and one used for validation of the client’s certificates.
        # The second one should be our root certificate and istio wants it to be named X-cacert. (-cacert suffix).
        # This is the reason for the confusing name of our root certificate. https://preliminary.istio.io/v1.6/docs/tasks/traffic-management/ingress/secure-ingress/#configure-a-mutual-tls-ingress-gateway
        cacert: compass-gateway-mtls-certs-cacert # For cert-rotation the cacert should be in different secret
        certificateKey: cacert
    certificateDataHeader: "Certificate-Data"
    revocation:
      configmap:
        name: revocations-config
        namespace: "{{ .Release.Namespace }}"
    # If key and certificate are not provided they will be generated
    caKey: ""
    caCertificate: ""
    subjectConsumerMappingConfig: '[{"consumer_type": "Integration System", "tenant_access_levels": ["account","subaccount"], "subject": "C=DE, L=local, O=SAP SE, OU=Region, OU=SAP Cloud Platform Clients, OU=f8075207-1478-4a80-bd26-24a4785a2bfd, CN=compass"}]'

  system_broker:
    enabled: true
    port: 5001
    prefix: /broker
    tokenProviderFromHeader:
      forwardHeaders: Authorization
    tokenProviderFromSecret:
      enabled: false
      secrets:
        integrationSystemCredentials:
          name: compass-system-broker-credentials
          namespace: compass-system
    testNamespace: kyma-system

  gateway:
    port: 3000
    tls:
      host: compass-gateway
      secure:
        internal:
          host: compass-gateway-internal
        oauth:
          host: compass-gateway-auth-oauth
    mtls:
      manageCerts: true
      host: compass-gateway-mtls
      certSecret: compass-gateway-mtls-certs
      external:
        host: compass-gateway-sap-mtls
        certSecret: compass-gateway-mtls-certs # Use connector's root CA as root CA by default. This should be overridden for productive deployments.
    headers:
      request:
        remove:
          - "Client-Id-From-Token"
          - "Client-Id-From-Certificate"
          - "Client-Certificate-Hash"
          - "Certificate-Data"

  operations_controller:
    enabled: true

  connectivity_adapter:
    port: 8080
    tls:
      host: adapter-gateway
    mtls:
      host: adapter-gateway-mtls

  oathkeeperFilters:
    workloadLabel: oathkeeper
    namespace: kyma-system
    tokenDataHeader: "Connector-Token"
    certificateDataHeader: "Certificate-Data"

  istio:
    externalMtlsGateway:
      name: "compass-gateway-external-mtls"
      namespace: "compass-system"
    mtlsGateway:
      name: "compass-gateway-mtls"
      namespace: "compass-system"
    gateway:
      name: "kyma-gateway"
      namespace: "kyma-system"
    proxy:
      port: 15020
    namespace: istio-system
    ingressgateway:
      workloadLabel: istio-ingressgateway
      requestPayloadSizeLimit: 2097152 # 2 MB
      correlationHeaderRewriteFilter:
        expectedHeaders:
        - "x-request-id"
        - "x-correlation-id"
        - "x-correlationid"
        - "x-forrequest-id"
        - "x-vcap-request-id"
        - "x-broker-api-request-identity"

  kubernetes:
    serviceAccountTokenJWKS: https://kubernetes.default.svc.cluster.local/openid/v1/jwks

  ingress:
    domainName: "kyma.local"

  database:
    manageSecrets: true
    embedded:
      enabled: true
      director:
        name: "postgres"
      directorDBName: "postgres"
    managedGCP:
      serviceAccountKey: ""
      instanceConnectionName: ""
      director:
        name: ""
        user: ""
        password: ""
      host: "localhost"
      hostPort: "5432"
      sslMode: ""

      #TODO remove below after migration to separate user will be done
      dbUser: ""
      dbPassword: ""
      directorDBName: ""

  oathkeeper:
    host: ory-oathkeeper-proxy.kyma-system.svc.cluster.local
    port: 4455
    timeout_ms: 120000
    idTokenConfig:
      claims: '{"scopes": "{{ print .Extra.scope }}","tenant": "{{ .Extra.tenant }}", "consumerID": "{{ print .Extra.consumerID}}", "consumerType": "{{ print .Extra.consumerType }}", "flow": "{{ print .Extra.flow }}", "onBehalfOf": "{{ print .Extra.onBehalfOf }}", "region": "{{ print .Extra.region }}", "tokenClientID": "{{ print .Extra.tokenClientID }}"}'
      internalClaims: '{"scopes": "application:read application:write application.webhooks:read application_template.webhooks:read webhooks.auth:read runtime:write runtime:read tenant:write","tenant":"{ {{ if .Header.Tenant }} \"consumerTenant\":\"{{ print (index .Header.Tenant 0) }}\", {{ end }} \"externalTenant\":\"\"}", "consumerType": "Internal Component", "flow": "Internal"}'
    mutators:
      runtimeMappingService:
        config:
          api:
            url: http://compass-director.compass-system.svc.cluster.local:3000/runtime-mapping
            retry:
              give_up_after: 6s
              max_delay: 2000ms
      authenticationMappingServices:
        tenant-fetcher:
          cfg:
            config:
              api:
                url: http://compass-director.compass-system.svc.cluster.local:3000/authn-mapping/tenant-fetcher
                retry:
                  give_up_after: 6s
                  max_delay: 2000ms
          authenticator:
            enabled: false
            createRule: true
            gatewayHost: "compass-gateway"
            trusted_issuers: '[{"domain_url": "compass-system.svc.cluster.local:8080", "scope_prefix": "prefix.", "protocol": "http"}]'
            attributes: '{"uniqueAttribute": { "key": "test", "value": "tenant-fetcher" }, "tenant": { "key": "tenant" }, "identity": { "key": "identity" } }'
            path: /tenants/<.*>
            upstreamComponent: "compass-tenant-fetcher"
        subscriber:
          cfg:
            config:
              api:
                url: http://compass-director.compass-system.svc.cluster.local:3000/authn-mapping/subscriber
                retry:
                  give_up_after: 6s
                  max_delay: 2000ms
          authenticator:
            enabled: false
            createRule: false
            gatewayHost: "compass-gateway-sap-mtls"
            trusted_issuers: '[{"domain_url": "compass-system.svc.cluster.local:8080", "scope_prefix": "prefix.", "protocol": "http"}]'
            attributes: '{"uniqueAttribute": { "key": "subsc-key-test", "value": "subscription-flow" }, "tenant": { "key": "tenant" }, "identity": { "key": "identity" } }'
            path: /<.*>
      tenantMappingService:
        config:
          api:
            url: http://compass-director.compass-system.svc.cluster.local:3000/tenant-mapping
            retry:
              give_up_after: 6s
              max_delay: 2000ms
      certificateResolverService:
        config:
          api:
            url: http://compass-connector.compass-system.svc.cluster.local:8080/v1/certificate/data/resolve
            retry:
              give_up_after: 6s
              max_delay: 2000ms
      tokenResolverService:
        config:
          api:
            url: http://compass-director.compass-system.svc.cluster.local:8080/v1/tokens/resolve
            retry:
              give_up_after: 6s
              max_delay: 2000ms

  tenantFetcher:
    host: compass-tenant-fetcher.compass-system.svc.cluster.local
    prefix: /tenants
    port: 3000
    requiredAuthScope: Callback
    authentication:
      jwksEndpoint: "http://ory-oathkeeper-api.kyma-system.svc.cluster.local:4456/.well-known/jwks.json"
    tenantProvider:
      tenantIdProperty: "tenantId"
      customerIdProperty: "customerId"
      subaccountTenantIdProperty: "subaccountTenantId"
      subdomainProperty: "subdomain"
      name: "provider"
      subscriptionProviderIdProperty: "subscriptionProviderId"
    server:
      handlerEndpoint: "/v1/callback/{tenantId}"
      regionalHandlerEndpoint: "/v1/regional/{region}/callback/{tenantId}"
      dependenciesEndpoint: "/v1/dependencies"
      tenantPathParam: "tenantId"
      regionPathParam: "region"
      subscriptionProviderLabelKey: "subscriptionProviderId"
      consumerSubaccountIdsLabelKey: "consumer_subaccount_ids"

  externalCertConfiguration:
    issuer: "C=DE, L=local, O=SAP SE, OU=SAP Cloud Platform Clients, CN=compass-ca"
    issuerLocality: "" # It's empty because in local setup we use connector CA which didn't have Locality property
    subjectPattern: "/C=DE/O=SAP SE/OU=SAP Cloud Platform Clients/OU=Region/OU=f8075207-1478-4a80-bd26-24a4785a2bfd/L=%s/CN=%s"
    commonName: "compass"
    locality: "local"
    certSvcApiPath: "/cert"
    tokenPath: "/secured/oauth/token"
    secrets:
      externalCertSvcSecret:
        manage: true
        name: "cert-svc-secret"
        clientIdKey: client-id
        clientSecretKey: client-secret
        oauthUrlKey: url
        csrEndpointKey: csr-endpoint
      externalClientCertSecret:
        name: "external-client-certificate"
        namespace: compass-system
        certKey: tls.crt
        keyKey: tls.key
    rotationCronjob:
      name: "external-certificate-rotation"
      schedule: "*/1 * * * *" # Executes every minute
      certValidity: "7"
      clientCertRetryAttempts: "8"

  ordService:
    host: compass-ord-service.compass-system.svc.cluster.local
    prefix: /open-resource-discovery-service/v0
    docsPrefix: /open-resource-discovery-docs
    staticPrefix: /open-resource-discovery-static/v0
    port: 3000
    defaultResponseType: "xml"

  ordAggregator:
    name: ord-aggregator
    enabled: true
    schedule: "*/1 * * * *"
    http:
      client:
        skipSSLValidation: false
    dbPool:
      maxOpenConnections: 2
      maxIdleConnections: 2

  systemFetcher:
    enabled: false
    name: "system-fetcher"
    schedule: "0 0 * * *"
    manageSecrets: true
    # enableSystemDeletion - whether systems in deleted state should be deleted from director database
    enableSystemDeletion: true
    # fetchParallelism - shows how many http calls will be made in parallel to fetch systems
    fetchParallellism: 30
    # queueSize - shows how many system fetches (individual requests may fetch more than 1 system)
    # can be put in the queue for processing before blocking. It is best for the queue to be about 2 times bigger than the parallellism
    queueSize: 100
    # fetchRequestTimeout - shows the timeout to wait for oauth token and for fetching systems (in one request) separately
    fetchRequestTimeout: "5s"
    # directorRequestTimeout - graphql requests timeout to director
    directorRequestTimeout: "30s"
    dbPool:
      maxOpenConnections: 2
      maxIdleConnections: 2
    # systemsAPIEndpoint - endpoint of the service to fetch systems from
    systemsAPIEndpoint: ""
    # systemsAPIFilterCriteria - criteria for fetching systems
    systemsAPIFilterCriteria: ""
    # systemsAPIFilterTenantCriteriaPattern - criateria for fetching systems with tenant filter
    systemsAPIFilterTenantCriteriaPattern: ""
    # systemToTemplateMappings - how to map system properties to an existing application template
    systemToTemplateMappings: '{}'
    templatePlaceholderToSystemKeyMappings: '[{"placeholder_name": "name","system_key": "displayName"},{"placeholder_name": "display-name","system_key": "displayName"},{"placeholder_name": "systemNumber","system_key": "systemNumber"},{"placeholder_name": "description","system_key": "productDescription", "optional": true},{"placeholder_name": "baseUrl","system_key": "baseUrl", "optional":true},{"placeholder_name": "providerName","system_key": "infrastructureProvider", "optional": true}]'
    templateOverrideApplicationInput: '{"name": "{{name}}","description": "{{description}}","providerName": "{{providerName}}","statusCondition": "INITIAL","systemNumber": "{{systemNumber}}","labels": {"managed": "true"},"baseUrl": "{{baseUrl}}"}'
    http:
      client:
        skipSSLValidation: false
    oauth:
      client: "client_id"
      secret: ""
      tokenEndpointProtocol: "https"
      tokenBaseUrl: "compass-external-services-mock-sap-mtls"
      tokenPath: "/cert/token"
      scopesClaim: "scopes"
      tenantHeaderName: "x-zid"
      tokenRequestTimeout: 10s
      skipSSLValidation: true
    secret:
      name: "compass-system-fetcher-secret"
      clientIdKey: client-id
      clientSecretKey: client-secret
      oauthUrlKey: url
    paging:
      pageSize: 200
      sizeParam: "$top"
      skipParam: "$skip"

  tenantFetchers:
    job1:
      enabled: false
      configMapNamespace: "compass-system"
      manageSecrets: true
      providerName: "compass"
      schedule: "*/5 * * * *"
      tenantInsertChunkSize: "500"
      kubernetes:
        configMapNamespace: "compass-system"
        pollInterval: 2s
        pollTimeout: 1m
        timeout: 2m
      oauth:
        client: ""
        secret: ""
        tokenURL: ""
        tokenPath: ""
      secret:
        name: "compass-tenant-fetcher-secret-job1"
        clientIdKey: client-id
        clientSecretKey: client-secret
        oauthUrlKey: url
      endpoints:
        accountCreated: "127.0.0.1/events?type=account-created"
        accountDeleted: "127.0.0.1/events?type=account-deleted"
        accountUpdated: "127.0.0.1/events?type=account-updated"
        subaccountCreated: "127.0.0.1/events?type=subaccount-created"
        subaccountDeleted: "127.0.0.1/events?type=subaccount-deleted"
        subaccountUpdated: "127.0.0.1/events?type=subaccount-updated"
        subaccountMoved: "127.0.0.1/events?type=subaccount-moved"
      fieldMapping:
        totalPagesField: "totalPages"
        totalResultsField: "totalResults"
        tenantEventsField: "events"
        idField: "id"
        nameField: "name"
        customerIdField: "customerId"
        subdomainField: "subdomain"
        discriminatorField: ""
        discriminatorValue: ""
        detailsField: "details"
        entityTypeField: "entityType"
        parentIDField: "parentGuid"
        regionField: "region"
        movedSubaccountTargetField: "targetGlobalAccountGUID"
        movedSubaccountSourceField: "sourceGlobalAccountGUID"
      queryMapping:
        pageNumField: "pageNum"
        pageSizeField: "pageSize"
        timestampField: "timestamp"
      query:
        startPage: "0"
        pageSize: "100"
      shouldSyncSubaccounts: "false"
      dbPool:
        maxOpenConnections: 1
        maxIdleConnections: 1

  metrics:
    enabled: true
    pushEndpoint: http://monitoring-prometheus-pushgateway.kyma-system.svc.cluster.local:9091

  externalServicesMock:
    enabled: false
    auditlog: false
    certSecuredPort: 8081
    unsecuredPort: 8082
    basicSecuredPort: 8083
    oauthSecuredPort: 8084
    certSecuredHost: compass-external-services-mock-sap-mtls
    unSecuredHost: compass-external-services-mock
    host: compass-external-services-mock.compass-system.svc.cluster.local
    oauthSecretName: compass-external-services-mock-oauth-credentials

  tests:
    http:
      client:
        skipSSLValidation:
          director: false
          ordService: false
          connectivityAdapter: true
    ordService:
      skipPattern: ""
    namespace: kyma-system
    connectivityAdapterFQDN: http://compass-connectivity-adapter.compass-system.svc.cluster.local
    directorFQDN: http://compass-director.compass-system.svc.cluster.local
    connectorFQDN: http://compass-connector.compass-system.svc.cluster.local
    externalServicesMockFQDN: http://compass-external-services-mock.compass-system.svc.cluster.local
    ordServiceFQDN: http://compass-ord-service.compass-system.svc.cluster.local
    systemBrokerFQDN: http://compass-system-broker.compass-system.svc.cluster.local
    tenantFetcherFQDN: http://compass-tenant-fetcher.compass-system.svc.cluster.local
    db:
      maxOpenConnections: 3
      maxIdleConnections: 1
    token:
      server:
        enabled: false
        port: 5000
    securityContext: # Set on container level
      runAsUser: 2000
      allowPrivilegeEscalation: false

  expectedSchemaVersionUpdateJob:
    cm:
      name: "expected-schema-version"

  migratorJob:
    nodeSelectorEnabled: false
    pvc:
      name: "compass-director-migrations"
      namespace: "compass-system"
      migrationsPath: "/compass-migrations"

  http:
    client:
      skipSSLValidation: false

  pairingAdapter:
    e2e:
      appName: "test-app"
      appID: "123-test-456"
      clientUser: "test-user"
      tenant: "test-tenant"<|MERGE_RESOLUTION|>--- conflicted
+++ resolved
@@ -120,11 +120,7 @@
       version: "PR-49"
     e2e_tests:
       dir:
-<<<<<<< HEAD
       version: "PR-2156"
-=======
-      version: "PR-2157"
->>>>>>> dae62e34
   isLocalEnv: false
   oauth2:
     host: oauth2
