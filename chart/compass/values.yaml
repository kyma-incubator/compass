--- conflicted
+++ resolved
@@ -98,11 +98,7 @@
       version: "PR-2297"
     director:
       dir:
-<<<<<<< HEAD
       version: "PR-2294"
-=======
-      version: "PR-2308"
->>>>>>> e72b7e53
     gateway:
       dir:
       version: "PR-2297"
