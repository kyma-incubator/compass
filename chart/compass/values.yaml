--- conflicted
+++ resolved
@@ -156,7 +156,6 @@
       path: europe-docker.pkg.dev/kyma-project
     connector:
       dir: dev/incubator/
-<<<<<<< HEAD
       version: "PR-3455"
       name: compass-connector
     connectivity_adapter:
@@ -174,25 +173,6 @@
     hydrator:
       dir: dev/incubator/
       version: "PR-3455"
-=======
-      version: "PR-3417"
-      name: compass-connector
-    connectivity_adapter:
-      dir: dev/incubator/
-      version: "PR-3417"
-      name: compass-connectivity-adapter
-    pairing_adapter:
-      dir: dev/incubator/
-      version: "PR-3417"
-      name: compass-pairing-adapter
-    director:
-      dir: dev/incubator/
-      version: "PR-3405"
-      name: compass-director
-    hydrator:
-      dir: dev/incubator/
-      version: "PR-3417"
->>>>>>> f7bb4974
       name: compass-hydrator
     ias_adapter:
       dir: dev/incubator/
@@ -200,11 +180,7 @@
       name: compass-ias-adapter
     kyma_adapter:
       dir: dev/incubator/
-<<<<<<< HEAD
       version: "PR-3455"
-=======
-      version: "PR-3417"
->>>>>>> f7bb4974
       name: compass-kyma-adapter
     instance_creator:
       dir: dev/incubator/
@@ -216,19 +192,11 @@
       name: compass-default-tenant-mapping-handler
     gateway:
       dir: dev/incubator/
-<<<<<<< HEAD
       version: "PR-3455"
       name: compass-gateway
     operations_controller:
       dir: dev/incubator/
       version: "PR-3455"
-=======
-      version: "PR-3417"
-      name: compass-gateway
-    operations_controller:
-      dir: dev/incubator/
-      version: "PR-3417"
->>>>>>> f7bb4974
       name: compass-operations-controller
     ord_service:
       dir: dev/incubator/
@@ -249,11 +217,7 @@
       version: "0a651695"
     external_services_mock:
       dir: dev/incubator/
-<<<<<<< HEAD
       version: "PR-3455"
-=======
-      version: "PR-3405"
->>>>>>> f7bb4974
       name: compass-external-services-mock
     console:
       dir: prod/incubator/
@@ -261,11 +225,7 @@
       name: compass-console
     e2e_tests:
       dir: dev/incubator/
-<<<<<<< HEAD
       version: "PR-3455"
-=======
-      version: "PR-3405"
->>>>>>> f7bb4974
       name: compass-e2e-tests
   isLocalEnv: false
   isForTesting: false
