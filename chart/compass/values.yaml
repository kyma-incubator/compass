global:
  disableLegacyConnectivity: true
  defaultTenant: 3e64ebae-38b5-46a0-b1ed-9ccee153a0ae
  tenants:
    - name: default
      id: 3e64ebae-38b5-46a0-b1ed-9ccee153a0ae
      type: account
    - name: foo
      id: 1eba80dd-8ff6-54ee-be4d-77944d17b10b
      type: account
    - name: bar
      id: af9f84a9-1d3a-4d9f-ae0c-94f883b33b6e
      type: account
    - name: TestTenantSeparation
      id: f1c4b5be-b0e1-41f9-b0bc-b378200dcca0
      type: account
    - name: TestDeleteLastScenarioForApplication
      id: 0403be1e-f854-475e-9074-922120277af5
      type: account
    - name: Test_DeleteAutomaticScenarioAssignmentForSelector
      id: d9553135-6115-4c67-b4d9-962c00f3725f
      type: account
    - name: Test_AutomaticScenarioAssigmentForRuntime
      id: 8c733a45-d988-4472-af10-1256b82c70c0
      type: account
    - name: TestAutomaticScenarioAssignmentsWholeScenario
      id: 65a63692-c00a-4a7d-8376-8615ee37f45c
      type: account
    - name: TestTenantsQueryTenantNotInitialized
      id: 72329135-27fd-4284-9bcb-37ea8d6307d0
      type: account
    - name: Test Default
      id: 5577cf46-4f78-45fa-b55f-a42a3bdba868
      type: account
      parent: 2c4f4a25-ba9a-4dbc-be68-e0beb77a7eb0
    - name: Test_DefaultCustomer
      id: 2c4f4a25-ba9a-4dbc-be68-e0beb77a7eb0
      type: customer
    - name: TestListLabelDefinitions
      id: 3f641cf5-2d14-4e0f-a122-16e7569926f1
      type: account
    - name: Test_AutomaticScenarioAssignmentQueries
      id: 8263cc13-5698-4a2d-9257-e8e76b543e88
      type: account
    - name: TestGetScenariosLabelDefinitionCreatesOneIfNotExists
      id: 2263cc13-5698-4a2d-9257-e8e76b543e33
      type: account
    - name: TestApplicationsForRuntime
      id: 5984a414-1eed-4972-af2c-b2b6a415c7d7
      type: account
    - name: Test_DeleteAutomaticScenarioAssignmentForScenario
      id: d08e4cb6-a77f-4a07-b021-e3317a373597
      type: account
    - name: TestApplicationsForRuntimeWithHiddenApps
      id: 7e1f2df8-36dc-4e40-8be3-d1555d50c91c
      type: account
    - name: TestTenantsQueryTenantInitialized
      id: 8cf0c909-f816-4fe3-a507-a7917ccd8380
      type: account
    - name: TestDeleteApplicationIfInScenario
      id: 0d597250-6b2d-4d89-9c54-e23cb497cd01
      type: account
    - name: TestProviderSubaccount
      id: f8075207-1478-4a80-bd26-24a4785a2bfd
      type: subaccount
      parent: 5577cf46-4f78-45fa-b55f-a42a3bdba868
    - name: TestCertificateSubaccount
      id: 123e4567-e89b-12d3-a456-426614174001
      type: subaccount
      parent: 5577cf46-4f78-45fa-b55f-a42a3bdba868
    - name: TestIntegrationSystemManagedSubaccount
      id: 3cfcdd62-320d-403b-b66a-4ee3cdd06947
      type: subaccount
      parent: 5577cf46-4f78-45fa-b55f-a42a3bdba868
    - name: TestIntegrationSystemManagedAccount
      id: 7e8ab2e3-3bb4-42e3-92b2-4e0bf48559d3
      type: account
      parent: 2c4f4a25-ba9a-4dbc-be68-e0beb77a7eb0
  images:
    containerRegistry:
      path: eu.gcr.io/kyma-project/incubator
    connector:
      dir:
      version: "PR-2192"
    connectivity_adapter:
      dir:
      version: "PR-2166"
    pairing_adapter:
      dir:
      version: "PR-2166"
    director:
      dir:
      version: "PR-2202"
    gateway:
      dir:
      version: "PR-2166"
    operations_controller:
      dir:
      version: "PR-2166"
    ord_service:
      dir:
      version: "PR-58"
    schema_migrator:
      dir:
      version: "PR-2187"
    system_broker:
      dir:
      version: "PR-2208"
    certs_setup_job:
      containerRegistry:
        path: eu.gcr.io/kyma-project
      dir:
      version: "0a651695"
    external_services_mock:
      dir:
      version: "PR-2208"
    console:
      dir:
      version: "PR-56"
    e2e_tests:
      dir:
      version: "PR-2208"
  isLocalEnv: false
  oauth2:
    host: oauth2
  livenessProbe:
    initialDelaySeconds: 30
    timeoutSeconds: 1
    periodSeconds: 10
  readinessProbe:
    initialDelaySeconds: 5
    timeoutSeconds: 1
    periodSeconds: 2
  agentPreconfiguration: false
  director:
    host: compass-director.compass-system.svc.cluster.local
    prefix: /director
    graphql:
      external:
        port: 3000
    tls:
      secure:
        internal:
          host: compass-director-internal
    validator:
      port: 8080
    metrics:
      port: 3003
      enableClientInstrumentation: true
      censoredFlows: "JWT"
    operations:
      port: 3002
      path: "/operation"
      lastOperationPath: "/last_operation"
    info:
      path: "/v1/info"
    selfRegister:
      secret:
        name: "compass-external-services-mock-oauth-credentials"
        clientIdKey: client-id
        clientSecretKey: client-secret
        urlKey: url
      oauthTokenPath: "/secured/oauth/token"
      distinguishLabel: "distinguishingLabel"
      label: "selfRegLabel"
      labelValuePrefix: "self-reg-prefix-"
      responseKey: "self-reg-key"
      path: "/external-api/self-reg"
      nameQueryParam: "name"
      tenantQueryParam: "tenant"
      requestBodyPattern: '{"key": "%s"}'
    clientIDHeaderKey: client_user
    suggestTokenHeaderKey: suggest_token
  auditlog:
    configMapName: "compass-gateway-auditlog-config"
    tokenPath: "/oauth/token"
    secret:
      name: "compass-gateway-auditlog-secret"
      urlKey: url
      clientIdKey: client-id
      clientSecretKey: client-secret
  log:
    format: "kibana"
  testCredentials:
    secretName: "test-credentials-secret"
  enableCompassDefaultScenarioAssignment: true
  tenantConfig:
    useDefaultTenants: true
    dbPool:
      maxOpenConnections: 1
      maxIdleConnections: 1
  connector:
    prefix: /connector
    graphql:
      external:
        port: 3000
    validator:
      port: 8080
    # If secrets do not exist they will be created
    secrets:
      ca:
        name: compass-connector-app-ca
        namespace: compass-system
        certificateKey: ca.crt
        keyKey: ca.key
      rootCA:
        namespace: istio-system # For Ingress Gateway to work properly the namespace needs to be istio-system
        # In order for istio mTLS to work we should have two different secrets one containing the server certificate (let’s say X) and one used for validation of the client’s certificates.
        # The second one should be our root certificate and istio wants it to be named X-cacert. (-cacert suffix).
        # This is the reason for the confusing name of our root certificate. https://preliminary.istio.io/v1.6/docs/tasks/traffic-management/ingress/secure-ingress/#configure-a-mutual-tls-ingress-gateway
        cacert: compass-gateway-mtls-certs-cacert # For cert-rotation the cacert should be in different secret
        certificateKey: cacert
    certificateDataHeader: "Certificate-Data"
    revocation:
      configmap:
        name: revocations-config
        namespace: "{{ .Release.Namespace }}"
    # If key and certificate are not provided they will be generated
    caKey: ""
    caCertificate: ""
    subjectConsumerMappingConfig: '[{"consumer_type": "Integration System", "tenant_access_levels": ["account","subaccount"], "subject": "C=DE, L=local, O=SAP SE, OU=Region, OU=SAP Cloud Platform Clients, OU=f8075207-1478-4a80-bd26-24a4785a2bfd, CN=compass"}]'
  system_broker:
    enabled: true
    port: 5001
    prefix: /broker
    tokenProviderFromHeader:
      forwardHeaders: Authorization
    tokenProviderFromSecret:
      enabled: false
      secrets:
        integrationSystemCredentials:
          name: compass-system-broker-credentials
          namespace: compass-system
    testNamespace: kyma-system
  gateway:
    port: 3000
    tls:
      host: compass-gateway
      secure:
        internal:
          host: compass-gateway-internal
        oauth:
          host: compass-gateway-auth-oauth
    mtls:
      manageCerts: true
      host: compass-gateway-mtls
      certSecret: compass-gateway-mtls-certs
      external:
        host: compass-gateway-sap-mtls
        certSecret: compass-gateway-mtls-certs # Use connector's root CA as root CA by default. This should be overridden for productive deployments.
    headers:
      rateLimit: X-Flow-Identity
      request:
        remove:
          - "Client-Id-From-Token"
          - "Client-Id-From-Certificate"
          - "Client-Certificate-Hash"
          - "Certificate-Data"
  operations_controller:
    enabled: true
  connectivity_adapter:
    port: 8080
    tls:
      host: adapter-gateway
    mtls:
      host: adapter-gateway-mtls
  oathkeeperFilters:
    workloadLabel: oathkeeper
    namespace: kyma-system
    tokenDataHeader: "Connector-Token"
    certificateDataHeader: "Certificate-Data"
  istio:
    externalMtlsGateway:
      name: "compass-gateway-external-mtls"
      namespace: "compass-system"
    mtlsGateway:
      name: "compass-gateway-mtls"
      namespace: "compass-system"
    gateway:
      name: "kyma-gateway"
      namespace: "kyma-system"
    proxy:
      port: 15020
    namespace: istio-system
    ingressgateway:
      workloadLabel: istio-ingressgateway
      requestPayloadSizeLimit: 2097152 # 2 MB
      correlationHeaderRewriteFilter:
        expectedHeaders:
          - "x-request-id"
          - "x-correlation-id"
          - "x-correlationid"
          - "x-forrequest-id"
          - "x-vcap-request-id"
          - "x-broker-api-request-identity"
  kubernetes:
    serviceAccountTokenJWKS: https://kubernetes.default.svc.cluster.local/openid/v1/jwks
  ingress:
    domainName: "kyma.local"
  database:
    sqlProxyServiceAccount: "proxy-user@gcp-cmp.iam.gserviceaccount.com"
    manageSecrets: true
    embedded:
      enabled: true
      director:
        name: "postgres"
      directorDBName: "postgres"
    managedGCP:
      serviceAccountKey: ""
      instanceConnectionName: ""
      director:
        name: ""
        user: ""
        password: ""
      host: "localhost"
      hostPort: "5432"
      sslMode: ""
      #TODO remove below after migration to separate user will be done
      dbUser: ""
      dbPassword: ""
      directorDBName: ""
  oathkeeper:
    host: ory-oathkeeper-proxy.kyma-system.svc.cluster.local
    port: 4455
    timeout_ms: 120000
    idTokenConfig:
      claims: '{"scopes": "{{ print .Extra.scope }}","tenant": "{{ .Extra.tenant }}", "consumerID": "{{ print .Extra.consumerID}}", "consumerType": "{{ print .Extra.consumerType }}", "flow": "{{ print .Extra.flow }}", "onBehalfOf": "{{ print .Extra.onBehalfOf }}", "region": "{{ print .Extra.region }}", "tokenClientID": "{{ print .Extra.tokenClientID }}"}'
      internalClaims: '{"scopes": "application:read application:write application.webhooks:read application_template.webhooks:read webhooks.auth:read runtime:write runtime:read tenant:write","tenant":"{ {{ if .Header.Tenant }} \"consumerTenant\":\"{{ print (index .Header.Tenant 0) }}\", {{ end }} \"externalTenant\":\"\"}", "consumerType": "Internal Component", "flow": "Internal"}'
    mutators:
      runtimeMappingService:
        config:
          api:
            url: http://compass-director.compass-system.svc.cluster.local:3000/runtime-mapping
            retry:
              give_up_after: 6s
              max_delay: 2000ms
      authenticationMappingServices:
        tenant-fetcher:
          cfg:
            config:
              api:
                url: http://compass-director.compass-system.svc.cluster.local:3000/authn-mapping/tenant-fetcher
                retry:
                  give_up_after: 6s
                  max_delay: 2000ms
          authenticator:
            enabled: false
            createRule: true
            gatewayHost: "compass-gateway"
            trusted_issuers: '[{"domain_url": "compass-system.svc.cluster.local:8080", "scope_prefix": "prefix.", "protocol": "http"}]'
            attributes: '{"uniqueAttribute": { "key": "test", "value": "tenant-fetcher" }, "tenant": { "key": "tenant" }, "identity": { "key": "identity" } }'
            path: /tenants/<.*>
            upstreamComponent: "compass-tenant-fetcher"
        subscriber:
          cfg:
            config:
              api:
                url: http://compass-director.compass-system.svc.cluster.local:3000/authn-mapping/subscriber
                retry:
                  give_up_after: 6s
                  max_delay: 2000ms
          authenticator:
            enabled: false
            createRule: false
            gatewayHost: "compass-gateway-sap-mtls"
            trusted_issuers: '[{"domain_url": "compass-system.svc.cluster.local:8080", "scope_prefix": "prefix.", "protocol": "http"}]'
            attributes: '{"uniqueAttribute": { "key": "subsc-key-test", "value": "subscription-flow" }, "tenant": { "key": "tenant" }, "identity": { "key": "identity" } }'
            path: /<.*>
      tenantMappingService:
        config:
          api:
            url: http://compass-director.compass-system.svc.cluster.local:3000/tenant-mapping
            retry:
              give_up_after: 6s
              max_delay: 2000ms
      certificateResolverService:
        config:
          api:
            url: http://compass-connector.compass-system.svc.cluster.local:8080/v1/certificate/data/resolve
            retry:
              give_up_after: 6s
              max_delay: 2000ms
      tokenResolverService:
        config:
          api:
            url: http://compass-director.compass-system.svc.cluster.local:8080/v1/tokens/resolve
            retry:
              give_up_after: 6s
              max_delay: 2000ms
  cockpit:
    auth:
      secretName: "cockpit-auth-secret"
      idpHost: ""
      clientID: ""
      scopes: "openid profile email"
  tenantFetcher:
    host: compass-tenant-fetcher.compass-system.svc.cluster.local
    prefix: /tenants
    port: 3000
    requiredAuthScope: Callback
    authentication:
      jwksEndpoint: "http://ory-oathkeeper-api.kyma-system.svc.cluster.local:4456/.well-known/jwks.json"
    tenantProvider:
      tenantIdProperty: "tenantId"
      customerIdProperty: "customerId"
      subaccountTenantIdProperty: "subaccountTenantId"
      subdomainProperty: "subdomain"
      name: "provider"
      subscriptionProviderIdProperty: "subscriptionProviderId"
    server:
      handlerEndpoint: "/v1/callback/{tenantId}"
      regionalHandlerEndpoint: "/v1/regional/{region}/callback/{tenantId}"
      dependenciesEndpoint: "/v1/dependencies"
      tenantPathParam: "tenantId"
      regionPathParam: "region"
      subscriptionProviderLabelKey: "subscriptionProviderId"
      consumerSubaccountIdsLabelKey: "consumer_subaccount_ids"
  externalCertConfiguration:
    issuer: "C=DE, L=local, O=SAP SE, OU=SAP Cloud Platform Clients, CN=compass-ca"
    issuerLocality: "" # It's empty because in local setup we use connector CA which didn't have Locality property
    subjectPattern: "/C=DE/O=SAP SE/OU=SAP Cloud Platform Clients/OU=Region/OU=%s/L=%s/CN=%s"
    ouCertSubaccountID: "f8075207-1478-4a80-bd26-24a4785a2bfd"
    commonName: "compass"
    locality: "local"
    certSvcApiPath: "/cert"
    tokenPath: "/secured/oauth/token"
    secrets:
      externalCertSvcSecret:
        manage: true
        name: "cert-svc-secret"
        clientIdKey: client-id
        clientSecretKey: client-secret
        oauthUrlKey: url
        csrEndpointKey: csr-endpoint
      externalClientCertSecret:
        name: "external-client-certificate"
        namespace: compass-system
        certKey: tls.crt
        keyKey: tls.key
    rotationCronjob:
      name: "external-certificate-rotation"
      schedule: "*/1 * * * *" # Executes every minute
      certValidity: "7"
      clientCertRetryAttempts: "8"
  ordService:
    host: compass-ord-service.compass-system.svc.cluster.local
    prefix: /open-resource-discovery-service/v0
    docsPrefix: /open-resource-discovery-docs
    staticPrefix: /open-resource-discovery-static/v0
    port: 3000
    defaultResponseType: "xml"
  ordAggregator:
    name: ord-aggregator
    enabled: true
    schedule: "*/1 * * * *"
    http:
      client:
        skipSSLValidation: false
    dbPool:
      maxOpenConnections: 2
      maxIdleConnections: 2
<<<<<<< HEAD
    globalRegistryUrl: http://compass-external-services-mock.compass-system.svc.cluster.local:8085/.well-known/open-resource-discovery
=======
    globalRegistryUrl: http://compass-external-services-mock.compass-system.svc.cluster.local:8086/.well-known/open-resource-discovery

>>>>>>> abacb957
  systemFetcher:
    enabled: false
    name: "system-fetcher"
    schedule: "0 0 * * *"
    manageSecrets: true
    # enableSystemDeletion - whether systems in deleted state should be deleted from director database
    enableSystemDeletion: true
    # fetchParallelism - shows how many http calls will be made in parallel to fetch systems
    fetchParallellism: 30
    # queueSize - shows how many system fetches (individual requests may fetch more than 1 system)
    # can be put in the queue for processing before blocking. It is best for the queue to be about 2 times bigger than the parallellism
    queueSize: 100
    # fetchRequestTimeout - shows the timeout to wait for oauth token and for fetching systems (in one request) separately
    fetchRequestTimeout: "5s"
    # directorRequestTimeout - graphql requests timeout to director
    directorRequestTimeout: "30s"
    dbPool:
      maxOpenConnections: 2
      maxIdleConnections: 2
    # systemsAPIEndpoint - endpoint of the service to fetch systems from
    systemsAPIEndpoint: ""
    # systemsAPIFilterCriteria - criteria for fetching systems
    systemsAPIFilterCriteria: ""
    # systemsAPIFilterTenantCriteriaPattern - criateria for fetching systems with tenant filter
    systemsAPIFilterTenantCriteriaPattern: ""
    # systemToTemplateMappings - how to map system properties to an existing application template
    systemToTemplateMappings: '{}'
    templatePlaceholderToSystemKeyMappings: '[{"placeholder_name": "name","system_key": "displayName"},{"placeholder_name": "display-name","system_key": "displayName"},{"placeholder_name": "systemNumber","system_key": "systemNumber"},{"placeholder_name": "description","system_key": "productDescription", "optional": true},{"placeholder_name": "baseUrl","system_key": "baseUrl", "optional":true},{"placeholder_name": "providerName","system_key": "infrastructureProvider", "optional": true}]'
    templateOverrideApplicationInput: '{"name": "{{name}}","description": "{{description}}","providerName": "{{providerName}}","statusCondition": "INITIAL","systemNumber": "{{systemNumber}}","labels": {"managed": "true"},"baseUrl": "{{baseUrl}}"}'
    http:
      client:
        skipSSLValidation: false
    oauth:
      client: "client_id"
      tokenEndpointProtocol: "https"
      tokenBaseHost: "compass-external-services-mock-sap-mtls"
      tokenPath: "/cert/token"
      scopesClaim: "scopes"
      tenantHeaderName: "x-zid"
      tokenRequestTimeout: 10s
      skipSSLValidation: true
    secret:
      name: "compass-system-fetcher-secret"
      clientIdKey: client-id
      oauthUrlKey: url
    paging:
      pageSize: 200
      sizeParam: "$top"
      skipParam: "$skip"
  tenantFetchers:
    job1:
      enabled: false
      configMapNamespace: "compass-system"
      manageSecrets: true
      providerName: "compass"
      schedule: "*/5 * * * *"
      tenantInsertChunkSize: "500"
      kubernetes:
        configMapNamespace: "compass-system"
        pollInterval: 2s
        pollTimeout: 1m
        timeout: 2m
      oauth:
        client: ""
        secret: ""
        tokenURL: ""
        tokenPath: ""
      secret:
        name: "compass-tenant-fetcher-secret-job1"
        clientIdKey: client-id
        clientSecretKey: client-secret
        oauthUrlKey: url
      endpoints:
        accountCreated: "127.0.0.1/events?type=account-created"
        accountDeleted: "127.0.0.1/events?type=account-deleted"
        accountUpdated: "127.0.0.1/events?type=account-updated"
        subaccountCreated: "127.0.0.1/events?type=subaccount-created"
        subaccountDeleted: "127.0.0.1/events?type=subaccount-deleted"
        subaccountUpdated: "127.0.0.1/events?type=subaccount-updated"
        subaccountMoved: "127.0.0.1/events?type=subaccount-moved"
      fieldMapping:
        totalPagesField: "totalPages"
        totalResultsField: "totalResults"
        tenantEventsField: "events"
        idField: "id"
        nameField: "name"
        customerIdField: "customerId"
        subdomainField: "subdomain"
        discriminatorField: ""
        discriminatorValue: ""
        detailsField: "details"
        entityTypeField: "entityType"
        globalAccountID: "gaID"
        regionField: "region"
        movedSubaccountTargetField: "targetGlobalAccountGUID"
        movedSubaccountSourceField: "sourceGlobalAccountGUID"
      queryMapping:
        pageNumField: "pageNum"
        pageSizeField: "pageSize"
        timestampField: "timestamp"
      query:
        startPage: "0"
        pageSize: "100"
      shouldSyncSubaccounts: "false"
      dbPool:
        maxOpenConnections: 1
        maxIdleConnections: 1
  metrics:
    enabled: true
    pushEndpoint: http://monitoring-prometheus-pushgateway.kyma-system.svc.cluster.local:9091
  externalServicesMock:
    enabled: false
    certSecuredPort: 8081
    ordCertSecuredPort: 8082
    unsecuredPort: 8083
    basicSecuredPort: 8084
    oauthSecuredPort: 8085
    ordGlobalRegistryPort: 8086
    certSecuredHost: compass-external-services-mock-sap-mtls
    ordCertSecuredHost: compass-external-services-mock-sap-mtls-ord
    unSecuredHost: compass-external-services-mock
    host: compass-external-services-mock.compass-system.svc.cluster.local
    oauthSecretName: compass-external-services-mock-oauth-credentials
    auditlog:
      applyMockConfiguration: false
      managementApiPath: /audit-log/v2/configuration-changes/search
      secret:
        name: "auditlog-instance-management"
        urlKey: url
        tokenUrlKey: token-url
        clientIdKey: client-id
        clientSecretKey: client-secret
  tests:
    http:
      client:
        skipSSLValidation:
          director: false
          ordService: false
          connectivityAdapter: true
    ordService:
      skipPattern: ""
      accountTenantID: "5577cf46-4f78-45fa-b55f-a42a3bdba868" # testDefaultTenant from our testing tenants
    externalServicesMock:
      skipPattern: ""
    namespace: kyma-system
    connectivityAdapterFQDN: http://compass-connectivity-adapter.compass-system.svc.cluster.local
    directorFQDN: http://compass-director.compass-system.svc.cluster.local
    connectorFQDN: http://compass-connector.compass-system.svc.cluster.local
    externalServicesMockFQDN: http://compass-external-services-mock.compass-system.svc.cluster.local
    ordServiceFQDN: http://compass-ord-service.compass-system.svc.cluster.local
    systemBrokerFQDN: http://compass-system-broker.compass-system.svc.cluster.local
    tenantFetcherFQDN: http://compass-tenant-fetcher.compass-system.svc.cluster.local
    db:
      maxOpenConnections: 3
      maxIdleConnections: 1
    token:
      server:
        enabled: false
        port: 5000
    securityContext: # Set on container level
      runAsUser: 2000
      allowPrivilegeEscalation: false
  expectedSchemaVersionUpdateJob:
    cm:
      name: "expected-schema-version"
  migratorJob:
    nodeSelectorEnabled: false
    pvc:
      name: "compass-director-migrations"
      namespace: "compass-system"
      migrationsPath: "/compass-migrations"
  http:
    client:
      skipSSLValidation: false
  pairingAdapter:
    e2e:
      appName: "test-app"
      appID: "123-test-456"
      clientUser: "test-user"
      tenant: "test-tenant"<|MERGE_RESOLUTION|>--- conflicted
+++ resolved
@@ -459,12 +459,7 @@
     dbPool:
       maxOpenConnections: 2
       maxIdleConnections: 2
-<<<<<<< HEAD
-    globalRegistryUrl: http://compass-external-services-mock.compass-system.svc.cluster.local:8085/.well-known/open-resource-discovery
-=======
     globalRegistryUrl: http://compass-external-services-mock.compass-system.svc.cluster.local:8086/.well-known/open-resource-discovery
-
->>>>>>> abacb957
   systemFetcher:
     enabled: false
     name: "system-fetcher"
