global:
  disableLegacyConnectivity: true
  defaultTenant: 3e64ebae-38b5-46a0-b1ed-9ccee153a0ae
  tenants: # tenant order matters, so new tenants should be added to the end of the list
    - name: default
      id: 3e64ebae-38b5-46a0-b1ed-9ccee153a0ae
      type: account
    - name: foo
      id: 1eba80dd-8ff6-54ee-be4d-77944d17b10b
      type: account
    - name: bar
      id: af9f84a9-1d3a-4d9f-ae0c-94f883b33b6e
      type: account
    - name: TestTenantSeparation
      id: f1c4b5be-b0e1-41f9-b0bc-b378200dcca0
      type: account
    - name: TestDeleteLastScenarioForApplication
      id: 0403be1e-f854-475e-9074-922120277af5
      type: account
    - name: Test_DeleteAutomaticScenarioAssignmentForSelector
      id: d9553135-6115-4c67-b4d9-962c00f3725f
      type: account
    - name: Test_AutomaticScenarioAssigmentForRuntime
      id: 8c733a45-d988-4472-af10-1256b82c70c0
      type: account
    - name: TestAutomaticScenarioAssignmentsWholeScenario
      id: 65a63692-c00a-4a7d-8376-8615ee37f45c
      type: account
    - name: TestTenantsQueryTenantNotInitialized
      id: 72329135-27fd-4284-9bcb-37ea8d6307d0
      type: account
    - name: Test Default
      id: 5577cf46-4f78-45fa-b55f-a42a3bdba868
      type: account
      parent: 2c4f4a25-ba9a-4dbc-be68-e0beb77a7eb0
    - name: Test_DefaultCustomer
      id: 2c4f4a25-ba9a-4dbc-be68-e0beb77a7eb0
      type: customer
    - name: TestListLabelDefinitions
      id: 3f641cf5-2d14-4e0f-a122-16e7569926f1
      type: account
    - name: Test_AutomaticScenarioAssignmentQueries
      id: 8263cc13-5698-4a2d-9257-e8e76b543e88
      type: account
    - name: TestGetScenariosLabelDefinitionCreatesOneIfNotExists
      id: 2263cc13-5698-4a2d-9257-e8e76b543e33
      type: account
    - name: TestApplicationsForRuntime
      id: 5984a414-1eed-4972-af2c-b2b6a415c7d7
      type: account
    - name: Test_DeleteAutomaticScenarioAssignmentForScenario
      id: d08e4cb6-a77f-4a07-b021-e3317a373597
      type: account
    - name: TestApplicationsForRuntimeWithHiddenApps
      id: 7e1f2df8-36dc-4e40-8be3-d1555d50c91c
      type: account
    - name: TestTenantsQueryTenantInitialized
      id: 8cf0c909-f816-4fe3-a507-a7917ccd8380
      type: account
    - name: TestDeleteApplicationIfInScenario
      id: 0d597250-6b2d-4d89-9c54-e23cb497cd01
      type: account
    - name: TestProviderSubaccount
      id: f8075207-1478-4a80-bd26-24a4785a2bfd
      type: subaccount
      parent: 5577cf46-4f78-45fa-b55f-a42a3bdba868
    - name: TestCertificateSubaccount
      id: 123e4567-e89b-12d3-a456-426614174001
      type: subaccount
      parent: 5577cf46-4f78-45fa-b55f-a42a3bdba868
    - name: TestNsAdapter
      id: 08b6da37-e911-48fb-a0cb-fa635a6c5678
      type: subaccount
      parent: 5577cf46-4f78-45fa-b55f-a42a3bdba868
    - name: TestNsAdapterSubaccountWithApplications
      id: 08b6da37-e911-48fb-a0cb-fa635a6c4321
      type: subaccount
      parent: 5577cf46-4f78-45fa-b55f-a42a3bdba868
    - name: TestIntegrationSystemManagedSubaccount
      id: 3cfcdd62-320d-403b-b66a-4ee3cdd06947
      type: subaccount
      parent: 5577cf46-4f78-45fa-b55f-a42a3bdba868
    - name: TestIntegrationSystemManagedAccount
      id: 7e8ab2e3-3bb4-42e3-92b2-4e0bf48559d3
      type: account
      parent: 2c4f4a25-ba9a-4dbc-be68-e0beb77a7eb0
    - name: TestSystemFetcherAccount
      id: c395681d-11dd-4cde-bbcf-570b4a153e79
      type: account
      parent: 2c4f4a25-ba9a-4dbc-be68-e0beb77a7eb0
    - name: TestConsumerSubaccount
      id: 1f538f34-30bf-4d3d-aeaa-02e69eef84ae
      type: subaccount
      parent: 5984a414-1eed-4972-af2c-b2b6a415c7d7
    - name: TestTenantsOnDemandAPI
      id: 8d42d818-d4c4-4036-b82f-b199db7ffeb5
      type: subaccount
      parent: 5984a414-1eed-4972-af2c-b2b6a415c7d7
  images:
    containerRegistry:
      path: eu.gcr.io/kyma-project/incubator
    connector:
      dir:
      version: "PR-2383"
    connectivity_adapter:
      dir:
      version: "PR-2383"
    pairing_adapter:
      dir:
      version: "PR-2383"
    director:
      dir:
<<<<<<< HEAD
      version: "PR-2438"
=======
      version: "PR-2381"
>>>>>>> 6bd4ae1c
    hydrator:
      dir:
      version: "PR-2385"
    gateway:
      dir:
      version: "PR-2383"
    operations_controller:
      dir:
      version: "PR-2383"
    ord_service:
      dir:
      version: "PR-68"
    schema_migrator:
      dir:
      version: "PR-2432"
    system_broker:
      dir:
      version: "PR-2383"
    certs_setup_job:
      containerRegistry:
        path: eu.gcr.io/kyma-project
      dir:
      version: "0a651695"
    external_services_mock:
      dir:
      version: "PR-2322"
    console:
      dir:
      version: "PR-68"
    e2e_tests:
      dir:
      version: "PR-2435"
  isLocalEnv: false
  isForTesting: false
  oauth2:
    host: oauth2
  livenessProbe:
    initialDelaySeconds: 30
    timeoutSeconds: 1
    periodSeconds: 10
  readinessProbe:
    initialDelaySeconds: 5
    timeoutSeconds: 1
    periodSeconds: 2
  agentPreconfiguration: false
  nsAdapter:
    external:
      port: 3005
    e2eTests:
      gatewayHost: "compass-gateway-xsuaa"
    prefix: /nsadapter
    path: /nsadapter/api/v1/notifications
    systemToTemplateMappings: '[{  "Name": "S4HANA",  "SourceKey": ["type"],  "SourceValue": ["abapSys"]},{  "Name": "S4HANA",  "SourceKey": ["type"],  "SourceValue": ["nonSAPsys"]},{  "Name": "S4HANA",  "SourceKey": ["type"],  "SourceValue": ["hana"]}]'
    secret:
      name: nsadapter-secret
      subaccountKey: subaccount
      local:
        subaccountValue: subaccount
    authSecret:
      name: "compass-external-services-mock-oauth-credentials"
      clientIdKey: client-id
      clientSecretKey: client-secret
      tokenUrlKey: url
      instanceUrlKey: url
      certKey: cert
      keyKey: key
    registerPath: "/register"
    tokenPath: "/secured/oauth/token"
    createClonePattern: '{"key": "%s"}'
    createBindingPattern: '{}'
    useClone: "false"
  director:
    host: compass-director.compass-system.svc.cluster.local
    prefix: /director
    graphql:
      external:
        port: 3000
    tls:
      secure:
        internal:
          host: compass-director-internal
    validator:
      port: 8080
    metrics:
      port: 3003
      enableGraphqlOperationInstrumentation: true
    operations:
      port: 3002
      path: "/operation"
      lastOperationPath: "/last_operation"
    info:
      path: "/v1/info"
    selfRegister:
      secret:
        name: "region-instances-credentials"
        key: "keyConfig"
        path: "/tmp"
      clientIdPath: "clientId"
      clientSecretPath: "clientSecret"
      urlPath: "url"
      tokenUrlPath: "tokenUrl"
      clientCertPath: "clientCert"
      clientKeyPath: "clientKey"
      local:
        templateMappings:
          clientIDMapping: '{{ printf "\"%s\":\"client_id\"" .Values.global.director.selfRegister.clientIdPath }}'
          clientSecretMapping: '{{ printf "\"%s\":\"client_secret\"" .Values.global.director.selfRegister.clientSecretPath }}'
          urlMapping: '{{ printf "\"%s\":\"http://compass-external-services-mock.%s.svc.cluster.local:%s\"" .Values.global.director.selfRegister.urlPath .Release.Namespace (.Values.service.port | toString) }}'
          tokenURLMapping: '{{ printf "\"%s\":\"https://%s.%s:%s\"" .Values.global.director.selfRegister.tokenUrlPath .Values.global.externalServicesMock.certSecuredHost .Values.global.ingress.domainName (.Values.service.certPort | toString) }}'
          x509CertificateMapping: '{{ printf "\"%s\":\"%s\"" .Values.global.director.selfRegister.clientCertPath .Values.global.connector.caCertificate }}'
          x509KeyMapping: '{{ printf "\"%s\":\"%s\"" .Values.global.director.selfRegister.clientKeyPath .Values.global.connector.caKey }}'
      oauthTokenPath: "/cert/token"
      oauthMode: "oauth-mtls"
      label: "selfRegLabel"
      labelValuePrefix: "self-reg-prefix-"
      responseKey: "self-reg-key"
      path: "/external-api/self-reg"
      nameQueryParam: "name"
      tenantQueryParam: "tenant"
      requestBodyPattern: '{"key": "%s"}'
    clientIDHeaderKey: client_user
    suggestTokenHeaderKey: suggest_token
    fetchTenantEndpoint: '{{ printf "https://%s.%s%s/v1/fetch" .Values.global.gateway.tls.secure.internal.host .Values.global.ingress.domainName .Values.global.tenantFetcher.prefix }}'
  auditlog:
    configMapName: "compass-gateway-auditlog-config"
    mtlsTokenPath: "/cert/token"
    standardTokenPath: "/secured/oauth/token"
    skipSSLValidation: false
    secret:
      name: "compass-gateway-auditlog-secret"
      urlKey: url
      clientIdKey: client-id
      clientSecretKey: client-secret
      clientCertKey: client-cert
      clientKeyKey: client-key
  log:
    format: "kibana"
  enableCompassDefaultScenarioAssignment: true
  tenantConfig:
    useDefaultTenants: true
    dbPool:
      maxOpenConnections: 1
      maxIdleConnections: 1
  connector:
    prefix: /connector
    graphql:
      external:
        port: 3000
    validator:
      port: 8080
    # If secrets do not exist they will be created
    secrets:
      ca:
        name: compass-connector-app-ca
        namespace: compass-system
        certificateKey: ca.crt
        keyKey: ca.key
      rootCA:
        namespace: istio-system # For Ingress Gateway to work properly the namespace needs to be istio-system
        # In order for istio mTLS to work we should have two different secrets one containing the server certificate (let’s say X) and one used for validation of the client’s certificates.
        # The second one should be our root certificate and istio wants it to be named X-cacert. (-cacert suffix).
        # This is the reason for the confusing name of our root certificate. https://preliminary.istio.io/v1.6/docs/tasks/traffic-management/ingress/secure-ingress/#configure-a-mutual-tls-ingress-gateway
        cacert: compass-gateway-mtls-certs-cacert # For cert-rotation the cacert should be in different secret
        certificateKey: cacert
    revocation:
      configmap:
        name: revocations-config
        namespace: "{{ .Release.Namespace }}"
    # If key and certificate are not provided they will be generated
    caKey: ""
    caCertificate: ""
  system_broker:
    enabled: true
    port: 5001
    prefix: /broker
    tokenProviderFromHeader:
      forwardHeaders: Authorization
    tokenProviderFromSecret:
      enabled: false
      secrets:
        integrationSystemCredentials:
          name: compass-system-broker-credentials
          namespace: compass-system
    testNamespace: kyma-system
  gateway:
    port: 3000
    tls:
      host: compass-gateway
      adapterHost: compass-ns-adapter
      secure:
        internal:
          host: compass-gateway-internal
        oauth:
          host: compass-gateway-auth-oauth
    mtls:
      manageCerts: true
      host: compass-gateway-mtls
      certSecret: compass-gateway-mtls-certs
      external:
        host: compass-gateway-sap-mtls
        certSecret: compass-gateway-mtls-certs # Use connector's root CA as root CA by default. This should be overridden for productive deployments.
    headers:
      rateLimit: X-Flow-Identity
      request:
        remove:
          - "Client-Id-From-Token"
          - "Client-Id-From-Certificate"
          - "Client-Certificate-Hash"
          - "Certificate-Data"
  hydrator:
    host: compass-hydrator.compass-system.svc.cluster.local
    port: 3000
    prefix: /hydrators
    subjectConsumerMappingConfig: '[{"consumer_type": "Super Admin", "tenant_access_levels": ["customer", "account","subaccount"], "subject": "C=DE, L=local, O=SAP SE, OU=Region, OU=SAP Cloud Platform Clients, OU=f8075207-1478-4a80-bd26-24a4785a2bfd, CN=compass"},{"consumer_type": "Integration System", "tenant_access_levels": ["account","subaccount"], "subject": "C=DE, L=local, O=SAP SE, OU=Region, OU=SAP Cloud Platform Clients, OU=f8075207-1478-4a80-bd26-24a4785a2bfd, CN=integration-system-test"}]'
    certificateDataHeader: "Certificate-Data"
    http:
      client:
        skipSSLValidation: false
    metrics:
      port: 3003
      enableClientInstrumentation: true
      censoredFlows: "JWT"
  operations_controller:
    enabled: true
  connectivity_adapter:
    port: 8080
    tls:
      host: adapter-gateway
    mtls:
      host: adapter-gateway-mtls
  oathkeeperFilters:
    workloadLabel: oathkeeper
    namespace: kyma-system
    tokenDataHeader: "Connector-Token"
    certificateDataHeader: "Certificate-Data"
  istio:
    externalMtlsGateway:
      name: "compass-gateway-external-mtls"
      namespace: "compass-system"
    mtlsGateway:
      name: "compass-gateway-mtls"
      namespace: "compass-system"
    gateway:
      name: "kyma-gateway"
      namespace: "kyma-system"
    proxy:
      port: 15020
    namespace: istio-system
    ingressgateway:
      workloadLabel: istio-ingressgateway
      requestPayloadSizeLimit2MB: 2097152
      requestPayloadSizeLimit2MBLabel: "2MB"
      requestPayloadSizeLimit5MB: 5097152
      requestPayloadSizeLimit5MBLabel: "5MB"
      correlationHeaderRewriteFilter:
        expectedHeaders:
          - "x-request-id"
          - "x-correlation-id"
          - "x-correlationid"
          - "x-forrequest-id"
          - "x-vcap-request-id"
          - "x-broker-api-request-identity"
  kubernetes:
    serviceAccountTokenIssuer: kubernetes/serviceaccount
    serviceAccountTokenJWKS: https://kubernetes.default.svc.cluster.local/openid/v1/jwks
  ingress:
    domainName: "local.kyma.dev"
  database:
    sqlProxyServiceAccount: "proxy-user@gcp-cmp.iam.gserviceaccount.com"
    manageSecrets: true
    embedded:
      enabled: true
      director:
        name: "postgres"
      directorDBName: "postgres"
    managedGCP:
      serviceAccountKey: ""
      instanceConnectionName: ""
      director:
        name: ""
        user: ""
        password: ""
      host: "localhost"
      hostPort: "5432"
      sslMode: ""
      #TODO remove below after migration to separate user will be done
      dbUser: ""
      dbPassword: ""
      directorDBName: ""
  oathkeeper:
    host: ory-oathkeeper-proxy.kyma-system.svc.cluster.local
    port: 4455
    timeout_ms: 120000
    ns_adapter_timeout_ms: 3600000
    idTokenConfig:
      claims: '{"scopes": "{{ print .Extra.scope }}","tenant": "{{ .Extra.tenant }}", "consumerID": "{{ print .Extra.consumerID}}", "consumerType": "{{ print .Extra.consumerType }}", "flow": "{{ print .Extra.flow }}", "onBehalfOf": "{{ print .Extra.onBehalfOf }}", "region": "{{ print .Extra.region }}", "tokenClientID": "{{ print .Extra.tokenClientID }}"}'
      internalClaims: '{"scopes": "application:read application:write application.webhooks:read application_template.webhooks:read webhooks.auth:read runtime:write runtime:read tenant:read tenant:write tenant_subscription:write ory_internal fetch_tenant application_template:read","tenant":"{ {{ if .Header.Tenant }} \"consumerTenant\":\"{{ print (index .Header.Tenant 0) }}\", {{ end }} \"externalTenant\":\"\"}", "consumerType": "Internal Component", "flow": "Internal"}'
    mutators:
      runtimeMappingService:
        config:
          api:
            url: http://compass-hydrator.compass-system.svc.cluster.local:3000/hydrators/runtime-mapping
            retry:
              give_up_after: 6s
              max_delay: 2000ms
      authenticationMappingServices:
        nsadapter:
          cfg:
            config:
              api:
                url: http://compass-hydrator.compass-system.svc.cluster.local:3000/hydrators/authn-mapping/nsadapter
                retry:
                  give_up_after: 6s
                  max_delay: 2000ms
          authenticator:
            enabled: false
            createRule: true
            gatewayHost: "compass-gateway-xsuaa"
            trusted_issuers: '[{"domain_url": "compass-system.svc.cluster.local:8080", "scope_prefix": "prefix.", "protocol": "http"}]'
            attributes: '{"uniqueAttribute": { "key": "ns-adapter-test", "value": "ns-adapter-flow" }, "tenant": { "key": "tenant" }, "identity": { "key": "identity" }, "clientid": { "key": "client_id" } }'
            path: /nsadapter/api/v1/notifications
            upstreamComponent: "compass-gateway"
            checkSuffix: true
        tenant-fetcher:
          cfg:
            config:
              api:
                url: http://compass-hydrator.compass-system.svc.cluster.local:3000/hydrators/authn-mapping/tenant-fetcher
                retry:
                  give_up_after: 6s
                  max_delay: 2000ms
          authenticator:
            enabled: false
            createRule: true
            gatewayHost: "compass-gateway"
            trusted_issuers: '[{"domain_url": "compass-system.svc.cluster.local:8080", "scope_prefix": "prefix.", "protocol": "http"}]'
            attributes: '{"uniqueAttribute": { "key": "test", "value": "tenant-fetcher" }, "tenant": { "key": "tenant" }, "identity": { "key": "identity" } }'
            path: /tenants/<.*>
            upstreamComponent: "compass-tenant-fetcher"
            checkSuffix: false
        subscriber:
          cfg:
            config:
              api:
                url: http://compass-hydrator.compass-system.svc.cluster.local:3000/hydrators/authn-mapping/subscriber
                retry:
                  give_up_after: 6s
                  max_delay: 2000ms
          authenticator:
            enabled: false
            createRule: false
            gatewayHost: "compass-gateway-sap-mtls"
            trusted_issuers: '[{"domain_url": "compass-system.svc.cluster.local:8080", "scope_prefix": "prefix.", "protocol": "http"}]'
            attributes: '{"uniqueAttribute": { "key": "subsc-key-test", "value": "subscription-flow" }, "tenant": { "key": "tenant" }, "identity": { "key": "identity" } }'
            path: /<.*>
            checkSuffix: false
      tenantMappingService:
        config:
          api:
            url: http://compass-hydrator.compass-system.svc.cluster.local:3000/hydrators/tenant-mapping
            retry:
              give_up_after: 6s
              max_delay: 2000ms
      certificateResolverService:
        config:
          api:
            url: http://compass-hydrator.compass-system.svc.cluster.local:3000/hydrators/v1/certificate/data/resolve
            retry:
              give_up_after: 6s
              max_delay: 2000ms
      tokenResolverService:
        config:
          api:
            url: http://compass-hydrator.compass-system.svc.cluster.local:3000/hydrators/v1/tokens/resolve
            retry:
              give_up_after: 6s
              max_delay: 2000ms
  cockpit:
    auth:
      allowedConnectSrc: "https://*.ondemand.com"
      secretName: "cockpit-auth-secret"
      idpHost: ""
      clientID: ""
      scopes: "openid profile email"
      path: "/oauth2/certs"
  tenantFetcher:
    manageSecrets: true
    host: compass-tenant-fetcher.compass-system.svc.cluster.local
    prefix: /tenants
    port: 3000
    requiredAuthScope: Callback
    fetchTenantAuthScope: fetch_tenant
    authentication:
      jwksEndpoint: "http://ory-oathkeeper-api.kyma-system.svc.cluster.local:4456/.well-known/jwks.json"
    tenantProvider:
      tenantIdProperty: "tenantId"
      customerIdProperty: "customerId"
      subaccountTenantIdProperty: "subaccountTenantId"
      subdomainProperty: "subdomain"
      name: "provider"
      subscriptionProviderIdProperty: "subscriptionProviderIdProperty"
      providerSubaccountIdProperty: "providerSubaccountIdProperty"
      subscriptionAppNameProperty: "subscriptionAppNameProperty"
    server:
      fetchTenantEndpoint: "/v1/fetch/{parentTenantId}/{tenantId}"
      regionalHandlerEndpoint: "/v1/regional/{region}/callback/{tenantId}"
      dependenciesEndpoint: "/v1/dependencies"
      tenantPathParam: "tenantId"
      regionPathParam: "region"
      subscriptionProviderLabelKey: "subscriptionProviderId"
      consumerSubaccountIdsLabelKey: "consumer_subaccount_ids"
    containerName: "tenant-fetcher"
    oauth:
      client: "client_id"
      secret: ""
      tokenURL: '{{ printf "https://%s.%s" .Values.global.externalServicesMock.certSecuredHost .Values.global.ingress.domainName }}'
      tokenPath: "/cert/token"
    secret:
      name: "compass-tenant-fetcher-secret"
      clientIdKey: "client-id"
      oauthMode: "oauth-mtls"
      clientCertKey: "client-cert"
      clientKeyKey: "client-key"
      oauthUrlKey: "url"
      skipSSLValidation: true
    endpoints:
      subaccountCreated: "127.0.0.1/events?type=subaccount-created"
    fieldMapping:
      totalPagesField: "totalPages"
      totalResultsField: "totalResults"
      tenantEventsField: "events"
      idField: "id"
      nameField: "name"
      customerIdField: "customerId"
      subdomainField: "subdomain"
      discriminatorField: ""
      discriminatorValue: ""
      detailsField: "details"
      entityTypeField: "entityType"
      globalAccountID: "gaID"
      regionField: "region"
  externalCertConfiguration:
    issuer: "C=DE, L=local, O=SAP SE, OU=SAP Cloud Platform Clients, CN=compass-ca"
    issuerLocality: "local" # In local setup we have manually created connector CA certificate with 'local' Locality property
    subjectPattern: "/C=DE/O=SAP SE/OU=SAP Cloud Platform Clients/OU=Region/OU=%s/L=%s/CN=%s"
    ouCertSubaccountID: "f8075207-1478-4a80-bd26-24a4785a2bfd"
    commonName: "compass"
    locality: "local"
    certSvcApiPath: "/cert"
    tokenPath: "/cert/token"
    secrets:
      externalCertSvcSecret:
        manage: false
        name: "cert-svc-secret"
        clientIdKey: client-id
        clientSecretKey: client-secret
        oauthUrlKey: url
        csrEndpointKey: csr-endpoint
        clientCert: client-cert
        clientKey: client-key
        skipSSLValidationFlag: "-k"
      externalClientCertSecret:
        name: "external-client-certificate"
        namespace: compass-system
        certKey: tls.crt
        keyKey: tls.key
    rotationCronjob:
      name: "external-certificate-rotation"
      schedule: "*/1 * * * *" # Executes every minute
      certValidity: "7"
      clientCertRetryAttempts: "8"
      containerName: "certificate-rotation"
  ordService:
    host: compass-ord-service.compass-system.svc.cluster.local
    prefix: /open-resource-discovery-service/v0
    docsPrefix: /open-resource-discovery-docs
    staticPrefix: /open-resource-discovery-static/v0
    port: 3000
    defaultResponseType: "xml"
  ordAggregator:
    name: ord-aggregator
    enabled: true
    schedule: "*/1 * * * *"
    http:
      client:
        skipSSLValidation: false
    dbPool:
      maxOpenConnections: 2
      maxIdleConnections: 2
    globalRegistryUrl: http://compass-external-services-mock.compass-system.svc.cluster.local:8087/.well-known/open-resource-discovery
    maxOrdParallelDownloads: 4
  systemFetcher:
    enabled: false
    name: "system-fetcher"
    schedule: "0 0 * * *"
    manageSecrets: true
    # enableSystemDeletion - whether systems in deleted state should be deleted from director database
    enableSystemDeletion: true
    # fetchParallelism - shows how many http calls will be made in parallel to fetch systems
    fetchParallellism: 30
    # queueSize - shows how many system fetches (individual requests may fetch more than 1 system)
    # can be put in the queue for processing before blocking. It is best for the queue to be about 2 times bigger than the parallellism
    queueSize: 100
    # fetchRequestTimeout - shows the timeout to wait for oauth token and for fetching systems (in one request) separately
    fetchRequestTimeout: "30s"
    # directorRequestTimeout - graphql requests timeout to director
    directorRequestTimeout: "30s"
    dbPool:
      maxOpenConnections: 20
      maxIdleConnections: 2
    # systemsAPIEndpoint - endpoint of the service to fetch systems from
    systemsAPIEndpoint: ""
    # systemsAPIFilterCriteria - criteria for fetching systems
    systemsAPIFilterCriteria: ""
    # systemToTemplateMappings - how to map system properties to an existing application template
    systemToTemplateMappings: '{}'
    templatePlaceholderToSystemKeyMappings: '[{"placeholder_name": "name","system_key": "displayName"},{"placeholder_name": "display-name","system_key": "displayName"},{"placeholder_name": "systemNumber","system_key": "systemNumber"},{"placeholder_name": "productId","system_key": "productId"},{"placeholder_name": "ppmsProductVersionId","system_key": "ppmsProductVersionId"},{"placeholder_name": "description","system_key": "productDescription", "optional": true},{"placeholder_name": "baseUrl","system_key": "additionalUrls.mainUrl", "optional":true},{"placeholder_name": "providerName","system_key": "infrastructureProvider", "optional": true}]'
    templateOverrideApplicationInput: '{"name": "{{name}}","description": "{{description}}","providerName": "{{providerName}}","statusCondition": "INITIAL","systemNumber": "{{systemNumber}}","labels": {"managed": "true","productId": "{{productId}}","ppmsProductVersionId": "{{ppmsProductVersionId}}"},"baseUrl": "{{baseUrl}}"}'
    http:
      client:
        skipSSLValidation: false
    oauth:
      client: "client_id"
      tokenEndpointProtocol: "https"
      tokenBaseHost: "compass-external-services-mock-sap-mtls"
      tokenPath: "/cert/token"
      scopesClaim: "scopes"
      tenantHeaderName: "x-zid"
      tokenRequestTimeout: 30s
      skipSSLValidation: true
    secret:
      name: "compass-system-fetcher-secret"
      clientIdKey: client-id
      oauthUrlKey: url
    paging:
      pageSize: 200
      sizeParam: "$top"
      skipParam: "$skip"
    containerName: "system-fetcher"
  tenantFetchers:
    job1:
      cron:
        enabled: false
      enabled: false
      job:
        interval: "5m"
      configMapNamespace: "compass-system"
      manageSecrets: true
      providerName: "compass"
      schedule: "*/5 * * * *"
      tenantInsertChunkSize: "500"
      kubernetes:
        configMapNamespace: "compass-system"
        pollInterval: 2s
        pollTimeout: 1m
        timeout: 2m
      oauth:
        client: ""
        secret: ""
        tokenURL: ""
        tokenPath: ""
      secret:
        name: "compass-tenant-fetcher-secret-job1"
        clientIdKey: client-id
        clientSecretKey: client-secret
        oauthUrlKey: url
        oauthMode: "oauth-mtls"
        clientCertKey: client-cert
        clientKeyKey: client-key
        skipSSLValidation: true
      endpoints:
        accountCreated: "127.0.0.1/events?type=account-created"
        accountDeleted: "127.0.0.1/events?type=account-deleted"
        accountUpdated: "127.0.0.1/events?type=account-updated"
        subaccountCreated: "127.0.0.1/events?type=subaccount-created"
        subaccountDeleted: "127.0.0.1/events?type=subaccount-deleted"
        subaccountUpdated: "127.0.0.1/events?type=subaccount-updated"
        subaccountMoved: "127.0.0.1/events?type=subaccount-moved"
      fieldMapping:
        totalPagesField: "totalPages"
        totalResultsField: "totalResults"
        tenantEventsField: "events"
        idField: "id"
        nameField: "name"
        customerIdField: "customerId"
        subdomainField: "subdomain"
        discriminatorField: ""
        discriminatorValue: ""
        detailsField: "details"
        entityTypeField: "entityType"
        globalAccountID: "gaID"
        regionField: "region"
        movedSubaccountTargetField: "targetGlobalAccountGUID"
        movedSubaccountSourceField: "sourceGlobalAccountGUID"
      queryMapping:
        pageNumField: "pageNum"
        pageSizeField: "pageSize"
        timestampField: "timestamp"
      query:
        startPage: "0"
        pageSize: "100"
      shouldSyncSubaccounts: "false"
      dbPool:
        maxOpenConnections: 1
        maxIdleConnections: 1
  metrics:
    enabled: true
    pushEndpoint: http://monitoring-prometheus-pushgateway.kyma-system.svc.cluster.local:9091
  externalServicesMock:
    enabled: false
    certSecuredPort: 8081
    ordCertSecuredPort: 8082
    unsecuredPort: 8083
    basicSecuredPort: 8084
    oauthSecuredPort: 8085
    ordGlobalRegistryCertPort: 8086
    ordGlobalRegistryUnsecuredPort: 8087
    certSecuredHost: compass-external-services-mock-sap-mtls
    ordCertSecuredHost: compass-external-services-mock-sap-mtls-ord
    ordGlobalCertSecuredHost: compass-external-services-mock-sap-mtls-global-ord-registry
    unSecuredHost: compass-external-services-mock
    host: compass-external-services-mock.compass-system.svc.cluster.local
    regionInstancesCredentials:
      manage: false
    oauthSecret:
      manage: false
      name: compass-external-services-mock-oauth-credentials
      clientIdKey: client-id
      clientSecretKey: client-secret
      oauthUrlKey: url
      oauthTokenPath: "/secured/oauth/token"
    auditlog:
      applyMockConfiguration: false
      managementApiPath: /audit-log/v2/configuration-changes/search
      mtlsTokenPath: "/cert/token"
      secret:
        name: "auditlog-instance-management"
        urlKey: url
        tokenUrlKey: token-url
        clientIdKey: client-id
        clientSecretKey: client-secret
        clientCertKey: client-cert
        clientKeyKey: client-key
  tests:
    http:
      client:
        skipSSLValidation: false
    director:
      externalClientCertTestSecretName: "external-client-certificate-integration-system-test-secret"
      externalClientCertTestSecretNamespace: "compass-system"
      externalCertIntSystemCN: "integration-system-test"
      externalCertTestJobName: "external-client-certificate-integration-system-test-job"
    tenantFetcher:
      tenantOnDemandID: "8d42d818-d4c4-4036-b82f-b199db7ffeb5"
    ordService:
      accountTenantID: "5577cf46-4f78-45fa-b55f-a42a3bdba868" # testDefaultTenant from our testing tenants
      consumerAccountID: "5984a414-1eed-4972-af2c-b2b6a415c7d7" # ApplicationsForRuntimeTenantName from our testing tenants
      providerSubaccountID: "f8075207-1478-4a80-bd26-24a4785a2bfd" # TestProviderSubaccount from our testing tenants
      consumerSubaccountID: "1f538f34-30bf-4d3d-aeaa-02e69eef84ae" # randomly chosen
      consumerTenantID: "ba49f1aa-ddc1-43ff-943c-fe949857a34a" # randomly chosen
      propagatedProviderSubaccountHeader: "X-Provider-Subaccount"
      externalClientCertTestSecretName: "external-client-certificate-test-secret"
      externalClientCertTestSecretNamespace: "compass-system"
      externalCertTestJobName: "external-certificate-rotation-test-job"
      certSvcInstanceTestSecretName: "cert-svc-secret"
      consumerTokenURL: "http://compass-external-services-mock.compass-system.svc.cluster.local:8080"
      skipPattern: ""
      subscriptionOauthSecret:
        manage: false
        name: compass-subscription-secret
        clientIdKey: client-id
        clientSecretKey: client-secret
        oauthUrlKey: url
    selfRegistration:
      region: "eu-1"
    externalServicesMock:
      skipPattern: ""
    namespace: kyma-system
    connectivityAdapterFQDN: http://compass-connectivity-adapter.compass-system.svc.cluster.local
    externalServicesMockFQDN: http://compass-external-services-mock.compass-system.svc.cluster.local
    ordServiceFQDN: http://compass-ord-service.compass-system.svc.cluster.local
    systemBrokerFQDN: http://compass-system-broker.compass-system.svc.cluster.local
    tenantFetcherFQDN: http://compass-tenant-fetcher.compass-system.svc.cluster.local
    hydratorFQDN: http://compass-hydrator.compass-system.svc.cluster.local
    basicCredentials:
      manage: false
      secretName: "test-basic-credentials-secret"
    subscriptionURL: "http://compass-external-services-mock.compass-system.svc.cluster.local:8080"
    subscriptionProviderIdValue: "id-value!t12345"
    db:
      maxOpenConnections: 3
      maxIdleConnections: 1
    securityContext: # Set on container level
      runAsUser: 2000
      allowPrivilegeEscalation: false
  expectedSchemaVersionUpdateJob:
    cm:
      name: "expected-schema-version"
  migratorJob:
    nodeSelectorEnabled: false
    pvc:
      name: "compass-director-migrations"
      namespace: "compass-system"
      migrationsPath: "/compass-migrations"
      isLocalEnv: true
  http:
    client:
      skipSSLValidation: false
  pairingAdapter:
    templateName: "pairing-adapter-app-template"
    watcherCorrelationID: "pairing-adapter-watcher-id"
    configMap:
      manage: false
      key: "config.json"
      name: "pairing-adapter-config-local"
      namespace: "compass-system"
      localAdapterFQDN: "http://compass-pairing-adapter.compass-system.svc.cluster.local/adapter-local-mtls"
      integrationSystemID: "d3e9b9f5-25dc-4adb-a0a0-ed69ef371fb6"
    e2e:
      appName: "test-app"
      appID: "123-test-456"
      clientUser: "test-user"
      tenant: "test-tenant"
  # Scopes assigned for every new Client Credentials by given object type (Runtime / Application / Integration System)
  # and scopes mapped to a consumer with the given type, then that consumer is using a client certificate
  scopes:
    scopesPerConsumerType:
      runtime:
        - "runtime:read"
        - "runtime:write"
        - "application:read"
        - "runtime.auths:read"
        - "bundle.instance_auths:read"
        - "runtime.webhooks:read"
        - "webhook:write"
      external_certificate:
        - "runtime:read"
        - "runtime:write"
        - "application:read"
        - "application:write"
        - "runtime.auths:read"
        - "bundle.instance_auths:read"
        - "runtime.webhooks:read"
        - "webhook:write"
        - "application_template:read"
        - "application_template:write"
      application:
        - "application:read"
        - "application:write"
        - "application.auths:read"
        - "application.webhooks:read"
        - "bundle.instance_auths:read"
        - "document.fetch_request:read"
        - "event_spec.fetch_request:read"
        - "api_spec.fetch_request:read"
        - "fetch-request.auth:read"
        - "webhook:write"
      integration_system:
        - "application:read"
        - "application:write"
        - "application.local_tenant_id:write"
        - "application_template:read"
        - "application_template:write"
        - "runtime:read"
        - "runtime:write"
        - "integration_system:read"
        - "label_definition:read"
        - "label_definition:write"
        - "automatic_scenario_assignment:read"
        - "automatic_scenario_assignment:write"
        - "integration_system.auths:read"
        - "application_template.webhooks:read"
        - "formation:write"
        - "formation:read"
        - "internal_visibility:read"
        - "application.auths:read"
        - "webhook:write"
        - "formation_template:read"
      super_admin:
        - "application:read"
        - "application:write"
        - "application_template:read"
        - "application_template:write"
        - "integration_system:read"
        - "integration_system:write"
        - "runtime:read"
        - "runtime:write"
        - "label_definition:read"
        - "label_definition:write"
        - "eventing:manage"
        - "tenant:read"
        - "automatic_scenario_assignment:read"
        - "automatic_scenario_assignment:write"
        - "application.auths:read"
        - "application.webhooks:read"
        - "application_template.webhooks:read"
        - "bundle.instance_auths:read"
        - "document.fetch_request:read"
        - "event_spec.fetch_request:read"
        - "api_spec.fetch_request:read"
        - "integration_system.auths:read"
        - "runtime.auths:read"
        - "fetch-request.auth:read"
        - "webhooks.auth:read"
        - "formation:write"
        - "formation:read"
        - "internal_visibility:read"
        - "runtime.webhooks:read"
        - "webhook:write"
        - "formation_template:read"
        - "formation_template:write"
      default:
        - "runtime:read"
        - "runtime:write"
        - "tenant:read"<|MERGE_RESOLUTION|>--- conflicted
+++ resolved
@@ -110,11 +110,7 @@
       version: "PR-2383"
     director:
       dir:
-<<<<<<< HEAD
       version: "PR-2438"
-=======
-      version: "PR-2381"
->>>>>>> 6bd4ae1c
     hydrator:
       dir:
       version: "PR-2385"
