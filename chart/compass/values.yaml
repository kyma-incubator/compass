global:
  disableLegacyConnectivity: true
  defaultTenant: 3e64ebae-38b5-46a0-b1ed-9ccee153a0ae
  tenants:
    - name: default
      id: 3e64ebae-38b5-46a0-b1ed-9ccee153a0ae
      type: account
    - name: foo
      id: 1eba80dd-8ff6-54ee-be4d-77944d17b10b
      type: account
    - name: bar
      id: af9f84a9-1d3a-4d9f-ae0c-94f883b33b6e
      type: account
    - name: TestTenantSeparation
      id: f1c4b5be-b0e1-41f9-b0bc-b378200dcca0
      type: account
    - name: TestDeleteLastScenarioForApplication
      id: 0403be1e-f854-475e-9074-922120277af5
      type: account
    - name: Test_DeleteAutomaticScenarioAssignmentForSelector
      id: d9553135-6115-4c67-b4d9-962c00f3725f
      type: account
    - name: Test_AutomaticScenarioAssigmentForRuntime
      id: 8c733a45-d988-4472-af10-1256b82c70c0
      type: account
    - name: TestAutomaticScenarioAssignmentsWholeScenario
      id: 65a63692-c00a-4a7d-8376-8615ee37f45c
      type: account
    - name: TestTenantsQueryTenantNotInitialized
      id: 72329135-27fd-4284-9bcb-37ea8d6307d0
      type: account
    - name: Test Default
      id: 5577cf46-4f78-45fa-b55f-a42a3bdba868
      type: account
      parent: 2c4f4a25-ba9a-4dbc-be68-e0beb77a7eb0
    - name: Test_DefaultCustomer
      id: 2c4f4a25-ba9a-4dbc-be68-e0beb77a7eb0
      type: customer
    - name: TestListLabelDefinitions
      id: 3f641cf5-2d14-4e0f-a122-16e7569926f1
      type: account
    - name: Test_AutomaticScenarioAssignmentQueries
      id: 8263cc13-5698-4a2d-9257-e8e76b543e88
      type: account
    - name: TestGetScenariosLabelDefinitionCreatesOneIfNotExists
      id: 2263cc13-5698-4a2d-9257-e8e76b543e33
      type: account
    - name: TestApplicationsForRuntime
      id: 5984a414-1eed-4972-af2c-b2b6a415c7d7
      type: account
    - name: Test_DeleteAutomaticScenarioAssignmentForScenario
      id: d08e4cb6-a77f-4a07-b021-e3317a373597
      type: account
    - name: TestApplicationsForRuntimeWithHiddenApps
      id: 7e1f2df8-36dc-4e40-8be3-d1555d50c91c
      type: account
    - name: TestTenantsQueryTenantInitialized
      id: 8cf0c909-f816-4fe3-a507-a7917ccd8380
      type: account
    - name: TestDeleteApplicationIfInScenario
      id: 0d597250-6b2d-4d89-9c54-e23cb497cd01
      type: account
    - name: TestProviderSubaccount
      id: f8075207-1478-4a80-bd26-24a4785a2bfd
      type: subaccount
      parent: 5577cf46-4f78-45fa-b55f-a42a3bdba868
    - name: TestCertificateSubaccount
      id: 123e4567-e89b-12d3-a456-426614174001
      type: subaccount
      parent: 5577cf46-4f78-45fa-b55f-a42a3bdba868
    - name: TestNsAdapter
      id: 08b6da37-e911-48fb-a0cb-fa635a6c5678
      type: subaccount
      parent: 5577cf46-4f78-45fa-b55f-a42a3bdba868
    - name: TestNsAdapterSubaccountWithApplications
      id: 08b6da37-e911-48fb-a0cb-fa635a6c4321
      type: subaccount
      parent: 5577cf46-4f78-45fa-b55f-a42a3bdba868
    - name: TestIntegrationSystemManagedSubaccount
      id: 3cfcdd62-320d-403b-b66a-4ee3cdd06947
      type: subaccount
      parent: 5577cf46-4f78-45fa-b55f-a42a3bdba868
    - name: TestIntegrationSystemManagedAccount
      id: 7e8ab2e3-3bb4-42e3-92b2-4e0bf48559d3
      type: account
      parent: 2c4f4a25-ba9a-4dbc-be68-e0beb77a7eb0
    - name: TestSystemFetcherAccount
      id: c395681d-11dd-4cde-bbcf-570b4a153e79
      type: account
      parent: 2c4f4a25-ba9a-4dbc-be68-e0beb77a7eb0
  images:
    containerRegistry:
      path: eu.gcr.io/kyma-project/incubator
    connector:
      dir:
      version: "PR-2268"
    connectivity_adapter:
      dir:
      version: "PR-2297"
    pairing_adapter:
      dir:
      version: "PR-2297"
    director:
      dir:
<<<<<<< HEAD
      version: "PR-2314"
=======
      version: "PR-2333"
    hydrator:
      dir:
      version: "PR-2268"
>>>>>>> 09a40100
    gateway:
      dir:
      version: "PR-2297"
    operations_controller:
      dir:
      version: "PR-2297"
    ord_service:
      dir:
      version: "PR-65"
    schema_migrator:
      dir:
      version: "PR-2314"
    system_broker:
      dir:
      version: "PR-2297"
    certs_setup_job:
      containerRegistry:
        path: eu.gcr.io/kyma-project
      dir:
      version: "0a651695"
    external_services_mock:
      dir:
      version: "PR-2307"
    console:
      dir:
      version: "PR-65"
    e2e_tests:
      dir:
<<<<<<< HEAD
      version: "PR-2314"
=======
      version: "PR-2268"
>>>>>>> 09a40100
  isLocalEnv: false
  isForTesting: false
  oauth2:
    host: oauth2
  livenessProbe:
    initialDelaySeconds: 30
    timeoutSeconds: 1
    periodSeconds: 10
  readinessProbe:
    initialDelaySeconds: 5
    timeoutSeconds: 1
    periodSeconds: 2
  agentPreconfiguration: false
  nsAdapter:
    external:
      port: 3005
    e2eTests:
      gatewayHost: "compass-gateway-xsuaa"
    prefix: /nsadapter
    path: /nsadapter/api/v1/notifications
    systemToTemplateMappings: '[{  "Name": "S4HANA",  "SourceKey": ["type"],  "SourceValue": ["abapSys"]},{  "Name": "S4HANA",  "SourceKey": ["type"],  "SourceValue": ["nonSAPsys"]},{  "Name": "S4HANA",  "SourceKey": ["type"],  "SourceValue": ["hana"]}]'
    secret:
      name: nsadapter-secret
      subaccountKey: subaccount
      local:
        subaccountValue: subaccount
    authSecret:
      name: "compass-external-services-mock-oauth-credentials"
      clientIdKey: client-id
      clientSecretKey: client-secret
      tokenUrlKey: url
      instanceUrlKey: url
      certKey: cert
      keyKey: key
    registerPath: "/register"
    tokenPath: "/secured/oauth/token"
    createClonePattern: '{"key": "%s"}'
    createBindingPattern: '{}'
    useClone: "false"
  director:
    host: compass-director.compass-system.svc.cluster.local
    prefix: /director
    graphql:
      external:
        port: 3000
    tls:
      secure:
        internal:
          host: compass-director-internal
    validator:
      port: 8080
    metrics:
      port: 3003
      enableGraphqlOperationInstrumentation: true
    operations:
      port: 3002
      path: "/operation"
      lastOperationPath: "/last_operation"
    info:
      path: "/v1/info"
    selfRegister:
      secret:
        name: "region-instances-credentials"
        key: "keyConfig"
        path: "/tmp"
      clientIdPath: "clientId"
      clientSecretPath: "clientSecret"
      urlPath: "url"
      tokenUrlPath: "tokenUrl"
      clientCertPath: "clientCert"
      clientKeyPath: "clientKey"
      local:
        templateMappings:
          clientIDMapping: '{{ printf "\"%s\":\"client_id\"" .Values.global.director.selfRegister.clientIdPath }}'
          clientSecretMapping: '{{ printf "\"%s\":\"client_secret\"" .Values.global.director.selfRegister.clientSecretPath }}'
          urlMapping: '{{ printf "\"%s\":\"http://compass-external-services-mock.%s.svc.cluster.local:%s\"" .Values.global.director.selfRegister.urlPath .Release.Namespace (.Values.service.port | toString) }}'
          tokenURLMapping: '{{ printf "\"%s\":\"https://%s.%s:%s\"" .Values.global.director.selfRegister.tokenUrlPath .Values.global.externalServicesMock.certSecuredHost .Values.global.ingress.domainName (.Values.service.certPort | toString) }}'
          x509CertificateMapping: '{{ printf "\"%s\":\"%s\"" .Values.global.director.selfRegister.clientCertPath .Values.global.connector.caCertificate }}'
          x509KeyMapping: '{{ printf "\"%s\":\"%s\"" .Values.global.director.selfRegister.clientKeyPath .Values.global.connector.caKey }}'
      oauthTokenPath: "/cert/token"
      oauthMode: "oauth-mtls"
      label: "selfRegLabel"
      labelValuePrefix: "self-reg-prefix-"
      responseKey: "self-reg-key"
      path: "/external-api/self-reg"
      nameQueryParam: "name"
      tenantQueryParam: "tenant"
      requestBodyPattern: '{"key": "%s"}'
    clientIDHeaderKey: client_user
    suggestTokenHeaderKey: suggest_token
    fetchTenantEndpoint: '{{ printf "https://%s.%s%s/v1/fetch" .Values.global.gateway.tls.secure.internal.host .Values.global.ingress.domainName .Values.global.tenantFetcher.prefix }}'
  auditlog:
    configMapName: "compass-gateway-auditlog-config"
    mtlsTokenPath: "/cert/token"
    standardTokenPath: "/secured/oauth/token"
    skipSSLValidation: false
    secret:
      name: "compass-gateway-auditlog-secret"
      urlKey: url
      clientIdKey: client-id
      clientSecretKey: client-secret
      clientCertKey: client-cert
      clientKeyKey: client-key
  log:
    format: "kibana"
  enableCompassDefaultScenarioAssignment: true
  tenantConfig:
    useDefaultTenants: true
    dbPool:
      maxOpenConnections: 1
      maxIdleConnections: 1
  connector:
    prefix: /connector
    graphql:
      external:
        port: 3000
    validator:
      port: 8080
    # If secrets do not exist they will be created
    secrets:
      ca:
        name: compass-connector-app-ca
        namespace: compass-system
        certificateKey: ca.crt
        keyKey: ca.key
      rootCA:
        namespace: istio-system # For Ingress Gateway to work properly the namespace needs to be istio-system
        # In order for istio mTLS to work we should have two different secrets one containing the server certificate (let’s say X) and one used for validation of the client’s certificates.
        # The second one should be our root certificate and istio wants it to be named X-cacert. (-cacert suffix).
        # This is the reason for the confusing name of our root certificate. https://preliminary.istio.io/v1.6/docs/tasks/traffic-management/ingress/secure-ingress/#configure-a-mutual-tls-ingress-gateway
        cacert: compass-gateway-mtls-certs-cacert # For cert-rotation the cacert should be in different secret
        certificateKey: cacert
    revocation:
      configmap:
        name: revocations-config
        namespace: "{{ .Release.Namespace }}"
    # If key and certificate are not provided they will be generated
    caKey: ""
    caCertificate: ""
  system_broker:
    enabled: true
    port: 5001
    prefix: /broker
    tokenProviderFromHeader:
      forwardHeaders: Authorization
    tokenProviderFromSecret:
      enabled: false
      secrets:
        integrationSystemCredentials:
          name: compass-system-broker-credentials
          namespace: compass-system
    testNamespace: kyma-system
  gateway:
    port: 3000
    tls:
      host: compass-gateway
      adapterHost: compass-ns-adapter
      secure:
        internal:
          host: compass-gateway-internal
        oauth:
          host: compass-gateway-auth-oauth
    mtls:
      manageCerts: true
      host: compass-gateway-mtls
      certSecret: compass-gateway-mtls-certs
      external:
        host: compass-gateway-sap-mtls
        certSecret: compass-gateway-mtls-certs # Use connector's root CA as root CA by default. This should be overridden for productive deployments.
    headers:
      rateLimit: X-Flow-Identity
      request:
        remove:
          - "Client-Id-From-Token"
          - "Client-Id-From-Certificate"
          - "Client-Certificate-Hash"
          - "Certificate-Data"
  hydrator:
    host: compass-hydrator.compass-system.svc.cluster.local
    port: 3000
    prefix: /hydrators
    subjectConsumerMappingConfig: '[{"consumer_type": "Super Admin", "tenant_access_levels": ["customer", "account","subaccount"], "subject": "C=DE, L=local, O=SAP SE, OU=Region, OU=SAP Cloud Platform Clients, OU=f8075207-1478-4a80-bd26-24a4785a2bfd, CN=compass"},{"consumer_type": "Integration System", "tenant_access_levels": ["account","subaccount"], "subject": "C=DE, L=local, O=SAP SE, OU=Region, OU=SAP Cloud Platform Clients, OU=f8075207-1478-4a80-bd26-24a4785a2bfd, CN=integration-system-test"}]'
    certificateDataHeader: "Certificate-Data"
    http:
      client:
        skipSSLValidation: false
    metrics:
      port: 3003
      enableClientInstrumentation: true
      censoredFlows: "JWT"
  operations_controller:
    enabled: true
  connectivity_adapter:
    port: 8080
    tls:
      host: adapter-gateway
    mtls:
      host: adapter-gateway-mtls
  oathkeeperFilters:
    workloadLabel: oathkeeper
    namespace: kyma-system
    tokenDataHeader: "Connector-Token"
    certificateDataHeader: "Certificate-Data"
  istio:
    externalMtlsGateway:
      name: "compass-gateway-external-mtls"
      namespace: "compass-system"
    mtlsGateway:
      name: "compass-gateway-mtls"
      namespace: "compass-system"
    gateway:
      name: "kyma-gateway"
      namespace: "kyma-system"
    proxy:
      port: 15020
    namespace: istio-system
    ingressgateway:
      workloadLabel: istio-ingressgateway
      requestPayloadSizeLimit2MB: 2097152
      requestPayloadSizeLimit2MBLabel: "2MB"
      requestPayloadSizeLimit5MB: 5097152
      requestPayloadSizeLimit5MBLabel: "5MB"
      correlationHeaderRewriteFilter:
        expectedHeaders:
          - "x-request-id"
          - "x-correlation-id"
          - "x-correlationid"
          - "x-forrequest-id"
          - "x-vcap-request-id"
          - "x-broker-api-request-identity"
  kubernetes:
    serviceAccountTokenIssuer: kubernetes/serviceaccount
    serviceAccountTokenJWKS: https://kubernetes.default.svc.cluster.local/openid/v1/jwks
  ingress:
    domainName: "kyma.local"
  database:
    sqlProxyServiceAccount: "proxy-user@gcp-cmp.iam.gserviceaccount.com"
    manageSecrets: true
    embedded:
      enabled: true
      director:
        name: "postgres"
      directorDBName: "postgres"
    managedGCP:
      serviceAccountKey: ""
      instanceConnectionName: ""
      director:
        name: ""
        user: ""
        password: ""
      host: "localhost"
      hostPort: "5432"
      sslMode: ""
      #TODO remove below after migration to separate user will be done
      dbUser: ""
      dbPassword: ""
      directorDBName: ""
  oathkeeper:
    host: ory-oathkeeper-proxy.kyma-system.svc.cluster.local
    port: 4455
    timeout_ms: 120000
    idTokenConfig:
      claims: '{"scopes": "{{ print .Extra.scope }}","tenant": "{{ .Extra.tenant }}", "consumerID": "{{ print .Extra.consumerID}}", "consumerType": "{{ print .Extra.consumerType }}", "flow": "{{ print .Extra.flow }}", "onBehalfOf": "{{ print .Extra.onBehalfOf }}", "region": "{{ print .Extra.region }}", "tokenClientID": "{{ print .Extra.tokenClientID }}"}'
      internalClaims: '{"scopes": "application:read application:write application.webhooks:read application_template.webhooks:read webhooks.auth:read runtime:write runtime:read tenant:read tenant:write tenant_subscription:write ory_internal fetch_tenant","tenant":"{ {{ if .Header.Tenant }} \"consumerTenant\":\"{{ print (index .Header.Tenant 0) }}\", {{ end }} \"externalTenant\":\"\"}", "consumerType": "Internal Component", "flow": "Internal"}'
    mutators:
      runtimeMappingService:
        config:
          api:
            url: http://compass-hydrator.compass-system.svc.cluster.local:3000/hydrators/runtime-mapping
            retry:
              give_up_after: 6s
              max_delay: 2000ms
      authenticationMappingServices:
        nsadapter:
          cfg:
            config:
              api:
                url: http://compass-hydrator.compass-system.svc.cluster.local:3000/hydrators/authn-mapping/nsadapter
                retry:
                  give_up_after: 6s
                  max_delay: 2000ms
          authenticator:
            enabled: false
            createRule: true
            gatewayHost: "compass-gateway-xsuaa"
            trusted_issuers: '[{"domain_url": "compass-system.svc.cluster.local:8080", "scope_prefix": "prefix.", "protocol": "http"}]'
            attributes: '{"uniqueAttribute": { "key": "ns-adapter-test", "value": "ns-adapter-flow" }, "tenant": { "key": "tenant" }, "identity": { "key": "identity" }, "clientid": { "key": "client_id" } }'
            path: /nsadapter/api/v1/notifications
            upstreamComponent: "compass-gateway"
            checkSuffix: true
        tenant-fetcher:
          cfg:
            config:
              api:
                url: http://compass-hydrator.compass-system.svc.cluster.local:3000/hydrators/authn-mapping/tenant-fetcher
                retry:
                  give_up_after: 6s
                  max_delay: 2000ms
          authenticator:
            enabled: false
            createRule: true
            gatewayHost: "compass-gateway"
            trusted_issuers: '[{"domain_url": "compass-system.svc.cluster.local:8080", "scope_prefix": "prefix.", "protocol": "http"}]'
            attributes: '{"uniqueAttribute": { "key": "test", "value": "tenant-fetcher" }, "tenant": { "key": "tenant" }, "identity": { "key": "identity" } }'
            path: /tenants/<.*>
            upstreamComponent: "compass-tenant-fetcher"
            checkSuffix: false
        subscriber:
          cfg:
            config:
              api:
                url: http://compass-hydrator.compass-system.svc.cluster.local:3000/hydrators/authn-mapping/subscriber
                retry:
                  give_up_after: 6s
                  max_delay: 2000ms
          authenticator:
            enabled: false
            createRule: false
            gatewayHost: "compass-gateway-sap-mtls"
            trusted_issuers: '[{"domain_url": "compass-system.svc.cluster.local:8080", "scope_prefix": "prefix.", "protocol": "http"}]'
            attributes: '{"uniqueAttribute": { "key": "subsc-key-test", "value": "subscription-flow" }, "tenant": { "key": "tenant" }, "identity": { "key": "identity" } }'
            path: /<.*>
            checkSuffix: false
      tenantMappingService:
        config:
          api:
            url: http://compass-hydrator.compass-system.svc.cluster.local:3000/hydrators/tenant-mapping
            retry:
              give_up_after: 6s
              max_delay: 2000ms
      certificateResolverService:
        config:
          api:
            url: http://compass-hydrator.compass-system.svc.cluster.local:3000/hydrators/v1/certificate/data/resolve
            retry:
              give_up_after: 6s
              max_delay: 2000ms
      tokenResolverService:
        config:
          api:
            url: http://compass-hydrator.compass-system.svc.cluster.local:3000/hydrators/v1/tokens/resolve
            retry:
              give_up_after: 6s
              max_delay: 2000ms
  cockpit:
    auth:
      allowedConnectSrc: "https://*.ondemand.com"
      secretName: "cockpit-auth-secret"
      idpHost: ""
      clientID: ""
      scopes: "openid profile email"
      path: "/oauth2/certs"
  tenantFetcher:
    manageSecrets: true
    host: compass-tenant-fetcher.compass-system.svc.cluster.local
    prefix: /tenants
    port: 3000
    requiredAuthScope: Callback
    fetchTenantAuthScope: fetch_tenant
    authentication:
      jwksEndpoint: "http://ory-oathkeeper-api.kyma-system.svc.cluster.local:4456/.well-known/jwks.json"
    tenantProvider:
      tenantIdProperty: "tenantId"
      customerIdProperty: "customerId"
      subaccountTenantIdProperty: "subaccountTenantId"
      subdomainProperty: "subdomain"
      name: "provider"
      subscriptionProviderIdProperty: "subscriptionProviderIdProperty"
    server:
      fetchTenantEndpoint: "/v1/fetch/{tenantId}"
      regionalHandlerEndpoint: "/v1/regional/{region}/callback/{tenantId}"
      dependenciesEndpoint: "/v1/dependencies"
      tenantPathParam: "tenantId"
      regionPathParam: "region"
      subscriptionProviderLabelKey: "subscriptionProviderId"
      consumerSubaccountIdsLabelKey: "consumer_subaccount_ids"
    containerName: "tenant-fetcher"
    oauth:
      client: "client_id"
      secret: ""
      tokenURL: '{{ printf "https://%s.%s" .Values.global.externalServicesMock.certSecuredHost .Values.global.ingress.domainName }}'
      tokenPath: "/cert/token"
    secret:
      name: "compass-tenant-fetcher-secret"
      clientIdKey: "client-id"
      oauthMode: "oauth-mtls"
      clientCertKey: "client-cert"
      clientKeyKey: "client-key"
      oauthUrlKey: "url"
      skipSSLValidation: true
    endpoints:
      subaccountCreated: "127.0.0.1/events?type=subaccount-created"
    fieldMapping:
      totalPagesField: "totalPages"
      totalResultsField: "totalResults"
      tenantEventsField: "events"
      idField: "id"
      nameField: "name"
      customerIdField: "customerId"
      subdomainField: "subdomain"
      discriminatorField: ""
      discriminatorValue: ""
      detailsField: "details"
      entityTypeField: "entityType"
      globalAccountID: "gaID"
      regionField: "region"
  externalCertConfiguration:
    issuer: "C=DE, L=local, O=SAP SE, OU=SAP Cloud Platform Clients, CN=compass-ca"
    issuerLocality: "local" # In local setup we have manually created connector CA certificate with 'local' Locality property
    subjectPattern: "/C=DE/O=SAP SE/OU=SAP Cloud Platform Clients/OU=Region/OU=%s/L=%s/CN=%s"
    ouCertSubaccountID: "f8075207-1478-4a80-bd26-24a4785a2bfd"
    commonName: "compass"
    locality: "local"
    certSvcApiPath: "/cert"
    tokenPath: "/cert/token"
    secrets:
      externalCertSvcSecret:
        manage: false
        name: "cert-svc-secret"
        clientIdKey: client-id
        clientSecretKey: client-secret
        oauthUrlKey: url
        csrEndpointKey: csr-endpoint
        clientCert: client-cert
        clientKey: client-key
        skipSSLValidationFlag: "-k"
      externalClientCertSecret:
        name: "external-client-certificate"
        namespace: compass-system
        certKey: tls.crt
        keyKey: tls.key
    rotationCronjob:
      name: "external-certificate-rotation"
      schedule: "*/1 * * * *" # Executes every minute
      certValidity: "7"
      clientCertRetryAttempts: "8"
      containerName: "certificate-rotation"
  ordService:
    host: compass-ord-service.compass-system.svc.cluster.local
    prefix: /open-resource-discovery-service/v0
    docsPrefix: /open-resource-discovery-docs
    staticPrefix: /open-resource-discovery-static/v0
    port: 3000
    defaultResponseType: "xml"
  ordAggregator:
    name: ord-aggregator
    enabled: true
    schedule: "*/1 * * * *"
    http:
      client:
        skipSSLValidation: false
    dbPool:
      maxOpenConnections: 2
      maxIdleConnections: 2
    globalRegistryUrl: http://compass-external-services-mock.compass-system.svc.cluster.local:8087/.well-known/open-resource-discovery
    maxOrdParallelDownloads: 4
  systemFetcher:
    enabled: false
    name: "system-fetcher"
    schedule: "0 0 * * *"
    manageSecrets: true
    # enableSystemDeletion - whether systems in deleted state should be deleted from director database
    enableSystemDeletion: true
    # fetchParallelism - shows how many http calls will be made in parallel to fetch systems
    fetchParallellism: 30
    # queueSize - shows how many system fetches (individual requests may fetch more than 1 system)
    # can be put in the queue for processing before blocking. It is best for the queue to be about 2 times bigger than the parallellism
    queueSize: 100
    # fetchRequestTimeout - shows the timeout to wait for oauth token and for fetching systems (in one request) separately
    fetchRequestTimeout: "15s"
    # directorRequestTimeout - graphql requests timeout to director
    directorRequestTimeout: "30s"
    dbPool:
      maxOpenConnections: 20
      maxIdleConnections: 2
    # systemsAPIEndpoint - endpoint of the service to fetch systems from
    systemsAPIEndpoint: ""
    # systemsAPIFilterCriteria - criteria for fetching systems
    systemsAPIFilterCriteria: ""
    # systemToTemplateMappings - how to map system properties to an existing application template
    systemToTemplateMappings: '{}'
    templatePlaceholderToSystemKeyMappings: '[{"placeholder_name": "name","system_key": "displayName"},{"placeholder_name": "display-name","system_key": "displayName"},{"placeholder_name": "systemNumber","system_key": "systemNumber"},{"placeholder_name": "productId","system_key": "productId"},{"placeholder_name": "ppmsProductVersionId","system_key": "ppmsProductVersionId"},{"placeholder_name": "description","system_key": "productDescription", "optional": true},{"placeholder_name": "baseUrl","system_key": "additionalUrls.mainUrl", "optional":true},{"placeholder_name": "providerName","system_key": "infrastructureProvider", "optional": true}]'
    templateOverrideApplicationInput: '{"name": "{{name}}","description": "{{description}}","providerName": "{{providerName}}","statusCondition": "INITIAL","systemNumber": "{{systemNumber}}","labels": {"managed": "true","productId": "{{productId}}","ppmsProductVersionId": "{{ppmsProductVersionId}}"},"baseUrl": "{{baseUrl}}"}'
    http:
      client:
        skipSSLValidation: false
    oauth:
      client: "client_id"
      tokenEndpointProtocol: "https"
      tokenBaseHost: "compass-external-services-mock-sap-mtls"
      tokenPath: "/cert/token"
      scopesClaim: "scopes"
      tenantHeaderName: "x-zid"
      tokenRequestTimeout: 15s
      skipSSLValidation: true
    secret:
      name: "compass-system-fetcher-secret"
      clientIdKey: client-id
      oauthUrlKey: url
    paging:
      pageSize: 200
      sizeParam: "$top"
      skipParam: "$skip"
    containerName: "system-fetcher"
  tenantFetchers:
    job1:
      enabled: false
      configMapNamespace: "compass-system"
      manageSecrets: true
      providerName: "compass"
      schedule: "*/5 * * * *"
      tenantInsertChunkSize: "500"
      kubernetes:
        configMapNamespace: "compass-system"
        pollInterval: 2s
        pollTimeout: 1m
        timeout: 2m
      oauth:
        client: ""
        secret: ""
        tokenURL: ""
        tokenPath: ""
      secret:
        name: "compass-tenant-fetcher-secret-job1"
        clientIdKey: client-id
        clientSecretKey: client-secret
        oauthUrlKey: url
        oauthMode: "oauth-mtls"
        clientCertKey: client-cert
        clientKeyKey: client-key
        skipSSLValidation: true
      endpoints:
        accountCreated: "127.0.0.1/events?type=account-created"
        accountDeleted: "127.0.0.1/events?type=account-deleted"
        accountUpdated: "127.0.0.1/events?type=account-updated"
        subaccountCreated: "127.0.0.1/events?type=subaccount-created"
        subaccountDeleted: "127.0.0.1/events?type=subaccount-deleted"
        subaccountUpdated: "127.0.0.1/events?type=subaccount-updated"
        subaccountMoved: "127.0.0.1/events?type=subaccount-moved"
      fieldMapping:
        totalPagesField: "totalPages"
        totalResultsField: "totalResults"
        tenantEventsField: "events"
        idField: "id"
        nameField: "name"
        customerIdField: "customerId"
        subdomainField: "subdomain"
        discriminatorField: ""
        discriminatorValue: ""
        detailsField: "details"
        entityTypeField: "entityType"
        globalAccountID: "gaID"
        regionField: "region"
        movedSubaccountTargetField: "targetGlobalAccountGUID"
        movedSubaccountSourceField: "sourceGlobalAccountGUID"
      queryMapping:
        pageNumField: "pageNum"
        pageSizeField: "pageSize"
        timestampField: "timestamp"
      query:
        startPage: "0"
        pageSize: "100"
      shouldSyncSubaccounts: "false"
      dbPool:
        maxOpenConnections: 1
        maxIdleConnections: 1
  metrics:
    enabled: true
    pushEndpoint: http://monitoring-prometheus-pushgateway.kyma-system.svc.cluster.local:9091
  externalServicesMock:
    enabled: false
    certSecuredPort: 8081
    ordCertSecuredPort: 8082
    unsecuredPort: 8083
    basicSecuredPort: 8084
    oauthSecuredPort: 8085
    ordGlobalRegistryCertPort: 8086
    ordGlobalRegistryUnsecuredPort: 8087
    certSecuredHost: compass-external-services-mock-sap-mtls
    ordCertSecuredHost: compass-external-services-mock-sap-mtls-ord
    ordGlobalCertSecuredHost: compass-external-services-mock-sap-mtls-global-ord-registry
    unSecuredHost: compass-external-services-mock
    host: compass-external-services-mock.compass-system.svc.cluster.local
    regionInstancesCredentials:
      manage: false
    oauthSecret:
      manage: false
      name: compass-external-services-mock-oauth-credentials
      clientIdKey: client-id
      clientSecretKey: client-secret
      oauthUrlKey: url
      oauthTokenPath: "/secured/oauth/token"
    auditlog:
      applyMockConfiguration: false
      managementApiPath: /audit-log/v2/configuration-changes/search
      mtlsTokenPath: "/cert/token"
      secret:
        name: "auditlog-instance-management"
        urlKey: url
        tokenUrlKey: token-url
        clientIdKey: client-id
        clientSecretKey: client-secret
        clientCertKey: client-cert
        clientKeyKey: client-key
  tests:
    http:
      client:
        skipSSLValidation: false
    director:
      externalClientCertTestSecretName: "external-client-certificate-integration-system-test-secret"
      externalClientCertTestSecretNamespace: "compass-system"
      externalCertIntSystemCN: "integration-system-test"
      externalCertTestJobName: "external-client-certificate-integration-system-test-job"
    ordService:
      accountTenantID: "5577cf46-4f78-45fa-b55f-a42a3bdba868" # testDefaultTenant from our testing tenants
      consumerAccountID: "5984a414-1eed-4972-af2c-b2b6a415c7d7" # ApplicationsForRuntimeTenantName from our testing tenants
      providerSubaccountID: "f8075207-1478-4a80-bd26-24a4785a2bfd" # TestProviderSubaccount from our testing tenants
      consumerSubaccountID: "1f538f34-30bf-4d3d-aeaa-02e69eef84ae" # randomly chosen
      consumerTenantID: "ba49f1aa-ddc1-43ff-943c-fe949857a34a" # randomly chosen
      externalClientCertTestSecretName: "external-client-certificate-test-secret"
      externalClientCertTestSecretNamespace: "compass-system"
      externalCertTestJobName: "external-certificate-rotation-test-job"
      certSvcInstanceTestSecretName: "cert-svc-secret"
      consumerTokenURL: "http://compass-external-services-mock.compass-system.svc.cluster.local:8080"
      skipPattern: ""
      subscriptionOauthSecret:
        manage: false
        name: compass-subscription-secret
        clientIdKey: client-id
        clientSecretKey: client-secret
        oauthUrlKey: url
    selfRegistration:
      region: "eu-1"
    externalServicesMock:
      skipPattern: ""
    namespace: kyma-system
    connectivityAdapterFQDN: http://compass-connectivity-adapter.compass-system.svc.cluster.local
    externalServicesMockFQDN: http://compass-external-services-mock.compass-system.svc.cluster.local
    ordServiceFQDN: http://compass-ord-service.compass-system.svc.cluster.local
    systemBrokerFQDN: http://compass-system-broker.compass-system.svc.cluster.local
    tenantFetcherFQDN: http://compass-tenant-fetcher.compass-system.svc.cluster.local
    hydratorFQDN: http://compass-hydrator.compass-system.svc.cluster.local
    basicCredentials:
      manage: false
      secretName: "test-basic-credentials-secret"
    subscriptionURL: "http://compass-external-services-mock.compass-system.svc.cluster.local:8080"
    subscriptionProviderIdValue: "id-value!t12345"
    db:
      maxOpenConnections: 3
      maxIdleConnections: 1
    securityContext: # Set on container level
      runAsUser: 2000
      allowPrivilegeEscalation: false
  expectedSchemaVersionUpdateJob:
    cm:
      name: "expected-schema-version"
  migratorJob:
    nodeSelectorEnabled: false
    pvc:
      name: "compass-director-migrations"
      namespace: "compass-system"
      migrationsPath: "/compass-migrations"
  http:
    client:
      skipSSLValidation: false
  pairingAdapter:
    e2e:
      appName: "test-app"
      appID: "123-test-456"
      clientUser: "test-user"
      tenant: "test-tenant"
  # Scopes assigned for every new Client Credentials by given object type (Runtime / Application / Integration System)
  # and scopes mapped to a consumer with the given type, then that consumer is using a client certificate
  scopes:
    scopesPerConsumerType:
      runtime:
        - "runtime:read"
        - "runtime:write"
        - "application:read"
        - "runtime.auths:read"
        - "bundle.instance_auths:read"
      application:
        - "application:read"
        - "application:write"
        - "application.auths:read"
        - "application.webhooks:read"
        - "bundle.instance_auths:read"
        - "document.fetch_request:read"
        - "event_spec.fetch_request:read"
        - "api_spec.fetch_request:read"
        - "fetch-request.auth:read"
      integration_system:
        - "application:read"
        - "application:write"
        - "application_template:read"
        - "application_template:write"
        - "runtime:read"
        - "runtime:write"
        - "integration_system:read"
        - "label_definition:read"
        - "label_definition:write"
        - "automatic_scenario_assignment:read"
        - "automatic_scenario_assignment:write"
        - "integration_system.auths:read"
        - "application_template.webhooks:read"
        - "formation:write"
        - "internal_visibility:read"
        - "application.auths:read"
      super_admin:
        - "application:read"
        - "application:write"
        - "application_template:read"
        - "application_template:write"
        - "integration_system:read"
        - "integration_system:write"
        - "runtime:read"
        - "runtime:write"
        - "label_definition:read"
        - "label_definition:write"
        - "eventing:manage"
        - "tenant:read"
        - "automatic_scenario_assignment:read"
        - "automatic_scenario_assignment:write"
        - "application.auths:read"
        - "application.webhooks:read"
        - "application_template.webhooks:read"
        - "bundle.instance_auths:read"
        - "document.fetch_request:read"
        - "event_spec.fetch_request:read"
        - "api_spec.fetch_request:read"
        - "integration_system.auths:read"
        - "runtime.auths:read"
        - "fetch-request.auth:read"
        - "webhooks.auth:read"
        - "formation:write"
        - "internal_visibility:read"
      default:
        - "runtime:read"
        - "runtime:write"
        - "tenant:read"<|MERGE_RESOLUTION|>--- conflicted
+++ resolved
@@ -102,14 +102,10 @@
       version: "PR-2297"
     director:
       dir:
-<<<<<<< HEAD
       version: "PR-2314"
-=======
-      version: "PR-2333"
     hydrator:
       dir:
       version: "PR-2268"
->>>>>>> 09a40100
     gateway:
       dir:
       version: "PR-2297"
@@ -138,11 +134,7 @@
       version: "PR-65"
     e2e_tests:
       dir:
-<<<<<<< HEAD
       version: "PR-2314"
-=======
-      version: "PR-2268"
->>>>>>> 09a40100
   isLocalEnv: false
   isForTesting: false
   oauth2:
