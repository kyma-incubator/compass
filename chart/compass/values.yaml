--- conflicted
+++ resolved
@@ -143,11 +143,7 @@
       name: compass-pairing-adapter
     director:
       dir: dev/incubator/
-<<<<<<< HEAD
       version: "PR-3300"
-=======
-      version: "PR-3294"
->>>>>>> 68f5cb5f
       name: compass-director
     hydrator:
       dir: prod/incubator/
@@ -200,11 +196,7 @@
       name: compass-console
     e2e_tests:
       dir: dev/incubator/
-<<<<<<< HEAD
       version: "PR-3300"
-=======
-      version: "PR-3294"
->>>>>>> 68f5cb5f
       name: compass-e2e-tests
   isLocalEnv: false
   isForTesting: false
