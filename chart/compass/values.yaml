global:
  disableLegacyConnectivity: true
  defaultTenant: 3e64ebae-38b5-46a0-b1ed-9ccee153a0ae
  defaultTenantRegion: "eu-1"
  tenants: # tenant order matters, so new tenants should be added to the end of the list
    - name: default
      id: 3e64ebae-38b5-46a0-b1ed-9ccee153a0ae
      type: account
    - name: foo
      id: 1eba80dd-8ff6-54ee-be4d-77944d17b10b
      type: account
    - name: bar
      id: af9f84a9-1d3a-4d9f-ae0c-94f883b33b6e
      type: account
    - name: TestTenantSeparation
      id: f1c4b5be-b0e1-41f9-b0bc-b378200dcca0
      type: account
    - name: TestDeleteLastScenarioForApplication
      id: 0403be1e-f854-475e-9074-922120277af5
      type: account
    - name: Test_DeleteAutomaticScenarioAssignmentForSelector
      id: d9553135-6115-4c67-b4d9-962c00f3725f
      type: account
    - name: Test_AutomaticScenarioAssigmentForRuntime
      id: 8c733a45-d988-4472-af10-1256b82c70c0
      type: account
    - name: TestAutomaticScenarioAssignmentsWholeScenario
      id: 65a63692-c00a-4a7d-8376-8615ee37f45c
      type: account
    - name: TestTenantsQueryTenantNotInitialized
      id: 72329135-27fd-4284-9bcb-37ea8d6307d0
      type: account
    - name: Test Default
      id: 5577cf46-4f78-45fa-b55f-a42a3bdba868
      type: account
      parent: 2c4f4a25-ba9a-4dbc-be68-e0beb77a7eb0
    - name: Test_DefaultCustomer
      id: 2c4f4a25-ba9a-4dbc-be68-e0beb77a7eb0
      type: customer
    - name: TestListLabelDefinitions
      id: 3f641cf5-2d14-4e0f-a122-16e7569926f1
      type: account
    - name: Test_AutomaticScenarioAssignmentQueries
      id: 8263cc13-5698-4a2d-9257-e8e76b543e88
      type: account
    - name: TestGetScenariosLabelDefinitionCreatesOneIfNotExists
      id: 2263cc13-5698-4a2d-9257-e8e76b543e33
      type: account
    - name: TestApplicationsForRuntime
      id: 5984a414-1eed-4972-af2c-b2b6a415c7d7
      type: account
    - name: Test_DeleteAutomaticScenarioAssignmentForScenario
      id: d08e4cb6-a77f-4a07-b021-e3317a373597
      type: account
    - name: TestApplicationsForRuntimeWithHiddenApps
      id: 7e1f2df8-36dc-4e40-8be3-d1555d50c91c
      type: account
    - name: TestTenantsQueryTenantInitialized
      id: 8cf0c909-f816-4fe3-a507-a7917ccd8380
      type: account
    - name: TestDeleteApplicationIfInScenario
      id: 0d597250-6b2d-4d89-9c54-e23cb497cd01
      type: account
    - name: TestProviderSubaccount
      id: f8075207-1478-4a80-bd26-24a4785a2bfd
      type: subaccount
      parent: 5577cf46-4f78-45fa-b55f-a42a3bdba868
    - name: TestProviderSubaccountRegion2
      id: 731b7bc4-5472-41d2-a447-e4c0f45de739
      type: subaccount
      region: "eu-2"
      parent: 5577cf46-4f78-45fa-b55f-a42a3bdba868
    - name: TestCertificateSubaccount
      id: 123e4567-e89b-12d3-a456-426614174001
      type: subaccount
      parent: 5577cf46-4f78-45fa-b55f-a42a3bdba868
    - name: TestNsAdapter
      id: 08b6da37-e911-48fb-a0cb-fa635a6c5678
      type: subaccount
      parent: 5577cf46-4f78-45fa-b55f-a42a3bdba868
    - name: TestNsAdapterSubaccountWithApplications
      id: 08b6da37-e911-48fb-a0cb-fa635a6c4321
      type: subaccount
      parent: 5577cf46-4f78-45fa-b55f-a42a3bdba868
    - name: TestIntegrationSystemManagedSubaccount
      id: 3cfcdd62-320d-403b-b66a-4ee3cdd06947
      type: subaccount
      parent: 5577cf46-4f78-45fa-b55f-a42a3bdba868
    - name: TestIntegrationSystemManagedAccount
      id: 7e8ab2e3-3bb4-42e3-92b2-4e0bf48559d3
      type: account
      parent: 2c4f4a25-ba9a-4dbc-be68-e0beb77a7eb0
    - name: TestSystemFetcherAccount
      id: c395681d-11dd-4cde-bbcf-570b4a153e79
      type: account
      parent: 2c4f4a25-ba9a-4dbc-be68-e0beb77a7eb0
    - name: TestConsumerSubaccount
      id: 1f538f34-30bf-4d3d-aeaa-02e69eef84ae
      type: subaccount
      parent: 5984a414-1eed-4972-af2c-b2b6a415c7d7
    - name: TestTenantsOnDemandAPI
      id: 8d42d818-d4c4-4036-b82f-b199db7ffeb5
      type: subaccount
      parent: 5984a414-1eed-4972-af2c-b2b6a415c7d7
    - name: TestExternalCertificateSubaccount
      id: bad76f69-e5c2-4d55-bca5-240944824b83
      type: subaccount
      parent: 5577cf46-4f78-45fa-b55f-a42a3bdba868
  images:
    containerRegistry:
      path: eu.gcr.io/kyma-project/incubator
    connector:
      dir:
      version: "PR-2575"
    connectivity_adapter:
      dir:
      version: "PR-2575"
    pairing_adapter:
      dir:
      version: "PR-2575"
    director:
      dir:
<<<<<<< HEAD
      version: "PR-2560"
=======
      version: "PR-2579"
>>>>>>> 21653352
    hydrator:
      dir:
      version: "PR-2575"
    gateway:
      dir:
      version: "PR-2575"
    operations_controller:
      dir:
      version: "PR-2575"
    ord_service:
      dir:
      version: "PR-75"
    schema_migrator:
      dir:
      version: "PR-2575"
    system_broker:
      dir:
      version: "PR-2575"
    certs_setup_job:
      containerRegistry:
        path: eu.gcr.io/kyma-project
      dir:
      version: "0a651695"
    external_services_mock:
      dir:
      version: "PR-2575"
    console:
      dir:
      version: "PR-71"
    e2e_tests:
      dir:
      version: "PR-2575"
  isLocalEnv: false
  isForTesting: false
  oauth2:
    host: oauth2
  livenessProbe:
    initialDelaySeconds: 30
    timeoutSeconds: 1
    periodSeconds: 10
  readinessProbe:
    initialDelaySeconds: 5
    timeoutSeconds: 1
    periodSeconds: 2
  agentPreconfiguration: false
  nsAdapter:
    external:
      port: 3005
    e2eTests:
      gatewayHost: "compass-gateway-xsuaa"
    prefix: /nsadapter
    path: /nsadapter/api/v1/notifications
    systemToTemplateMappings: '[{  "Name": "SAP S/4HANA On-Premise",  "SourceKey": ["type"],  "SourceValue": ["abapSys"]},{  "Name": "SAP S/4HANA On-Premise",  "SourceKey": ["type"],  "SourceValue": ["nonSAPsys"]},{  "Name": "SAP S/4HANA On-Premise",  "SourceKey": ["type"],  "SourceValue": ["hana"]}]'
    secret:
      name: nsadapter-secret
      subaccountKey: subaccount
      local:
        subaccountValue: subaccount
    authSecret:
      name: "compass-external-services-mock-oauth-credentials"
      clientIdKey: client-id
      clientSecretKey: client-secret
      tokenUrlKey: url
      instanceUrlKey: url
      certKey: cert
      keyKey: key
    registerPath: "/register"
    tokenPath: "/secured/oauth/token"
    createClonePattern: '{"key": "%s"}'
    createBindingPattern: '{}'
    useClone: "false"
  director:
    host: compass-director.compass-system.svc.cluster.local
    prefix: /director
    graphql:
      external:
        port: 3000
    tls:
      secure:
        internal:
          host: compass-director-internal
    validator:
      port: 8080
    metrics:
      port: 3003
      enableGraphqlOperationInstrumentation: true
    operations:
      port: 3002
      path: "/operation"
      lastOperationPath: "/last_operation"
    info:
      path: "/v1/info"
    subscription:
      subscriptionProviderLabelKey: "subscriptionProviderId"
      consumerSubaccountLabelKey: "global_subaccount_id"
      subscriptionLabelKey: "subscription"
      tokenPrefix: "sb-"
    selfRegister:
      secret:
        name: "region-instances-credentials"
        key: "keyConfig"
        path: "/tmp"
      clientIdPath: "clientId"
      clientSecretPath: "clientSecret"
      urlPath: "url"
      tokenUrlPath: "tokenUrl"
      clientCertPath: "clientCert"
      clientKeyPath: "clientKey"
      local:
        templateMappings:
          clientIDMapping: '{{ printf "\"%s\":\"client_id\"" .Values.global.director.selfRegister.clientIdPath }}'
          clientSecretMapping: '{{ printf "\"%s\":\"client_secret\"" .Values.global.director.selfRegister.clientSecretPath }}'
          urlMapping: '{{ printf "\"%s\":\"http://compass-external-services-mock.%s.svc.cluster.local:%s\"" .Values.global.director.selfRegister.urlPath .Release.Namespace (.Values.service.port | toString) }}'
          tokenURLMapping: '{{ printf "\"%s\":\"https://%s.%s:%s\"" .Values.global.director.selfRegister.tokenUrlPath .Values.global.externalServicesMock.certSecuredHost .Values.global.ingress.domainName (.Values.service.certPort | toString) }}'
          x509CertificateMapping: '{{ printf "\"%s\":\"%s\"" .Values.global.director.selfRegister.clientCertPath .Values.global.connector.caCertificate }}'
          x509KeyMapping: '{{ printf "\"%s\":\"%s\"" .Values.global.director.selfRegister.clientKeyPath .Values.global.connector.caKey }}'
      oauthTokenPath: "/cert/token"
      oauthMode: "oauth-mtls"
      label: "selfRegLabel"
      labelValuePrefix: "self-reg-prefix-"
      responseKey: "self-reg-key"
      path: "/external-api/self-reg"
      nameQueryParam: "name"
      tenantQueryParam: "tenant"
      requestBodyPattern: '{"key": "%s"}'
    clientIDHeaderKey: client_user
    suggestTokenHeaderKey: suggest_token
    runtimeTypeLabelKey: "runtimeType"
    kymaRuntimeTypeLabelValue: "kyma"
    fetchTenantEndpoint: '{{ printf "https://%s.%s%s/v1/fetch" .Values.global.gateway.tls.secure.internal.host .Values.global.ingress.domainName .Values.global.tenantFetcher.prefix }}'
  auditlog:
    configMapName: "compass-gateway-auditlog-config"
    mtlsTokenPath: "/cert/token"
    standardTokenPath: "/secured/oauth/token"
    skipSSLValidation: false
    secret:
      name: "compass-gateway-auditlog-secret"
      urlKey: url
      clientIdKey: client-id
      clientSecretKey: client-secret
      clientCertKey: client-cert
      clientKeyKey: client-key
  log:
    format: "kibana"
  enableCompassDefaultScenarioAssignment: true
  tenantConfig:
    useDefaultTenants: true
    dbPool:
      maxOpenConnections: 1
      maxIdleConnections: 1
  connector:
    prefix: /connector
    graphql:
      external:
        port: 3000
    validator:
      port: 8080
    # If secrets do not exist they will be created
    secrets:
      ca:
        name: compass-connector-app-ca
        namespace: compass-system
        certificateKey: ca.crt
        keyKey: ca.key
      rootCA:
        namespace: istio-system # For Ingress Gateway to work properly the namespace needs to be istio-system
        # In order for istio mTLS to work we should have two different secrets one containing the server certificate (let’s say X) and one used for validation of the client’s certificates.
        # The second one should be our root certificate and istio wants it to be named X-cacert. (-cacert suffix).
        # This is the reason for the confusing name of our root certificate. https://preliminary.istio.io/v1.6/docs/tasks/traffic-management/ingress/secure-ingress/#configure-a-mutual-tls-ingress-gateway
        cacert: compass-gateway-mtls-certs-cacert # For cert-rotation the cacert should be in different secret
        certificateKey: cacert
    revocation:
      configmap:
        name: revocations-config
        namespace: "{{ .Release.Namespace }}"
    # If key and certificate are not provided they will be generated
    caKey: ""
    caCertificate: ""
  system_broker:
    enabled: true
    port: 5001
    prefix: /broker
    tokenProviderFromHeader:
      forwardHeaders: Authorization
    tokenProviderFromSecret:
      enabled: false
      secrets:
        integrationSystemCredentials:
          name: compass-system-broker-credentials
          namespace: compass-system
    testNamespace: kyma-system
  gateway:
    port: 3000
    tls:
      host: compass-gateway
      adapterHost: compass-ns-adapter
      secure:
        internal:
          host: compass-gateway-internal
        oauth:
          host: compass-gateway-auth-oauth
    mtls:
      manageCerts: true
      host: compass-gateway-mtls
      certSecret: compass-gateway-mtls-certs
      external:
        host: compass-gateway-sap-mtls
        certSecret: compass-gateway-mtls-certs # Use connector's root CA as root CA by default. This should be overridden for productive deployments.
    headers:
      rateLimit: X-Flow-Identity
      request:
        remove:
          - "Client-Id-From-Token"
          - "Client-Id-From-Certificate"
          - "Client-Certificate-Hash"
          - "Certificate-Data"
  hydrator:
    host: compass-hydrator.compass-system.svc.cluster.local
    port: 3000
    prefix: /hydrators
    subjectConsumerMappingConfig: '[{"consumer_type": "Super Admin", "tenant_access_levels": ["customer", "account","subaccount"], "subject": "C=DE, L=local, O=SAP SE, OU=Region, OU=SAP Cloud Platform Clients, OU=f8075207-1478-4a80-bd26-24a4785a2bfd, CN=compass"},{"consumer_type": "Integration System", "tenant_access_levels": ["account","subaccount"], "subject": "C=DE, L=local, O=SAP SE, OU=Region, OU=SAP Cloud Platform Clients, OU=f8075207-1478-4a80-bd26-24a4785a2bfd, CN=integration-system-test"}]'
    certificateDataHeader: "Certificate-Data"
    consumerClaimsKeys:
      clientIDKey: "client_id"
      tenantIDKey: "tenantid"
      userNameKey: "user_name"
      subdomainKey: "subdomain"
    http:
      client:
        skipSSLValidation: false
    metrics:
      port: 3003
      enableClientInstrumentation: true
      censoredFlows: "JWT"
  operations_controller:
    enabled: true
  connectivity_adapter:
    port: 8080
    tls:
      host: adapter-gateway
    mtls:
      host: adapter-gateway-mtls
  oathkeeperFilters:
    workloadLabel: oathkeeper
    namespace: kyma-system
    tokenDataHeader: "Connector-Token"
    certificateDataHeader: "Certificate-Data"
  istio:
    externalMtlsGateway:
      name: "compass-gateway-external-mtls"
      namespace: "compass-system"
    mtlsGateway:
      name: "compass-gateway-mtls"
      namespace: "compass-system"
    gateway:
      name: "kyma-gateway"
      namespace: "kyma-system"
    proxy:
      port: 15020
    namespace: istio-system
    ingressgateway:
      workloadLabel: istio-ingressgateway
      requestPayloadSizeLimit2MB: 2097152
      requestPayloadSizeLimit2MBLabel: "2MB"
      requestPayloadSizeLimit5MB: 5097152
      requestPayloadSizeLimit5MBLabel: "5MB"
      correlationHeaderRewriteFilter:
        expectedHeaders:
          - "x-request-id"
          - "x-correlation-id"
          - "x-correlationid"
          - "x-forrequest-id"
          - "x-vcap-request-id"
          - "x-broker-api-request-identity"
  kubernetes:
    serviceAccountTokenIssuer: kubernetes/serviceaccount
    serviceAccountTokenJWKS: https://kubernetes.default.svc.cluster.local/openid/v1/jwks
  ingress:
    domainName: "local.kyma.dev"
  database:
    sqlProxyServiceAccount: "proxy-user@gcp-cmp.iam.gserviceaccount.com"
    manageSecrets: true
    embedded:
      enabled: true
      director:
        name: "postgres"
      directorDBName: "postgres"
    managedGCP:
      serviceAccountKey: ""
      instanceConnectionName: ""
      director:
        name: ""
        user: ""
        password: ""
      host: "localhost"
      hostPort: "5432"
      sslMode: ""
      #TODO remove below after migration to separate user will be done
      dbUser: ""
      dbPassword: ""
      directorDBName: ""
  oathkeeper:
    host: ory-oathkeeper-proxy.kyma-system.svc.cluster.local
    port: 4455
    timeout_ms: 120000
    ns_adapter_timeout_ms: 3600000
    idTokenConfig:
      claims: '{"scopes": "{{ print .Extra.scope }}","tenant": "{{ .Extra.tenant }}", "consumerID": "{{ print .Extra.consumerID}}", "consumerType": "{{ print .Extra.consumerType }}", "flow": "{{ print .Extra.flow }}", "onBehalfOf": "{{ print .Extra.onBehalfOf }}", "region": "{{ print .Extra.region }}", "tokenClientID": "{{ print .Extra.tokenClientID }}"}'
      internalClaims: '{"scopes": "application:read application:write application.webhooks:read application_template.webhooks:read webhooks.auth:read runtime:write runtime:read tenant:read tenant:write tenant_subscription:write ory_internal fetch_tenant application_template:read","tenant":"{ {{ if .Header.Tenant }} \"consumerTenant\":\"{{ print (index .Header.Tenant 0) }}\", {{ end }} \"externalTenant\":\"\"}", "consumerType": "Internal Component", "flow": "Internal"}'
    mutators:
      runtimeMappingService:
        config:
          api:
            url: http://compass-hydrator.compass-system.svc.cluster.local:3000/hydrators/runtime-mapping
            retry:
              give_up_after: 6s
              max_delay: 2000ms
      authenticationMappingServices:
        nsadapter:
          cfg:
            config:
              api:
                url: http://compass-hydrator.compass-system.svc.cluster.local:3000/hydrators/authn-mapping/nsadapter
                retry:
                  give_up_after: 6s
                  max_delay: 2000ms
          authenticator:
            enabled: false
            createRule: true
            gatewayHost: "compass-gateway-xsuaa"
            trusted_issuers: '[{"domain_url": "compass-system.svc.cluster.local:8080", "scope_prefix": "prefix.", "protocol": "http"}]'
            attributes: '{"uniqueAttribute": { "key": "ns-adapter-test", "value": "ns-adapter-flow" }, "tenant": { "key": "tenant" }, "identity": { "key": "identity" }, "clientid": { "key": "client_id" } }'
            path: /nsadapter/api/v1/notifications
            upstreamComponent: "compass-gateway"
            checkSuffix: true
        tenant-fetcher:
          cfg:
            config:
              api:
                url: http://compass-hydrator.compass-system.svc.cluster.local:3000/hydrators/authn-mapping/tenant-fetcher
                retry:
                  give_up_after: 6s
                  max_delay: 2000ms
          authenticator:
            enabled: false
            createRule: true
            gatewayHost: "compass-gateway"
            trusted_issuers: '[{"domain_url": "compass-system.svc.cluster.local:8080", "scope_prefix": "prefix.", "protocol": "http"}]'
            attributes: '{"uniqueAttribute": { "key": "test", "value": "tenant-fetcher" }, "tenant": { "key": "tenant" }, "identity": { "key": "identity" } }'
            path: /tenants/<.*>
            upstreamComponent: "compass-tenant-fetcher"
            checkSuffix: false
        subscriber:
          cfg:
            config:
              api:
                url: http://compass-hydrator.compass-system.svc.cluster.local:3000/hydrators/authn-mapping/subscriber
                retry:
                  give_up_after: 6s
                  max_delay: 2000ms
          authenticator:
            enabled: false
            createRule: false
            gatewayHost: "compass-gateway-sap-mtls"
            trusted_issuers: '[{"domain_url": "compass-system.svc.cluster.local:8080", "scope_prefix": "prefix.", "protocol": "http", "region": "eu-1"}]'
            attributes: '{"uniqueAttribute": { "key": "subsc-key-test", "value": "subscription-flow" }, "tenant": { "key": "tenant" }, "identity": { "key": "user_name" }, "clientid": { "key": "client_id" } }'
            path: /<.*>
            checkSuffix: false
      tenantMappingService:
        config:
          api:
            url: http://compass-hydrator.compass-system.svc.cluster.local:3000/hydrators/tenant-mapping
            retry:
              give_up_after: 6s
              max_delay: 2000ms
      certificateResolverService:
        config:
          api:
            url: http://compass-hydrator.compass-system.svc.cluster.local:3000/hydrators/v1/certificate/data/resolve
            retry:
              give_up_after: 6s
              max_delay: 2000ms
      tokenResolverService:
        config:
          api:
            url: http://compass-hydrator.compass-system.svc.cluster.local:3000/hydrators/v1/tokens/resolve
            retry:
              give_up_after: 6s
              max_delay: 2000ms
  cockpit:
    auth:
      allowedConnectSrc: "https://*.ondemand.com"
      secretName: "cockpit-auth-secret"
      idpHost: ""
      clientID: ""
      scopes: "openid profile email"
      path: "/oauth2/certs"
  tenantFetcher:
    manageSecrets: true
    host: compass-tenant-fetcher.compass-system.svc.cluster.local
    prefix: /tenants
    port: 3000
    xsappNamePath: "xsappname"
    omitDependenciesParamName: ""
    omitDependenciesParamValue: ""
    requiredAuthScope: Callback
    fetchTenantAuthScope: fetch_tenant
    authentication:
      jwksEndpoint: "http://ory-oathkeeper-api.kyma-system.svc.cluster.local:4456/.well-known/jwks.json"
    tenantProvider:
      tenantIdProperty: "tenantId"
      customerIdProperty: "customerId"
      subaccountTenantIdProperty: "subaccountTenantId"
      subdomainProperty: "subdomain"
      name: "provider"
      subscriptionProviderIdProperty: "subscriptionProviderIdProperty"
      providerSubaccountIdProperty: "providerSubaccountIdProperty"
      consumerTenantIdProperty: "consumerTenantIdProperty"
      subscriptionProviderAppNameProperty: "subscriptionProviderAppNameProperty"
    server:
      fetchTenantEndpoint: "/v1/fetch/{parentTenantId}/{tenantId}"
      regionalHandlerEndpoint: "/v1/regional/{region}/callback/{tenantId}"
      dependenciesEndpoint: "/v1/regional/{region}/dependencies"
      tenantPathParam: "tenantId"
      regionPathParam: "region"
    dependenciesConfig:
      secretName: "destination-region-instances"
      file: "keyConfig"
      path: "/cfg/dependencies"
    containerName: "tenant-fetcher"
    oauth:
      client: "client_id"
      secret: ""
      tokenURL: '{{ printf "https://%s.%s" .Values.global.externalServicesMock.certSecuredHost .Values.global.ingress.domainName }}'
      tokenPath: "/cert/token"
    local:
      templateMappings:
        xsappMapping: '{{ printf "\"%s\":\"xsappname1\"" .Values.global.tenantFetcher.xsappNamePath }}'
    secret:
      name: "compass-tenant-fetcher-secret"
      clientIdKey: "client-id"
      oauthMode: "oauth-mtls"
      clientCertKey: "client-cert"
      clientKeyKey: "client-key"
      oauthUrlKey: "url"
      skipSSLValidation: true
    endpoints:
      subaccountCreated: "127.0.0.1/events?type=subaccount-created"
    fieldMapping:
      totalPagesField: "totalPages"
      totalResultsField: "totalResults"
      tenantEventsField: "events"
      idField: "id"
      nameField: "name"
      customerIdField: "customerId"
      subdomainField: "subdomain"
      discriminatorField: ""
      discriminatorValue: ""
      detailsField: "details"
      entityTypeField: "entityType"
      globalAccountID: "gaID"
      regionField: "region"
    regionDetails: '[{"central", ""}]'
  externalCertConfiguration:
    issuerLocality: "local,local2" # In local setup we have manually created connector CA certificate with 'local' Locality property
    subjectPattern: "/C=DE/O=SAP SE/OU=SAP Cloud Platform Clients/OU=Region/OU=%s/L=%s/CN=%s"
    ouCertSubaccountID: "f8075207-1478-4a80-bd26-24a4785a2bfd"
    commonName: "compass"
    locality: "local"
    certSvcApiPath: "/cert"
    tokenPath: "/cert/token"
    secrets:
      externalCertSvcSecret:
        manage: false
        name: "cert-svc-secret"
        clientIdKey: client-id
        clientSecretKey: client-secret
        oauthUrlKey: url
        csrEndpointKey: csr-endpoint
        clientCert: client-cert
        clientKey: client-key
        skipSSLValidationFlag: "-k"
      externalClientCertSecret:
        name: "external-client-certificate"
        namespace: compass-system
        certKey: tls.crt
        keyKey: tls.key
    rotationCronjob:
      name: "external-certificate-rotation"
      schedule: "*/1 * * * *" # Executes every minute
      certValidity: "7"
      clientCertRetryAttempts: "8"
      containerName: "certificate-rotation"
  ordService:
    host: compass-ord-service.compass-system.svc.cluster.local
    prefix: /open-resource-discovery-service/v0
    docsPrefix: /open-resource-discovery-docs
    staticPrefix: /open-resource-discovery-static/v0
    port: 3000
    defaultResponseType: "xml"
  ordAggregator:
    name: ord-aggregator
    enabled: true
    schedule: "*/1 * * * *"
    http:
      client:
        skipSSLValidation: false
      retry:
        attempts: 3
        delay: 100ms
    dbPool:
      maxOpenConnections: 2
      maxIdleConnections: 2
    globalRegistryUrl: http://compass-external-services-mock.compass-system.svc.cluster.local:8087/.well-known/open-resource-discovery
    maxParallelApplicationProcessors: 4
    maxParallelDocuments: 10
  systemFetcher:
    enabled: false
    name: "system-fetcher"
    schedule: "0 0 * * *"
    manageSecrets: true
    # enableSystemDeletion - whether systems in deleted state should be deleted from director database
    enableSystemDeletion: true
    # fetchParallelism - shows how many http calls will be made in parallel to fetch systems
    fetchParallellism: 30
    # queueSize - shows how many system fetches (individual requests may fetch more than 1 system)
    # can be put in the queue for processing before blocking. It is best for the queue to be about 2 times bigger than the parallellism
    queueSize: 100
    # fetchRequestTimeout - shows the timeout to wait for oauth token and for fetching systems (in one request) separately
    fetchRequestTimeout: "30s"
    # directorRequestTimeout - graphql requests timeout to director
    directorRequestTimeout: "30s"
    dbPool:
      maxOpenConnections: 20
      maxIdleConnections: 2
    # systemsAPIEndpoint - endpoint of the service to fetch systems from
    systemsAPIEndpoint: ""
    # systemsAPIFilterCriteria - criteria for fetching systems
    systemsAPIFilterCriteria: ""
    # systemToTemplateMappings - how to map system properties to an existing application template
    systemToTemplateMappings: '{}'
    templateRegion: "eu-1"
    templatePlaceholderToSystemKeyMappings: '[{"placeholder_name": "name","system_key": "displayName"},{"placeholder_name": "display-name","system_key": "displayName"},{"placeholder_name": "systemNumber","system_key": "systemNumber"},{"placeholder_name": "productId","system_key": "productId"},{"placeholder_name": "ppmsProductVersionId","system_key": "ppmsProductVersionId"},{"placeholder_name": "description","system_key": "productDescription", "optional": true},{"placeholder_name": "baseUrl","system_key": "additionalUrls.mainUrl", "optional":true},{"placeholder_name": "providerName","system_key": "infrastructureProvider", "optional": true}]'
    templateOverrideApplicationInput: '{"name": "{{name}}","description": "{{description}}","providerName": "{{providerName}}","statusCondition": "INITIAL","systemNumber": "{{systemNumber}}","labels": {"managed": "true","productId": "{{productId}}","ppmsProductVersionId": "{{ppmsProductVersionId}}"},"baseUrl": "{{baseUrl}}"}'
    http:
      client:
        skipSSLValidation: false
    oauth:
      client: "client_id"
      tokenEndpointProtocol: "https"
      tokenBaseHost: "compass-external-services-mock-sap-mtls"
      tokenPath: "/cert/token"
      scopesClaim: "scopes"
      tenantHeaderName: "x-zid"
      tokenRequestTimeout: 30s
      skipSSLValidation: true
    secret:
      name: "compass-system-fetcher-secret"
      clientIdKey: client-id
      oauthUrlKey: url
    paging:
      pageSize: 200
      sizeParam: "$top"
      skipParam: "$skip"
    containerName: "system-fetcher"
  tenantFetchers:
    job1:
      cron:
        enabled: false
      enabled: false
      job:
        interval: "5m"
      configMapNamespace: "compass-system"
      manageSecrets: true
      providerName: "compass"
      schedule: "*/5 * * * *"
      tenantInsertChunkSize: "500"
      kubernetes:
        configMapNamespace: "compass-system"
        pollInterval: 2s
        pollTimeout: 1m
        timeout: 2m
      oauth:
        client: ""
        secret: ""
        tokenURL: ""
        tokenPath: ""
      secret:
        name: "compass-tenant-fetcher-secret-job1"
        clientIdKey: client-id
        clientSecretKey: client-secret
        oauthUrlKey: url
        oauthMode: "oauth-mtls"
        clientCertKey: client-cert
        clientKeyKey: client-key
        skipSSLValidation: true
      endpoints:
        accountCreated: "127.0.0.1/events?type=account-created"
        accountDeleted: "127.0.0.1/events?type=account-deleted"
        accountUpdated: "127.0.0.1/events?type=account-updated"
        subaccountCreated: "127.0.0.1/events?type=subaccount-created"
        subaccountDeleted: "127.0.0.1/events?type=subaccount-deleted"
        subaccountUpdated: "127.0.0.1/events?type=subaccount-updated"
        subaccountMoved: "127.0.0.1/events?type=subaccount-moved"
      fieldMapping:
        totalPagesField: "totalPages"
        totalResultsField: "totalResults"
        tenantEventsField: "events"
        idField: "id"
        nameField: "name"
        customerIdField: "customerId"
        subdomainField: "subdomain"
        discriminatorField: ""
        discriminatorValue: ""
        detailsField: "details"
        entityTypeField: "entityType"
        globalAccountID: "gaID"
        regionField: "region"
        movedSubaccountTargetField: "targetGlobalAccountGUID"
        movedSubaccountSourceField: "sourceGlobalAccountGUID"
      queryMapping:
        pageNumField: "pageNum"
        pageSizeField: "pageSize"
        timestampField: "timestamp"
      query:
        startPage: "0"
        pageSize: "100"
      shouldSyncSubaccounts: "false"
      dbPool:
        maxOpenConnections: 1
        maxIdleConnections: 1
  metrics:
    enabled: true
    pushEndpoint: http://monitoring-prometheus-pushgateway.kyma-system.svc.cluster.local:9091
  externalServicesMock:
    enabled: false
    certSecuredPort: 8081
    ordCertSecuredPort: 8082
    unsecuredPort: 8083
    basicSecuredPort: 8084
    oauthSecuredPort: 8085
    ordGlobalRegistryCertPort: 8086
    ordGlobalRegistryUnsecuredPort: 8087
    unsecuredPortWithAdditionalContent: 8088
    unsecuredMultiTenantPort: 8089
    certSecuredHost: compass-external-services-mock-sap-mtls
    ordCertSecuredHost: compass-external-services-mock-sap-mtls-ord
    ordGlobalCertSecuredHost: compass-external-services-mock-sap-mtls-global-ord-registry
    unSecuredHost: compass-external-services-mock
    host: compass-external-services-mock.compass-system.svc.cluster.local
    regionInstancesCredentials:
      manage: false
    oauthSecret:
      manage: false
      name: compass-external-services-mock-oauth-credentials
      clientIdKey: client-id
      clientSecretKey: client-secret
      oauthUrlKey: url
      oauthTokenPath: "/secured/oauth/token"
    auditlog:
      applyMockConfiguration: false
      managementApiPath: /audit-log/v2/configuration-changes/search
      mtlsTokenPath: "/cert/token"
      secret:
        name: "auditlog-instance-management"
        urlKey: url
        tokenUrlKey: token-url
        clientIdKey: client-id
        clientSecretKey: client-secret
        clientCertKey: client-cert
        clientKeyKey: client-key
  tests:
    http:
      client:
        skipSSLValidation: false
    externalCertConfiguration:
      ouCertSubaccountID: "bad76f69-e5c2-4d55-bca5-240944824b83"
    director:
      skipPattern: ""
      externalCertIntSystemCN: "integration-system-test"
    tenantFetcher:
      tenantOnDemandID: "8d42d818-d4c4-4036-b82f-b199db7ffeb5"
      region: "eu-1"
      region2: "eu-2"
    ordAggregator:
      skipPattern: ""
    ordService:
      accountTenantID: "5577cf46-4f78-45fa-b55f-a42a3bdba868" # testDefaultTenant from our testing tenants
      skipPattern: ""
    externalServicesMock:
      skipPattern: ""
    selfRegistration:
      region: "eu-1"
      region2: "eu-2"
    subscription:
      tenants:
        providerAccountID: "5577cf46-4f78-45fa-b55f-a42a3bdba868" # testDefaultTenant from our testing tenants
        providerSubaccountID: "f8075207-1478-4a80-bd26-24a4785a2bfd" # TestProviderSubaccount from our testing tenants
        consumerAccountID: "5984a414-1eed-4972-af2c-b2b6a415c7d7" # ApplicationsForRuntimeTenantName from our testing tenants
        consumerSubaccountID: "1f538f34-30bf-4d3d-aeaa-02e69eef84ae" # randomly chosen
        consumerTenantID: "ba49f1aa-ddc1-43ff-943c-fe949857a34a" # randomly chosen
        providerSubaccountIDRegion2: "731b7bc4-5472-41d2-a447-e4c0f45de739" # TestProviderSubaccountRegion2 from our testing tenants
      oauthSecret:
        manage: false
        name: compass-subscription-secret
        clientIdKey: client-id
        clientSecretKey: client-secret
        oauthUrlKey: url
      propagatedProviderSubaccountHeader: "X-Provider-Subaccount"
      externalClientCertTestSecretName: "external-client-certificate-test-secret"
      externalClientCertTestSecretNamespace: "compass-system"
      externalCertTestJobName: "external-certificate-rotation-test-job"
      certSvcInstanceTestSecretName: "cert-svc-secret"
      certSvcInstanceTestRegion2SecretName: "cert-svc-secret-eu2"
      consumerTokenURL: "http://compass-external-services-mock.compass-system.svc.cluster.local:8080"
      subscriptionURL: "http://compass-external-services-mock.compass-system.svc.cluster.local:8080"
      subscriptionProviderIdValue: "id-value!t12345"
      subscriptionProviderAppNameValue: "subscriptionProviderAppNameValue"
    namespace: kyma-system
    connectivityAdapterFQDN: http://compass-connectivity-adapter.compass-system.svc.cluster.local
    externalServicesMockFQDN: http://compass-external-services-mock.compass-system.svc.cluster.local
    ordServiceFQDN: http://compass-ord-service.compass-system.svc.cluster.local
    systemBrokerFQDN: http://compass-system-broker.compass-system.svc.cluster.local
    tenantFetcherFQDN: http://compass-tenant-fetcher.compass-system.svc.cluster.local
    hydratorFQDN: http://compass-hydrator.compass-system.svc.cluster.local
    basicCredentials:
      manage: false
      secretName: "test-basic-credentials-secret"
    db:
      maxOpenConnections: 3
      maxIdleConnections: 1
    securityContext: # Set on container level
      runAsUser: 2000
      allowPrivilegeEscalation: false
  expectedSchemaVersionUpdateJob:
    cm:
      name: "expected-schema-version"
  migratorJob:
    nodeSelectorEnabled: false
    pvc:
      name: "compass-director-migrations"
      namespace: "compass-system"
      migrationsPath: "/compass-migrations"
      storageClass: local-path
  http:
    client:
      skipSSLValidation: false
  pairingAdapter:
    templateName: "pairing-adapter-app-template"
    watcherCorrelationID: "pairing-adapter-watcher-id"
    configMap:
      manage: false
      key: "config.json"
      name: "pairing-adapter-config-local"
      namespace: "compass-system"
      localAdapterFQDN: "http://compass-pairing-adapter.compass-system.svc.cluster.local/adapter-local-mtls"
      integrationSystemID: "d3e9b9f5-25dc-4adb-a0a0-ed69ef371fb6"
    e2e:
      appName: "test-app"
      appID: "123-test-456"
      clientUser: "test-user"
      tenant: "test-tenant"
  # Scopes assigned for every new Client Credentials by given object type (Runtime / Application / Integration System)
  # and scopes mapped to a consumer with the given type, then that consumer is using a client certificate
  scopes:
    scopesPerConsumerType:
      runtime:
        - "runtime:read"
        - "runtime:write"
        - "application:read"
        - "runtime.auths:read"
        - "bundle.instance_auths:read"
        - "runtime.webhooks:read"
        - "webhook:write"
      external_certificate:
        - "runtime:read"
        - "runtime:write"
        - "application:read"
        - "application:write"
        - "runtime.auths:read"
        - "bundle.instance_auths:read"
        - "runtime.webhooks:read"
        - "webhook:write"
        - "application_template:read"
        - "application_template:write"
      application:
        - "application:read"
        - "application:write"
        - "application.auths:read"
        - "application.webhooks:read"
        - "bundle.instance_auths:read"
        - "document.fetch_request:read"
        - "event_spec.fetch_request:read"
        - "api_spec.fetch_request:read"
        - "fetch-request.auth:read"
        - "webhook:write"
      integration_system:
        - "application:read"
        - "application:write"
        - "application.local_tenant_id:write"
        - "application_template:read"
        - "application_template:write"
        - "runtime:read"
        - "runtime:write"
        - "integration_system:read"
        - "label_definition:read"
        - "label_definition:write"
        - "automatic_scenario_assignment:read"
        - "automatic_scenario_assignment:write"
        - "integration_system.auths:read"
        - "application_template.webhooks:read"
        - "formation:write"
        - "formation:read"
        - "internal_visibility:read"
        - "application.auths:read"
        - "webhook:write"
        - "formation_template:read"
      super_admin:
        - "application:read"
        - "application:write"
        - "application_template:read"
        - "application_template:write"
        - "integration_system:read"
        - "integration_system:write"
        - "runtime:read"
        - "runtime:write"
        - "label_definition:read"
        - "label_definition:write"
        - "eventing:manage"
        - "tenant:read"
        - "automatic_scenario_assignment:read"
        - "automatic_scenario_assignment:write"
        - "application.auths:read"
        - "application.webhooks:read"
        - "application_template.webhooks:read"
        - "bundle.instance_auths:read"
        - "document.fetch_request:read"
        - "event_spec.fetch_request:read"
        - "api_spec.fetch_request:read"
        - "integration_system.auths:read"
        - "runtime.auths:read"
        - "fetch-request.auth:read"
        - "webhooks.auth:read"
        - "formation:write"
        - "formation:read"
        - "internal_visibility:read"
        - "runtime.webhooks:read"
        - "webhook:write"
        - "formation_template:read"
        - "formation_template:write"
      default:
        - "runtime:read"
        - "runtime:write"
        - "tenant:read"<|MERGE_RESOLUTION|>--- conflicted
+++ resolved
@@ -120,11 +120,7 @@
       version: "PR-2575"
     director:
       dir:
-<<<<<<< HEAD
       version: "PR-2560"
-=======
-      version: "PR-2579"
->>>>>>> 21653352
     hydrator:
       dir:
       version: "PR-2575"
