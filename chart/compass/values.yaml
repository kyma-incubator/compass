global:
  disableLegacyConnectivity: true
  defaultTenant: 3e64ebae-38b5-46a0-b1ed-9ccee153a0ae
  tenants: # tenant order matters, so new tenants should be added to the end of the list
    - name: default
      id: 3e64ebae-38b5-46a0-b1ed-9ccee153a0ae
      type: account
    - name: foo
      id: 1eba80dd-8ff6-54ee-be4d-77944d17b10b
      type: account
    - name: bar
      id: af9f84a9-1d3a-4d9f-ae0c-94f883b33b6e
      type: account
    - name: TestTenantSeparation
      id: f1c4b5be-b0e1-41f9-b0bc-b378200dcca0
      type: account
    - name: TestDeleteLastScenarioForApplication
      id: 0403be1e-f854-475e-9074-922120277af5
      type: account
    - name: Test_DeleteAutomaticScenarioAssignmentForSelector
      id: d9553135-6115-4c67-b4d9-962c00f3725f
      type: account
    - name: Test_AutomaticScenarioAssigmentForRuntime
      id: 8c733a45-d988-4472-af10-1256b82c70c0
      type: account
    - name: TestAutomaticScenarioAssignmentsWholeScenario
      id: 65a63692-c00a-4a7d-8376-8615ee37f45c
      type: account
    - name: TestTenantsQueryTenantNotInitialized
      id: 72329135-27fd-4284-9bcb-37ea8d6307d0
      type: account
    - name: Test Default
      id: 5577cf46-4f78-45fa-b55f-a42a3bdba868
      type: account
      parent: 2c4f4a25-ba9a-4dbc-be68-e0beb77a7eb0
    - name: Test_DefaultCustomer
      id: 2c4f4a25-ba9a-4dbc-be68-e0beb77a7eb0
      type: customer
    - name: TestListLabelDefinitions
      id: 3f641cf5-2d14-4e0f-a122-16e7569926f1
      type: account
    - name: Test_AutomaticScenarioAssignmentQueries
      id: 8263cc13-5698-4a2d-9257-e8e76b543e88
      type: account
    - name: TestGetScenariosLabelDefinitionCreatesOneIfNotExists
      id: 2263cc13-5698-4a2d-9257-e8e76b543e33
      type: account
    - name: TestApplicationsForRuntime
      id: 5984a414-1eed-4972-af2c-b2b6a415c7d7
      type: account
    - name: Test_DeleteAutomaticScenarioAssignmentForScenario
      id: d08e4cb6-a77f-4a07-b021-e3317a373597
      type: account
    - name: TestApplicationsForRuntimeWithHiddenApps
      id: 7e1f2df8-36dc-4e40-8be3-d1555d50c91c
      type: account
    - name: TestTenantsQueryTenantInitialized
      id: 8cf0c909-f816-4fe3-a507-a7917ccd8380
      type: account
    - name: TestDeleteApplicationIfInScenario
      id: 0d597250-6b2d-4d89-9c54-e23cb497cd01
      type: account
    - name: TestProviderSubaccount
      id: f8075207-1478-4a80-bd26-24a4785a2bfd
      type: subaccount
      parent: 5577cf46-4f78-45fa-b55f-a42a3bdba868
    - name: TestCertificateSubaccount
      id: 123e4567-e89b-12d3-a456-426614174001
      type: subaccount
      parent: 5577cf46-4f78-45fa-b55f-a42a3bdba868
    - name: TestNsAdapter
      id: 08b6da37-e911-48fb-a0cb-fa635a6c5678
      type: subaccount
      parent: 5577cf46-4f78-45fa-b55f-a42a3bdba868
    - name: TestNsAdapterSubaccountWithApplications
      id: 08b6da37-e911-48fb-a0cb-fa635a6c4321
      type: subaccount
      parent: 5577cf46-4f78-45fa-b55f-a42a3bdba868
    - name: TestIntegrationSystemManagedSubaccount
      id: 3cfcdd62-320d-403b-b66a-4ee3cdd06947
      type: subaccount
      parent: 5577cf46-4f78-45fa-b55f-a42a3bdba868
    - name: TestIntegrationSystemManagedAccount
      id: 7e8ab2e3-3bb4-42e3-92b2-4e0bf48559d3
      type: account
      parent: 2c4f4a25-ba9a-4dbc-be68-e0beb77a7eb0
    - name: TestSystemFetcherAccount
      id: c395681d-11dd-4cde-bbcf-570b4a153e79
      type: account
      parent: 2c4f4a25-ba9a-4dbc-be68-e0beb77a7eb0
    - name: TestConsumerSubaccount
      id: 1f538f34-30bf-4d3d-aeaa-02e69eef84ae
      type: subaccount
      parent: 5984a414-1eed-4972-af2c-b2b6a415c7d7
    - name: TestTenantsOnDemandAPI
      id: 8d42d818-d4c4-4036-b82f-b199db7ffeb5
      type: subaccount
      parent: 5984a414-1eed-4972-af2c-b2b6a415c7d7
    - name: TestExternalCertificateSubaccount
      id: bad76f69-e5c2-4d55-bca5-240944824b83
      type: subaccount
      parent: 5577cf46-4f78-45fa-b55f-a42a3bdba868
  images:
    containerRegistry:
      path: eu.gcr.io/kyma-project/incubator
    connector:
      dir:
      version: "PR-2383"
    connectivity_adapter:
      dir:
      version: "PR-2383"
    pairing_adapter:
      dir:
      version: "PR-2383"
    director:
      dir:
      version: "PR-2474"
    hydrator:
      dir:
      version: "PR-2458"
    gateway:
      dir:
      version: "PR-2383"
    operations_controller:
      dir:
      version: "PR-2383"
    ord_service:
      dir:
      version: "PR-71"
    schema_migrator:
      dir:
      version: "PR-2425"
    system_broker:
      dir:
      version: "PR-2383"
    certs_setup_job:
      containerRegistry:
        path: eu.gcr.io/kyma-project
      dir:
      version: "0a651695"
    external_services_mock:
      dir:
      version: "PR-2479"
    console:
      dir:
      version: "PR-68"
    e2e_tests:
      dir:
<<<<<<< HEAD
      version: "PR-2479"
=======
      version: "PR-2474"
>>>>>>> e2072673
  isLocalEnv: false
  isForTesting: false
  oauth2:
    host: oauth2
  livenessProbe:
    initialDelaySeconds: 30
    timeoutSeconds: 1
    periodSeconds: 10
  readinessProbe:
    initialDelaySeconds: 5
    timeoutSeconds: 1
    periodSeconds: 2
  agentPreconfiguration: false
  nsAdapter:
    external:
      port: 3005
    e2eTests:
      gatewayHost: "compass-gateway-xsuaa"
    prefix: /nsadapter
    path: /nsadapter/api/v1/notifications
    systemToTemplateMappings: '[{  "Name": "SAP S/4HANA On-Premise",  "SourceKey": ["type"],  "SourceValue": ["abapSys"]},{  "Name": "SAP S/4HANA On-Premise",  "SourceKey": ["type"],  "SourceValue": ["nonSAPsys"]},{  "Name": "SAP S/4HANA On-Premise",  "SourceKey": ["type"],  "SourceValue": ["hana"]}]'
    secret:
      name: nsadapter-secret
      subaccountKey: subaccount
      local:
        subaccountValue: subaccount
    authSecret:
      name: "compass-external-services-mock-oauth-credentials"
      clientIdKey: client-id
      clientSecretKey: client-secret
      tokenUrlKey: url
      instanceUrlKey: url
      certKey: cert
      keyKey: key
    registerPath: "/register"
    tokenPath: "/secured/oauth/token"
    createClonePattern: '{"key": "%s"}'
    createBindingPattern: '{}'
    useClone: "false"
  director:
    host: compass-director.compass-system.svc.cluster.local
    prefix: /director
    graphql:
      external:
        port: 3000
    tls:
      secure:
        internal:
          host: compass-director-internal
    validator:
      port: 8080
    metrics:
      port: 3003
      enableGraphqlOperationInstrumentation: true
    operations:
      port: 3002
      path: "/operation"
      lastOperationPath: "/last_operation"
    info:
      path: "/v1/info"
    subscription:
      subscriptionProviderLabelKey: "subscriptionProviderId"
      consumerSubaccountLabelKey: "consumer_subaccount_id"
      subscriptionLabelKey: "subscription"
      tokenPrefix: "sb-"
    selfRegister:
      secret:
        name: "region-instances-credentials"
        key: "keyConfig"
        path: "/tmp"
      clientIdPath: "clientId"
      clientSecretPath: "clientSecret"
      urlPath: "url"
      tokenUrlPath: "tokenUrl"
      clientCertPath: "clientCert"
      clientKeyPath: "clientKey"
      local:
        templateMappings:
          clientIDMapping: '{{ printf "\"%s\":\"client_id\"" .Values.global.director.selfRegister.clientIdPath }}'
          clientSecretMapping: '{{ printf "\"%s\":\"client_secret\"" .Values.global.director.selfRegister.clientSecretPath }}'
          urlMapping: '{{ printf "\"%s\":\"http://compass-external-services-mock.%s.svc.cluster.local:%s\"" .Values.global.director.selfRegister.urlPath .Release.Namespace (.Values.service.port | toString) }}'
          tokenURLMapping: '{{ printf "\"%s\":\"https://%s.%s:%s\"" .Values.global.director.selfRegister.tokenUrlPath .Values.global.externalServicesMock.certSecuredHost .Values.global.ingress.domainName (.Values.service.certPort | toString) }}'
          x509CertificateMapping: '{{ printf "\"%s\":\"%s\"" .Values.global.director.selfRegister.clientCertPath .Values.global.connector.caCertificate }}'
          x509KeyMapping: '{{ printf "\"%s\":\"%s\"" .Values.global.director.selfRegister.clientKeyPath .Values.global.connector.caKey }}'
      oauthTokenPath: "/cert/token"
      oauthMode: "oauth-mtls"
      label: "selfRegLabel"
      labelValuePrefix: "self-reg-prefix-"
      responseKey: "self-reg-key"
      path: "/external-api/self-reg"
      nameQueryParam: "name"
      tenantQueryParam: "tenant"
      requestBodyPattern: '{"key": "%s"}'
    clientIDHeaderKey: client_user
    suggestTokenHeaderKey: suggest_token
    runtimeTypeLabelKey: "runtimeType"
    kymaRuntimeTypeLabelValue: "kyma"
    fetchTenantEndpoint: '{{ printf "https://%s.%s%s/v1/fetch" .Values.global.gateway.tls.secure.internal.host .Values.global.ingress.domainName .Values.global.tenantFetcher.prefix }}'
  auditlog:
    configMapName: "compass-gateway-auditlog-config"
    mtlsTokenPath: "/cert/token"
    standardTokenPath: "/secured/oauth/token"
    skipSSLValidation: false
    secret:
      name: "compass-gateway-auditlog-secret"
      urlKey: url
      clientIdKey: client-id
      clientSecretKey: client-secret
      clientCertKey: client-cert
      clientKeyKey: client-key
  log:
    format: "kibana"
  enableCompassDefaultScenarioAssignment: true
  tenantConfig:
    useDefaultTenants: true
    dbPool:
      maxOpenConnections: 1
      maxIdleConnections: 1
  connector:
    prefix: /connector
    graphql:
      external:
        port: 3000
    validator:
      port: 8080
    # If secrets do not exist they will be created
    secrets:
      ca:
        name: compass-connector-app-ca
        namespace: compass-system
        certificateKey: ca.crt
        keyKey: ca.key
      rootCA:
        namespace: istio-system # For Ingress Gateway to work properly the namespace needs to be istio-system
        # In order for istio mTLS to work we should have two different secrets one containing the server certificate (let’s say X) and one used for validation of the client’s certificates.
        # The second one should be our root certificate and istio wants it to be named X-cacert. (-cacert suffix).
        # This is the reason for the confusing name of our root certificate. https://preliminary.istio.io/v1.6/docs/tasks/traffic-management/ingress/secure-ingress/#configure-a-mutual-tls-ingress-gateway
        cacert: compass-gateway-mtls-certs-cacert # For cert-rotation the cacert should be in different secret
        certificateKey: cacert
    revocation:
      configmap:
        name: revocations-config
        namespace: "{{ .Release.Namespace }}"
    # If key and certificate are not provided they will be generated
    caKey: ""
    caCertificate: ""
  system_broker:
    enabled: true
    port: 5001
    prefix: /broker
    tokenProviderFromHeader:
      forwardHeaders: Authorization
    tokenProviderFromSecret:
      enabled: false
      secrets:
        integrationSystemCredentials:
          name: compass-system-broker-credentials
          namespace: compass-system
    testNamespace: kyma-system
  gateway:
    port: 3000
    tls:
      host: compass-gateway
      adapterHost: compass-ns-adapter
      secure:
        internal:
          host: compass-gateway-internal
        oauth:
          host: compass-gateway-auth-oauth
    mtls:
      manageCerts: true
      host: compass-gateway-mtls
      certSecret: compass-gateway-mtls-certs
      external:
        host: compass-gateway-sap-mtls
        certSecret: compass-gateway-mtls-certs # Use connector's root CA as root CA by default. This should be overridden for productive deployments.
    headers:
      rateLimit: X-Flow-Identity
      request:
        remove:
          - "Client-Id-From-Token"
          - "Client-Id-From-Certificate"
          - "Client-Certificate-Hash"
          - "Certificate-Data"
  hydrator:
    host: compass-hydrator.compass-system.svc.cluster.local
    port: 3000
    prefix: /hydrators
    subjectConsumerMappingConfig: '[{"consumer_type": "Super Admin", "tenant_access_levels": ["customer", "account","subaccount"], "subject": "C=DE, L=local, O=SAP SE, OU=Region, OU=SAP Cloud Platform Clients, OU=f8075207-1478-4a80-bd26-24a4785a2bfd, CN=compass"},{"consumer_type": "Integration System", "tenant_access_levels": ["account","subaccount"], "subject": "C=DE, L=local, O=SAP SE, OU=Region, OU=SAP Cloud Platform Clients, OU=f8075207-1478-4a80-bd26-24a4785a2bfd, CN=integration-system-test"}]'
    certificateDataHeader: "Certificate-Data"
    http:
      client:
        skipSSLValidation: false
    metrics:
      port: 3003
      enableClientInstrumentation: true
      censoredFlows: "JWT"
  operations_controller:
    enabled: true
  connectivity_adapter:
    port: 8080
    tls:
      host: adapter-gateway
    mtls:
      host: adapter-gateway-mtls
  oathkeeperFilters:
    workloadLabel: oathkeeper
    namespace: kyma-system
    tokenDataHeader: "Connector-Token"
    certificateDataHeader: "Certificate-Data"
  istio:
    externalMtlsGateway:
      name: "compass-gateway-external-mtls"
      namespace: "compass-system"
    mtlsGateway:
      name: "compass-gateway-mtls"
      namespace: "compass-system"
    gateway:
      name: "kyma-gateway"
      namespace: "kyma-system"
    proxy:
      port: 15020
    namespace: istio-system
    ingressgateway:
      workloadLabel: istio-ingressgateway
      requestPayloadSizeLimit2MB: 2097152
      requestPayloadSizeLimit2MBLabel: "2MB"
      requestPayloadSizeLimit5MB: 5097152
      requestPayloadSizeLimit5MBLabel: "5MB"
      correlationHeaderRewriteFilter:
        expectedHeaders:
          - "x-request-id"
          - "x-correlation-id"
          - "x-correlationid"
          - "x-forrequest-id"
          - "x-vcap-request-id"
          - "x-broker-api-request-identity"
  kubernetes:
    serviceAccountTokenIssuer: kubernetes/serviceaccount
    serviceAccountTokenJWKS: https://kubernetes.default.svc.cluster.local/openid/v1/jwks
  ingress:
    domainName: "local.kyma.dev"
  database:
    sqlProxyServiceAccount: "proxy-user@gcp-cmp.iam.gserviceaccount.com"
    manageSecrets: true
    embedded:
      enabled: true
      director:
        name: "postgres"
      directorDBName: "postgres"
    managedGCP:
      serviceAccountKey: ""
      instanceConnectionName: ""
      director:
        name: ""
        user: ""
        password: ""
      host: "localhost"
      hostPort: "5432"
      sslMode: ""
      #TODO remove below after migration to separate user will be done
      dbUser: ""
      dbPassword: ""
      directorDBName: ""
  oathkeeper:
    host: ory-oathkeeper-proxy.kyma-system.svc.cluster.local
    port: 4455
    timeout_ms: 120000
    ns_adapter_timeout_ms: 3600000
    idTokenConfig:
      claims: '{"scopes": "{{ print .Extra.scope }}","tenant": "{{ .Extra.tenant }}", "consumerID": "{{ print .Extra.consumerID}}", "consumerType": "{{ print .Extra.consumerType }}", "flow": "{{ print .Extra.flow }}", "onBehalfOf": "{{ print .Extra.onBehalfOf }}", "region": "{{ print .Extra.region }}", "tokenClientID": "{{ print .Extra.tokenClientID }}"}'
      internalClaims: '{"scopes": "application:read application:write application.webhooks:read application_template.webhooks:read webhooks.auth:read runtime:write runtime:read tenant:read tenant:write tenant_subscription:write ory_internal fetch_tenant application_template:read","tenant":"{ {{ if .Header.Tenant }} \"consumerTenant\":\"{{ print (index .Header.Tenant 0) }}\", {{ end }} \"externalTenant\":\"\"}", "consumerType": "Internal Component", "flow": "Internal"}'
    mutators:
      runtimeMappingService:
        config:
          api:
            url: http://compass-hydrator.compass-system.svc.cluster.local:3000/hydrators/runtime-mapping
            retry:
              give_up_after: 6s
              max_delay: 2000ms
      authenticationMappingServices:
        nsadapter:
          cfg:
            config:
              api:
                url: http://compass-hydrator.compass-system.svc.cluster.local:3000/hydrators/authn-mapping/nsadapter
                retry:
                  give_up_after: 6s
                  max_delay: 2000ms
          authenticator:
            enabled: false
            createRule: true
            gatewayHost: "compass-gateway-xsuaa"
            trusted_issuers: '[{"domain_url": "compass-system.svc.cluster.local:8080", "scope_prefix": "prefix.", "protocol": "http"}]'
            attributes: '{"uniqueAttribute": { "key": "ns-adapter-test", "value": "ns-adapter-flow" }, "tenant": { "key": "tenant" }, "identity": { "key": "identity" }, "clientid": { "key": "client_id" } }'
            path: /nsadapter/api/v1/notifications
            upstreamComponent: "compass-gateway"
            checkSuffix: true
        tenant-fetcher:
          cfg:
            config:
              api:
                url: http://compass-hydrator.compass-system.svc.cluster.local:3000/hydrators/authn-mapping/tenant-fetcher
                retry:
                  give_up_after: 6s
                  max_delay: 2000ms
          authenticator:
            enabled: false
            createRule: true
            gatewayHost: "compass-gateway"
            trusted_issuers: '[{"domain_url": "compass-system.svc.cluster.local:8080", "scope_prefix": "prefix.", "protocol": "http"}]'
            attributes: '{"uniqueAttribute": { "key": "test", "value": "tenant-fetcher" }, "tenant": { "key": "tenant" }, "identity": { "key": "identity" } }'
            path: /tenants/<.*>
            upstreamComponent: "compass-tenant-fetcher"
            checkSuffix: false
        subscriber:
          cfg:
            config:
              api:
                url: http://compass-hydrator.compass-system.svc.cluster.local:3000/hydrators/authn-mapping/subscriber
                retry:
                  give_up_after: 6s
                  max_delay: 2000ms
          authenticator:
            enabled: false
            createRule: false
            gatewayHost: "compass-gateway-sap-mtls"
            trusted_issuers: '[{"domain_url": "compass-system.svc.cluster.local:8080", "scope_prefix": "prefix.", "protocol": "http", "region": "eu-1"}]'
            attributes: '{"uniqueAttribute": { "key": "subsc-key-test", "value": "subscription-flow" }, "tenant": { "key": "tenant" }, "identity": { "key": "identity" }, "clientid": { "key": "client_id" } }'
            path: /<.*>
            checkSuffix: false
      tenantMappingService:
        config:
          api:
            url: http://compass-hydrator.compass-system.svc.cluster.local:3000/hydrators/tenant-mapping
            retry:
              give_up_after: 6s
              max_delay: 2000ms
      certificateResolverService:
        config:
          api:
            url: http://compass-hydrator.compass-system.svc.cluster.local:3000/hydrators/v1/certificate/data/resolve
            retry:
              give_up_after: 6s
              max_delay: 2000ms
      tokenResolverService:
        config:
          api:
            url: http://compass-hydrator.compass-system.svc.cluster.local:3000/hydrators/v1/tokens/resolve
            retry:
              give_up_after: 6s
              max_delay: 2000ms
  cockpit:
    auth:
      allowedConnectSrc: "https://*.ondemand.com"
      secretName: "cockpit-auth-secret"
      idpHost: ""
      clientID: ""
      scopes: "openid profile email"
      path: "/oauth2/certs"
  tenantFetcher:
    manageSecrets: true
    host: compass-tenant-fetcher.compass-system.svc.cluster.local
    prefix: /tenants
    port: 3000
    requiredAuthScope: Callback
    fetchTenantAuthScope: fetch_tenant
    authentication:
      jwksEndpoint: "http://ory-oathkeeper-api.kyma-system.svc.cluster.local:4456/.well-known/jwks.json"
    tenantProvider:
      tenantIdProperty: "tenantId"
      customerIdProperty: "customerId"
      subaccountTenantIdProperty: "subaccountTenantId"
      subdomainProperty: "subdomain"
      name: "provider"
      subscriptionProviderIdProperty: "subscriptionProviderIdProperty"
      providerSubaccountIdProperty: "providerSubaccountIdProperty"
      consumerTenantIdProperty: "consumerTenantIdProperty"
      subscriptionProviderAppNameProperty: "subscriptionProviderAppNameProperty"
    server:
      fetchTenantEndpoint: "/v1/fetch/{parentTenantId}/{tenantId}"
      regionalHandlerEndpoint: "/v1/regional/{region}/callback/{tenantId}"
      dependenciesEndpoint: "/v1/dependencies"
      tenantPathParam: "tenantId"
      regionPathParam: "region"
    containerName: "tenant-fetcher"
    oauth:
      client: "client_id"
      secret: ""
      tokenURL: '{{ printf "https://%s.%s" .Values.global.externalServicesMock.certSecuredHost .Values.global.ingress.domainName }}'
      tokenPath: "/cert/token"
    secret:
      name: "compass-tenant-fetcher-secret"
      clientIdKey: "client-id"
      oauthMode: "oauth-mtls"
      clientCertKey: "client-cert"
      clientKeyKey: "client-key"
      oauthUrlKey: "url"
      skipSSLValidation: true
    endpoints:
      subaccountCreated: "127.0.0.1/events?type=subaccount-created"
    fieldMapping:
      totalPagesField: "totalPages"
      totalResultsField: "totalResults"
      tenantEventsField: "events"
      idField: "id"
      nameField: "name"
      customerIdField: "customerId"
      subdomainField: "subdomain"
      discriminatorField: ""
      discriminatorValue: ""
      detailsField: "details"
      entityTypeField: "entityType"
      globalAccountID: "gaID"
      regionField: "region"
    regionDetails: '[{"central", ""}]'
  externalCertConfiguration:
    issuer: "C=DE, L=local, O=SAP SE, OU=SAP Cloud Platform Clients, CN=compass-ca"
    issuerLocality: "local" # In local setup we have manually created connector CA certificate with 'local' Locality property
    subjectPattern: "/C=DE/O=SAP SE/OU=SAP Cloud Platform Clients/OU=Region/OU=%s/L=%s/CN=%s"
    ouCertSubaccountID: "f8075207-1478-4a80-bd26-24a4785a2bfd"
    commonName: "compass"
    locality: "local"
    certSvcApiPath: "/cert"
    tokenPath: "/cert/token"
    secrets:
      externalCertSvcSecret:
        manage: false
        name: "cert-svc-secret"
        clientIdKey: client-id
        clientSecretKey: client-secret
        oauthUrlKey: url
        csrEndpointKey: csr-endpoint
        clientCert: client-cert
        clientKey: client-key
        skipSSLValidationFlag: "-k"
      externalClientCertSecret:
        name: "external-client-certificate"
        namespace: compass-system
        certKey: tls.crt
        keyKey: tls.key
    rotationCronjob:
      name: "external-certificate-rotation"
      schedule: "*/1 * * * *" # Executes every minute
      certValidity: "7"
      clientCertRetryAttempts: "8"
      containerName: "certificate-rotation"
  ordService:
    host: compass-ord-service.compass-system.svc.cluster.local
    prefix: /open-resource-discovery-service/v0
    docsPrefix: /open-resource-discovery-docs
    staticPrefix: /open-resource-discovery-static/v0
    port: 3000
    defaultResponseType: "xml"
  ordAggregator:
    name: ord-aggregator
    enabled: true
    schedule: "*/1 * * * *"
    http:
      client:
        skipSSLValidation: false
      retry:
        attempts: 3
        delay: 100ms
    dbPool:
      maxOpenConnections: 2
      maxIdleConnections: 2
    globalRegistryUrl: http://compass-external-services-mock.compass-system.svc.cluster.local:8087/.well-known/open-resource-discovery
    maxParallelApplicationProcessors: 4
  systemFetcher:
    enabled: false
    name: "system-fetcher"
    schedule: "0 0 * * *"
    manageSecrets: true
    # enableSystemDeletion - whether systems in deleted state should be deleted from director database
    enableSystemDeletion: true
    # fetchParallelism - shows how many http calls will be made in parallel to fetch systems
    fetchParallellism: 30
    # queueSize - shows how many system fetches (individual requests may fetch more than 1 system)
    # can be put in the queue for processing before blocking. It is best for the queue to be about 2 times bigger than the parallellism
    queueSize: 100
    # fetchRequestTimeout - shows the timeout to wait for oauth token and for fetching systems (in one request) separately
    fetchRequestTimeout: "30s"
    # directorRequestTimeout - graphql requests timeout to director
    directorRequestTimeout: "30s"
    dbPool:
      maxOpenConnections: 20
      maxIdleConnections: 2
    # systemsAPIEndpoint - endpoint of the service to fetch systems from
    systemsAPIEndpoint: ""
    # systemsAPIFilterCriteria - criteria for fetching systems
    systemsAPIFilterCriteria: ""
    # systemToTemplateMappings - how to map system properties to an existing application template
    systemToTemplateMappings: '{}'
    templateRegion: "eu-1"
    templatePlaceholderToSystemKeyMappings: '[{"placeholder_name": "name","system_key": "displayName"},{"placeholder_name": "display-name","system_key": "displayName"},{"placeholder_name": "systemNumber","system_key": "systemNumber"},{"placeholder_name": "productId","system_key": "productId"},{"placeholder_name": "ppmsProductVersionId","system_key": "ppmsProductVersionId"},{"placeholder_name": "description","system_key": "productDescription", "optional": true},{"placeholder_name": "baseUrl","system_key": "additionalUrls.mainUrl", "optional":true},{"placeholder_name": "providerName","system_key": "infrastructureProvider", "optional": true}]'
    templateOverrideApplicationInput: '{"name": "{{name}}","description": "{{description}}","providerName": "{{providerName}}","statusCondition": "INITIAL","systemNumber": "{{systemNumber}}","labels": {"managed": "true","productId": "{{productId}}","ppmsProductVersionId": "{{ppmsProductVersionId}}"},"baseUrl": "{{baseUrl}}"}'
    http:
      client:
        skipSSLValidation: false
    oauth:
      client: "client_id"
      tokenEndpointProtocol: "https"
      tokenBaseHost: "compass-external-services-mock-sap-mtls"
      tokenPath: "/cert/token"
      scopesClaim: "scopes"
      tenantHeaderName: "x-zid"
      tokenRequestTimeout: 30s
      skipSSLValidation: true
    secret:
      name: "compass-system-fetcher-secret"
      clientIdKey: client-id
      oauthUrlKey: url
    paging:
      pageSize: 200
      sizeParam: "$top"
      skipParam: "$skip"
    containerName: "system-fetcher"
  tenantFetchers:
    job1:
      cron:
        enabled: false
      enabled: false
      job:
        interval: "5m"
      configMapNamespace: "compass-system"
      manageSecrets: true
      providerName: "compass"
      schedule: "*/5 * * * *"
      tenantInsertChunkSize: "500"
      kubernetes:
        configMapNamespace: "compass-system"
        pollInterval: 2s
        pollTimeout: 1m
        timeout: 2m
      oauth:
        client: ""
        secret: ""
        tokenURL: ""
        tokenPath: ""
      secret:
        name: "compass-tenant-fetcher-secret-job1"
        clientIdKey: client-id
        clientSecretKey: client-secret
        oauthUrlKey: url
        oauthMode: "oauth-mtls"
        clientCertKey: client-cert
        clientKeyKey: client-key
        skipSSLValidation: true
      endpoints:
        accountCreated: "127.0.0.1/events?type=account-created"
        accountDeleted: "127.0.0.1/events?type=account-deleted"
        accountUpdated: "127.0.0.1/events?type=account-updated"
        subaccountCreated: "127.0.0.1/events?type=subaccount-created"
        subaccountDeleted: "127.0.0.1/events?type=subaccount-deleted"
        subaccountUpdated: "127.0.0.1/events?type=subaccount-updated"
        subaccountMoved: "127.0.0.1/events?type=subaccount-moved"
      fieldMapping:
        totalPagesField: "totalPages"
        totalResultsField: "totalResults"
        tenantEventsField: "events"
        idField: "id"
        nameField: "name"
        customerIdField: "customerId"
        subdomainField: "subdomain"
        discriminatorField: ""
        discriminatorValue: ""
        detailsField: "details"
        entityTypeField: "entityType"
        globalAccountID: "gaID"
        regionField: "region"
        movedSubaccountTargetField: "targetGlobalAccountGUID"
        movedSubaccountSourceField: "sourceGlobalAccountGUID"
      queryMapping:
        pageNumField: "pageNum"
        pageSizeField: "pageSize"
        timestampField: "timestamp"
      query:
        startPage: "0"
        pageSize: "100"
      shouldSyncSubaccounts: "false"
      dbPool:
        maxOpenConnections: 1
        maxIdleConnections: 1
  metrics:
    enabled: true
    pushEndpoint: http://monitoring-prometheus-pushgateway.kyma-system.svc.cluster.local:9091
  externalServicesMock:
    enabled: false
    certSecuredPort: 8081
    ordCertSecuredPort: 8082
    unsecuredPort: 8083
    basicSecuredPort: 8084
    oauthSecuredPort: 8085
    ordGlobalRegistryCertPort: 8086
    ordGlobalRegistryUnsecuredPort: 8087
    unsecuredPortWithAdditionalContent: 8088
    certSecuredHost: compass-external-services-mock-sap-mtls
    ordCertSecuredHost: compass-external-services-mock-sap-mtls-ord
    ordGlobalCertSecuredHost: compass-external-services-mock-sap-mtls-global-ord-registry
    unSecuredHost: compass-external-services-mock
    host: compass-external-services-mock.compass-system.svc.cluster.local
    regionInstancesCredentials:
      manage: false
    oauthSecret:
      manage: false
      name: compass-external-services-mock-oauth-credentials
      clientIdKey: client-id
      clientSecretKey: client-secret
      oauthUrlKey: url
      oauthTokenPath: "/secured/oauth/token"
    auditlog:
      applyMockConfiguration: false
      managementApiPath: /audit-log/v2/configuration-changes/search
      mtlsTokenPath: "/cert/token"
      secret:
        name: "auditlog-instance-management"
        urlKey: url
        tokenUrlKey: token-url
        clientIdKey: client-id
        clientSecretKey: client-secret
        clientCertKey: client-cert
        clientKeyKey: client-key
  tests:
    http:
      client:
        skipSSLValidation: false
    externalCertConfiguration:
      ouCertSubaccountID: "bad76f69-e5c2-4d55-bca5-240944824b83"
    director:
      skipPattern: ""
      externalCertIntSystemCN: "integration-system-test"
    tenantFetcher:
      tenantOnDemandID: "8d42d818-d4c4-4036-b82f-b199db7ffeb5"
    ordService:
      accountTenantID: "5577cf46-4f78-45fa-b55f-a42a3bdba868" # testDefaultTenant from our testing tenants
      skipPattern: ""
    externalServicesMock:
      skipPattern: ""
    selfRegistration:
      region: "eu-1"
      region2: "eu-2"
    subscription:
      tenants:
        consumerAccountID: "5984a414-1eed-4972-af2c-b2b6a415c7d7" # ApplicationsForRuntimeTenantName from our testing tenants
        providerSubaccountID: "f8075207-1478-4a80-bd26-24a4785a2bfd" # TestProviderSubaccount from our testing tenants
        consumerSubaccountID: "1f538f34-30bf-4d3d-aeaa-02e69eef84ae" # randomly chosen
        consumerTenantID: "ba49f1aa-ddc1-43ff-943c-fe949857a34a" # randomly chosen
      oauthSecret:
        manage: false
        name: compass-subscription-secret
        clientIdKey: client-id
        clientSecretKey: client-secret
        oauthUrlKey: url
      propagatedProviderSubaccountHeader: "X-Provider-Subaccount"
      externalClientCertTestSecretName: "external-client-certificate-test-secret"
      externalClientCertTestSecretNamespace: "compass-system"
      externalCertTestJobName: "external-certificate-rotation-test-job"
      certSvcInstanceTestSecretName: "cert-svc-secret"
      consumerTokenURL: "http://compass-external-services-mock.compass-system.svc.cluster.local:8080"
      subscriptionURL: "http://compass-external-services-mock.compass-system.svc.cluster.local:8080"
      subscriptionProviderIdValue: "id-value!t12345"
      subscriptionProviderAppNameValue: "subscriptionProviderAppNameValue"
    namespace: kyma-system
    connectivityAdapterFQDN: http://compass-connectivity-adapter.compass-system.svc.cluster.local
    externalServicesMockFQDN: http://compass-external-services-mock.compass-system.svc.cluster.local
    ordServiceFQDN: http://compass-ord-service.compass-system.svc.cluster.local
    systemBrokerFQDN: http://compass-system-broker.compass-system.svc.cluster.local
    tenantFetcherFQDN: http://compass-tenant-fetcher.compass-system.svc.cluster.local
    hydratorFQDN: http://compass-hydrator.compass-system.svc.cluster.local
    basicCredentials:
      manage: false
      secretName: "test-basic-credentials-secret"
    db:
      maxOpenConnections: 3
      maxIdleConnections: 1
    securityContext: # Set on container level
      runAsUser: 2000
      allowPrivilegeEscalation: false
  expectedSchemaVersionUpdateJob:
    cm:
      name: "expected-schema-version"
  migratorJob:
    nodeSelectorEnabled: false
    pvc:
      name: "compass-director-migrations"
      namespace: "compass-system"
      migrationsPath: "/compass-migrations"
      isLocalEnv: true
  http:
    client:
      skipSSLValidation: false
  pairingAdapter:
    templateName: "pairing-adapter-app-template"
    watcherCorrelationID: "pairing-adapter-watcher-id"
    configMap:
      manage: false
      key: "config.json"
      name: "pairing-adapter-config-local"
      namespace: "compass-system"
      localAdapterFQDN: "http://compass-pairing-adapter.compass-system.svc.cluster.local/adapter-local-mtls"
      integrationSystemID: "d3e9b9f5-25dc-4adb-a0a0-ed69ef371fb6"
    e2e:
      appName: "test-app"
      appID: "123-test-456"
      clientUser: "test-user"
      tenant: "test-tenant"
  # Scopes assigned for every new Client Credentials by given object type (Runtime / Application / Integration System)
  # and scopes mapped to a consumer with the given type, then that consumer is using a client certificate
  scopes:
    scopesPerConsumerType:
      runtime:
        - "runtime:read"
        - "runtime:write"
        - "application:read"
        - "runtime.auths:read"
        - "bundle.instance_auths:read"
        - "runtime.webhooks:read"
        - "webhook:write"
      external_certificate:
        - "runtime:read"
        - "runtime:write"
        - "application:read"
        - "application:write"
        - "runtime.auths:read"
        - "bundle.instance_auths:read"
        - "runtime.webhooks:read"
        - "webhook:write"
        - "application_template:read"
        - "application_template:write"
      application:
        - "application:read"
        - "application:write"
        - "application.auths:read"
        - "application.webhooks:read"
        - "bundle.instance_auths:read"
        - "document.fetch_request:read"
        - "event_spec.fetch_request:read"
        - "api_spec.fetch_request:read"
        - "fetch-request.auth:read"
        - "webhook:write"
      integration_system:
        - "application:read"
        - "application:write"
        - "application.local_tenant_id:write"
        - "application_template:read"
        - "application_template:write"
        - "runtime:read"
        - "runtime:write"
        - "integration_system:read"
        - "label_definition:read"
        - "label_definition:write"
        - "automatic_scenario_assignment:read"
        - "automatic_scenario_assignment:write"
        - "integration_system.auths:read"
        - "application_template.webhooks:read"
        - "formation:write"
        - "formation:read"
        - "internal_visibility:read"
        - "application.auths:read"
        - "webhook:write"
        - "formation_template:read"
      super_admin:
        - "application:read"
        - "application:write"
        - "application_template:read"
        - "application_template:write"
        - "integration_system:read"
        - "integration_system:write"
        - "runtime:read"
        - "runtime:write"
        - "label_definition:read"
        - "label_definition:write"
        - "eventing:manage"
        - "tenant:read"
        - "automatic_scenario_assignment:read"
        - "automatic_scenario_assignment:write"
        - "application.auths:read"
        - "application.webhooks:read"
        - "application_template.webhooks:read"
        - "bundle.instance_auths:read"
        - "document.fetch_request:read"
        - "event_spec.fetch_request:read"
        - "api_spec.fetch_request:read"
        - "integration_system.auths:read"
        - "runtime.auths:read"
        - "fetch-request.auth:read"
        - "webhooks.auth:read"
        - "formation:write"
        - "formation:read"
        - "internal_visibility:read"
        - "runtime.webhooks:read"
        - "webhook:write"
        - "formation_template:read"
        - "formation_template:write"
      default:
        - "runtime:read"
        - "runtime:write"
        - "tenant:read"<|MERGE_RESOLUTION|>--- conflicted
+++ resolved
@@ -146,11 +146,7 @@
       version: "PR-68"
     e2e_tests:
       dir:
-<<<<<<< HEAD
       version: "PR-2479"
-=======
-      version: "PR-2474"
->>>>>>> e2072673
   isLocalEnv: false
   isForTesting: false
   oauth2:
