--- conflicted
+++ resolved
@@ -75,11 +75,7 @@
       version: "PR-2027"
     director:
       dir:
-<<<<<<< HEAD
       version: "PR-2057"
-=======
-      version: "PR-2051"
->>>>>>> e5431d0d
     gateway:
       dir:
       version: "PR-2034"
@@ -102,21 +98,13 @@
       version: "0a651695"
     external_services_mock:
       dir:
-<<<<<<< HEAD
       version: "PR-2057"
-=======
-      version: "PR-2051"
->>>>>>> e5431d0d
     console:
       dir:
       version: "PR-45"
     e2e_tests:
       dir:
-<<<<<<< HEAD
       version: "PR-2057"
-=======
-      version: "PR-2051"
->>>>>>> e5431d0d
   isLocalEnv: false
   oauth2:
     host: oauth2
@@ -400,7 +388,7 @@
     dbPool:
       maxOpenConnections: 2
       maxIdleConnections: 2
-<<<<<<< HEAD
+    securedApplicationTypes: "sample-app-type" # comma-separated values are used for specifying multiple application types
     accessStrategies:
       cmpMtls:
         policy: "compass-local-clients"
@@ -412,9 +400,6 @@
           urlKey: url
           clientIdKey: client-id
           clientSecretKey: client-secret
-=======
-    securedApplicationTypes: "sample-app-type" # comma-separated values are used for specifying multiple application types
->>>>>>> e5431d0d
 
   systemFetcher:
     enabled: false
