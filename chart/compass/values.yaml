global:
  disableLegacyConnectivity: true
  defaultTenant: 3e64ebae-38b5-46a0-b1ed-9ccee153a0ae
  tenants:
    - name: default
      id: 3e64ebae-38b5-46a0-b1ed-9ccee153a0ae
    - name: foo
      id: 1eba80dd-8ff6-54ee-be4d-77944d17b10b
    - name: bar
      id: af9f84a9-1d3a-4d9f-ae0c-94f883b33b6e
    - name: TestTenantSeparation
      id: f1c4b5be-b0e1-41f9-b0bc-b378200dcca0
    - name: TestDeleteLastScenarioForApplication
      id: 0403be1e-f854-475e-9074-922120277af5
    - name: Test_DeleteAutomaticScenarioAssignmentForSelector
      id: d9553135-6115-4c67-b4d9-962c00f3725f
    - name: Test_AutomaticScenarioAssigmentForRuntime
      id: 8c733a45-d988-4472-af10-1256b82c70c0
    - name: TestAutomaticScenarioAssignmentsWholeScenario
      id: 65a63692-c00a-4a7d-8376-8615ee37f45c
    - name: TestTenantsQueryTenantNotInitialized
      id: 72329135-27fd-4284-9bcb-37ea8d6307d0
    - name: Test Default
      id: 5577cf46-4f78-45fa-b55f-a42a3bdba868
    - name: TestListLabelDefinitions
      id: 3f641cf5-2d14-4e0f-a122-16e7569926f1
    - name: Test_AutomaticScenarioAssignmentQueries
      id: 8263cc13-5698-4a2d-9257-e8e76b543e88
    - name: TestGetScenariosLabelDefinitionCreatesOneIfNotExists
      id: 2263cc13-5698-4a2d-9257-e8e76b543e33
    - name: TestApplicationsForRuntime
      id: 5984a414-1eed-4972-af2c-b2b6a415c7d7
    - name: Test_DeleteAutomaticScenarioAssignmentForScenario
      id: d08e4cb6-a77f-4a07-b021-e3317a373597
    - name: TestApplicationsForRuntimeWithHiddenApps
      id: 7e1f2df8-36dc-4e40-8be3-d1555d50c91c
    - name: TestTenantsQueryTenantInitialized
      id: 8cf0c909-f816-4fe3-a507-a7917ccd8380
    - name: TestDeleteApplicationIfInScenario
      id: 0d597250-6b2d-4d89-9c54-e23cb497cd01

  images:
    containerRegistry:
      path: eu.gcr.io/kyma-project/incubator
    connector:
      dir:
      version: "PR-1884"
    connectivity_adapter:
      dir:
      version: "PR-1884"
    pairing_adapter:
      dir:
      version: "PR-1884"
    director:
      dir:
<<<<<<< HEAD
      version: "PR-1843"
=======
      version: "PR-1889"
>>>>>>> 8d39566b
    gateway:
      dir:
      version: "PR-1884"
    operations_controller:
      dir:
      version: "PR-1884"
    tenant_fetcher:
      dir:
      version: "PR-1884"
    ord_service:
      dir:
      version: "PR-29"
    schema_migrator:
      dir:
      version: "PR-1878"
    system_broker:
      dir:
      version: "PR-1884"
    certs_setup_job:
      containerRegistry:
        path: eu.gcr.io/kyma-project
      dir:
      version: "0a651695"
    external_services_mock:
      dir:
      version: "PR-1881"
    console:
      dir:
      version: "PR-34"
    e2e_tests:
      dir:
      version: "PR-1881"
  isLocalEnv: false
  oauth2:
    host: oauth2
  livenessProbe:
    initialDelaySeconds: 30
    timeoutSeconds: 1
    periodSeconds: 10
  readinessProbe:
    initialDelaySeconds: 5
    timeoutSeconds: 1
    periodSeconds: 2

  agentPreconfiguration: false

  director:
    prefix: /director
    graphql:
      external:
        port: 3000
      internal:
        port: 3001
    validator:
      port: 8080
    metrics:
      port: 3003
    operations:
      port: 3002
      path: "/operation"
      lastOperationPath: "/last_operation"

    clientIDHeaderKey: client_user

    tests:
      scopes: "runtime:write application:write label_definition:write integration_system:write application:read runtime:read label_definition:read integration_system:read health_checks:read application_template:read application_template:write eventing:manage tenant:read automatic_scenario_assignment:read automatic_scenario_assignment:write"

  auditlog:
    configMapName: "compass-gateway-auditlog-config"
    secretName: "compass-gateway-auditlog-secret"
    script:
      configMapName: "auditlog-script"

  testCredentials:
    secretName: "test-credentials-secret"

  enableCompassDefaultScenarioAssignment: true

  tenantConfig:
    useDefaultTenants: true
    dbPool:
      maxOpenConnections: 1
      maxIdleConnections: 1

  connector:
    prefix: /connector
    graphql:
      external:
        port: 3000
    validator:
      port: 8080
    # If secrets do not exist they will be created
    secrets:
      ca:
        name: compass-connector-app-ca
        namespace: compass-system
        certificateKey: ca.crt
        keyKey: ca.key
      rootCA:
        namespace: istio-system # For Ingress Gateway to work properly the namespace needs to be istio-system
        # In order for istio mTLS to work we should have two different secrets one containing the server certificate (let’s say X) and one used for validation of the client’s certificates.
        # The second one should be our root certificate and istio wants it to be named X-cacert. (-cacert suffix).
        # This is the reason for the confusing name of our root certificate. https://preliminary.istio.io/v1.6/docs/tasks/traffic-management/ingress/secure-ingress/#configure-a-mutual-tls-ingress-gateway
        cacert: compass-gateway-mtls-certs-cacert # For cert-rotation the cacert should be in different secret
        certificateKey: cacert
    certificateDataHeader: "Certificate-Data"
    revocation:
      configmap:
        name: revocations-config
        namespace: "{{ .Release.Namespace }}"
    # If key and certificate are not provided they will be generated
    caKey: ""
    caCertificate: ""

  system_broker:
    enabled: true
    port: 5001
    prefix: /broker
    tokenProviderFromHeader:
      forwardHeaders: Authorization
    tokenProviderFromSecret:
      enabled: false
      secrets:
        integrationSystemCredentials:
          name: compass-system-broker-credentials
          namespace: compass-system
    testNamespace: kyma-system

  gateway:
    port: 3000
    tls:
      host: compass-gateway
      secure:
        oauth:
          host: compass-gateway-auth-oauth
    mtls:
      host: compass-gateway-mtls
      certSecret: compass-gateway-mtls-certs
    headers:
      request:
        remove:
          - "Client-Id-From-Token"
          - "Client-Id-From-Certificate"
          - "Client-Certificate-Hash"
          - "Certificate-Data"

  operations_controller:
    enabled: true

  connectivity_adapter:
    port: 8080
    tls:
      host: adapter-gateway
    mtls:
      host: adapter-gateway-mtls

  oathkeeperFilters:
    workloadLabel: oathkeeper
    namespace: kyma-system
    tokenDataHeader: "Connector-Token"
    certificateDataHeader: "Certificate-Data"

  istio:
    mtlsGateway:
      name: "compass-gateway-mtls"
      namespace: "compass-system"
    gateway:
      name: "kyma-gateway"
      namespace: "kyma-system"
    proxy:
      port: 15020
    namespace: istio-system
    ingressgateway:
      workloadLabel: istio-ingressgateway
      requestPayloadSizeLimit: 2097152 # 2 MB
      correlationHeaderRewriteFilter:
        expectedHeaders:
        - "x-request-id"
        - "x-correlation-id"
        - "x-correlationid"
        - "x-forrequest-id"
        - "x-vcap-request-id"
        - "x-broker-api-request-identity"

  ingress:
    domainName: "kyma.local"

  database:
    manageSecrets: true
    embedded:
      enabled: true
      director:
        name: "postgres"
      directorDBName: "postgres"
    managedGCP:
      serviceAccountKey: ""
      instanceConnectionName: ""
      director:
        name: ""
        user: ""
        password: ""
      host: "localhost"
      hostPort: "5432"
      sslMode: ""

      #TODO remove below after migration to separate user will be done
      dbUser: ""
      dbPassword: ""
      directorDBName: ""

  oathkeeper:
    host: ory-oathkeeper-proxy.kyma-system.svc.cluster.local
    port: 4455
    timeout_ms: 120000
    idTokenConfig:
      claims: '{"scopes": "{{ print .Extra.scope }}", "tenant": "{{ print .Extra.tenant }}", "externalTenant": "{{ print .Extra.externalTenant }}", "consumerID": "{{ print .Extra.consumerID}}", "consumerType": "{{ print .Extra.consumerType }}"}'
    mutators:
      runtimeMappingService:
        config:
          api:
            url: http://compass-director.compass-system.svc.cluster.local:3000/runtime-mapping
            retry:
              give_up_after: 6s
              max_delay: 2000ms
      authenticationMappingService:
        config:
          api:
            url: http://compass-director.compass-system.svc.cluster.local:3000/authn-mapping
            retry:
              give_up_after: 6s
              max_delay: 2000ms
      tenantMappingService:
        config:
          api:
            url: http://compass-director.compass-system.svc.cluster.local:3000/tenant-mapping
            retry:
              give_up_after: 6s
              max_delay: 2000ms
      certificateResolverService:
        config:
          api:
            url: http://compass-connector.compass-system.svc.cluster.local:8080/v1/certificate/data/resolve
            retry:
              give_up_after: 6s
              max_delay: 2000ms
      tokenResolverService:
        config:
          api:
            url: http://compass-director.compass-system.svc.cluster.local:8080/v1/tokens/resolve
            retry:
              give_up_after: 6s
              max_delay: 2000ms

  tenantFetcher:
    host: compass-tenant-fetcher.compass-system.svc.cluster.local
    prefix: /tenants
    port: 3000
    authentication:
      allowJWTSigningNone: true
      jwksEndpoints: '["http://ory-oathkeeper-api.kyma-system.svc.cluster.local:4456/.well-known/jwks.json"]'
      identityZone: "id-zone"
    tenantProvider:
      tenantIdProperty: "tenantId"
      name: "provider"

  ordService:
    host: compass-ord-service.compass-system.svc.cluster.local
    prefix: /open-resource-discovery-service/v0
    docsPrefix: /open-resource-discovery-docs
    staticPrefix: /open-resource-discovery-static/v0
    port: 3000
    defaultResponseType: "xml"

  ordAggregator:
    name: ord-aggregator
    enabled: true
    schedule: "*/5 * * * *"
    dbPool:
      maxOpenConnections: 2
      maxIdleConnections: 2

  systemFetcher:
    enabled: true
    name: "system-fetcher"
    schedule: "0 0 * * *"
    manageSecrets: true
    fetchParallellism: 30
    fetchTimeout: "5s"
    dbPool:
      maxOpenConnections: 2
      maxIdleConnections: 2
    systemsAPIEndpoint: ""
    systemsAPIFilterCriteria: ""
    systemsAPIFilterTenantCriteriaPattern: ""
    systemToTemplateMappings: '{}'
    oauth:
      client: ""
      secret: ""
      tokenURLPattern: ""

  tenantFetchers:
    job1:
      enabled: false
      configMapNamespace: "compass-system"
      manageSecrets: true
      providerName: "compass"
      schedule: "*/5 * * * *"
      kubernetes:
        configMapNamespace: "compass-system"
        pollInterval: 2s
        pollTimeout: 1m
        timeout: 2m
      oauth:
        client: ""
        secret: ""
        tokenURL: ""
      endpoints:
        tenantCreated: "127.0.0.1/events?type=created"
        tenantDeleted: "127.0.0.1/events?type=deleted"
        tenantUpdated: "127.0.0.1/events?type=updated"
      fieldMapping:
        totalPagesField: "totalPages"
        totalResultsField: "totalResults"
        tenantEventsField: "events"
        idField: "id"
        nameField: "name"
        discriminatorField: ""
        discriminatorValue: ""
        detailsField: "details"
      queryMapping:
        pageNumField: "pageNum"
        pageSizeField: "pageSize"
        timestampField: "timestamp"
      query:
        startPage: "0"
        pageSize: "100"
      dbPool:
        maxOpenConnections: 1
        maxIdleConnections: 1

  metrics:
    enabled: true
    pushEndpoint: http://monitoring-prometheus-pushgateway.kyma-system.svc.cluster.local:9091

  authenticators:
    authenticator0:
      enabled: true
      gatewayHost: "compass-gateway-authenticator0"
      trusted_issuers: '[{"domain_url": "authenticator.domain", "scope_prefix": "prefix."}, {}]'
      attributes: '{"uniqueAttribute": { "key": "key", "value": "val" }, "tenant": { "key": "key" }, "identity": { "key": "key" } }'

  externalServicesMock:
    enabled: false
    auditlog: false

  tests:
    namespace: kyma-system
    connectivityAdapterFQDN: http://compass-connectivity-adapter.compass-system.svc.cluster.local
    directorFQDN: http://compass-director.compass-system.svc.cluster.local
    connectorFQDN: http://compass-connector.compass-system.svc.cluster.local
    externalServicesMockFQDN: http://compass-external-services-mock.compass-system.svc.cluster.local
    ordServiceFQDN: http://compass-ord-service.compass-system.svc.cluster.local
    systemBrokerFQDN: http://compass-system-broker.compass-system.svc.cluster.local
    tenantFetcherFQDN: http://compass-tenant-fetcher.compass-system.svc.cluster.local
    db:
      maxOpenConnections: 3
      maxIdleConnections: 1
    skipTLSVerify: true

    token:
      server:
        enabled: false
        port: 5000
    securityContext: # Set on container level
      runAsUser: 2000
      allowPrivilegeEscalation: false

pairing-adapter:
  enabled: false<|MERGE_RESOLUTION|>--- conflicted
+++ resolved
@@ -53,11 +53,7 @@
       version: "PR-1884"
     director:
       dir:
-<<<<<<< HEAD
-      version: "PR-1843"
-=======
-      version: "PR-1889"
->>>>>>> 8d39566b
+      version: "PR-1905"
     gateway:
       dir:
       version: "PR-1884"
