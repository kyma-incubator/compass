global:
  disableLegacyConnectivity: true
  defaultTenant: 3e64ebae-38b5-46a0-b1ed-9ccee153a0ae
  tenants:
    - name: default
      id: 3e64ebae-38b5-46a0-b1ed-9ccee153a0ae
    - name: foo
      id: 1eba80dd-8ff6-54ee-be4d-77944d17b10b
    - name: bar
      id: af9f84a9-1d3a-4d9f-ae0c-94f883b33b6e

  images:
    containerRegistry:
      path: eu.gcr.io/kyma-project/incubator
    connector:
      dir:
      version: "PR-1550"
    connectivity_adapter:
      dir:
      version: "PR-1480"
    pairing_adapter:
      dir:
      version: "PR-1460"
    director:
      dir:
<<<<<<< HEAD
      version: "PR-1568"
=======
      version: "PR-1564"
>>>>>>> c7a7b32e
    gateway:
      dir:
      version: "PR-1565"
    healthchecker:
      dir:
      version: "PR-1460"
    schema_migrator:
      dir:
      version: "PR-1521"
    certs_setup_job:
      containerRegistry:
        path: eu.gcr.io/kyma-project
      dir:
      version: "0a651695"
    external_services_mock:
      dir:
      version: "PR-1460"
    metris:
      dir:
      version: "PR-1434"
    tests:
      director:
        dir:
        version: "PR-1469"
      connector:
        dir:
        version: "PR-1453"
      connectivity_adapter:
        dir:
        version: "PR-1453"
  isLocalEnv: false
  oauth2:
    host: oauth2
  livenessProbe:
    initialDelaySeconds: 30
    timeoutSeconds: 1
    periodSeconds: 10
  readinessProbe:
    initialDelaySeconds: 5
    timeoutSeconds: 1
    periodSeconds: 2

  agentPreconfiguration: false

  director:
    port: 3000

    tests:
      scopes: "runtime:write application:write label_definition:write integration_system:write application:read runtime:read label_definition:read integration_system:read health_checks:read application_template:read application_template:write eventing:manage tenant:read automatic_scenario_assignment:read automatic_scenario_assignment:write"

  auditlog:
    configMapName: "compass-gateway-auditlog-config"
    secretName: "compass-gateway-auditlog-secret"
    script:
      configMapName: "auditlog-script"

  enableCompassDefaultScenarioAssignment: true

  tenantConfig:
    useDefaultTenants: true
    dbPool:
      maxOpenConnections: 1
      maxIdleConnections: 1

  connector:
    graphql:
      external:
        port: 3000
      internal:
        port: 3001
    validator:
      port: 8080
    # If secrets do not exist they will be created
    secrets:
      ca:
        name: compass-connector-app-ca
        namespace: compass-system
        certificateKey: ca.crt
        keyKey: ca.key
      rootCA:
        name: kyma-gateway-certs
        namespace: istio-system # For Ingress Gateway to work properly the namespace needs to be istio-system
        cacert: kyma-gateway-certs-cacert # For cert-rotation the cacert should be in different secret
        certificateKey: cacert
    certificateDataHeader: "Certificate-Data"
    revocation:
      configmap:
        name: revocations-config
        namespace: "{{ .Release.Namespace }}"
    # If key and certificate are not provided they will be generated
    caKey: ""
    caCertificate: ""

  gateway:
    port: 3000
    tls:
      host: compass-gateway
      secure:
        oauth:
          host: compass-gateway-auth-oauth
    mtls:
      host: compass-gateway-mtls
    headers:
      request:
        remove:
          - "Client-Id-From-Token"
          - "Client-Id-From-Certificate"
          - "Client-Certificate-Hash"
          - "Certificate-Data"

  connectivity_adapter:
    port: 8080
    tls:
      host: adapter-gateway
    mtls:
      host: adapter-gateway-mtls

  rewriteFilters:
    workloadLabel: oathkeeper
    namespace: kyma-system
    tokenDataHeader: "Connector-Token"
    certificateDataHeader: "Certificate-Data"

  istio:
    gateway:
      name: "compass-istio-gateway"
      namespace: "compass-system"
    proxy:
      port: 15020

  database:
    manageSecrets: true
    embedded:
      enabled: true
      director:
        name: "postgres"
      directorDBName: "postgres"
    managedGCP:
      serviceAccountKey: ""
      instanceConnectionName: ""
      director:
        name: ""
        user: ""
        password: ""
      host: "localhost"
      hostPort: "5432"
      sslMode: ""

      #TODO remove below after migration to separate user will be done
      dbUser: ""
      dbPassword: ""
      directorDBName: ""

  oathkeeper:
    host: ory-oathkeeper-proxy.kyma-system.svc.cluster.local
    port: 4455
    idTokenConfig:
      claims: '{"scopes": "{{ print .Extra.scope }}", "tenant": "{{ print .Extra.tenant }}", "externalTenant": "{{ print .Extra.externalTenant }}", "consumerID": "{{ print .Extra.consumerID}}", "consumerType": "{{ print .Extra.consumerType }}"}'
    mutators:
      runtimeMappingService:
        config:
          api:
            url: http://compass-director.compass-system.svc.cluster.local:3000/runtime-mapping
            retry:
              give_up_after: 3s
              max_delay: 2000ms
      tenantMappingService:
        config:
          api:
            url: http://compass-director.compass-system.svc.cluster.local:3000/tenant-mapping
            retry:
              give_up_after: 3s
              max_delay: 2000ms
      certificateResolverService:
        config:
          api:
            url: http://compass-connector.compass-system.svc.cluster.local:8080/v1/certificate/data/resolve
            retry:
              give_up_after: 3s
              max_delay: 2000ms
      tokenResolverService:
        config:
          api:
            url: http://compass-connector.compass-system.svc.cluster.local:8080/v1/tokens/resolve
            retry:
              give_up_after: 3s
              max_delay: 2000ms

  tenantFetchers:
    job1:
      enabled: false
      manageSecrets: true
      providerName: "compass"
      schedule: "*/5 * * * *"
      oauth:
        client: ""
        secret: ""
        tokenURL: ""
      endpoints:
        tenantCreated: "127.0.0.1/events?type=created"
        tenantDeleted: "127.0.0.1/events?type=deleted"
        tenantUpdated: "127.0.0.1/events?type=updated"
      fieldMapping:
        totalPagesField: "totalPages"
        totalResultsField: "totalResults"
        tenantEventsField: "events"
        idField: "id"
        nameField: "name"
        discriminatorField: ""
        discriminatorValue: ""
        detailsField: "details"
      queryMapping:
        pageNumField: "pageNum"
        pageSizeField: "pageSize"
        timestampField: "timestamp"
      query:
        startPage: "0"
        pageSize: "100"
      dbPool:
        maxOpenConnections: 1
        maxIdleConnections: 1

  metrics:
    enabled: true
    pushEndpoint: http://monitoring-prometheus-pushgateway.kyma-system.svc.cluster.local:9091

  externalServicesMock:
    enabled: false

  metris:
    enabled: false

pairing-adapter:
  enabled: false<|MERGE_RESOLUTION|>--- conflicted
+++ resolved
@@ -23,12 +23,8 @@
       version: "PR-1460"
     director:
       dir:
-<<<<<<< HEAD
       version: "PR-1568"
-=======
-      version: "PR-1564"
->>>>>>> c7a7b32e
-    gateway:
+    gatgeway:
       dir:
       version: "PR-1565"
     healthchecker:
