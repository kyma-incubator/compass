global:
  disableLegacyConnectivity: true
  defaultTenant: 3e64ebae-38b5-46a0-b1ed-9ccee153a0ae
  defaultTenantRegion: "eu-1"
  tenants: # tenant order matters, so new tenants should be added to the end of the list
    - name: default
      id: 3e64ebae-38b5-46a0-b1ed-9ccee153a0ae
      type: account
    - name: foo
      id: 1eba80dd-8ff6-54ee-be4d-77944d17b10b
      type: account
    - name: bar
      id: af9f84a9-1d3a-4d9f-ae0c-94f883b33b6e
      type: account
    - name: TestTenantSeparation
      id: f1c4b5be-b0e1-41f9-b0bc-b378200dcca0
      type: account
    - name: TestDeleteLastScenarioForApplication
      id: 0403be1e-f854-475e-9074-922120277af5
      type: account
    - name: Test_DeleteAutomaticScenarioAssignmentForSelector
      id: d9553135-6115-4c67-b4d9-962c00f3725f
      type: account
    - name: Test_AutomaticScenarioAssigmentForRuntime
      id: 8c733a45-d988-4472-af10-1256b82c70c0
      type: account
    - name: TestAutomaticScenarioAssignmentsWholeScenario
      id: 65a63692-c00a-4a7d-8376-8615ee37f45c
      type: account
    - name: TestTenantsQueryTenantNotInitialized
      id: 72329135-27fd-4284-9bcb-37ea8d6307d0
      type: account
    - name: Test Default
      id: 5577cf46-4f78-45fa-b55f-a42a3bdba868
      type: account
      parent: 2c4f4a25-ba9a-4dbc-be68-e0beb77a7eb0
    - name: Test_DefaultCustomer
      id: 2c4f4a25-ba9a-4dbc-be68-e0beb77a7eb0
      type: customer
    - name: TestListLabelDefinitions
      id: 3f641cf5-2d14-4e0f-a122-16e7569926f1
      type: account
    - name: Test_AutomaticScenarioAssignmentQueries
      id: 8263cc13-5698-4a2d-9257-e8e76b543e88
      type: account
    - name: TestGetScenariosLabelDefinitionCreatesOneIfNotExists
      id: 2263cc13-5698-4a2d-9257-e8e76b543e33
      type: account
    - name: TestApplicationsForRuntime
      id: 5984a414-1eed-4972-af2c-b2b6a415c7d7
      type: account
    - name: Test_DeleteAutomaticScenarioAssignmentForScenario
      id: d08e4cb6-a77f-4a07-b021-e3317a373597
      type: account
    - name: TestApplicationsForRuntimeWithHiddenApps
      id: 7e1f2df8-36dc-4e40-8be3-d1555d50c91c
      type: account
    - name: TestTenantsQueryTenantInitialized
      id: 8cf0c909-f816-4fe3-a507-a7917ccd8380
      type: account
    - name: TestDeleteApplicationIfInScenario
      id: 0d597250-6b2d-4d89-9c54-e23cb497cd01
      type: account
    - name: TestProviderSubaccount
      id: 47b4575a-f102-414a-8398-2d973ad65f3a
      type: subaccount
      parent: 5577cf46-4f78-45fa-b55f-a42a3bdba868
    - name: TestCompassProviderSubaccount
      id: f8075207-1478-4a80-bd26-24a4785a2bfd
      type: subaccount
      parent: 5577cf46-4f78-45fa-b55f-a42a3bdba868
    - name: TestProviderSubaccountRegion2
      id: 731b7bc4-5472-41d2-a447-e4c0f45de739
      type: subaccount
      region: "eu-2"
      parent: 5577cf46-4f78-45fa-b55f-a42a3bdba868
    - name: TestCertificateSubaccount
      id: 123e4567-e89b-12d3-a456-426614174001
      type: subaccount
      parent: 5577cf46-4f78-45fa-b55f-a42a3bdba868
    - name: TestNsAdapter
      id: 08b6da37-e911-48fb-a0cb-fa635a6c5678
      type: subaccount
      parent: 5577cf46-4f78-45fa-b55f-a42a3bdba868
    - name: TestNsAdapterSubaccountWithApplications
      id: 08b6da37-e911-48fb-a0cb-fa635a6c4321
      type: subaccount
      parent: 5577cf46-4f78-45fa-b55f-a42a3bdba868
    - name: TestIntegrationSystemManagedSubaccount
      id: 3cfcdd62-320d-403b-b66a-4ee3cdd06947
      type: subaccount
      parent: 5577cf46-4f78-45fa-b55f-a42a3bdba868
    - name: TestIntegrationSystemManagedAccount
      id: 7e8ab2e3-3bb4-42e3-92b2-4e0bf48559d3
      type: account
      parent: 2c4f4a25-ba9a-4dbc-be68-e0beb77a7eb0
    - name: TestSystemFetcherAccount
      id: c395681d-11dd-4cde-bbcf-570b4a153e79
      type: account
      parent: 2c4f4a25-ba9a-4dbc-be68-e0beb77a7eb0
    - name: TestConsumerSubaccount
      id: 1f538f34-30bf-4d3d-aeaa-02e69eef84ae
      type: subaccount
      parent: 5984a414-1eed-4972-af2c-b2b6a415c7d7
    - name: TestTenantsOnDemandAPI
      id: 8d42d818-d4c4-4036-b82f-b199db7ffeb5
      type: subaccount
      parent: 5984a414-1eed-4972-af2c-b2b6a415c7d7
    - name: TestExternalCertificateSubaccount
      id: bad76f69-e5c2-4d55-bca5-240944824b83
      type: subaccount
      parent: 5577cf46-4f78-45fa-b55f-a42a3bdba868
    - name: TestAtomOrganization
      id: f2724f8e-1a58-4f32-bfd0-8b831de34e71
      type: organization
      parent: 2c4f4a25-ba9a-4dbc-be68-e0beb77a7eb0
    - name: TestAtomFolder
      id: 4c31b7c7-2bea-4bd5-9ea5-e9a8d704f900
      type: folder
      parent: f2724f8e-1a58-4f32-bfd0-8b831de34e71
    - name: TestAtomResourceGroup
      id: ff30da87-7685-4462-869a-baae6441898b
      type: resource-group
      parent: 4c31b7c7-2bea-4bd5-9ea5-e9a8d704f900
  images:
    containerRegistry:
      path: europe-docker.pkg.dev/kyma-project
    connector:
      dir: dev/incubator/
      version: "PR-3156"
      name: compass-connector
    connectivity_adapter:
      dir: dev/incubator/
      version: "PR-3156"
      name: compass-connectivity-adapter
    pairing_adapter:
      dir: dev/incubator/
      version: "PR-3156"
      name: compass-pairing-adapter
    director:
      dir: dev/incubator/
      version: "PR-3169"
      name: compass-director
    hydrator:
      dir: dev/incubator/
      version: "PR-3156"
      name: compass-hydrator
    ias_adapter:
<<<<<<< HEAD
      dir: dev/incubator/
      version: "PR-3098"
=======
      dir: prod/incubator/
      version: "v20230623-d1d6b3e7"
>>>>>>> 3366c756
      name: compass-ias-adapter
    kyma_adapter:
      dir: dev/incubator/
      version: "PR-3157"
      name: compass-kyma-adapter
    gateway:
      dir: dev/incubator/
      version: "PR-3156"
      name: compass-gateway
    operations_controller:
      dir: dev/incubator/
      version: "PR-3156"
      name: compass-operations-controller
    ord_service:
      dir: prod/incubator/
      version: "v20230516-659eedd9"
      name: compass-ord-service
    schema_migrator:
      dir: dev/incubator/
      version: "PR-3163"
      name: compass-schema-migrator
    system_broker:
      dir: dev/incubator/
      version: "PR-3156"
      name: compass-system-broker
    certs_setup_job:
      containerRegistry:
        path: eu.gcr.io/kyma-project
      dir:
      version: "0a651695"
    external_services_mock:
      dir: dev/incubator/
      version: "PR-3157"
      name: compass-external-services-mock
    console:
      dir: prod/incubator/
      version: "v20230421-e8840c18"
      name: compass-console
    e2e_tests:
      dir: dev/incubator/
      version: "PR-3163"
      name: compass-e2e-tests
  isLocalEnv: false
  isForTesting: false
  oauth2:
    host: oauth2
  livenessProbe:
    initialDelaySeconds: 30
    timeoutSeconds: 1
    periodSeconds: 10
  readinessProbe:
    initialDelaySeconds: 5
    timeoutSeconds: 1
    periodSeconds: 2
  agentPreconfiguration: false
  portieris:
    isEnabled: false
    imagePullSecretName: "portieris-dummy-image-pull-secret"
  operations_manager:
    election:
      enabled: false
    lease:
      lockname: opmanagerlease
    job:
      ordCreation:
        schedulePeriod: 168h
      ordDeletion:
        schedulePeriod: 24h
        completedOpsOlderThanDays: 5
        failedOpsOlderThanDays: 10
    external:
      port: 3009
  nsAdapter:
    external:
      port: 3005
    e2eTests:
      gatewayHost: "compass-gateway-xsuaa"
    prefix: /nsadapter
    path: /nsadapter/api/v1/notifications
    systemToTemplateMappings: '[{  "Name": "SAP S/4HANA On-Premise",  "SourceKey": ["type"],  "SourceValue": ["abapSys"]},{  "Name": "SAP S/4HANA On-Premise",  "SourceKey": ["type"],  "SourceValue": ["nonSAPsys"]},{  "Name": "SAP S/4HANA On-Premise",  "SourceKey": ["type"],  "SourceValue": ["hana"]}]'
    secret:
      name: nsadapter-secret
      subaccountKey: subaccount
      local:
        subaccountValue: subaccount
    authSecret:
      name: "compass-external-services-mock-oauth-credentials"
      clientIdKey: client-id
      clientSecretKey: client-secret
      tokenUrlKey: url
      instanceUrlKey: url
      certKey: cert
      keyKey: key
    registerPath: "/register"
    tokenPath: "/secured/oauth/token"
    createClonePattern: '{"key": "%s"}'
    createBindingPattern: '{}'
    useClone: "false"
  director:
    host: compass-director.compass-system.svc.cluster.local
    formationMappingAsyncStatusApi:
      pathPrefix: "/v1/businessIntegrations"
      formationAssignmentPath: "/{ucl-formation-id}/assignments/{ucl-assignment-id}/status"
      formationPath: "/{ucl-formation-id}/status"
    prefix: /director
    graphql:
      external:
        port: 3000
    tls:
      secure:
        internal:
          host: compass-director-internal
    validator:
      port: 8080
    metrics:
      port: 3003
      enableGraphqlOperationInstrumentation: true
    operations:
      port: 3002
      path: "/operation"
      lastOperationPath: "/last_operation"
    info:
      path: "/v1/info"
    subscription:
      subscriptionProviderLabelKey: "subscriptionProviderId"
      consumerSubaccountLabelKey: "global_subaccount_id"
      subscriptionLabelKey: "subscription"
      tokenPrefix: "sb-"
    selfRegister:
      secrets:
        instancesCreds:
          name: "region-instances-credentials"
          key: "keyConfig"
          path: "/tmp"
        saasAppNameCfg:
          name: "saas-app-names"
          key: "appNameConfig"
          path: "/tmp/appNameConfig"
      clientIdPath: "clientId"
      clientSecretPath: "clientSecret"
      urlPath: "url"
      tokenUrlPath: "tokenUrl"
      clientCertPath: "clientCert"
      clientKeyPath: "clientKey"
      local:
        templateMappings:
          clientIDMapping: '{{ printf "\"%s\":\"client_id\"" .Values.global.director.selfRegister.clientIdPath }}'
          clientSecretMapping: '{{ printf "\"%s\":\"client_secret\"" .Values.global.director.selfRegister.clientSecretPath }}'
          urlMapping: '{{ printf "\"%s\":\"http://compass-external-services-mock.%s.svc.cluster.local:%s\"" .Values.global.director.selfRegister.urlPath .Release.Namespace (.Values.service.port | toString) }}'
          tokenURLMapping: '{{ printf "\"%s\":\"https://%s.%s:%s\"" .Values.global.director.selfRegister.tokenUrlPath .Values.global.externalServicesMock.certSecuredHost .Values.global.ingress.domainName (.Values.service.certPort | toString) }}'
          x509CertificateMapping: '{{ printf "\"%s\":\"%s\"" .Values.global.director.selfRegister.clientCertPath .Values.global.connector.caCertificate }}'
          x509KeyMapping: '{{ printf "\"%s\":\"%s\"" .Values.global.director.selfRegister.clientKeyPath .Values.global.connector.caKey }}'
      oauthTokenPath: "/cert/token"
      oauthMode: "oauth-mtls"
      label: "selfRegLabel"
      labelValuePrefix: "self-reg-prefix-"
      responseKey: "self-reg-key"
      path: "/external-api/self-reg"
      nameQueryParam: "name"
      tenantQueryParam: "tenant"
      requestBodyPattern: '{"key": "%s"}'
      saasAppNameLabelKey: "CMPSaaSAppName"
      saasAppNamePath: "localSaaSAppNamePath"
    clientIDHeaderKey: client_user
    suggestTokenHeaderKey: suggest_token
    runtimeTypeLabelKey: "runtimeType"
    applicationTypeLabelKey: "applicationType"
    kymaRuntimeTypeLabelValue: "kyma"
    kymaApplicationNamespaceValue: "sap.kyma"
    destinationCreator:
      correlationIDsKey: "correlationIds"
      destinationAPI:
        baseURL: "https://destination-creator-local-destination-api-url.com"
        path: "/regions/{region}/subaccounts/{subaccountId}/destinations"
        regionParam: "region"
        subaccountIDParam: "subaccountId"
        nameParam: "destinationName"
      certificateAPI:
        baseURL: "https://destination-creator-local-certificate-api-url.com"
        path: "/regions/{region}/subaccounts/{subaccountId}/certificates"
        regionParam: "region"
        subaccountIDParam: "subaccountId"
        nameParam: "certificateName"
        fileNameKey: "fileName"
        commonNameKey: "commonName"
        certChainKey: "certificateChain"
    fetchTenantEndpoint: '{{ printf "https://%s.%s%s/v1/fetch" .Values.global.gateway.tls.secure.internal.host .Values.global.ingress.domainName .Values.global.tenantFetcher.prefix }}'
    ordWebhookMappings: '[]'
    tenantMappingsPath: "/tmp/tenantMappingsConfig"
    tenantMappingsKey: "tenant-mapping-config.json"
    tenantMappings:
      SYNC:
        v1.0:
          - type: CONFIGURATION_CHANGED
            mode: SYNC
            urlTemplate: '{"path":"%s/v1/tenant-mappings/{{.RuntimeContext.Value}}","method":"PATCH"}'
            inputTemplate: '{"context":{ {{ if .CustomerTenantContext.AccountID }}"btp": {"uclFormationId":"{{.FormationID}}","globalAccountId":"{{.CustomerTenantContext.AccountID}}","crmId":"{{.CustomerTenantContext.CustomerID}}"} {{ else }}"atom": {"uclFormationId":"{{.FormationID}}","path":"{{.CustomerTenantContext.Path}}","crmId":"{{.CustomerTenantContext.CustomerID}}"} {{ end }} },"items": [ {"uclAssignmentId":"{{ .Assignment.ID }}","operation":"{{.Operation}}","deploymentRegion":"{{if .Application.Labels.region }}{{.Application.Labels.region}}{{ else }}{{.ApplicationTemplate.Labels.region}}{{end }}","applicationNamespace":"{{ if .Application.ApplicationNamespace }}{{.Application.ApplicationNamespace}}{{else }}{{.ApplicationTemplate.ApplicationNamespace}}{{ end }}","applicationTenantId":"{{.Application.LocalTenantID}}","uclSystemTenantId":"{{.Application.ID}}",{{ if .ApplicationTemplate.Labels.parameters }}"parameters": {{.ApplicationTemplate.Labels.parameters}},{{ end }}"configuration": {{.ReverseAssignment.Value}} } ] }'
            headerTemplate: '{"Content-Type": ["application/json"]}'
            outputTemplate: '{"error":"{{.Body.error}}","success_status_code": 200}'
          - type: APPLICATION_TENANT_MAPPING
            mode: SYNC
            urlTemplate: '{"path":"%s/v1/tenant-mappings/{{.TargetApplication.LocalTenantID}}","method":"PATCH"}'
            inputTemplate: '{"context": { {{ if .CustomerTenantContext.AccountID }}"btp":{"uclFormationId":"{{.FormationID}}","globalAccountId":"{{.CustomerTenantContext.AccountID}}","crmId":"{{.CustomerTenantContext.CustomerID}}"} {{ else }}"atom": {"uclFormationId":"{{.FormationID}}","path":"{{.CustomerTenantContext.Path}}","crmId":"{{.CustomerTenantContext.CustomerID}}"} {{ end }} },"items": [ {"uclAssignmentId":"{{ .Assignment.ID }}","operation":"{{.Operation}}","deploymentRegion":"{{if .SourceApplication.Labels.region }}{{.SourceApplication.Labels.region}}{{else }}{{.SourceApplicationTemplate.Labels.region}}{{ end }}","applicationNamespace":"{{if .SourceApplication.ApplicationNamespace }}{{.SourceApplication.ApplicationNamespace}}{{else }}{{.SourceApplicationTemplate.ApplicationNamespace}}{{ end }}","applicationTenantId":"{{.SourceApplication.LocalTenantID}}","uclSystemTenantId":"{{.SourceApplication.ID}}",{{ if .SourceApplicationTemplate.Labels.parameters }}"parameters": {{.SourceApplicationTemplate.Labels.parameters}},{{ end }}"configuration": {{.ReverseAssignment.Value}} } ]}'
            headerTemplate: '{"Content-Type": ["application/json"]}'
            outputTemplate: '{"error":"{{.Body.error}}","success_status_code": 200}'
        configuration_changed:v1.0:
          - type: CONFIGURATION_CHANGED
            mode: SYNC
            urlTemplate: '{"path":"%s/v1/tenant-mappings/{{.RuntimeContext.Value}}","method":"PATCH"}'
            inputTemplate: '{"context":{ {{ if .CustomerTenantContext.AccountID }}"btp": {"uclFormationId":"{{.FormationID}}","globalAccountId":"{{.CustomerTenantContext.AccountID}}","crmId":"{{.CustomerTenantContext.CustomerID}}"} {{ else }}"atom": {"uclFormationId":"{{.FormationID}}","path":"{{.CustomerTenantContext.Path}}","crmId":"{{.CustomerTenantContext.CustomerID}}"} {{ end }} },"items": [ {"uclAssignmentId":"{{ .Assignment.ID }}","operation":"{{.Operation}}","deploymentRegion":"{{if .Application.Labels.region }}{{.Application.Labels.region}}{{ else }}{{.ApplicationTemplate.Labels.region}}{{end }}","applicationNamespace":"{{ if .Application.ApplicationNamespace }}{{.Application.ApplicationNamespace}}{{else }}{{.ApplicationTemplate.ApplicationNamespace}}{{ end }}","applicationTenantId":"{{.Application.LocalTenantID}}","uclSystemTenantId":"{{.Application.ID}}",{{ if .ApplicationTemplate.Labels.parameters }}"parameters": {{.ApplicationTemplate.Labels.parameters}},{{ end }}"configuration": {{.ReverseAssignment.Value}} } ] }'
            headerTemplate: '{"Content-Type": ["application/json"]}'
            outputTemplate: '{"error":"{{.Body.error}}","success_status_code": 200}'
        application_tenant_mapping:v1.0:
          - type: APPLICATION_TENANT_MAPPING
            mode: SYNC
            urlTemplate: '{"path":"%s/v1/tenant-mappings/{{.TargetApplication.LocalTenantID}}","method":"PATCH"}'
            inputTemplate: '{"context": { {{ if .CustomerTenantContext.AccountID }}"btp":{"uclFormationId":"{{.FormationID}}","globalAccountId":"{{.CustomerTenantContext.AccountID}}","crmId":"{{.CustomerTenantContext.CustomerID}}"} {{ else }}"atom": {"uclFormationId":"{{.FormationID}}","path":"{{.CustomerTenantContext.Path}}","crmId":"{{.CustomerTenantContext.CustomerID}}"} {{ end }} },"items": [ {"uclAssignmentId":"{{ .Assignment.ID }}","operation":"{{.Operation}}","deploymentRegion":"{{if .SourceApplication.Labels.region }}{{.SourceApplication.Labels.region}}{{else }}{{.SourceApplicationTemplate.Labels.region}}{{ end }}","applicationNamespace":"{{if .SourceApplication.ApplicationNamespace }}{{.SourceApplication.ApplicationNamespace}}{{else }}{{.SourceApplicationTemplate.ApplicationNamespace}}{{ end }}","applicationTenantId":"{{.SourceApplication.LocalTenantID}}","uclSystemTenantId":"{{.SourceApplication.ID}}",{{ if .SourceApplicationTemplate.Labels.parameters }}"parameters": {{.SourceApplicationTemplate.Labels.parameters}},{{ end }}"configuration": {{.ReverseAssignment.Value}} } ]}'
            headerTemplate: '{"Content-Type": ["application/json"]}'
            outputTemplate: '{"error":"{{.Body.error}}","success_status_code": 200}'
        application_tenant_mapping:v1.1:
          - type: APPLICATION_TENANT_MAPPING
            mode: SYNC
            urlTemplate: '{"path":"%s/v1/tenant-mappings/{{.TargetApplication.LocalTenantID}}","method":"PATCH"}'
            inputTemplate: '{"context": { {{ if .CustomerTenantContext.AccountID }}"btp":{"uclFormationId":"{{.FormationID}}","globalAccountId":"{{.CustomerTenantContext.AccountID}}","crmId":"{{.CustomerTenantContext.CustomerID}}"} {{ else }}"atom": {"uclFormationId":"{{.FormationID}}","path":"{{.CustomerTenantContext.Path}}","crmId":"{{.CustomerTenantContext.CustomerID}}"} {{ end }} },"receiverTenant": {"deploymentRegion":"{{ if .TargetApplication.Labels.region}}{{.TargetApplication.Labels.region}}{{ else }}{{.TargetApplicationTemplate.Labels.region}}{{end }}","applicationNamespace":"{{ if .TargetApplication.ApplicationNamespace}}{{.TargetApplication.ApplicationNamespace}}{{ else }}{{.TargetApplicationTemplate.ApplicationNamespace}}{{end }}","applicationUrl":"{{ .TargetApplication.BaseURL }}","applicationTenantId":"{{.TargetApplication.LocalTenantID }}","uclSystemTenantId":"{{ .TargetApplication.ID}}", {{ if .TargetApplicationTemplate.Labels.parameters }}"parameters": {{.TargetApplicationTemplate.Labels.parameters}}{{ end }} },"assignedTenants": [ {"uclAssignmentId":"{{ .Assignment.ID }}","operation":"{{.Operation}}","deploymentRegion":"{{if .SourceApplication.Labels.region }}{{.SourceApplication.Labels.region}}{{else }}{{.SourceApplicationTemplate.Labels.region}}{{ end }}","applicationNamespace":"{{if .SourceApplication.ApplicationNamespace }}{{.SourceApplication.ApplicationNamespace}}{{else }}{{.SourceApplicationTemplate.ApplicationNamespace}}{{ end }}","applicationUrl":"{{.SourceApplication.BaseURL }}","applicationTenantId":"{{.SourceApplication.LocalTenantID}}","uclSystemTenantId":"{{.SourceApplication.ID}}",{{ if .SourceApplicationTemplate.Labels.parameters }}"parameters": {{.SourceApplicationTemplate.Labels.parameters}},{{ end }}"configuration": {{.ReverseAssignment.Value}} } ]}'
            headerTemplate: '{"Content-Type": ["application/json"]}'
            outputTemplate: '{"error":"{{.Body.error}}","success_status_code": 200}'
      ASYNC_CALLBACK:
        v1.0:
          - type: CONFIGURATION_CHANGED
            mode: ASYNC_CALLBACK
            urlTemplate: '{"path":"%s/v1/tenant-mappings/{{.RuntimeContext.Value}}","method":"PATCH"}'
            inputTemplate: '{"context":{ {{ if .CustomerTenantContext.AccountID }}"btp": {"uclFormationId":"{{.FormationID}}","globalAccountId":"{{.CustomerTenantContext.AccountID}}","crmId":"{{.CustomerTenantContext.CustomerID}}"} {{ else }}"atom": {"uclFormationId":"{{.FormationID}}","path":"{{.CustomerTenantContext.Path}}","crmId":"{{.CustomerTenantContext.CustomerID}}"} {{ end }} },"items": [ {"uclAssignmentId":"{{ .Assignment.ID }}","operation":"{{.Operation}}","deploymentRegion":"{{if .Application.Labels.region }}{{.Application.Labels.region}}{{ else }}{{.ApplicationTemplate.Labels.region}}{{end }}","applicationNamespace":"{{ if .Application.ApplicationNamespace }}{{.Application.ApplicationNamespace}}{{else }}{{.ApplicationTemplate.ApplicationNamespace}}{{ end }}","applicationTenantId":"{{.Application.LocalTenantID}}","uclSystemTenantId":"{{.Application.ID}}",{{ if .ApplicationTemplate.Labels.parameters }}"parameters": {{.ApplicationTemplate.Labels.parameters}},{{ end }}"configuration": {{.ReverseAssignment.Value}} } ] }'
            headerTemplate: '{"Content-Type": ["application/json"],"Location": ["%s/v1/businessIntegrations/{{.FormationID}}/assignments/{{.Assignment.ID}}/status"]}'
            outputTemplate: '{"error":"{{.Body.error}}","success_status_code": 202}'
          - type: APPLICATION_TENANT_MAPPING
            mode: ASYNC_CALLBACK
            urlTemplate: '{"path":"%s/v1/tenant-mappings/{{.TargetApplication.LocalTenantID}}","method":"PATCH"}'
            inputTemplate: '{"context": { {{ if .CustomerTenantContext.AccountID }}"btp":{"uclFormationId":"{{.FormationID}}","globalAccountId":"{{.CustomerTenantContext.AccountID}}","crmId":"{{.CustomerTenantContext.CustomerID}}"} {{ else }}"atom": {"uclFormationId":"{{.FormationID}}","path":"{{.CustomerTenantContext.Path}}","crmId":"{{.CustomerTenantContext.CustomerID}}"} {{ end }} },"items": [ {"uclAssignmentId":"{{ .Assignment.ID }}","operation":"{{.Operation}}","deploymentRegion":"{{if .SourceApplication.Labels.region }}{{.SourceApplication.Labels.region}}{{else }}{{.SourceApplicationTemplate.Labels.region}}{{ end }}","applicationNamespace":"{{if .SourceApplication.ApplicationNamespace }}{{.SourceApplication.ApplicationNamespace}}{{else }}{{.SourceApplicationTemplate.ApplicationNamespace}}{{ end }}","applicationTenantId":"{{.SourceApplication.LocalTenantID}}","uclSystemTenantId":"{{.SourceApplication.ID}}",{{ if .SourceApplicationTemplate.Labels.parameters }}"parameters": {{.SourceApplicationTemplate.Labels.parameters}},{{ end }}"configuration": {{.ReverseAssignment.Value}} } ]}'
            headerTemplate: '{"Content-Type": ["application/json"],"Location": ["%s/v1/businessIntegrations/{{.FormationID}}/assignments/{{.Assignment.ID}}/status"]}'
            outputTemplate: '{"error":"{{.Body.error}}","success_status_code": 202}'
        configuration_changed:v1.0:
          - type: CONFIGURATION_CHANGED
            mode: ASYNC_CALLBACK
            urlTemplate: '{"path":"%s/v1/tenant-mappings/{{.RuntimeContext.Value}}","method":"PATCH"}'
            inputTemplate: '{"context":{ {{ if .CustomerTenantContext.AccountID }}"btp": {"uclFormationId":"{{.FormationID}}","globalAccountId":"{{.CustomerTenantContext.AccountID}}","crmId":"{{.CustomerTenantContext.CustomerID}}"} {{ else }}"atom": {"uclFormationId":"{{.FormationID}}","path":"{{.CustomerTenantContext.Path}}","crmId":"{{.CustomerTenantContext.CustomerID}}"} {{ end }} },"items": [ {"uclAssignmentId":"{{ .Assignment.ID }}","operation":"{{.Operation}}","deploymentRegion":"{{if .Application.Labels.region }}{{.Application.Labels.region}}{{ else }}{{.ApplicationTemplate.Labels.region}}{{end }}","applicationNamespace":"{{ if .Application.ApplicationNamespace }}{{.Application.ApplicationNamespace}}{{else }}{{.ApplicationTemplate.ApplicationNamespace}}{{ end }}","applicationTenantId":"{{.Application.LocalTenantID}}","uclSystemTenantId":"{{.Application.ID}}",{{ if .ApplicationTemplate.Labels.parameters }}"parameters": {{.ApplicationTemplate.Labels.parameters}},{{ end }}"configuration": {{.ReverseAssignment.Value}} } ] }'
            headerTemplate: '{"Content-Type": ["application/json"],"Location": ["%s/v1/businessIntegrations/{{.FormationID}}/assignments/{{.Assignment.ID}}/status"]}'
            outputTemplate: '{"error":"{{.Body.error}}","success_status_code": 202}'
        application_tenant_mapping:v1.0:
          - type: APPLICATION_TENANT_MAPPING
            mode: ASYNC_CALLBACK
            urlTemplate: '{"path":"%s/v1/tenant-mappings/{{.TargetApplication.LocalTenantID}}","method":"PATCH"}'
            inputTemplate: '{"context": { {{ if .CustomerTenantContext.AccountID }}"btp":{"uclFormationId":"{{.FormationID}}","globalAccountId":"{{.CustomerTenantContext.AccountID}}","crmId":"{{.CustomerTenantContext.CustomerID}}"} {{ else }}"atom": {"uclFormationId":"{{.FormationID}}","path":"{{.CustomerTenantContext.Path}}","crmId":"{{.CustomerTenantContext.CustomerID}}"} {{ end }} },"items": [ {"uclAssignmentId":"{{ .Assignment.ID }}","operation":"{{.Operation}}","deploymentRegion":"{{if .SourceApplication.Labels.region }}{{.SourceApplication.Labels.region}}{{else }}{{.SourceApplicationTemplate.Labels.region}}{{ end }}","applicationNamespace":"{{if .SourceApplication.ApplicationNamespace }}{{.SourceApplication.ApplicationNamespace}}{{else }}{{.SourceApplicationTemplate.ApplicationNamespace}}{{ end }}","applicationTenantId":"{{.SourceApplication.LocalTenantID}}","uclSystemTenantId":"{{.SourceApplication.ID}}",{{ if .SourceApplicationTemplate.Labels.parameters }}"parameters": {{.SourceApplicationTemplate.Labels.parameters}},{{ end }}"configuration": {{.ReverseAssignment.Value}} } ]}'
            headerTemplate: '{"Content-Type": ["application/json"],"Location": ["%s/v1/businessIntegrations/{{.FormationID}}/assignments/{{.Assignment.ID}}/status"]}'
            outputTemplate: '{"error":"{{.Body.error}}","success_status_code": 202}'
        application_tenant_mapping:v1.1:
          - type: APPLICATION_TENANT_MAPPING
            mode: ASYNC_CALLBACK
            urlTemplate: '{"path":"%s/v1/tenant-mappings/{{.TargetApplication.LocalTenantID}}","method":"PATCH"}'
            inputTemplate: '{"context": { {{ if .CustomerTenantContext.AccountID }}"btp":{"uclFormationId":"{{.FormationID}}","globalAccountId":"{{.CustomerTenantContext.AccountID}}","crmId":"{{.CustomerTenantContext.CustomerID}}"} {{ else }}"atom": {"uclFormationId":"{{.FormationID}}","path":"{{.CustomerTenantContext.Path}}","crmId":"{{.CustomerTenantContext.CustomerID}}"} {{ end }} },"receiverTenant": {"deploymentRegion":"{{ if .TargetApplication.Labels.region}}{{.TargetApplication.Labels.region}}{{ else }}{{.TargetApplicationTemplate.Labels.region}}{{end }}","applicationNamespace":"{{ if .TargetApplication.ApplicationNamespace}}{{.TargetApplication.ApplicationNamespace}}{{ else }}{{.TargetApplicationTemplate.ApplicationNamespace}}{{end }}","applicationUrl":"{{ .TargetApplication.BaseURL }}","applicationTenantId":"{{.TargetApplication.LocalTenantID }}","uclSystemTenantId":"{{ .TargetApplication.ID}}", {{ if .TargetApplicationTemplate.Labels.parameters }}"parameters": {{.TargetApplicationTemplate.Labels.parameters}}{{ end }} },"assignedTenants": [ {"uclAssignmentId":"{{ .Assignment.ID }}","operation":"{{.Operation}}","deploymentRegion":"{{if .SourceApplication.Labels.region }}{{.SourceApplication.Labels.region}}{{else }}{{.SourceApplicationTemplate.Labels.region}}{{ end }}","applicationNamespace":"{{if .SourceApplication.ApplicationNamespace }}{{.SourceApplication.ApplicationNamespace}}{{else }}{{.SourceApplicationTemplate.ApplicationNamespace}}{{ end }}","applicationUrl":"{{.SourceApplication.BaseURL }}","applicationTenantId":"{{.SourceApplication.LocalTenantID}}","uclSystemTenantId":"{{.SourceApplication.ID}}",{{ if .SourceApplicationTemplate.Labels.parameters }}"parameters": {{.SourceApplicationTemplate.Labels.parameters}},{{ end }}"configuration": {{.ReverseAssignment.Value}} } ]}'
            headerTemplate: '{"Content-Type": ["application/json"],"Location": ["%s/v1/businessIntegrations/{{.FormationID}}/assignments/{{.Assignment.ID}}/status"]}'
            outputTemplate: '{"error":"{{.Body.error}}","success_status_code": 202}'
  auditlog:
    configMapName: "compass-gateway-auditlog-config"
    protocol: HTTP
    tlsOrigination: false
    host: compass-external-services-mock.compass-system.svc.cluster.local
    port: 8080
    mtlsTokenPath: "/cert/token"
    standardTokenPath: "/secured/oauth/token"
    skipSSLValidation: false
    secret:
      name: "compass-gateway-auditlog-secret"
      urlKey: url
      clientIdKey: client-id
      clientSecretKey: client-secret
      clientCertKey: client-cert
      clientKeyKey: client-key
  log:
    format: "text"
  tenantConfig:
    useDefaultTenants: true
    dbPool:
      maxOpenConnections: 1
      maxIdleConnections: 1
  connector:
    prefix: /connector
    graphql:
      external:
        port: 3000
    validator:
      port: 8080
    # If secrets do not exist they will be created
    secrets:
      ca:
        name: compass-connector-app-ca
        namespace: compass-system
        certificateKey: ca.crt
        keyKey: ca.key
      rootCA:
        namespace: istio-system # For Ingress Gateway to work properly the namespace needs to be istio-system
        # In order for istio mTLS to work we should have two different secrets one containing the server certificate (let’s say X) and one used for validation of the client’s certificates.
        # The second one should be our root certificate and istio wants it to be named X-cacert. (-cacert suffix).
        # This is the reason for the confusing name of our root certificate. https://preliminary.istio.io/v1.6/docs/tasks/traffic-management/ingress/secure-ingress/#configure-a-mutual-tls-ingress-gateway
        cacert: compass-gateway-mtls-certs-cacert # For cert-rotation the cacert should be in different secret
        certificateKey: cacert
    revocation:
      configmap:
        name: revocations-config
        namespace: "{{ .Release.Namespace }}"
    # If key and certificate are not provided they will be generated
    caKey: ""
    caCertificate: ""
  system_broker:
    enabled: false
    port: 5001
    prefix: /broker
    tokenProviderFromHeader:
      forwardHeaders: Authorization
    tokenProviderFromSecret:
      enabled: false
      secrets:
        integrationSystemCredentials:
          name: compass-system-broker-credentials
          namespace: compass-system
    testNamespace: kyma-system
  gateway:
    port: 3000
    tls:
      host: compass-gateway
      adapterHost: compass-ns-adapter
      secure:
        internal:
          host: compass-gateway-internal
        oauth:
          host: compass-gateway-auth-oauth
    mtls:
      manageCerts: false
      host: compass-gateway-mtls
      certSecret: compass-gateway-mtls-certs
      external:
        host: compass-gateway-sap-mtls
        certSecret: compass-gateway-mtls-certs # Use connector's root CA as root CA by default. This should be overridden for productive deployments.
    headers:
      rateLimit: X-Flow-Identity
      request:
        remove:
          - "Client-Id-From-Token"
          - "Client-Id-From-Certificate"
          - "Client-Certificate-Hash"
          - "Certificate-Data"
  hydrator:
    host: compass-hydrator.compass-system.svc.cluster.local
    port: 3000
    prefix: /hydrators
    certSubjectMappingResyncInterval: "10s"
    subjectConsumerMappingConfig: '[{"consumer_type": "Super Admin", "tenant_access_levels": ["customer", "account","subaccount", "global", "organization", "folder", "resource-group"], "subject": "C=DE, L=local, O=SAP SE, OU=Region, OU=SAP Cloud Platform Clients, OU=f8075207-1478-4a80-bd26-24a4785a2bfd, CN=compass"}, {"consumer_type": "Integration System", "tenant_access_levels": ["account","subaccount"], "subject": "C=DE, L=local, O=SAP SE, OU=Region, OU=SAP Cloud Platform Clients, OU=f8075207-1478-4a80-bd26-24a4785a2bfd, CN=integration-system-test"}, {"consumer_type": "Technical Client", "tenant_access_levels": ["global"], "subject": "C=DE, L=local, O=SAP SE, OU=SAP Cloud Platform Clients, OU=Region, OU=1f538f34-30bf-4d3d-aeaa-02e69eef84ae, CN=technical-client-test"}]'
    certificateDataHeader: "Certificate-Data"
    consumerClaimsKeys:
      clientIDKey: "client_id"
      tenantIDKey: "tenantid"
      userNameKey: "user_name"
      subdomainKey: "subdomain"
    http:
      client:
        skipSSLValidation: false
    metrics:
      port: 3003
      enableClientInstrumentation: true
      censoredFlows: "JWT"
  iasAdapter:
    port: 8080
    apiRootPath: "/ias-adapter"
    readTimeout: 30s
    readHeaderTimeout: 30s
    writeTimeout: 30s
    idleTimeout: 30s
    tenantInfo:
      requestTimeout: 30s
      insecureSkipVerify: false
    ias:
      requestTimeout: 30s
      secret:
        name: "ias-adapter-cockpit"
        path: "/tmp"
        fileName: "ias-adapter-cockpit.yaml"
        clientCert: cert
        clientKey: key
        ca: ca
        manage: false
    postgres:
      connectTimeout: 30s
      requestTimeout: 30s
    authentication:
      jwksEndpoint: "http://ory-oathkeeper-api.kyma-system.svc.cluster.local:4456/.well-known/jwks.json"
  kymaAdapter:
    port: 8080
    apiRootPath: "/kyma-adapter"
    apiTenantMappingsEndpoint: "/v1/tenantMappings/{tenant-id}"
    tenantInfo:
      requestTimeout: 30s
    tenantMapping:
      type: CONFIGURATION_CHANGED
      mode: SYNC
      urlTemplate: '{"path":"%s/kyma-adapter/v1/tenantMappings/{{.Runtime.Labels.global_subaccount_id}}","method":"PATCH"}'
      inputTemplate: '{"context":{"platform":"{{if .CustomerTenantContext.AccountID}}btp{{else}}unified-services{{end}}","uclFormationId":"{{.FormationID}}","accountId":"{{if .CustomerTenantContext.AccountID}}{{.CustomerTenantContext.AccountID}}{{else}}{{.CustomerTenantContext.Path}}{{end}}","crmId":"{{.CustomerTenantContext.CustomerID}}","operation":"{{.Operation}}"},"assignedTenant":{"state":"{{.Assignment.State}}","uclAssignmentId":"{{.Assignment.ID}}","deploymentRegion":"{{if .Application.Labels.region}}{{.Application.Labels.region}}{{else}}{{.ApplicationTemplate.Labels.region}}{{end}}","applicationNamespace":"{{if .Application.ApplicationNamespace}}{{.Application.ApplicationNamespace}}{{else}}{{.ApplicationTemplate.ApplicationNamespace}}{{end}}","applicationUrl":"{{.Application.BaseURL}}","applicationTenantId":"{{.Application.LocalTenantID}}","uclSystemName":"{{.Application.Name}}","uclSystemTenantId":"{{.Application.ID}}",{{if .ApplicationTemplate.Labels.parameters}}"parameters":{{.ApplicationTemplate.Labels.parameters}},{{end}}"configuration":{{.ReverseAssignment.Value}}},"receiverTenant":{"ownerTenant":"{{.Runtime.Tenant.Parent}}","state":"{{.ReverseAssignment.State}}","uclAssignmentId":"{{.ReverseAssignment.ID}}","deploymentRegion":"{{if and .RuntimeContext .RuntimeContext.Labels.region}}{{.RuntimeContext.Labels.region}}{{else}}{{.Runtime.Labels.region}}{{end}}","applicationNamespace":"{{.Runtime.ApplicationNamespace}}","applicationTenantId":"{{if .RuntimeContext}}{{.RuntimeContext.Value}}{{else}}{{.Runtime.Labels.global_subaccount_id}}{{end}}","uclSystemTenantId":"{{if .RuntimeContext}}{{.RuntimeContext.ID}}{{else}}{{.Runtime.ID}}{{end}}",{{if .Runtime.Labels.parameters}}"parameters":{{.Runtime.Labels.parameters}},{{end}}"configuration":{{.Assignment.Value}}}}'
      headerTemplate: '{"Content-Type": ["application/json"]}'
      outputTemplate: '{"error":"{{.Body.error}}","state":"{{.Body.state}}","success_status_code": 200,"incomplete_status_code": 422}'
  operations_controller:
    enabled: true
  connectivity_adapter:
    port: 8080
    tls:
      host: adapter-gateway
    mtls:
      host: adapter-gateway-mtls
  oathkeeperFilters:
    workloadLabel: oathkeeper
    namespace: kyma-system
    tokenDataHeader: "Connector-Token"
    certificateDataHeader: "Certificate-Data"
  istio:
    discoveryMtlsGateway:
      name: "discovery-gateway"
      namespace: "compass-system"
      certSecretName: discovery-gateway-certs
      localCA: # the CA property and its nested fields are used only in local setup
        secretName: discovery-gateway-certs-cacert
        namespace: istio-system # For Ingress Gateway to work properly the namespace needs to be istio-system
        certificate: ""
        key: ""
    externalMtlsGateway:
      name: "compass-gateway-external-mtls"
      namespace: "compass-system"
    mtlsGateway:
      name: "compass-gateway-mtls"
      namespace: "compass-system"
    gateway:
      name: "kyma-gateway"
      namespace: "kyma-system"
    proxy:
      port: 15020
    namespace: istio-system
    ingressgateway:
      workloadLabel: istio-ingressgateway
      requestPayloadSizeLimit2MB: 2097152
      requestPayloadSizeLimit2MBLabel: "2MB"
      requestPayloadSizeLimit5MB: 5097152
      requestPayloadSizeLimit5MBLabel: "5MB"
      correlationHeaderRewriteFilter:
        expectedHeaders:
          - "x-request-id"
          - "x-correlation-id"
          - "x-correlationid"
          - "x-forrequest-id"
          - "x-vcap-request-id"
          - "x-broker-api-request-identity"
  kubernetes:
    serviceAccountTokenIssuer: https://kubernetes.default.svc.cluster.local
    serviceAccountTokenJWKS: https://kubernetes.default.svc.cluster.local/openid/v1/jwks
  ingress:
    domainName: "local.kyma.dev"
    discoveryDomain:
      name: "discovery.api.local"
      tlsCert: ""
      tlsKey: ""
  database:
    sqlProxyServiceAccount: "proxy-user@gcp-cmp.iam.gserviceaccount.com"
    manageSecrets: true
    embedded:
      enabled: true
      director:
        name: "postgres"
      ias_adapter:
        name: "postgres2"
      directorDBName: "postgres"
    managedGCP:
      serviceAccountKey: ""
      instanceConnectionName: ""
      director:
        name: ""
        user: ""
        password: ""
      iasAdapter:
        name: ""
        user: ""
        password: ""
      host: "localhost"
      hostPort: "5432"
      sslMode: ""
      #TODO remove below after migration to separate user will be done
      dbUser: ""
      dbPassword: ""
      directorDBName: ""
  oathkeeper:
    host: ory-oathkeeper-proxy.kyma-system.svc.cluster.local
    port: 4455
    timeout_ms: 120000
    ns_adapter_timeout_ms: 3600000
    idTokenConfig:
      claims: '{"scopes": "{{ print .Extra.scope }}","tenant": "{{ .Extra.tenant }}", "consumerID": "{{ print .Extra.consumerID}}", "consumerType": "{{ print .Extra.consumerType }}", "flow": "{{ print .Extra.flow }}", "onBehalfOf": "{{ print .Extra.onBehalfOf }}", "region": "{{ print .Extra.region }}", "tokenClientID": "{{ print .Extra.tokenClientID }}"}'
      internalClaims: '{"scopes": "application:read application:write application.webhooks:read application.application_template:read application_template.webhooks:read webhooks.auth:read runtime:write runtime:read tenant:read tenant:write tenant_subscription:write ory_internal fetch_tenant application_template:read destinations_sensitive_data:read destinations:sync ord_aggregator:sync certificate_subject_mapping:read certificate_subject_mapping:write bundle_instance_auth:write bundle.instance_auths:read","tenant":"{ {{ if .Header.Tenant }} \"consumerTenant\":\"{{ print (index .Header.Tenant 0) }}\", {{ end }} \"externalTenant\":\"\"}", "consumerType": "Internal Component", "flow": "Internal"}'
    mutators:
      runtimeMappingService:
        config:
          api:
            url: http://compass-hydrator.compass-system.svc.cluster.local:3000/hydrators/runtime-mapping
            retry:
              give_up_after: 6s
              max_delay: 2000ms
      authenticationMappingServices:
        nsadapter:
          cfg:
            config:
              api:
                url: http://compass-hydrator.compass-system.svc.cluster.local:3000/hydrators/authn-mapping/nsadapter
                retry:
                  give_up_after: 6s
                  max_delay: 2000ms
          authenticator:
            enabled: false
            createRule: true
            gatewayHost: "compass-gateway-xsuaa"
            trusted_issuers: '[{"domain_url": "compass-system.svc.cluster.local:8080", "scope_prefix": "prefix.", "protocol": "http"}]'
            attributes: '{"uniqueAttribute": { "key": "ns-adapter-test", "value": "ns-adapter-flow" }, "tenant": { "key": "tenant" }, "identity": { "key": "identity" }, "clientid": { "key": "client_id" } }'
            path: /nsadapter/api/v1/notifications
            upstreamComponent: "compass-gateway"
            checkSuffix: true
        tenant-fetcher:
          cfg:
            config:
              api:
                url: http://compass-hydrator.compass-system.svc.cluster.local:3000/hydrators/authn-mapping/tenant-fetcher
                retry:
                  give_up_after: 6s
                  max_delay: 2000ms
          authenticator:
            enabled: false
            createRule: true
            gatewayHost: "compass-gateway"
            trusted_issuers: '[{"domain_url": "compass-system.svc.cluster.local:8080", "scope_prefix": "prefix.", "protocol": "http"}]'
            attributes: '{"uniqueAttribute": { "key": "test", "value": "tenant-fetcher" }, "tenant": { "key": "tenant" }, "identity": { "key": "identity" } }'
            path: /tenants/<.*>
            upstreamComponent: "compass-tenant-fetcher"
            checkSuffix: false
        subscriber:
          cfg:
            config:
              api:
                url: http://compass-hydrator.compass-system.svc.cluster.local:3000/hydrators/authn-mapping/subscriber
                retry:
                  give_up_after: 6s
                  max_delay: 2000ms
          authenticator:
            enabled: false
            createRule: false
            gatewayHost: "compass-gateway-sap-mtls"
            trusted_issuers: '[{"domain_url": "compass-system.svc.cluster.local:8080", "scope_prefix": "prefix.", "protocol": "http", "region": "eu-1"}]'
            attributes: '{"uniqueAttribute": { "key": "subsc-key-test", "value": "subscription-flow" }, "tenant": { "key": "tenant" }, "identity": { "key": "user_name" }, "clientid": { "key": "client_id" } }'
            path: /<.*>
            checkSuffix: false
      tenantMappingService:
        config:
          api:
            url: http://compass-hydrator.compass-system.svc.cluster.local:3000/hydrators/tenant-mapping
            retry:
              give_up_after: 6s
              max_delay: 2000ms
      certificateResolverService:
        config:
          api:
            url: http://compass-hydrator.compass-system.svc.cluster.local:3000/hydrators/v1/certificate/data/resolve
            retry:
              give_up_after: 6s
              max_delay: 2000ms
      tokenResolverService:
        config:
          api:
            url: http://compass-hydrator.compass-system.svc.cluster.local:3000/hydrators/v1/tokens/resolve
            retry:
              give_up_after: 6s
              max_delay: 2000ms
  cockpit:
    auth:
      allowedConnectSrc: "https://*.ondemand.com"
      secretName: "cockpit-auth-secret"
      idpHost: ""
      clientID: ""
      scopes: "openid profile email"
      path: "/oauth2/certs"
  destinationFetcher:
    manageSecrets: true
    host: compass-destination-fetcher.compass-system.svc.cluster.local
    prefix: /destination-configuration
    port: 3000
    jobSchedule: 10m
    lease:
      lockname: destinationlease
    parallelTenants: 10
    tenantSyncTimeout: "5m"
    authentication:
      jwksEndpoint: "http://ory-oathkeeper-api.kyma-system.svc.cluster.local:4456/.well-known/jwks.json"
      appDestinationsSyncScope: "destinations:sync"
      appDetinationsSensitiveDataScope: "destinations_sensitive_data:read"
    server:
      tenantDestinationsEndpoint: "/v1/subaccountDestinations"
      sensitiveDataEndpoint: "/v1/destinations"
      sensitiveDataQueryParam: "name"
    request:
      skipSSLValidation: false
      retry_interval: "100ms"
      retry_attempts: 3
      goroutineLimit: 10
      requestTimeout: "5s"
      pageSize: 100
      oauthTokenPath: "/oauth/token"
    instance:
      clientIdPath: "clientid"
      clientSecretPath: "clientsecret"
      urlPath: "uri"
      tokenUrlPath: "certurl"
      clientCertPath: "certificate"
      clientKeyPath: "key"
    secretName: destination-region-instances
    dependenciesConfig:
      path: "/cfg/dependencies"
    oauthMode: "oauth-mtls"
  destinationRegionSecret:
    secretName: "destination-region-instances"
    fileName: "keyConfig"
    local:
      templateMappings:
        xsappMapping: '{{ printf "\"%s\":\"xsappname1\"" .Values.global.tenantFetcher.xsappNamePath }}'
        clientIDMapping: '{{ printf "\"%s\":\"client_id\"" .Values.global.destinationFetcher.instance.clientIdPath }}'
        clientSecretMapping: '{{ printf "\"%s\":\"client_secret\"" .Values.global.destinationFetcher.instance.clientSecretPath }}'
        urlMapping: '{{ printf "\"%s\":\"http://compass-external-services-mock.%s.svc.cluster.local:%s\"" .Values.global.destinationFetcher.instance.urlPath .Release.Namespace (.Values.service.port | toString) }}'
        tokenURLMapping: '{{ printf "\"%s\":\"https://%s.%s:%s\"" .Values.global.destinationFetcher.instance.tokenUrlPath .Values.global.externalServicesMock.certSecuredHost .Values.global.ingress.domainName (.Values.service.certPort | toString) }}'
        x509CertificateMapping: '{{ printf "\"%s\":\"%s\"" .Values.global.destinationFetcher.instance.clientCertPath .Values.global.connector.caCertificate }}'
        x509KeyMapping: '{{ printf "\"%s\":\"%s\"" .Values.global.destinationFetcher.instance.clientKeyPath .Values.global.connector.caKey }}'
  tenantFetcher:
    k8sSecret:
      manageSecrets: true
      name: "tenant-fetcher-secret"
      namespace: "compass-system"
      key: "keyConfig"
      path: "/tmp"
    host: compass-tenant-fetcher.compass-system.svc.cluster.local
    prefix: /tenants
    port: 3000
    xsappNamePath: "xsappname"
    omitDependenciesParamName: ""
    omitDependenciesParamValue: ""
    requiredAuthScope: Callback
    fetchTenantAuthScope: fetch_tenant
    authentication:
      jwksEndpoint: "http://ory-oathkeeper-api.kyma-system.svc.cluster.local:4456/.well-known/jwks.json"
    tenantProvider:
      tenantIdProperty: "tenantId"
      customerIdProperty: "customerId"
      subaccountTenantIdProperty: "subaccountTenantId"
      subdomainProperty: "subdomain"
      licenseTypeProperty: "licenseType"
      name: "provider"
      subscriptionProviderIdProperty: "subscriptionProviderIdProperty"
      providerSubaccountIdProperty: "providerSubaccountIdProperty"
      consumerTenantIdProperty: "consumerTenantIdProperty"
      subscriptionProviderAppNameProperty: "subscriptionProviderAppNameProperty"
      subscriptionIDProperty: "subscriptionGUID"
      dependentServiceInstancesInfoProperty: "dependentServiceInstancesInfo"
      dependentServiceInstancesInfoAppIdProperty: "appId"
      dependentServiceInstancesInfoAppNameProperty: "appName"
      dependentServiceInstancesInfoProviderSubaccountIdProperty: "providerSubaccountId"
    server:
      fetchTenantWithParentEndpoint: "/v1/fetch/{parentTenantId}/{tenantId}"
      fetchTenantWithoutParentEndpoint: "/v1/fetch/{tenantId}"
      regionalHandlerEndpoint: "/v1/regional/{region}/callback/{tenantId}"
      dependenciesEndpoint: "/v1/regional/{region}/dependencies"
      tenantPathParam: "tenantId"
      regionPathParam: "region"
    dependenciesConfig:
      path: "/cfg/dependencies"
    local:
      templateMappings:
        xsappMapping: '{{ printf "\"%s\":\"xsappname1\"" .Values.global.tenantFetcher.xsappNamePath }}'
    containerName: "tenant-fetcher"
  externalCertConfiguration:
    issuerLocality: "local,local2" # In local setup we have manually created connector CA certificate with 'local' Locality property
    subjectPattern: "/C=DE/O=SAP SE/OU=SAP Cloud Platform Clients/OU=Region/OU=%s/L=%s/CN=%s"
    technicalClientSubjectPattern: "/C=DE/O=SAP SE/OU=SAP Cloud Platform Clients/OU=Region/OU=%s/L=%s/CN=%s"
    ouCertSubaccountID: "f8075207-1478-4a80-bd26-24a4785a2bfd"
    commonName: "compass"
    locality: "local"
    certSvcApiPath: "/cert"
    tokenPath: "/cert/token"
    secrets:
      externalCertSvcSecret:
        manage: false
        name: "cert-svc-secret"
        clientIdKey: client-id
        clientSecretKey: client-secret
        oauthUrlKey: url
        csrEndpointKey: csr-endpoint
        clientCert: client-cert
        clientKey: client-key
        skipSSLValidationFlag: "-k"
      externalClientCertSecret:
        name: "external-client-certificate"
        namespace: compass-system
        certKey: tls.crt
        keyKey: tls.key
    rotationCronjob:
      name: "external-certificate-rotation"
      schedule: "*/1 * * * *" # Executes every minute
      certValidity: "7"
      clientCertRetryAttempts: "8"
      containerName: "certificate-rotation"
  extSvcCertConfiguration:
    issuerLocality: "local,local2" # In local setup we have manually created connector CA certificate with 'local' Locality property
    subjectPattern: "/C=DE/O=SAP SE/OU=SAP Cloud Platform Clients/OU=Region/OU=%s/L=%s/CN=%s"
    ouCertSubaccountID: "f8075207-1478-4a80-bd26-24a4785a2bfd"
    commonName: "compass"
    locality: "local"
    certSvcApiPath: "/cert"
    tokenPath: "/cert/token"
    secrets:
      extSvcCertSvcSecret:
        manage: false
        name: "ext-svc-cert-svc-secret"
        clientIdKey: client-id
        clientSecretKey: client-secret
        oauthUrlKey: url
        csrEndpointKey: csr-endpoint
        clientCert: client-cert
        clientKey: client-key
        skipSSLValidationFlag: "-k"
      extSvcClientCertSecret:
        name: "ext-svc-client-certificate"
        namespace: compass-system
        certKey: tls.crt
        keyKey: tls.key
    rotationCronjob:
      name: "ext-svc-certificate-rotation"
      schedule: "*/1 * * * *" # Executes every minute
      certValidity: "7"
      clientCertRetryAttempts: "8"
      containerName: "ext-svc-certificate-rotation"
  ordService:
    host: compass-ord-service.compass-system.svc.cluster.local
    prefix: /open-resource-discovery-service/v0
    docsPrefix: /open-resource-discovery-docs
    staticPrefix: /open-resource-discovery-static/v0
    port: 3000
    defaultResponseType: "xml"
    userContextHeader: "user_context"
    authTokenPath: "/var/run/secrets/kubernetes.io/serviceaccount/token"
    skipSSLValidation: false
  ordAggregator:
    port: 3000
    prefix: /ord-aggregator
    name: ord-aggregator
    job:
      schedulePeriod: 60m
      isSchedulable: true
    lease:
      lockname: aggregatorlease
    authentication:
      jwksEndpoint: "http://ory-oathkeeper-api.kyma-system.svc.cluster.local:4456/.well-known/jwks.json"
    http:
      client:
        skipSSLValidation: false
      retry:
        attempts: 3
        delay: 100ms
    dbPool:
      maxOpenConnections: 2
      maxIdleConnections: 2
    globalRegistryUrl: http://compass-external-services-mock.compass-system.svc.cluster.local:8087/.well-known/open-resource-discovery
    maxParallelWebhookProcessors: 4
    maxParallelDocumentsPerApplication: 10
    maxParallelSpecificationProcessors: 100
    ordWebhookPartialProcessURL: ""
    ordWebhookPartialProcessMaxDays: 0
    ordWebhookPartialProcessing: false
    containerName: "ord-aggregator"
    tenantMappingConfiguration: '{}'
  systemFetcher:
    enabled: false
    name: "system-fetcher"
    schedule: "0 0 * * *"
    manageSecrets: true
    # enableSystemDeletion - whether systems in deleted state should be deleted from director database
    enableSystemDeletion: true
    # fetchParallelism - shows how many http calls will be made in parallel to fetch systems
    fetchParallellism: 30
    # queueSize - shows how many system fetches (individual requests may fetch more than 1 system)
    # can be put in the queue for processing before blocking. It is best for the queue to be about 2 times bigger than the parallellism
    queueSize: 100
    # fetchRequestTimeout - shows the timeout to wait for oauth token and for fetching systems (in one request) separately
    fetchRequestTimeout: "30s"
    # directorRequestTimeout - graphql requests timeout to director
    directorRequestTimeout: "30s"
    dbPool:
      maxOpenConnections: 20
      maxIdleConnections: 2
    # systemsAPIEndpoint - endpoint of the service to fetch systems from
    systemsAPIEndpoint: ""
    # systemsAPIFilterCriteria - criteria for fetching systems
    systemsAPIFilterCriteria: ""
    appTemplatesProductLabel: "systemRole"
    systemSourceKey: "prop"
    appTemplates: []
    templatePlaceholderToSystemKeyMappings: '[ { "placeholder_name": "name", "system_key": "$.displayName" }, { "placeholder_name": "display-name", "system_key": "$.displayName" }, { "placeholder_name": "systemNumber", "system_key": "$.systemNumber" }, { "placeholder_name": "productId", "system_key": "$.productId" }, { "placeholder_name": "ppmsProductVersionId", "system_key": "$.ppmsProductVersionId", "optional": true }, { "placeholder_name": "region", "system_key": "$.additionalAttributes.systemSCPLandscapeID", "optional": true }, { "placeholder_name": "description", "system_key": "$.productDescription", "optional": true }, { "placeholder_name": "baseUrl", "system_key": "$.additionalUrls.mainUrl", "optional": true }, { "placeholder_name": "providerName", "system_key": "$.infrastructureProvider", "optional": true } ]'
    templateOverrideApplicationInput: '{"name": "{{name}}","description": "{{description}}","providerName": "{{providerName}}","statusCondition": "INITIAL","systemNumber": "{{systemNumber}}","labels": {"managed": "true","productId": "{{productId}}","ppmsProductVersionId": "{{ppmsProductVersionId}}","region": "{{region}}"},"baseUrl": "{{baseUrl}}"}'
    http:
      client:
        skipSSLValidation: false
    oauth:
      client: "client_id"
      tokenEndpointProtocol: "https"
      tokenBaseHost: "compass-external-services-mock-sap-mtls"
      tokenPath: "/cert/token"
      scopesClaim: "scopes"
      tenantHeaderName: "x-zid"
      tokenRequestTimeout: 30s
      skipSSLValidation: true
    secret:
      name: "compass-system-fetcher-secret"
      clientIdKey: client-id
      oauthUrlKey: url
    paging:
      pageSize: 200
      sizeParam: "$top"
      skipParam: "$skip"
    containerName: "system-fetcher"
  tenantFetchers:
    job1:
      enabled: false
      job:
        interval: "5m"
      configMapNamespace: "compass-system"
      manageSecrets: true
      providerName: "compass"
      tenantType: "subaccount"
      schedule: "*/5 * * * *"
      tenantInsertChunkSize: "500"
      pageWorkers: "2"
      kubernetes:
        configMapNamespace: "compass-system"
        pollInterval: 2s
        pollTimeout: 1m
        timeout: 2m
      authConfig:
        skipSSLValidation: true
        oauthMode: "oauth-mtls"
        clientIDPath: "clientid"
        clientSecretPath: "secret"
        clientCertPath: "cert"
        clientKeyPath: "key"
        tokenEndpointPath: "url"
        tokenURLPath: "/cert/token"
      queryMapping:
        regionField: "region"
        pageNumField: "pageNum"
        pageSizeField: "pageSize"
        timestampField: "timestamp"
      query:
        startPage: "0"
        pageSize: "100"
      api:
        regionName: "central"
        authConfigSecretKey: "central"
        fieldMapping:
          totalPagesField: "totalPages"
          totalResultsField: "totalResults"
          tenantEventsField: "events"
          idField: "id"
          nameField: "name"
          customerIdField: "customerId"
          subdomainField: "subdomain"
          licenseTypeField: "licenseType"
          discriminatorField: ""
          discriminatorValue: ""
          detailsField: "details"
          entityTypeField: "entityType"
          globalAccountID: "gaID"
          regionField: "region"
          movedSubaccountTargetField: "targetGlobalAccountGUID"
          movedSubaccountSourceField: "sourceGlobalAccountGUID"
        endpoints:
          accountCreated: "127.0.0.1/events?type=account-created"
          accountDeleted: "127.0.0.1/events?type=account-deleted"
          accountUpdated: "127.0.0.1/events?type=account-updated"
          subaccountCreated: "127.0.0.1/events?type=subaccount-created"
          subaccountDeleted: "127.0.0.1/events?type=subaccount-deleted"
          subaccountUpdated: "127.0.0.1/events?type=subaccount-updated"
          subaccountMoved: "127.0.0.1/events?type=subaccount-moved"
      regionalConfig:
        fieldMapping:
          totalPagesField: "totalPages"
          totalResultsField: "totalResults"
          tenantEventsField: "events"
          idField: "guid"
          nameField: "displayName"
          customerIdField: "customerId"
          subdomainField: "subdomain"
          licenseTypeField: "licenseType"
          discriminatorField: ""
          discriminatorValue: ""
          detailsField: "details"
          entityTypeField: "entityType"
          globalAccountID: "globalAccountGUID"
          regionField: "region"
          movedSubaccountTargetField: "targetGlobalAccountGUID"
          movedSubaccountSourceField: "sourceGlobalAccountGUID"
        regions:
          eu-east:
            api:
              oauthMode: "oauth-mtls"
              authConfigSecretKey: "central"
              endpoints:
                accountCreated: "127.0.0.1/events?type=account-created"
                accountDeleted: "127.0.0.1/events?type=account-deleted"
                accountUpdated: "127.0.0.1/events?type=account-updated"
                subaccountCreated: "127.0.0.1/events?type=subaccount-created"
                subaccountDeleted: "127.0.0.1/events?type=subaccount-deleted"
                subaccountUpdated: "127.0.0.1/events?type=subaccount-updated"
                subaccountMoved: "127.0.0.1/events?type=subaccount-moved"
      dbPool:
        maxOpenConnections: 1
        maxIdleConnections: 1
  metrics:
    enabled: true
    pushEndpoint: http://monitoring-prometheus-pushgateway.kyma-system.svc.cluster.local:9091
  externalServicesMock:
    enabled: false
    certSecuredPort: 8081
    ordCertSecuredPort: 8082
    unsecuredPort: 8083
    basicSecuredPort: 8084
    oauthSecuredPort: 8085
    ordGlobalRegistryCertPort: 8086
    ordGlobalRegistryUnsecuredPort: 8087
    unsecuredPortWithAdditionalContent: 8088
    unsecuredMultiTenantPort: 8089
    certSecuredHost: compass-external-services-mock-sap-mtls
    ordCertSecuredHost: compass-external-services-mock-sap-mtls-ord
    ordGlobalCertSecuredHost: compass-external-services-mock-sap-mtls-global-ord-registry
    unSecuredHost: compass-external-services-mock
    host: compass-external-services-mock.compass-system.svc.cluster.local
    directDependencyXsappname: ""
    saasAppNamesSecret:
      manage: false
    regionInstancesCredentials:
      manage: false
    oauthSecret:
      manage: false
      name: compass-external-services-mock-oauth-credentials
      clientIdKey: client-id
      clientSecretKey: client-secret
      oauthUrlKey: url
      oauthTokenPath: "/secured/oauth/token"
    auditlog:
      applyMockConfiguration: false
      managementApiPath: /audit-log/v2/configuration-changes/search
      mtlsTokenPath: "/cert/token"
      secret:
        name: "auditlog-instance-management"
        urlKey: url
        tokenUrlKey: token-url
        clientIdKey: client-id
        clientSecretKey: client-secret
        clientCertKey: client-cert
        clientKeyKey: client-key
    iasAdapter:
      consumerAppID: "consumer-app-id"
      consumerAppClientID: "consumer-client-id"
      consumerAppTenantID: "consumer-app-tenant-id"
      providerAppID: "provider-app-id"
      providerAppClientID: "provider-client-id"
      providerAppTenantID: "provider-app-tenant-id"
      apiName: "Test API Name"
  tests:
    http:
      client:
        skipSSLValidation: false
    externalCertConfiguration:
      ouCertSubaccountID: "bad76f69-e5c2-4d55-bca5-240944824b83"
      issuerLocalityRegion2: "local"
    director:
      skipPattern: ""
      externalCertIntSystemCN: "integration-system-test"
      supportedOrdApplicationType: "SAP temp1"
    tenantFetcher:
      tenantOnDemandID: "8d42d818-d4c4-4036-b82f-b199db7ffeb5"
      missingTenantOnDemandID: "subaccount-external-tnt"
      region: "eu-1"
      region2: "eu-2"
    ordAggregator:
      skipPattern: ""
    ordService:
      accountTenantID: "5577cf46-4f78-45fa-b55f-a42a3bdba868" # testDefaultTenant from our testing tenants
      skipPattern: "(.*Requesting_filtering_of_Bundles_that_have_only_ODATA_APIs|.*Requesting_filtering_of_Bundles_that_do_not_have_only_ODATA_APIs)"
    externalServicesMock:
      skipPattern: ""
      formationAsyncApi:
        responseDelayInSeconds: 3
    selfRegistration:
      region: "eu-1"
      region2: "eu-2"
    destination:
      consumerSubdomain: "compass-external-services-mock-sap-mtls"
    subscription:
      labelKey: "subscriptions"
      standardFlow: "standard"
      indirectDependencyFlow: "indirectDependency"
      directDependencyFlow: "directDependency"
      subscriptionsFlowHeaderKey: "subscriptionFlow"
      consumerSubdomain: "compass-external-services-mock-sap-mtls"
      tenants:
        providerAccountID: "5577cf46-4f78-45fa-b55f-a42a3bdba868" # testDefaultTenant from our testing tenants
        providerSubaccountID: "47b4575a-f102-414a-8398-2d973ad65f3a" # TestProviderSubaccount from our testing tenants
        consumerAccountID: "5984a414-1eed-4972-af2c-b2b6a415c7d7" # ApplicationsForRuntimeTenantName from our testing tenants
        consumerSubaccountID: "1f538f34-30bf-4d3d-aeaa-02e69eef84ae" # randomly chosen
        consumerTenantID: "ba49f1aa-ddc1-43ff-943c-fe949857a34a" # randomly chosen
        providerSubaccountIDRegion2: "731b7bc4-5472-41d2-a447-e4c0f45de739" # TestProviderSubaccountRegion2 from our testing tenants
        consumerAccountIDTenantHierarchy: "5577cf46-4f78-45fa-b55f-a42a3bdba868" # testDefaultTenant from our testing tenants; more info in 'TestFormationNotificationsTenantHierarchy'
        consumerSubaccountIDTenantHierarchy: "3cfcdd62-320d-403b-b66a-4ee3cdd06947" # TestIntegrationSystemManagedSubaccount from our testing tenants; more info in 'TestFormationNotificationsTenantHierarchy'
      oauthSecret:
        manage: false
        name: compass-subscription-secret
        clientIdKey: client-id
        clientSecretKey: client-secret
        oauthUrlKey: url
      propagatedProviderSubaccountHeader: "X-Provider-Subaccount"
      externalClientCertTestSecretName: "external-client-certificate-test-secret"
      externalClientCertTestSecretNamespace: "compass-system"
      externalCertTestJobName: "external-certificate-rotation-test-job"
      certSvcInstanceTestSecretName: "cert-svc-secret"
      certSvcInstanceTestRegion2SecretName: "cert-svc-secret-eu2"
      consumerTokenURL: "http://compass-external-services-mock.compass-system.svc.cluster.local:8080"
      subscriptionURL: "http://compass-external-services-mock.compass-system.svc.cluster.local:8080"
      subscriptionProviderIdValue: "id-value!t12345"
      directDependencySubscriptionProviderIdValue: "direct-dep-id-value!t12345"
      subscriptionProviderAppNameValue: "subscriptionProviderAppNameValue"
      indirectDependencySubscriptionProviderAppNameValue: "indirectDependencySubscriptionProviderAppNameValue"
      directDependencySubscriptionProviderAppNameValue: "subscriptionProviderAppNameValue" # this is used for real env tests where there is a dedicated SAAS svc instance for the indirect dependency flow
    namespace: kyma-system
    connectivityAdapterFQDN: http://compass-connectivity-adapter.compass-system.svc.cluster.local
    externalServicesMockFQDN: http://compass-external-services-mock.compass-system.svc.cluster.local
    ordServiceFQDN: http://compass-ord-service.compass-system.svc.cluster.local
    systemBrokerFQDN: http://compass-system-broker.compass-system.svc.cluster.local
    tenantFetcherFQDN: http://compass-tenant-fetcher.compass-system.svc.cluster.local
    hydratorFQDN: http://compass-hydrator.compass-system.svc.cluster.local
    basicCredentials:
      manage: false
      secretName: "test-basic-credentials-secret"
    db:
      maxOpenConnections: 3
      maxIdleConnections: 1
    securityContext: # Set on container level
      runAsUser: 2000
      allowPrivilegeEscalation: false
  expectedSchemaVersionUpdateJob:
    cm:
      name: "expected-schema-version"
    ias_adapter:
      cm:
        name: "ias-adapter-expected-schema-version"
  migratorJob:
    nodeSelectorEnabled: false
    pvc:
      name: "compass-director-migrations"
      namespace: "compass-system"
      migrationsPath: "/compass-migrations"
      storageClass: local-path
    ias_adapter:
      pvc:
        name: "compass-ias-adapter-migrations"
        namespace: "compass-system"
        migrationsPath: "/compass-ias-adapter-migrations"
        storageClass: local-path
  http:
    client:
      skipSSLValidation: false
  pairingAdapter:
    templateName: "pairing-adapter-app-template"
    watcherCorrelationID: "pairing-adapter-watcher-id"
    configMap:
      manage: false
      key: "config.json"
      name: "pairing-adapter-config-local"
      namespace: "compass-system"
      localAdapterFQDN: "http://compass-pairing-adapter.compass-system.svc.cluster.local/adapter-local-mtls"
      integrationSystemID: "d3e9b9f5-25dc-4adb-a0a0-ed69ef371fb6"
    e2e:
      appName: "test-app"
      appID: "123-test-456"
      clientUser: "test-user"
      tenant: "test-tenant"
  # Scopes assigned for every new Client Credentials by given object type (Runtime / Application / Integration System)
  # and scopes mapped to a consumer with the given type, then that consumer is using a client certificate
  scopes:
    scopesPerConsumerType:
      business_integration:
        - "application_template:read"
        - "application_template:write"
        - "formation:read"
        - "formation:write"
        - "formation.state:write"
        - "formation_template:read"
        - "formation_template:write"
        - "formation_template.webhooks:read"
      managed_application_provider_operator:
        - "application.local_tenant_id:write"
        - "application_template:write"
        - "application_template:read"
        - "application_template.webhooks:read"
        - "application_template.labels:write"
        - "internal_visibility:read"
        - "webhook:write"
        - "webhooks.auth:read"
        - "certificate_subject_mapping:write"
        - "certificate_subject_mapping:read"
      managed_application_consumer: []
      landscape_resource_operator:
        - "application:read"
        - "application:write"
        - "application.local_tenant_id:write"
        - "tenant_access:write"
        - "formation:read"
        - "formation:write"
      technical_client:
        - "tenant:read"
        - "tenant:write"
      runtime:
        - "runtime:read"
        - "runtime:write"
        - "application:read"
        - "runtime.auths:read"
        - "bundle.instance_auths:read"
        - "runtime.webhooks:read"
        - "webhook:write"
      external_certificate:
        - "runtime:read"
        - "runtime:write"
        - "application:read"
        - "application:write"
        - "runtime.auths:read"
        - "bundle.instance_auths:read"
        - "runtime.webhooks:read"
        - "webhook:write"
        - "application_template:read"
        - "application_template:write"
        - "formation_template:read"
        - "formation_template:write"
        - "formation_template.webhooks:read"
      application:
        - "application:read"
        - "application:write"
        - "application.auths:read"
        - "application.webhooks:read"
        - "application.application_template:read"
        - "bundle.instance_auths:read"
        - "document.fetch_request:read"
        - "event_spec.fetch_request:read"
        - "api_spec.fetch_request:read"
        - "fetch-request.auth:read"
        - "webhook:write"
      integration_system:
        - "application:read"
        - "application:write"
        - "application.local_tenant_id:write"
        - "application.application_template:read"
        - "application_template:read"
        - "application_template:write"
        - "runtime:read"
        - "runtime:write"
        - "integration_system:read"
        - "label_definition:read"
        - "label_definition:write"
        - "automatic_scenario_assignment:read"
        - "integration_system.auths:read"
        - "application_template.webhooks:read"
        - "formation:write"
        - "formation:read"
        - "internal_visibility:read"
        - "application.auths:read"
        - "webhook:write"
        - "formation_template:read"
        - "formation_template.webhooks:read"
      super_admin:
        - "application:read"
        - "application:write"
        - "application.local_tenant_id:write"
        - "application_template:read"
        - "application_template:write"
        - "integration_system:read"
        - "integration_system:write"
        - "runtime:read"
        - "runtime:write"
        - "label_definition:read"
        - "label_definition:write"
        - "eventing:manage"
        - "tenant:read"
        - "tenant:write"
        - "automatic_scenario_assignment:read"
        - "application.auths:read"
        - "application.webhooks:read"
        - "application.application_template:read"
        - "application_template.webhooks:read"
        - "bundle.instance_auths:read"
        - "document.fetch_request:read"
        - "event_spec.fetch_request:read"
        - "api_spec.fetch_request:read"
        - "integration_system.auths:read"
        - "runtime.auths:read"
        - "fetch-request.auth:read"
        - "webhooks.auth:read"
        - "formation:write"
        - "formation:read"
        - "internal_visibility:read"
        - "runtime.webhooks:read"
        - "webhook:write"
        - "formation_template:read"
        - "formation_template:write"
        - "formation_template.webhooks:read"
        - "formation_constraint:read"
        - "formation_constraint:write"
        - "certificate_subject_mapping:read"
        - "certificate_subject_mapping:write"
        - "formation.state:write"
        - "tenant_access:write"
        - "bundle_instance_auth:write"
      default:
        - "runtime:read"
        - "runtime:write"
        - "tenant:read"<|MERGE_RESOLUTION|>--- conflicted
+++ resolved
@@ -146,13 +146,8 @@
       version: "PR-3156"
       name: compass-hydrator
     ias_adapter:
-<<<<<<< HEAD
       dir: dev/incubator/
       version: "PR-3098"
-=======
-      dir: prod/incubator/
-      version: "v20230623-d1d6b3e7"
->>>>>>> 3366c756
       name: compass-ias-adapter
     kyma_adapter:
       dir: dev/incubator/
