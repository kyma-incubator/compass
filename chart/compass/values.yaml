--- conflicted
+++ resolved
@@ -139,11 +139,7 @@
       name: compass-pairing-adapter
     director:
       dir: dev/incubator/
-<<<<<<< HEAD
       version: "PR-3232"
-=======
-      version: "PR-3189"
->>>>>>> 237af9b3
       name: compass-director
     hydrator:
       dir: dev/incubator/
