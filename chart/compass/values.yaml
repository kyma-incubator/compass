global:
  disableLegacyConnectivity: true
  defaultTenant: 3e64ebae-38b5-46a0-b1ed-9ccee153a0ae
  tenants:
    - name: default
      id: 3e64ebae-38b5-46a0-b1ed-9ccee153a0ae
      type: account
    - name: foo
      id: 1eba80dd-8ff6-54ee-be4d-77944d17b10b
      type: account
    - name: bar
      id: af9f84a9-1d3a-4d9f-ae0c-94f883b33b6e
      type: account
    - name: TestTenantSeparation
      id: f1c4b5be-b0e1-41f9-b0bc-b378200dcca0
      type: account
    - name: TestDeleteLastScenarioForApplication
      id: 0403be1e-f854-475e-9074-922120277af5
      type: account
    - name: Test_DeleteAutomaticScenarioAssignmentForSelector
      id: d9553135-6115-4c67-b4d9-962c00f3725f
      type: account
    - name: Test_AutomaticScenarioAssigmentForRuntime
      id: 8c733a45-d988-4472-af10-1256b82c70c0
      type: account
    - name: TestAutomaticScenarioAssignmentsWholeScenario
      id: 65a63692-c00a-4a7d-8376-8615ee37f45c
      type: account
    - name: TestTenantsQueryTenantNotInitialized
      id: 72329135-27fd-4284-9bcb-37ea8d6307d0
      type: account
    - name: Test Default
      id: 5577cf46-4f78-45fa-b55f-a42a3bdba868
      type: account
      parent: 2c4f4a25-ba9a-4dbc-be68-e0beb77a7eb0
    - name: Test_DefaultCustomer
      id: 2c4f4a25-ba9a-4dbc-be68-e0beb77a7eb0
      type: customer
    - name: TestListLabelDefinitions
      id: 3f641cf5-2d14-4e0f-a122-16e7569926f1
      type: account
    - name: Test_AutomaticScenarioAssignmentQueries
      id: 8263cc13-5698-4a2d-9257-e8e76b543e88
      type: account
    - name: TestGetScenariosLabelDefinitionCreatesOneIfNotExists
      id: 2263cc13-5698-4a2d-9257-e8e76b543e33
      type: account
    - name: TestApplicationsForRuntime
      id: 5984a414-1eed-4972-af2c-b2b6a415c7d7
      type: account
    - name: Test_DeleteAutomaticScenarioAssignmentForScenario
      id: d08e4cb6-a77f-4a07-b021-e3317a373597
      type: account
    - name: TestApplicationsForRuntimeWithHiddenApps
      id: 7e1f2df8-36dc-4e40-8be3-d1555d50c91c
      type: account
    - name: TestTenantsQueryTenantInitialized
      id: 8cf0c909-f816-4fe3-a507-a7917ccd8380
      type: account
    - name: TestDeleteApplicationIfInScenario
      id: 0d597250-6b2d-4d89-9c54-e23cb497cd01
      type: account
    - name: TestProviderSubaccount
      id: f8075207-1478-4a80-bd26-24a4785a2bfd
      type: subaccount
      parent: 5577cf46-4f78-45fa-b55f-a42a3bdba868
    - name: TestCertificateSubaccount
      id: 123e4567-e89b-12d3-a456-426614174001
      type: subaccount
      parent: 5577cf46-4f78-45fa-b55f-a42a3bdba868
    - name: TestNsAdapter
      id: 08b6da37-e911-48fb-a0cb-fa635a6c5678
      type: subaccount
      parent: 5577cf46-4f78-45fa-b55f-a42a3bdba868
    - name: TestNsAdapterSubaccountWithApplications
      id: 08b6da37-e911-48fb-a0cb-fa635a6c4321
      type: subaccount
      parent: 5577cf46-4f78-45fa-b55f-a42a3bdba868
    - name: TestIntegrationSystemManagedSubaccount
      id: 3cfcdd62-320d-403b-b66a-4ee3cdd06947
      type: subaccount
      parent: 5577cf46-4f78-45fa-b55f-a42a3bdba868
    - name: TestIntegrationSystemManagedAccount
      id: 7e8ab2e3-3bb4-42e3-92b2-4e0bf48559d3
      type: account
      parent: 2c4f4a25-ba9a-4dbc-be68-e0beb77a7eb0
  images:
    containerRegistry:
      path: eu.gcr.io/kyma-project/incubator
    connector:
      dir:
      version: "PR-2297"
    connectivity_adapter:
      dir:
      version: "PR-2297"
    pairing_adapter:
      dir:
      version: "PR-2297"
    director:
      dir:
<<<<<<< HEAD
      version: "PR-2300"
=======
      version: "PR-2297"
>>>>>>> 14b14f12
    gateway:
      dir:
      version: "PR-2297"
    operations_controller:
      dir:
      version: "PR-2297"
    ord_service:
      dir:
      version: "PR-65"
    schema_migrator:
      dir:
      version: "PR-2297"
    system_broker:
      dir:
      version: "PR-2297"
    certs_setup_job:
      containerRegistry:
        path: eu.gcr.io/kyma-project
      dir:
      version: "0a651695"
    external_services_mock:
      dir:
      version: "PR-2297"
    console:
      dir:
      version: "PR-63"
    e2e_tests:
      dir:
      version: "PR-2297"
  isLocalEnv: false
  isForTesting: false
  oauth2:
    host: oauth2
  livenessProbe:
    initialDelaySeconds: 30
    timeoutSeconds: 1
    periodSeconds: 10
  readinessProbe:
    initialDelaySeconds: 5
    timeoutSeconds: 1
    periodSeconds: 2
  agentPreconfiguration: false
  nsAdapter:
    external:
      port: 3005
    e2eTests:
      gatewayHost: "compass-gateway-xsuaa"
    prefix: /nsadapter
    path: /nsadapter/api/v1/notifications
    systemToTemplateMappings: '[{  "Name": "S4HANA",  "SourceKey": ["type"],  "SourceValue": ["abapSys"]},{  "Name": "S4HANA",  "SourceKey": ["type"],  "SourceValue": ["nonSAPsys"]},{  "Name": "S4HANA",  "SourceKey": ["type"],  "SourceValue": ["hana"]}]'
    secret:
      name: nsadapter-secret
      subaccountKey: subaccount
      local:
        subaccountValue: subaccount
    authSecret:
      name: "compass-external-services-mock-oauth-credentials"
      clientIdKey: client-id
      clientSecretKey: client-secret
      tokenUrlKey: url
      instanceUrlKey: url
      certKey: cert
      keyKey: key
    registerPath: "/register"
    tokenPath: "/secured/oauth/token"
    createClonePattern: '{"key": "%s"}'
    createBindingPattern: '{}'
    useClone: "false"
  director:
    host: compass-director.compass-system.svc.cluster.local
    prefix: /director
    graphql:
      external:
        port: 3000
    tls:
      secure:
        internal:
          host: compass-director-internal
    validator:
      port: 8080
    metrics:
      port: 3003
      enableClientInstrumentation: true
      censoredFlows: "JWT"
    operations:
      port: 3002
      path: "/operation"
      lastOperationPath: "/last_operation"
    info:
      path: "/v1/info"
    selfRegister:
      secret:
        name: "region-instances-credentials"
        key: "keyConfig"
      clientIdPath: "clientId"
      clientSecretPath: "clientSecret"
      urlPath: "url"
      tokenUrlPath: "tokenUrl"
      clientCertPath: "clientCert"
      clientKeyPath: "clientKey"
      local:
        templateMappings:
          clientIDMapping: '{{ printf "\"%s\":\"client_id\"" .Values.global.director.selfRegister.clientIdPath }}'
          clientSecretMapping: '{{ printf "\"%s\":\"client_secret\"" .Values.global.director.selfRegister.clientSecretPath }}'
          urlMapping: '{{ printf "\"%s\":\"http://compass-external-services-mock.%s.svc.cluster.local:%s\"" .Values.global.director.selfRegister.urlPath .Release.Namespace (.Values.service.port | toString) }}'
          tokenURLMapping: '{{ printf "\"%s\":\"https://%s.%s:%s\"" .Values.global.director.selfRegister.tokenUrlPath .Values.global.externalServicesMock.certSecuredHost .Values.global.ingress.domainName (.Values.service.certPort | toString) }}'
          x509CertificateMapping: '{{ printf "\"%s\":\"%s\"" .Values.global.director.selfRegister.clientCertPath .Values.global.connector.caCertificate }}'
          x509KeyMapping: '{{ printf "\"%s\":\"%s\"" .Values.global.director.selfRegister.clientKeyPath .Values.global.connector.caKey }}'
      oauthTokenPath: "/cert/token"
      oauthMode: "oauth-mtls"
      label: "selfRegLabel"
      labelValuePrefix: "self-reg-prefix-"
      responseKey: "self-reg-key"
      path: "/external-api/self-reg"
      nameQueryParam: "name"
      tenantQueryParam: "tenant"
      requestBodyPattern: '{"key": "%s"}'
    clientIDHeaderKey: client_user
    suggestTokenHeaderKey: suggest_token
  auditlog:
    configMapName: "compass-gateway-auditlog-config"
    mtlsTokenPath: "/cert/token"
    standardTokenPath: "/secured/oauth/token"
    skipSSLValidation: false
    secret:
      name: "compass-gateway-auditlog-secret"
      urlKey: url
      clientIdKey: client-id
      clientSecretKey: client-secret
      clientCertKey: client-cert
      clientKeyKey: client-key
  log:
    format: "kibana"
  enableCompassDefaultScenarioAssignment: true
  tenantConfig:
    useDefaultTenants: true
    dbPool:
      maxOpenConnections: 1
      maxIdleConnections: 1
  connector:
    prefix: /connector
    graphql:
      external:
        port: 3000
    validator:
      port: 8080
    # If secrets do not exist they will be created
    secrets:
      ca:
        name: compass-connector-app-ca
        namespace: compass-system
        certificateKey: ca.crt
        keyKey: ca.key
      rootCA:
        namespace: istio-system # For Ingress Gateway to work properly the namespace needs to be istio-system
        # In order for istio mTLS to work we should have two different secrets one containing the server certificate (let’s say X) and one used for validation of the client’s certificates.
        # The second one should be our root certificate and istio wants it to be named X-cacert. (-cacert suffix).
        # This is the reason for the confusing name of our root certificate. https://preliminary.istio.io/v1.6/docs/tasks/traffic-management/ingress/secure-ingress/#configure-a-mutual-tls-ingress-gateway
        cacert: compass-gateway-mtls-certs-cacert # For cert-rotation the cacert should be in different secret
        certificateKey: cacert
    certificateDataHeader: "Certificate-Data"
    revocation:
      configmap:
        name: revocations-config
        namespace: "{{ .Release.Namespace }}"
    # If key and certificate are not provided they will be generated
    caKey: ""
    caCertificate: ""
    subjectConsumerMappingConfig: '[{"consumer_type": "Super Admin", "tenant_access_levels": ["customer", "account","subaccount"], "subject": "C=DE, L=local, O=SAP SE, OU=Region, OU=SAP Cloud Platform Clients, OU=f8075207-1478-4a80-bd26-24a4785a2bfd, CN=compass"},{"consumer_type": "Integration System", "tenant_access_levels": ["account","subaccount"], "subject": "C=DE, L=local, O=SAP SE, OU=Region, OU=SAP Cloud Platform Clients, OU=f8075207-1478-4a80-bd26-24a4785a2bfd, CN=integration-system-test"}]'
  system_broker:
    enabled: true
    port: 5001
    prefix: /broker
    tokenProviderFromHeader:
      forwardHeaders: Authorization
    tokenProviderFromSecret:
      enabled: false
      secrets:
        integrationSystemCredentials:
          name: compass-system-broker-credentials
          namespace: compass-system
    testNamespace: kyma-system
  gateway:
    port: 3000
    tls:
      host: compass-gateway
      adapterHost: compass-ns-adapter
      secure:
        internal:
          host: compass-gateway-internal
        oauth:
          host: compass-gateway-auth-oauth
    mtls:
      manageCerts: true
      host: compass-gateway-mtls
      certSecret: compass-gateway-mtls-certs
      external:
        host: compass-gateway-sap-mtls
        certSecret: compass-gateway-mtls-certs # Use connector's root CA as root CA by default. This should be overridden for productive deployments.
    headers:
      rateLimit: X-Flow-Identity
      request:
        remove:
          - "Client-Id-From-Token"
          - "Client-Id-From-Certificate"
          - "Client-Certificate-Hash"
          - "Certificate-Data"
  operations_controller:
    enabled: true
  connectivity_adapter:
    port: 8080
    tls:
      host: adapter-gateway
    mtls:
      host: adapter-gateway-mtls
  oathkeeperFilters:
    workloadLabel: oathkeeper
    namespace: kyma-system
    tokenDataHeader: "Connector-Token"
    certificateDataHeader: "Certificate-Data"
  istio:
    externalMtlsGateway:
      name: "compass-gateway-external-mtls"
      namespace: "compass-system"
    mtlsGateway:
      name: "compass-gateway-mtls"
      namespace: "compass-system"
    gateway:
      name: "kyma-gateway"
      namespace: "kyma-system"
    proxy:
      port: 15020
    namespace: istio-system
    ingressgateway:
      workloadLabel: istio-ingressgateway
      requestPayloadSizeLimit2MB: 2097152
      requestPayloadSizeLimit2MBLabel: "2MB"
      requestPayloadSizeLimit5MB: 5097152
      requestPayloadSizeLimit5MBLabel: "5MB"
      correlationHeaderRewriteFilter:
        expectedHeaders:
          - "x-request-id"
          - "x-correlation-id"
          - "x-correlationid"
          - "x-forrequest-id"
          - "x-vcap-request-id"
          - "x-broker-api-request-identity"
  kubernetes:
    serviceAccountTokenIssuer: kubernetes/serviceaccount
    serviceAccountTokenJWKS: https://kubernetes.default.svc.cluster.local/openid/v1/jwks
  ingress:
    domainName: "kyma.local"
  database:
    sqlProxyServiceAccount: "proxy-user@gcp-cmp.iam.gserviceaccount.com"
    manageSecrets: true
    embedded:
      enabled: true
      director:
        name: "postgres"
      directorDBName: "postgres"
    managedGCP:
      serviceAccountKey: ""
      instanceConnectionName: ""
      director:
        name: ""
        user: ""
        password: ""
      host: "localhost"
      hostPort: "5432"
      sslMode: ""
      #TODO remove below after migration to separate user will be done
      dbUser: ""
      dbPassword: ""
      directorDBName: ""
  oathkeeper:
    host: ory-oathkeeper-proxy.kyma-system.svc.cluster.local
    port: 4455
    timeout_ms: 120000
    idTokenConfig:
      claims: '{"scopes": "{{ print .Extra.scope }}","tenant": "{{ .Extra.tenant }}", "consumerID": "{{ print .Extra.consumerID}}", "consumerType": "{{ print .Extra.consumerType }}", "flow": "{{ print .Extra.flow }}", "onBehalfOf": "{{ print .Extra.onBehalfOf }}", "region": "{{ print .Extra.region }}", "tokenClientID": "{{ print .Extra.tokenClientID }}"}'
      internalClaims: '{"scopes": "application:read application:write application.webhooks:read application_template.webhooks:read webhooks.auth:read runtime:write runtime:read tenant:write tenant_subscription:write","tenant":"{ {{ if .Header.Tenant }} \"consumerTenant\":\"{{ print (index .Header.Tenant 0) }}\", {{ end }} \"externalTenant\":\"\"}", "consumerType": "Internal Component", "flow": "Internal"}'
    mutators:
      runtimeMappingService:
        config:
          api:
            url: http://compass-director.compass-system.svc.cluster.local:3000/runtime-mapping
            retry:
              give_up_after: 6s
              max_delay: 2000ms
      authenticationMappingServices:
        nsadapter:
          cfg:
            config:
              api:
                url: http://compass-director.compass-system.svc.cluster.local:3000/authn-mapping/nsadapter
                retry:
                  give_up_after: 6s
                  max_delay: 2000ms
          authenticator:
            enabled: false
            createRule: true
            gatewayHost: "compass-gateway-xsuaa"
            trusted_issuers: '[{"domain_url": "compass-system.svc.cluster.local:8080", "scope_prefix": "prefix.", "protocol": "http"}]'
            attributes: '{"uniqueAttribute": { "key": "ns-adapter-test", "value": "ns-adapter-flow" }, "tenant": { "key": "tenant" }, "identity": { "key": "identity" }, "clientid": { "key": "client_id" } }'
            path: /nsadapter/api/v1/notifications
            upstreamComponent: "compass-gateway"
            checkSuffix: true
        tenant-fetcher:
          cfg:
            config:
              api:
                url: http://compass-director.compass-system.svc.cluster.local:3000/authn-mapping/tenant-fetcher
                retry:
                  give_up_after: 6s
                  max_delay: 2000ms
          authenticator:
            enabled: false
            createRule: true
            gatewayHost: "compass-gateway"
            trusted_issuers: '[{"domain_url": "compass-system.svc.cluster.local:8080", "scope_prefix": "prefix.", "protocol": "http"}]'
            attributes: '{"uniqueAttribute": { "key": "test", "value": "tenant-fetcher" }, "tenant": { "key": "tenant" }, "identity": { "key": "identity" } }'
            path: /tenants/<.*>
            upstreamComponent: "compass-tenant-fetcher"
            checkSuffix: false
        subscriber:
          cfg:
            config:
              api:
                url: http://compass-director.compass-system.svc.cluster.local:3000/authn-mapping/subscriber
                retry:
                  give_up_after: 6s
                  max_delay: 2000ms
          authenticator:
            enabled: false
            createRule: false
            gatewayHost: "compass-gateway-sap-mtls"
            trusted_issuers: '[{"domain_url": "compass-system.svc.cluster.local:8080", "scope_prefix": "prefix.", "protocol": "http"}]'
            attributes: '{"uniqueAttribute": { "key": "subsc-key-test", "value": "subscription-flow" }, "tenant": { "key": "tenant" }, "identity": { "key": "identity" } }'
            path: /<.*>
            checkSuffix: false
      tenantMappingService:
        config:
          api:
            url: http://compass-director.compass-system.svc.cluster.local:3000/tenant-mapping
            retry:
              give_up_after: 6s
              max_delay: 2000ms
      certificateResolverService:
        config:
          api:
            url: http://compass-connector.compass-system.svc.cluster.local:8080/v1/certificate/data/resolve
            retry:
              give_up_after: 6s
              max_delay: 2000ms
      tokenResolverService:
        config:
          api:
            url: http://compass-director.compass-system.svc.cluster.local:8080/v1/tokens/resolve
            retry:
              give_up_after: 6s
              max_delay: 2000ms
  cockpit:
    auth:
      allowedConnectSrc: "https://*.ondemand.com"
      secretName: "cockpit-auth-secret"
      idpHost: ""
      clientID: ""
      scopes: "openid profile email"
      path: "/oauth2/certs"
  tenantFetcher:
    host: compass-tenant-fetcher.compass-system.svc.cluster.local
    prefix: /tenants
    port: 3000
    requiredAuthScope: Callback
    authentication:
      jwksEndpoint: "http://ory-oathkeeper-api.kyma-system.svc.cluster.local:4456/.well-known/jwks.json"
    tenantProvider:
      tenantIdProperty: "tenantId"
      customerIdProperty: "customerId"
      subaccountTenantIdProperty: "subaccountTenantId"
      subdomainProperty: "subdomain"
      name: "provider"
      subscriptionProviderIdProperty: "subscriptionProviderIdProperty"
    server:
      regionalHandlerEndpoint: "/v1/regional/{region}/callback/{tenantId}"
      dependenciesEndpoint: "/v1/dependencies"
      tenantPathParam: "tenantId"
      regionPathParam: "region"
      subscriptionProviderLabelKey: "subscriptionProviderId"
      consumerSubaccountIdsLabelKey: "consumer_subaccount_ids"
    containerName: "tenant-fetcher"
  externalCertConfiguration:
    issuer: "C=DE, L=local, O=SAP SE, OU=SAP Cloud Platform Clients, CN=compass-ca"
    issuerLocality: "local" # In local setup we have manually created connector CA certificate with 'local' Locality property
    subjectPattern: "/C=DE/O=SAP SE/OU=SAP Cloud Platform Clients/OU=Region/OU=%s/L=%s/CN=%s"
    ouCertSubaccountID: "f8075207-1478-4a80-bd26-24a4785a2bfd"
    commonName: "compass"
    locality: "local"
    certSvcApiPath: "/cert"
    tokenPath: "/cert/token"
    secrets:
      externalCertSvcSecret:
        manage: false
        name: "cert-svc-secret"
        clientIdKey: client-id
        clientSecretKey: client-secret
        oauthUrlKey: url
        csrEndpointKey: csr-endpoint
        clientCert: client-cert
        clientKey: client-key
        skipSSLValidationFlag: "-k"
      externalClientCertSecret:
        name: "external-client-certificate"
        namespace: compass-system
        certKey: tls.crt
        keyKey: tls.key
    rotationCronjob:
      name: "external-certificate-rotation"
      schedule: "*/1 * * * *" # Executes every minute
      certValidity: "7"
      clientCertRetryAttempts: "8"
      containerName: "certificate-rotation"
  ordService:
    host: compass-ord-service.compass-system.svc.cluster.local
    prefix: /open-resource-discovery-service/v0
    docsPrefix: /open-resource-discovery-docs
    staticPrefix: /open-resource-discovery-static/v0
    port: 3000
    defaultResponseType: "xml"
  ordAggregator:
    name: ord-aggregator
    enabled: true
    schedule: "*/1 * * * *"
    http:
      client:
        skipSSLValidation: false
    dbPool:
      maxOpenConnections: 2
      maxIdleConnections: 2
    globalRegistryUrl: http://compass-external-services-mock.compass-system.svc.cluster.local:8087/.well-known/open-resource-discovery
    maxOrdParallelDownloads: 4
  systemFetcher:
    enabled: false
    name: "system-fetcher"
    schedule: "0 0 * * *"
    manageSecrets: true
    # enableSystemDeletion - whether systems in deleted state should be deleted from director database
    enableSystemDeletion: true
    # fetchParallelism - shows how many http calls will be made in parallel to fetch systems
    fetchParallellism: 30
    # queueSize - shows how many system fetches (individual requests may fetch more than 1 system)
    # can be put in the queue for processing before blocking. It is best for the queue to be about 2 times bigger than the parallellism
    queueSize: 100
    # fetchRequestTimeout - shows the timeout to wait for oauth token and for fetching systems (in one request) separately
    fetchRequestTimeout: "5s"
    # directorRequestTimeout - graphql requests timeout to director
    directorRequestTimeout: "30s"
    dbPool:
      maxOpenConnections: 2
      maxIdleConnections: 2
    # systemsAPIEndpoint - endpoint of the service to fetch systems from
    systemsAPIEndpoint: ""
    # systemsAPIFilterCriteria - criteria for fetching systems
    systemsAPIFilterCriteria: ""
    # systemsAPIFilterTenantCriteriaPattern - criateria for fetching systems with tenant filter
    systemsAPIFilterTenantCriteriaPattern: ""
    # systemToTemplateMappings - how to map system properties to an existing application template
    systemToTemplateMappings: '{}'
    templatePlaceholderToSystemKeyMappings: '[{"placeholder_name": "name","system_key": "displayName"},{"placeholder_name": "display-name","system_key": "displayName"},{"placeholder_name": "systemNumber","system_key": "systemNumber"},{"placeholder_name": "description","system_key": "productDescription", "optional": true},{"placeholder_name": "baseUrl","system_key": "baseUrl", "optional":true},{"placeholder_name": "providerName","system_key": "infrastructureProvider", "optional": true}]'
    templateOverrideApplicationInput: '{"name": "{{name}}","description": "{{description}}","providerName": "{{providerName}}","statusCondition": "INITIAL","systemNumber": "{{systemNumber}}","labels": {"managed": "true"},"baseUrl": "{{baseUrl}}"}'
    http:
      client:
        skipSSLValidation: false
    oauth:
      client: "client_id"
      tokenEndpointProtocol: "https"
      tokenBaseHost: "compass-external-services-mock-sap-mtls"
      tokenPath: "/cert/token"
      scopesClaim: "scopes"
      tenantHeaderName: "x-zid"
      tokenRequestTimeout: 10s
      skipSSLValidation: true
    secret:
      name: "compass-system-fetcher-secret"
      clientIdKey: client-id
      oauthUrlKey: url
    paging:
      pageSize: 200
      sizeParam: "$top"
      skipParam: "$skip"
    containerName: "system-fetcher"
  tenantFetchers:
    job1:
      enabled: false
      configMapNamespace: "compass-system"
      manageSecrets: true
      providerName: "compass"
      schedule: "*/5 * * * *"
      tenantInsertChunkSize: "500"
      kubernetes:
        configMapNamespace: "compass-system"
        pollInterval: 2s
        pollTimeout: 1m
        timeout: 2m
      oauth:
        client: ""
        secret: ""
        tokenURL: ""
        tokenPath: ""
      secret:
        name: "compass-tenant-fetcher-secret-job1"
        clientIdKey: client-id
        clientSecretKey: client-secret
        oauthUrlKey: url
        oauthMode: "oauth-mtls"
        clientCertKey: client-cert
        clientKeyKey: client-key
        skipSSLValidation: true
      endpoints:
        accountCreated: "127.0.0.1/events?type=account-created"
        accountDeleted: "127.0.0.1/events?type=account-deleted"
        accountUpdated: "127.0.0.1/events?type=account-updated"
        subaccountCreated: "127.0.0.1/events?type=subaccount-created"
        subaccountDeleted: "127.0.0.1/events?type=subaccount-deleted"
        subaccountUpdated: "127.0.0.1/events?type=subaccount-updated"
        subaccountMoved: "127.0.0.1/events?type=subaccount-moved"
      fieldMapping:
        totalPagesField: "totalPages"
        totalResultsField: "totalResults"
        tenantEventsField: "events"
        idField: "id"
        nameField: "name"
        customerIdField: "customerId"
        subdomainField: "subdomain"
        discriminatorField: ""
        discriminatorValue: ""
        detailsField: "details"
        entityTypeField: "entityType"
        globalAccountID: "gaID"
        regionField: "region"
        movedSubaccountTargetField: "targetGlobalAccountGUID"
        movedSubaccountSourceField: "sourceGlobalAccountGUID"
      queryMapping:
        pageNumField: "pageNum"
        pageSizeField: "pageSize"
        timestampField: "timestamp"
      query:
        startPage: "0"
        pageSize: "100"
      shouldSyncSubaccounts: "false"
      dbPool:
        maxOpenConnections: 1
        maxIdleConnections: 1
  metrics:
    enabled: true
    pushEndpoint: http://monitoring-prometheus-pushgateway.kyma-system.svc.cluster.local:9091
  externalServicesMock:
    enabled: false
    certSecuredPort: 8081
    ordCertSecuredPort: 8082
    unsecuredPort: 8083
    basicSecuredPort: 8084
    oauthSecuredPort: 8085
    ordGlobalRegistryCertPort: 8086
    ordGlobalRegistryUnsecuredPort: 8087
    certSecuredHost: compass-external-services-mock-sap-mtls
    ordCertSecuredHost: compass-external-services-mock-sap-mtls-ord
    ordGlobalCertSecuredHost: compass-external-services-mock-sap-mtls-global-ord-registry
    unSecuredHost: compass-external-services-mock
    host: compass-external-services-mock.compass-system.svc.cluster.local
    regionInstancesCredentials:
      manage: false
    oauthSecret:
      manage: false
      name: compass-external-services-mock-oauth-credentials
      clientIdKey: client-id
      clientSecretKey: client-secret
      oauthUrlKey: url
      oauthTokenPath: "/secured/oauth/token"
    auditlog:
      applyMockConfiguration: false
      managementApiPath: /audit-log/v2/configuration-changes/search
      mtlsTokenPath: "/cert/token"
      secret:
        name: "auditlog-instance-management"
        urlKey: url
        tokenUrlKey: token-url
        clientIdKey: client-id
        clientSecretKey: client-secret
        clientCertKey: client-cert
        clientKeyKey: client-key
  tests:
    http:
      client:
        skipSSLValidation: false
    director:
      externalClientCertTestSecretName: "external-client-certificate-integration-system-test-secret"
      externalClientCertTestSecretNamespace: "compass-system"
      externalCertIntSystemCN: "integration-system-test"
      externalCertTestJobName: "external-client-certificate-integration-system-test-job"
    ordService:
      accountTenantID: "5577cf46-4f78-45fa-b55f-a42a3bdba868" # testDefaultTenant from our testing tenants
      consumerAccountID: "5984a414-1eed-4972-af2c-b2b6a415c7d7" # ApplicationsForRuntimeTenantName from our testing tenants
      providerSubaccountID: "f8075207-1478-4a80-bd26-24a4785a2bfd" # TestProviderSubaccount from our testing tenants
      consumerSubaccountID: "1f538f34-30bf-4d3d-aeaa-02e69eef84ae" # randomly chosen
      consumerTenantID: "ba49f1aa-ddc1-43ff-943c-fe949857a34a" # randomly chosen
      externalClientCertTestSecretName: "external-client-certificate-test-secret"
      externalClientCertTestSecretNamespace: "compass-system"
      externalCertTestJobName: "external-certificate-rotation-test-job"
      certSvcInstanceTestSecretName: "cert-svc-secret"
      consumerTokenURL: "http://compass-external-services-mock.compass-system.svc.cluster.local:8080"
      subscriptionOauthSecret:
        manage: false
        name: compass-subscription-secret
        clientIdKey: client-id
        clientSecretKey: client-secret
        oauthUrlKey: url
    selfRegistration:
      region: "eu-1"
    externalServicesMock:
      skipPattern: ""
    namespace: kyma-system
    connectivityAdapterFQDN: http://compass-connectivity-adapter.compass-system.svc.cluster.local
    directorFQDN: http://compass-director.compass-system.svc.cluster.local
    connectorFQDN: http://compass-connector.compass-system.svc.cluster.local
    externalServicesMockFQDN: http://compass-external-services-mock.compass-system.svc.cluster.local
    ordServiceFQDN: http://compass-ord-service.compass-system.svc.cluster.local
    systemBrokerFQDN: http://compass-system-broker.compass-system.svc.cluster.local
    tenantFetcherFQDN: http://compass-tenant-fetcher.compass-system.svc.cluster.local
    basicCredentials:
      manage: false
      secretName: "test-basic-credentials-secret"
    subscriptionURL: "http://compass-external-services-mock.compass-system.svc.cluster.local:8080"
    subscriptionProviderIdValue: "id-value!t12345"
    db:
      maxOpenConnections: 3
      maxIdleConnections: 1
    securityContext: # Set on container level
      runAsUser: 2000
      allowPrivilegeEscalation: false
  expectedSchemaVersionUpdateJob:
    cm:
      name: "expected-schema-version"
  migratorJob:
    nodeSelectorEnabled: false
    pvc:
      name: "compass-director-migrations"
      namespace: "compass-system"
      migrationsPath: "/compass-migrations"
  http:
    client:
      skipSSLValidation: false
  pairingAdapter:
    e2e:
      appName: "test-app"
      appID: "123-test-456"
      clientUser: "test-user"
      tenant: "test-tenant"<|MERGE_RESOLUTION|>--- conflicted
+++ resolved
@@ -98,11 +98,7 @@
       version: "PR-2297"
     director:
       dir:
-<<<<<<< HEAD
       version: "PR-2300"
-=======
-      version: "PR-2297"
->>>>>>> 14b14f12
     gateway:
       dir:
       version: "PR-2297"
