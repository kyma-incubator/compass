global:
  disableLegacyConnectivity: true
  defaultTenant: 3e64ebae-38b5-46a0-b1ed-9ccee153a0ae
  tenants: # tenant order matters, so new tenants should be added to the end of the list
    - name: default
      id: 3e64ebae-38b5-46a0-b1ed-9ccee153a0ae
      type: account
    - name: foo
      id: 1eba80dd-8ff6-54ee-be4d-77944d17b10b
      type: account
    - name: bar
      id: af9f84a9-1d3a-4d9f-ae0c-94f883b33b6e
      type: account
    - name: TestTenantSeparation
      id: f1c4b5be-b0e1-41f9-b0bc-b378200dcca0
      type: account
    - name: TestDeleteLastScenarioForApplication
      id: 0403be1e-f854-475e-9074-922120277af5
      type: account
    - name: Test_DeleteAutomaticScenarioAssignmentForSelector
      id: d9553135-6115-4c67-b4d9-962c00f3725f
      type: account
    - name: Test_AutomaticScenarioAssigmentForRuntime
      id: 8c733a45-d988-4472-af10-1256b82c70c0
      type: account
    - name: TestAutomaticScenarioAssignmentsWholeScenario
      id: 65a63692-c00a-4a7d-8376-8615ee37f45c
      type: account
    - name: TestTenantsQueryTenantNotInitialized
      id: 72329135-27fd-4284-9bcb-37ea8d6307d0
      type: account
    - name: Test Default
      id: 5577cf46-4f78-45fa-b55f-a42a3bdba868
      type: account
      parent: 2c4f4a25-ba9a-4dbc-be68-e0beb77a7eb0
    - name: Test_DefaultCustomer
      id: 2c4f4a25-ba9a-4dbc-be68-e0beb77a7eb0
      type: customer
    - name: TestListLabelDefinitions
      id: 3f641cf5-2d14-4e0f-a122-16e7569926f1
      type: account
    - name: Test_AutomaticScenarioAssignmentQueries
      id: 8263cc13-5698-4a2d-9257-e8e76b543e88
      type: account
    - name: TestGetScenariosLabelDefinitionCreatesOneIfNotExists
      id: 2263cc13-5698-4a2d-9257-e8e76b543e33
      type: account
    - name: TestApplicationsForRuntime
      id: 5984a414-1eed-4972-af2c-b2b6a415c7d7
      type: account
    - name: Test_DeleteAutomaticScenarioAssignmentForScenario
      id: d08e4cb6-a77f-4a07-b021-e3317a373597
      type: account
    - name: TestApplicationsForRuntimeWithHiddenApps
      id: 7e1f2df8-36dc-4e40-8be3-d1555d50c91c
      type: account
    - name: TestTenantsQueryTenantInitialized
      id: 8cf0c909-f816-4fe3-a507-a7917ccd8380
      type: account
    - name: TestDeleteApplicationIfInScenario
      id: 0d597250-6b2d-4d89-9c54-e23cb497cd01
      type: account
    - name: TestProviderSubaccount
      id: f8075207-1478-4a80-bd26-24a4785a2bfd
      type: subaccount
      parent: 5577cf46-4f78-45fa-b55f-a42a3bdba868
    - name: TestCertificateSubaccount
      id: 123e4567-e89b-12d3-a456-426614174001
      type: subaccount
      parent: 5577cf46-4f78-45fa-b55f-a42a3bdba868
    - name: TestNsAdapter
      id: 08b6da37-e911-48fb-a0cb-fa635a6c5678
      type: subaccount
      parent: 5577cf46-4f78-45fa-b55f-a42a3bdba868
    - name: TestNsAdapterSubaccountWithApplications
      id: 08b6da37-e911-48fb-a0cb-fa635a6c4321
      type: subaccount
      parent: 5577cf46-4f78-45fa-b55f-a42a3bdba868
    - name: TestIntegrationSystemManagedSubaccount
      id: 3cfcdd62-320d-403b-b66a-4ee3cdd06947
      type: subaccount
      parent: 5577cf46-4f78-45fa-b55f-a42a3bdba868
    - name: TestIntegrationSystemManagedAccount
      id: 7e8ab2e3-3bb4-42e3-92b2-4e0bf48559d3
      type: account
      parent: 2c4f4a25-ba9a-4dbc-be68-e0beb77a7eb0
    - name: TestSystemFetcherAccount
      id: c395681d-11dd-4cde-bbcf-570b4a153e79
      type: account
      parent: 2c4f4a25-ba9a-4dbc-be68-e0beb77a7eb0
    - name: TestConsumerSubaccount
      id: 1f538f34-30bf-4d3d-aeaa-02e69eef84ae
      type: subaccount
      parent: 5984a414-1eed-4972-af2c-b2b6a415c7d7
    - name: TestTenantsOnDemandAPI
      id: 8d42d818-d4c4-4036-b82f-b199db7ffeb5
      type: subaccount
      parent: 5984a414-1eed-4972-af2c-b2b6a415c7d7
  images:
    containerRegistry:
      path: eu.gcr.io/kyma-project/incubator
    connector:
      dir:
      version: "PR-2358"
    connectivity_adapter:
      dir:
      version: "PR-2358"
    pairing_adapter:
      dir:
      version: "PR-2358"
    director:
      dir:
<<<<<<< HEAD
      version: "PR-2359"
=======
      version: "PR-2302"
>>>>>>> aeb65319
    hydrator:
      dir:
      version: "PR-2358"
    gateway:
      dir:
      version: "PR-2302"
    operations_controller:
      dir:
      version: "PR-2358"
    ord_service:
      dir:
      version: "PR-67"
    schema_migrator:
      dir:
      version: "PR-2335"
    system_broker:
      dir:
      version: "PR-2358"
    certs_setup_job:
      containerRegistry:
        path: eu.gcr.io/kyma-project
      dir:
      version: "0a651695"
    external_services_mock:
      dir:
      version: "PR-2359"
    console:
      dir:
      version: "PR-68"
    e2e_tests:
      dir:
      version: "PR-2302"
  isLocalEnv: false
  isForTesting: false
  oauth2:
    host: oauth2
  livenessProbe:
    initialDelaySeconds: 30
    timeoutSeconds: 1
    periodSeconds: 10
  readinessProbe:
    initialDelaySeconds: 5
    timeoutSeconds: 1
    periodSeconds: 2
  agentPreconfiguration: false
  nsAdapter:
    external:
      port: 3005
    e2eTests:
      gatewayHost: "compass-gateway-xsuaa"
    prefix: /nsadapter
    path: /nsadapter/api/v1/notifications
    systemToTemplateMappings: '[{  "Name": "S4HANA",  "SourceKey": ["type"],  "SourceValue": ["abapSys"]},{  "Name": "S4HANA",  "SourceKey": ["type"],  "SourceValue": ["nonSAPsys"]},{  "Name": "S4HANA",  "SourceKey": ["type"],  "SourceValue": ["hana"]}]'
    secret:
      name: nsadapter-secret
      subaccountKey: subaccount
      local:
        subaccountValue: subaccount
    authSecret:
      name: "compass-external-services-mock-oauth-credentials"
      clientIdKey: client-id
      clientSecretKey: client-secret
      tokenUrlKey: url
      instanceUrlKey: url
      certKey: cert
      keyKey: key
    registerPath: "/register"
    tokenPath: "/secured/oauth/token"
    createClonePattern: '{"key": "%s"}'
    createBindingPattern: '{}'
    useClone: "false"
  director:
    host: compass-director.compass-system.svc.cluster.local
    prefix: /director
    graphql:
      external:
        port: 3000
    tls:
      secure:
        internal:
          host: compass-director-internal
    validator:
      port: 8080
    metrics:
      port: 3003
      enableGraphqlOperationInstrumentation: true
    operations:
      port: 3002
      path: "/operation"
      lastOperationPath: "/last_operation"
    info:
      path: "/v1/info"
    selfRegister:
      secret:
        name: "region-instances-credentials"
        key: "keyConfig"
        path: "/tmp"
      clientIdPath: "clientId"
      clientSecretPath: "clientSecret"
      urlPath: "url"
      tokenUrlPath: "tokenUrl"
      clientCertPath: "clientCert"
      clientKeyPath: "clientKey"
      local:
        templateMappings:
          clientIDMapping: '{{ printf "\"%s\":\"client_id\"" .Values.global.director.selfRegister.clientIdPath }}'
          clientSecretMapping: '{{ printf "\"%s\":\"client_secret\"" .Values.global.director.selfRegister.clientSecretPath }}'
          urlMapping: '{{ printf "\"%s\":\"http://compass-external-services-mock.%s.svc.cluster.local:%s\"" .Values.global.director.selfRegister.urlPath .Release.Namespace (.Values.service.port | toString) }}'
          tokenURLMapping: '{{ printf "\"%s\":\"https://%s.%s:%s\"" .Values.global.director.selfRegister.tokenUrlPath .Values.global.externalServicesMock.certSecuredHost .Values.global.ingress.domainName (.Values.service.certPort | toString) }}'
          x509CertificateMapping: '{{ printf "\"%s\":\"%s\"" .Values.global.director.selfRegister.clientCertPath .Values.global.connector.caCertificate }}'
          x509KeyMapping: '{{ printf "\"%s\":\"%s\"" .Values.global.director.selfRegister.clientKeyPath .Values.global.connector.caKey }}'
      oauthTokenPath: "/cert/token"
      oauthMode: "oauth-mtls"
      label: "selfRegLabel"
      labelValuePrefix: "self-reg-prefix-"
      responseKey: "self-reg-key"
      path: "/external-api/self-reg"
      nameQueryParam: "name"
      tenantQueryParam: "tenant"
      requestBodyPattern: '{"key": "%s"}'
    clientIDHeaderKey: client_user
    suggestTokenHeaderKey: suggest_token
    fetchTenantEndpoint: '{{ printf "https://%s.%s%s/v1/fetch" .Values.global.gateway.tls.secure.internal.host .Values.global.ingress.domainName .Values.global.tenantFetcher.prefix }}'
  auditlog:
    configMapName: "compass-gateway-auditlog-config"
    mtlsTokenPath: "/cert/token"
    standardTokenPath: "/secured/oauth/token"
    skipSSLValidation: false
    secret:
      name: "compass-gateway-auditlog-secret"
      urlKey: url
      clientIdKey: client-id
      clientSecretKey: client-secret
      clientCertKey: client-cert
      clientKeyKey: client-key
  log:
    format: "kibana"
  enableCompassDefaultScenarioAssignment: true
  tenantConfig:
    useDefaultTenants: true
    dbPool:
      maxOpenConnections: 1
      maxIdleConnections: 1
  connector:
    prefix: /connector
    graphql:
      external:
        port: 3000
    validator:
      port: 8080
    # If secrets do not exist they will be created
    secrets:
      ca:
        name: compass-connector-app-ca
        namespace: compass-system
        certificateKey: ca.crt
        keyKey: ca.key
      rootCA:
        namespace: istio-system # For Ingress Gateway to work properly the namespace needs to be istio-system
        # In order for istio mTLS to work we should have two different secrets one containing the server certificate (let’s say X) and one used for validation of the client’s certificates.
        # The second one should be our root certificate and istio wants it to be named X-cacert. (-cacert suffix).
        # This is the reason for the confusing name of our root certificate. https://preliminary.istio.io/v1.6/docs/tasks/traffic-management/ingress/secure-ingress/#configure-a-mutual-tls-ingress-gateway
        cacert: compass-gateway-mtls-certs-cacert # For cert-rotation the cacert should be in different secret
        certificateKey: cacert
    revocation:
      configmap:
        name: revocations-config
        namespace: "{{ .Release.Namespace }}"
    # If key and certificate are not provided they will be generated
    caKey: ""
    caCertificate: ""
  system_broker:
    enabled: true
    port: 5001
    prefix: /broker
    tokenProviderFromHeader:
      forwardHeaders: Authorization
    tokenProviderFromSecret:
      enabled: false
      secrets:
        integrationSystemCredentials:
          name: compass-system-broker-credentials
          namespace: compass-system
    testNamespace: kyma-system
  gateway:
    port: 3000
    tls:
      host: compass-gateway
      adapterHost: compass-ns-adapter
      secure:
        internal:
          host: compass-gateway-internal
        oauth:
          host: compass-gateway-auth-oauth
    mtls:
      manageCerts: true
      host: compass-gateway-mtls
      certSecret: compass-gateway-mtls-certs
      external:
        host: compass-gateway-sap-mtls
        certSecret: compass-gateway-mtls-certs # Use connector's root CA as root CA by default. This should be overridden for productive deployments.
    headers:
      rateLimit: X-Flow-Identity
      request:
        remove:
          - "Client-Id-From-Token"
          - "Client-Id-From-Certificate"
          - "Client-Certificate-Hash"
          - "Certificate-Data"
  hydrator:
    host: compass-hydrator.compass-system.svc.cluster.local
    port: 3000
    prefix: /hydrators
    subjectConsumerMappingConfig: '[{"consumer_type": "Super Admin", "tenant_access_levels": ["customer", "account","subaccount"], "subject": "C=DE, L=local, O=SAP SE, OU=Region, OU=SAP Cloud Platform Clients, OU=f8075207-1478-4a80-bd26-24a4785a2bfd, CN=compass"},{"consumer_type": "Integration System", "tenant_access_levels": ["account","subaccount"], "subject": "C=DE, L=local, O=SAP SE, OU=Region, OU=SAP Cloud Platform Clients, OU=f8075207-1478-4a80-bd26-24a4785a2bfd, CN=integration-system-test"}]'
    certificateDataHeader: "Certificate-Data"
    http:
      client:
        skipSSLValidation: false
    metrics:
      port: 3003
      enableClientInstrumentation: true
      censoredFlows: "JWT"
  operations_controller:
    enabled: true
  connectivity_adapter:
    port: 8080
    tls:
      host: adapter-gateway
    mtls:
      host: adapter-gateway-mtls
  oathkeeperFilters:
    workloadLabel: oathkeeper
    namespace: kyma-system
    tokenDataHeader: "Connector-Token"
    certificateDataHeader: "Certificate-Data"
  istio:
    externalMtlsGateway:
      name: "compass-gateway-external-mtls"
      namespace: "compass-system"
    mtlsGateway:
      name: "compass-gateway-mtls"
      namespace: "compass-system"
    gateway:
      name: "kyma-gateway"
      namespace: "kyma-system"
    proxy:
      port: 15020
    namespace: istio-system
    ingressgateway:
      workloadLabel: istio-ingressgateway
      requestPayloadSizeLimit2MB: 2097152
      requestPayloadSizeLimit2MBLabel: "2MB"
      requestPayloadSizeLimit5MB: 5097152
      requestPayloadSizeLimit5MBLabel: "5MB"
      correlationHeaderRewriteFilter:
        expectedHeaders:
          - "x-request-id"
          - "x-correlation-id"
          - "x-correlationid"
          - "x-forrequest-id"
          - "x-vcap-request-id"
          - "x-broker-api-request-identity"
  kubernetes:
    serviceAccountTokenIssuer: kubernetes/serviceaccount
    serviceAccountTokenJWKS: https://kubernetes.default.svc.cluster.local/openid/v1/jwks
  ingress:
    domainName: "kyma.local"
  database:
    sqlProxyServiceAccount: "proxy-user@gcp-cmp.iam.gserviceaccount.com"
    manageSecrets: true
    embedded:
      enabled: true
      director:
        name: "postgres"
      directorDBName: "postgres"
    managedGCP:
      serviceAccountKey: ""
      instanceConnectionName: ""
      director:
        name: ""
        user: ""
        password: ""
      host: "localhost"
      hostPort: "5432"
      sslMode: ""
      #TODO remove below after migration to separate user will be done
      dbUser: ""
      dbPassword: ""
      directorDBName: ""
  oathkeeper:
    host: ory-oathkeeper-proxy.kyma-system.svc.cluster.local
    port: 4455
    timeout_ms: 120000
    ns_adapter_timeout_ms: 3600000
    idTokenConfig:
      claims: '{"scopes": "{{ print .Extra.scope }}","tenant": "{{ .Extra.tenant }}", "consumerID": "{{ print .Extra.consumerID}}", "consumerType": "{{ print .Extra.consumerType }}", "flow": "{{ print .Extra.flow }}", "onBehalfOf": "{{ print .Extra.onBehalfOf }}", "region": "{{ print .Extra.region }}", "tokenClientID": "{{ print .Extra.tokenClientID }}"}'
      internalClaims: '{"scopes": "application:read application:write application.webhooks:read application_template.webhooks:read webhooks.auth:read runtime:write runtime:read tenant:read tenant:write tenant_subscription:write ory_internal fetch_tenant","tenant":"{ {{ if .Header.Tenant }} \"consumerTenant\":\"{{ print (index .Header.Tenant 0) }}\", {{ end }} \"externalTenant\":\"\"}", "consumerType": "Internal Component", "flow": "Internal"}'
    mutators:
      runtimeMappingService:
        config:
          api:
            url: http://compass-hydrator.compass-system.svc.cluster.local:3000/hydrators/runtime-mapping
            retry:
              give_up_after: 6s
              max_delay: 2000ms
      authenticationMappingServices:
        nsadapter:
          cfg:
            config:
              api:
                url: http://compass-hydrator.compass-system.svc.cluster.local:3000/hydrators/authn-mapping/nsadapter
                retry:
                  give_up_after: 6s
                  max_delay: 2000ms
          authenticator:
            enabled: false
            createRule: true
            gatewayHost: "compass-gateway-xsuaa"
            trusted_issuers: '[{"domain_url": "compass-system.svc.cluster.local:8080", "scope_prefix": "prefix.", "protocol": "http"}]'
            attributes: '{"uniqueAttribute": { "key": "ns-adapter-test", "value": "ns-adapter-flow" }, "tenant": { "key": "tenant" }, "identity": { "key": "identity" }, "clientid": { "key": "client_id" } }'
            path: /nsadapter/api/v1/notifications
            upstreamComponent: "compass-gateway"
            checkSuffix: true
        tenant-fetcher:
          cfg:
            config:
              api:
                url: http://compass-hydrator.compass-system.svc.cluster.local:3000/hydrators/authn-mapping/tenant-fetcher
                retry:
                  give_up_after: 6s
                  max_delay: 2000ms
          authenticator:
            enabled: false
            createRule: true
            gatewayHost: "compass-gateway"
            trusted_issuers: '[{"domain_url": "compass-system.svc.cluster.local:8080", "scope_prefix": "prefix.", "protocol": "http"}]'
            attributes: '{"uniqueAttribute": { "key": "test", "value": "tenant-fetcher" }, "tenant": { "key": "tenant" }, "identity": { "key": "identity" } }'
            path: /tenants/<.*>
            upstreamComponent: "compass-tenant-fetcher"
            checkSuffix: false
        subscriber:
          cfg:
            config:
              api:
                url: http://compass-hydrator.compass-system.svc.cluster.local:3000/hydrators/authn-mapping/subscriber
                retry:
                  give_up_after: 6s
                  max_delay: 2000ms
          authenticator:
            enabled: false
            createRule: false
            gatewayHost: "compass-gateway-sap-mtls"
            trusted_issuers: '[{"domain_url": "compass-system.svc.cluster.local:8080", "scope_prefix": "prefix.", "protocol": "http"}]'
            attributes: '{"uniqueAttribute": { "key": "subsc-key-test", "value": "subscription-flow" }, "tenant": { "key": "tenant" }, "identity": { "key": "identity" } }'
            path: /<.*>
            checkSuffix: false
      tenantMappingService:
        config:
          api:
            url: http://compass-hydrator.compass-system.svc.cluster.local:3000/hydrators/tenant-mapping
            retry:
              give_up_after: 6s
              max_delay: 2000ms
      certificateResolverService:
        config:
          api:
            url: http://compass-hydrator.compass-system.svc.cluster.local:3000/hydrators/v1/certificate/data/resolve
            retry:
              give_up_after: 6s
              max_delay: 2000ms
      tokenResolverService:
        config:
          api:
            url: http://compass-hydrator.compass-system.svc.cluster.local:3000/hydrators/v1/tokens/resolve
            retry:
              give_up_after: 6s
              max_delay: 2000ms
  cockpit:
    auth:
      allowedConnectSrc: "https://*.ondemand.com"
      secretName: "cockpit-auth-secret"
      idpHost: ""
      clientID: ""
      scopes: "openid profile email"
      path: "/oauth2/certs"
  tenantFetcher:
    manageSecrets: true
    host: compass-tenant-fetcher.compass-system.svc.cluster.local
    prefix: /tenants
    port: 3000
    requiredAuthScope: Callback
    fetchTenantAuthScope: fetch_tenant
    authentication:
      jwksEndpoint: "http://ory-oathkeeper-api.kyma-system.svc.cluster.local:4456/.well-known/jwks.json"
    tenantProvider:
      tenantIdProperty: "tenantId"
      customerIdProperty: "customerId"
      subaccountTenantIdProperty: "subaccountTenantId"
      subdomainProperty: "subdomain"
      name: "provider"
      subscriptionProviderIdProperty: "subscriptionProviderIdProperty"
      providerSubaccountIdProperty: "providerSubaccountIdProperty"
    server:
      fetchTenantEndpoint: "/v1/fetch/{tenantId}"
      regionalHandlerEndpoint: "/v1/regional/{region}/callback/{tenantId}"
      dependenciesEndpoint: "/v1/dependencies"
      tenantPathParam: "tenantId"
      regionPathParam: "region"
      subscriptionProviderLabelKey: "subscriptionProviderId"
      consumerSubaccountIdsLabelKey: "consumer_subaccount_ids"
    containerName: "tenant-fetcher"
    oauth:
      client: "client_id"
      secret: ""
      tokenURL: '{{ printf "https://%s.%s" .Values.global.externalServicesMock.certSecuredHost .Values.global.ingress.domainName }}'
      tokenPath: "/cert/token"
    secret:
      name: "compass-tenant-fetcher-secret"
      clientIdKey: "client-id"
      oauthMode: "oauth-mtls"
      clientCertKey: "client-cert"
      clientKeyKey: "client-key"
      oauthUrlKey: "url"
      skipSSLValidation: true
    endpoints:
      subaccountCreated: "127.0.0.1/events?type=subaccount-created"
    fieldMapping:
      totalPagesField: "totalPages"
      totalResultsField: "totalResults"
      tenantEventsField: "events"
      idField: "id"
      nameField: "name"
      customerIdField: "customerId"
      subdomainField: "subdomain"
      discriminatorField: ""
      discriminatorValue: ""
      detailsField: "details"
      entityTypeField: "entityType"
      globalAccountID: "gaID"
      regionField: "region"
  externalCertConfiguration:
    issuer: "C=DE, L=local, O=SAP SE, OU=SAP Cloud Platform Clients, CN=compass-ca"
    issuerLocality: "local" # In local setup we have manually created connector CA certificate with 'local' Locality property
    subjectPattern: "/C=DE/O=SAP SE/OU=SAP Cloud Platform Clients/OU=Region/OU=%s/L=%s/CN=%s"
    ouCertSubaccountID: "f8075207-1478-4a80-bd26-24a4785a2bfd"
    commonName: "compass"
    locality: "local"
    certSvcApiPath: "/cert"
    tokenPath: "/cert/token"
    secrets:
      externalCertSvcSecret:
        manage: false
        name: "cert-svc-secret"
        clientIdKey: client-id
        clientSecretKey: client-secret
        oauthUrlKey: url
        csrEndpointKey: csr-endpoint
        clientCert: client-cert
        clientKey: client-key
        skipSSLValidationFlag: "-k"
      externalClientCertSecret:
        name: "external-client-certificate"
        namespace: compass-system
        certKey: tls.crt
        keyKey: tls.key
    rotationCronjob:
      name: "external-certificate-rotation"
      schedule: "*/1 * * * *" # Executes every minute
      certValidity: "7"
      clientCertRetryAttempts: "8"
      containerName: "certificate-rotation"
  ordService:
    host: compass-ord-service.compass-system.svc.cluster.local
    prefix: /open-resource-discovery-service/v0
    docsPrefix: /open-resource-discovery-docs
    staticPrefix: /open-resource-discovery-static/v0
    port: 3000
    defaultResponseType: "xml"
  ordAggregator:
    name: ord-aggregator
    enabled: true
    schedule: "*/1 * * * *"
    http:
      client:
        skipSSLValidation: false
    dbPool:
      maxOpenConnections: 2
      maxIdleConnections: 2
    globalRegistryUrl: http://compass-external-services-mock.compass-system.svc.cluster.local:8087/.well-known/open-resource-discovery
    maxOrdParallelDownloads: 4
  systemFetcher:
    enabled: false
    name: "system-fetcher"
    schedule: "0 0 * * *"
    manageSecrets: true
    # enableSystemDeletion - whether systems in deleted state should be deleted from director database
    enableSystemDeletion: true
    # fetchParallelism - shows how many http calls will be made in parallel to fetch systems
    fetchParallellism: 30
    # queueSize - shows how many system fetches (individual requests may fetch more than 1 system)
    # can be put in the queue for processing before blocking. It is best for the queue to be about 2 times bigger than the parallellism
    queueSize: 100
    # fetchRequestTimeout - shows the timeout to wait for oauth token and for fetching systems (in one request) separately
    fetchRequestTimeout: "30s"
    # directorRequestTimeout - graphql requests timeout to director
    directorRequestTimeout: "30s"
    dbPool:
      maxOpenConnections: 20
      maxIdleConnections: 2
    # systemsAPIEndpoint - endpoint of the service to fetch systems from
    systemsAPIEndpoint: ""
    # systemsAPIFilterCriteria - criteria for fetching systems
    systemsAPIFilterCriteria: ""
    # systemToTemplateMappings - how to map system properties to an existing application template
    systemToTemplateMappings: '{}'
    templatePlaceholderToSystemKeyMappings: '[{"placeholder_name": "name","system_key": "displayName"},{"placeholder_name": "display-name","system_key": "displayName"},{"placeholder_name": "systemNumber","system_key": "systemNumber"},{"placeholder_name": "productId","system_key": "productId"},{"placeholder_name": "ppmsProductVersionId","system_key": "ppmsProductVersionId"},{"placeholder_name": "description","system_key": "productDescription", "optional": true},{"placeholder_name": "baseUrl","system_key": "additionalUrls.mainUrl", "optional":true},{"placeholder_name": "providerName","system_key": "infrastructureProvider", "optional": true}]'
    templateOverrideApplicationInput: '{"name": "{{name}}","description": "{{description}}","providerName": "{{providerName}}","statusCondition": "INITIAL","systemNumber": "{{systemNumber}}","labels": {"managed": "true","productId": "{{productId}}","ppmsProductVersionId": "{{ppmsProductVersionId}}"},"baseUrl": "{{baseUrl}}"}'
    http:
      client:
        skipSSLValidation: false
    oauth:
      client: "client_id"
      tokenEndpointProtocol: "https"
      tokenBaseHost: "compass-external-services-mock-sap-mtls"
      tokenPath: "/cert/token"
      scopesClaim: "scopes"
      tenantHeaderName: "x-zid"
      tokenRequestTimeout: 30s
      skipSSLValidation: true
    secret:
      name: "compass-system-fetcher-secret"
      clientIdKey: client-id
      oauthUrlKey: url
    paging:
      pageSize: 200
      sizeParam: "$top"
      skipParam: "$skip"
    containerName: "system-fetcher"
  tenantFetchers:
    job1:
      enabled: false
      configMapNamespace: "compass-system"
      manageSecrets: true
      providerName: "compass"
      schedule: "*/5 * * * *"
      tenantInsertChunkSize: "500"
      kubernetes:
        configMapNamespace: "compass-system"
        pollInterval: 2s
        pollTimeout: 1m
        timeout: 2m
      oauth:
        client: ""
        secret: ""
        tokenURL: ""
        tokenPath: ""
      secret:
        name: "compass-tenant-fetcher-secret-job1"
        clientIdKey: client-id
        clientSecretKey: client-secret
        oauthUrlKey: url
        oauthMode: "oauth-mtls"
        clientCertKey: client-cert
        clientKeyKey: client-key
        skipSSLValidation: true
      endpoints:
        accountCreated: "127.0.0.1/events?type=account-created"
        accountDeleted: "127.0.0.1/events?type=account-deleted"
        accountUpdated: "127.0.0.1/events?type=account-updated"
        subaccountCreated: "127.0.0.1/events?type=subaccount-created"
        subaccountDeleted: "127.0.0.1/events?type=subaccount-deleted"
        subaccountUpdated: "127.0.0.1/events?type=subaccount-updated"
        subaccountMoved: "127.0.0.1/events?type=subaccount-moved"
      fieldMapping:
        totalPagesField: "totalPages"
        totalResultsField: "totalResults"
        tenantEventsField: "events"
        idField: "id"
        nameField: "name"
        customerIdField: "customerId"
        subdomainField: "subdomain"
        discriminatorField: ""
        discriminatorValue: ""
        detailsField: "details"
        entityTypeField: "entityType"
        globalAccountID: "gaID"
        regionField: "region"
        movedSubaccountTargetField: "targetGlobalAccountGUID"
        movedSubaccountSourceField: "sourceGlobalAccountGUID"
      queryMapping:
        pageNumField: "pageNum"
        pageSizeField: "pageSize"
        timestampField: "timestamp"
      query:
        startPage: "0"
        pageSize: "100"
      shouldSyncSubaccounts: "false"
      dbPool:
        maxOpenConnections: 1
        maxIdleConnections: 1
  metrics:
    enabled: true
    pushEndpoint: http://monitoring-prometheus-pushgateway.kyma-system.svc.cluster.local:9091
  externalServicesMock:
    enabled: false
    certSecuredPort: 8081
    ordCertSecuredPort: 8082
    unsecuredPort: 8083
    basicSecuredPort: 8084
    oauthSecuredPort: 8085
    ordGlobalRegistryCertPort: 8086
    ordGlobalRegistryUnsecuredPort: 8087
    certSecuredHost: compass-external-services-mock-sap-mtls
    ordCertSecuredHost: compass-external-services-mock-sap-mtls-ord
    ordGlobalCertSecuredHost: compass-external-services-mock-sap-mtls-global-ord-registry
    unSecuredHost: compass-external-services-mock
    host: compass-external-services-mock.compass-system.svc.cluster.local
    regionInstancesCredentials:
      manage: false
    oauthSecret:
      manage: false
      name: compass-external-services-mock-oauth-credentials
      clientIdKey: client-id
      clientSecretKey: client-secret
      oauthUrlKey: url
      oauthTokenPath: "/secured/oauth/token"
    auditlog:
      applyMockConfiguration: false
      managementApiPath: /audit-log/v2/configuration-changes/search
      mtlsTokenPath: "/cert/token"
      secret:
        name: "auditlog-instance-management"
        urlKey: url
        tokenUrlKey: token-url
        clientIdKey: client-id
        clientSecretKey: client-secret
        clientCertKey: client-cert
        clientKeyKey: client-key
  tests:
    http:
      client:
        skipSSLValidation: false
    director:
      externalClientCertTestSecretName: "external-client-certificate-integration-system-test-secret"
      externalClientCertTestSecretNamespace: "compass-system"
      externalCertIntSystemCN: "integration-system-test"
      externalCertTestJobName: "external-client-certificate-integration-system-test-job"
    tenantFetcher:
      tenantOnDemandID: "8d42d818-d4c4-4036-b82f-b199db7ffeb5"
    ordService:
      accountTenantID: "5577cf46-4f78-45fa-b55f-a42a3bdba868" # testDefaultTenant from our testing tenants
      consumerAccountID: "5984a414-1eed-4972-af2c-b2b6a415c7d7" # ApplicationsForRuntimeTenantName from our testing tenants
      providerSubaccountID: "f8075207-1478-4a80-bd26-24a4785a2bfd" # TestProviderSubaccount from our testing tenants
      consumerSubaccountID: "1f538f34-30bf-4d3d-aeaa-02e69eef84ae" # randomly chosen
      consumerTenantID: "ba49f1aa-ddc1-43ff-943c-fe949857a34a" # randomly chosen
      propagatedProviderSubaccountHeader: "X-Provider-Subaccount"
      externalClientCertTestSecretName: "external-client-certificate-test-secret"
      externalClientCertTestSecretNamespace: "compass-system"
      externalCertTestJobName: "external-certificate-rotation-test-job"
      certSvcInstanceTestSecretName: "cert-svc-secret"
      consumerTokenURL: "http://compass-external-services-mock.compass-system.svc.cluster.local:8080"
      skipPattern: ""
      subscriptionOauthSecret:
        manage: false
        name: compass-subscription-secret
        clientIdKey: client-id
        clientSecretKey: client-secret
        oauthUrlKey: url
    selfRegistration:
      region: "eu-1"
    externalServicesMock:
      skipPattern: ""
    namespace: kyma-system
    connectivityAdapterFQDN: http://compass-connectivity-adapter.compass-system.svc.cluster.local
    externalServicesMockFQDN: http://compass-external-services-mock.compass-system.svc.cluster.local
    ordServiceFQDN: http://compass-ord-service.compass-system.svc.cluster.local
    systemBrokerFQDN: http://compass-system-broker.compass-system.svc.cluster.local
    tenantFetcherFQDN: http://compass-tenant-fetcher.compass-system.svc.cluster.local
    hydratorFQDN: http://compass-hydrator.compass-system.svc.cluster.local
    basicCredentials:
      manage: false
      secretName: "test-basic-credentials-secret"
    subscriptionURL: "http://compass-external-services-mock.compass-system.svc.cluster.local:8080"
    subscriptionProviderIdValue: "id-value!t12345"
    db:
      maxOpenConnections: 3
      maxIdleConnections: 1
    securityContext: # Set on container level
      runAsUser: 2000
      allowPrivilegeEscalation: false
  expectedSchemaVersionUpdateJob:
    cm:
      name: "expected-schema-version"
  migratorJob:
    nodeSelectorEnabled: false
    pvc:
      name: "compass-director-migrations"
      namespace: "compass-system"
      migrationsPath: "/compass-migrations"
  http:
    client:
      skipSSLValidation: false
  pairingAdapter:
    templateName: "pairing-adapter-app-template"
    watcherCorrelationID: "pairing-adapter-watcher-id"
    configMap:
      manage: false
      key: "config.json"
      name: "pairing-adapter-config-local"
      namespace: "compass-system"
      localAdapterFQDN: "http://compass-pairing-adapter.compass-system.svc.cluster.local/adapter-local-mtls"
      integrationSystemID: "d3e9b9f5-25dc-4adb-a0a0-ed69ef371fb6"
    e2e:
      appName: "test-app"
      appID: "123-test-456"
      clientUser: "test-user"
      tenant: "test-tenant"
  # Scopes assigned for every new Client Credentials by given object type (Runtime / Application / Integration System)
  # and scopes mapped to a consumer with the given type, then that consumer is using a client certificate
  scopes:
    scopesPerConsumerType:
      runtime:
        - "runtime:read"
        - "runtime:write"
        - "application:read"
        - "runtime.auths:read"
        - "bundle.instance_auths:read"
      application:
        - "application:read"
        - "application:write"
        - "application.auths:read"
        - "application.webhooks:read"
        - "bundle.instance_auths:read"
        - "document.fetch_request:read"
        - "event_spec.fetch_request:read"
        - "api_spec.fetch_request:read"
        - "fetch-request.auth:read"
      integration_system:
        - "application:read"
        - "application:write"
        - "application_template:read"
        - "application_template:write"
        - "runtime:read"
        - "runtime:write"
        - "integration_system:read"
        - "label_definition:read"
        - "label_definition:write"
        - "automatic_scenario_assignment:read"
        - "automatic_scenario_assignment:write"
        - "integration_system.auths:read"
        - "application_template.webhooks:read"
        - "formation:write"
        - "internal_visibility:read"
        - "application.auths:read"
      super_admin:
        - "application:read"
        - "application:write"
        - "application_template:read"
        - "application_template:write"
        - "integration_system:read"
        - "integration_system:write"
        - "runtime:read"
        - "runtime:write"
        - "label_definition:read"
        - "label_definition:write"
        - "eventing:manage"
        - "tenant:read"
        - "automatic_scenario_assignment:read"
        - "automatic_scenario_assignment:write"
        - "application.auths:read"
        - "application.webhooks:read"
        - "application_template.webhooks:read"
        - "bundle.instance_auths:read"
        - "document.fetch_request:read"
        - "event_spec.fetch_request:read"
        - "api_spec.fetch_request:read"
        - "integration_system.auths:read"
        - "runtime.auths:read"
        - "fetch-request.auth:read"
        - "webhooks.auth:read"
        - "formation:write"
        - "internal_visibility:read"
      default:
        - "runtime:read"
        - "runtime:write"
        - "tenant:read"<|MERGE_RESOLUTION|>--- conflicted
+++ resolved
@@ -110,11 +110,7 @@
       version: "PR-2358"
     director:
       dir:
-<<<<<<< HEAD
       version: "PR-2359"
-=======
-      version: "PR-2302"
->>>>>>> aeb65319
     hydrator:
       dir:
       version: "PR-2358"
