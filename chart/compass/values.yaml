--- conflicted
+++ resolved
@@ -75,11 +75,7 @@
       version: "PR-2003"
     director:
       dir:
-<<<<<<< HEAD
       version: "PR-1998"
-=======
-      version: "PR-2003"
->>>>>>> a10f826d
     gateway:
       dir:
       version: "PR-2003"
@@ -91,11 +87,7 @@
       version: "PR-39"
     schema_migrator:
       dir:
-<<<<<<< HEAD
       version: "PR-1998"
-=======
-      version: "PR-2005"
->>>>>>> a10f826d
     system_broker:
       dir:
       version: "PR-2003"
@@ -112,11 +104,7 @@
       version: "PR-41"
     e2e_tests:
       dir:
-<<<<<<< HEAD
       version: "PR-1998"
-=======
-      version: "PR-2005"
->>>>>>> a10f826d
   isLocalEnv: false
   oauth2:
     host: oauth2
