--- conflicted
+++ resolved
@@ -139,11 +139,7 @@
       name: compass-pairing-adapter
     director:
       dir:
-<<<<<<< HEAD
       version: "PR-2841"
-=======
-      version: "PR-2836"
->>>>>>> 3faa73af
       name: compass-director
     hydrator:
       dir:
