--- conflicted
+++ resolved
@@ -142,13 +142,8 @@
       version: "v20230822-dc0a7f84"
       name: compass-pairing-adapter
     director:
-<<<<<<< HEAD
       dir: dev/incubator/
       version: "PR-3260"
-=======
-      dir: prod/incubator/
-      version: "v20230828-e32481c1"
->>>>>>> 6a21a2dc
       name: compass-director
     hydrator:
       dir: prod/incubator/
@@ -196,13 +191,8 @@
       version: "v20230421-e8840c18"
       name: compass-console
     e2e_tests:
-<<<<<<< HEAD
       dir: dev/incubator/
       version: "PR-3260"
-=======
-      dir: prod/incubator/
-      version: "v20230828-e32481c1"
->>>>>>> 6a21a2dc
       name: compass-e2e-tests
   isLocalEnv: false
   isForTesting: false
