global:
  disableLegacyConnectivity: true
  defaultTenant: 3e64ebae-38b5-46a0-b1ed-9ccee153a0ae
  defaultTenantRegion: "eu-1"
  tenants: # tenant order matters, so new tenants should be added to the end of the list
    - name: default
      id: 3e64ebae-38b5-46a0-b1ed-9ccee153a0ae
      type: account
    - name: foo
      id: 1eba80dd-8ff6-54ee-be4d-77944d17b10b
      type: account
    - name: bar
      id: af9f84a9-1d3a-4d9f-ae0c-94f883b33b6e
      type: account
    - name: TestTenantSeparation
      id: f1c4b5be-b0e1-41f9-b0bc-b378200dcca0
      type: account
    - name: TestDeleteLastScenarioForApplication
      id: 0403be1e-f854-475e-9074-922120277af5
      type: account
    - name: Test_DeleteAutomaticScenarioAssignmentForSelector
      id: d9553135-6115-4c67-b4d9-962c00f3725f
      type: account
    - name: Test_AutomaticScenarioAssigmentForRuntime
      id: 8c733a45-d988-4472-af10-1256b82c70c0
      type: account
    - name: TestAutomaticScenarioAssignmentsWholeScenario
      id: 65a63692-c00a-4a7d-8376-8615ee37f45c
      type: account
    - name: TestTenantsQueryTenantNotInitialized
      id: 72329135-27fd-4284-9bcb-37ea8d6307d0
      type: account
    - name: Test Default
      id: 5577cf46-4f78-45fa-b55f-a42a3bdba868
      type: account
      parent: 2c4f4a25-ba9a-4dbc-be68-e0beb77a7eb0
    - name: Test_DefaultCustomer
      id: 2c4f4a25-ba9a-4dbc-be68-e0beb77a7eb0
      type: customer
    - name: TestListLabelDefinitions
      id: 3f641cf5-2d14-4e0f-a122-16e7569926f1
      type: account
    - name: Test_AutomaticScenarioAssignmentQueries
      id: 8263cc13-5698-4a2d-9257-e8e76b543e88
      type: account
    - name: TestGetScenariosLabelDefinitionCreatesOneIfNotExists
      id: 2263cc13-5698-4a2d-9257-e8e76b543e33
      type: account
    - name: TestApplicationsForRuntime
      id: 5984a414-1eed-4972-af2c-b2b6a415c7d7
      type: account
    - name: Test_DeleteAutomaticScenarioAssignmentForScenario
      id: d08e4cb6-a77f-4a07-b021-e3317a373597
      type: account
    - name: TestApplicationsForRuntimeWithHiddenApps
      id: 7e1f2df8-36dc-4e40-8be3-d1555d50c91c
      type: account
    - name: TestTenantsQueryTenantInitialized
      id: 8cf0c909-f816-4fe3-a507-a7917ccd8380
      type: account
    - name: TestDeleteApplicationIfInScenario
      id: 0d597250-6b2d-4d89-9c54-e23cb497cd01
      type: account
    - name: TestProviderSubaccount
      id: 47b4575a-f102-414a-8398-2d973ad65f3a
      type: subaccount
      parent: 5577cf46-4f78-45fa-b55f-a42a3bdba868
    - name: TestCompassProviderSubaccount
      id: f8075207-1478-4a80-bd26-24a4785a2bfd
      type: subaccount
      parent: 5577cf46-4f78-45fa-b55f-a42a3bdba868
    - name: TestProviderSubaccountRegion2
      id: 731b7bc4-5472-41d2-a447-e4c0f45de739
      type: subaccount
      region: "eu-2"
      parent: 5577cf46-4f78-45fa-b55f-a42a3bdba868
    - name: TestCertificateSubaccount
      id: 123e4567-e89b-12d3-a456-426614174001
      type: subaccount
      parent: 5577cf46-4f78-45fa-b55f-a42a3bdba868
    - name: TestNsAdapter
      id: 08b6da37-e911-48fb-a0cb-fa635a6c5678
      type: subaccount
      parent: 5577cf46-4f78-45fa-b55f-a42a3bdba868
    - name: TestNsAdapterSubaccountWithApplications
      id: 08b6da37-e911-48fb-a0cb-fa635a6c4321
      type: subaccount
      parent: 5577cf46-4f78-45fa-b55f-a42a3bdba868
    - name: TestIntegrationSystemManagedSubaccount
      id: 3cfcdd62-320d-403b-b66a-4ee3cdd06947
      type: subaccount
      parent: 5577cf46-4f78-45fa-b55f-a42a3bdba868
    - name: TestIntegrationSystemManagedAccount
      id: 7e8ab2e3-3bb4-42e3-92b2-4e0bf48559d3
      type: account
      parent: 2c4f4a25-ba9a-4dbc-be68-e0beb77a7eb0
    - name: TestSystemFetcherAccount
      id: c395681d-11dd-4cde-bbcf-570b4a153e79
      type: account
      parent: 2c4f4a25-ba9a-4dbc-be68-e0beb77a7eb0
    - name: TestConsumerSubaccount
      id: 1f538f34-30bf-4d3d-aeaa-02e69eef84ae
      type: subaccount
      parent: 5984a414-1eed-4972-af2c-b2b6a415c7d7
    - name: TestTenantsOnDemandAPI
      id: 8d42d818-d4c4-4036-b82f-b199db7ffeb5
      type: subaccount
      parent: 5984a414-1eed-4972-af2c-b2b6a415c7d7
    - name: TestExternalCertificateSubaccount
      id: bad76f69-e5c2-4d55-bca5-240944824b83
      type: subaccount
      parent: 5577cf46-4f78-45fa-b55f-a42a3bdba868
    - name: TestAtomOrganization
      id: f2724f8e-1a58-4f32-bfd0-8b831de34e71
      type: organization
      parent: 2c4f4a25-ba9a-4dbc-be68-e0beb77a7eb0
    - name: TestAtomFolder
      id: 4c31b7c7-2bea-4bd5-9ea5-e9a8d704f900
      type: folder
      parent: f2724f8e-1a58-4f32-bfd0-8b831de34e71
    - name: TestAtomResourceGroup
      id: ff30da87-7685-4462-869a-baae6441898b
      type: resource-group
      parent: 4c31b7c7-2bea-4bd5-9ea5-e9a8d704f900
  images:
    containerRegistry:
      path: europe-docker.pkg.dev/kyma-project
    connector:
      dir: dev/incubator/
      version: "PR-3070"
      name: compass-connector
    connectivity_adapter:
      dir: dev/incubator/
      version: "PR-3070"
      name: compass-connectivity-adapter
    pairing_adapter:
      dir: dev/incubator/
      version: "PR-3070"
      name: compass-pairing-adapter
    director:
      dir: dev/incubator/
<<<<<<< HEAD
      version: "PR-3033"
=======
      version: "PR-3083"
>>>>>>> e6dde8c4
      name: compass-director
    hydrator:
      dir: dev/incubator/
      version: "PR-3070"
      name: compass-hydrator
    ias_adapter:
      dir: dev/incubator/
      version: "PR-3070"
      name: compass-ias-adapter
    gateway:
      dir: dev/incubator/
      version: "PR-3070"
      name: compass-gateway
    operations_controller:
      dir: dev/incubator/
      version: "PR-3070"
      name: compass-operations-controller
    ord_service:
      dir: dev/incubator/
      version: "PR-94"
      name: compass-ord-service
    schema_migrator:
      dir: dev/incubator/
      version: "PR-3059"
      name: compass-schema-migrator
    system_broker:
      dir: dev/incubator/
      version: "PR-3070"
      name: compass-system-broker
    certs_setup_job:
      containerRegistry:
        path: eu.gcr.io/kyma-project
      dir:
      version: "0a651695"
    external_services_mock:
      dir: dev/incubator/
      version: "PR-3033"
      name: compass-external-services-mock
    console:
      dir: dev/incubator/
      version: "PR-83"
      name: compass-console
    e2e_tests:
      dir: dev/incubator/
<<<<<<< HEAD
      version: "PR-3033"
=======
      version: "PR-3077"
>>>>>>> e6dde8c4
      name: compass-e2e-tests
  isLocalEnv: false
  isForTesting: false
  oauth2:
    host: oauth2
  livenessProbe:
    initialDelaySeconds: 30
    timeoutSeconds: 1
    periodSeconds: 10
  readinessProbe:
    initialDelaySeconds: 5
    timeoutSeconds: 1
    periodSeconds: 2
  agentPreconfiguration: false
  portieris:
    isEnabled: false
    imagePullSecretName: "portieris-dummy-image-pull-secret"
  operations_manager:
    election:
      enabled: false
    lease:
      lockname: opmanagerlease
    job:
      ordCreation:
        schedulePeriod: 168h
      ordDeletion:
        schedulePeriod: 24h
        completedOpsOlderThanDays: 5
        failedOpsOlderThanDays: 10
    external:
      port: 3009
  nsAdapter:
    external:
      port: 3005
    e2eTests:
      gatewayHost: "compass-gateway-xsuaa"
    prefix: /nsadapter
    path: /nsadapter/api/v1/notifications
    systemToTemplateMappings: '[{  "Name": "SAP S/4HANA On-Premise",  "SourceKey": ["type"],  "SourceValue": ["abapSys"]},{  "Name": "SAP S/4HANA On-Premise",  "SourceKey": ["type"],  "SourceValue": ["nonSAPsys"]},{  "Name": "SAP S/4HANA On-Premise",  "SourceKey": ["type"],  "SourceValue": ["hana"]}]'
    secret:
      name: nsadapter-secret
      subaccountKey: subaccount
      local:
        subaccountValue: subaccount
    authSecret:
      name: "compass-external-services-mock-oauth-credentials"
      clientIdKey: client-id
      clientSecretKey: client-secret
      tokenUrlKey: url
      instanceUrlKey: url
      certKey: cert
      keyKey: key
    registerPath: "/register"
    tokenPath: "/secured/oauth/token"
    createClonePattern: '{"key": "%s"}'
    createBindingPattern: '{}'
    useClone: "false"
  director:
    host: compass-director.compass-system.svc.cluster.local
    formationMappingAsyncStatusApi:
      pathPrefix: "/v1/businessIntegrations"
      formationAssignmentPath: "/{ucl-formation-id}/assignments/{ucl-assignment-id}/status"
      formationPath: "/{ucl-formation-id}/status"
    prefix: /director
    graphql:
      external:
        port: 3000
    tls:
      secure:
        internal:
          host: compass-director-internal
    validator:
      port: 8080
    metrics:
      port: 3003
      enableGraphqlOperationInstrumentation: true
    operations:
      port: 3002
      path: "/operation"
      lastOperationPath: "/last_operation"
    info:
      path: "/v1/info"
    subscription:
      subscriptionProviderLabelKey: "subscriptionProviderId"
      consumerSubaccountLabelKey: "global_subaccount_id"
      subscriptionLabelKey: "subscription"
      tokenPrefix: "sb-"
    selfRegister:
      secrets:
        instancesCreds:
          name: "region-instances-credentials"
          key: "keyConfig"
          path: "/tmp"
        saasAppNameCfg:
          name: "saas-app-names"
          key: "appNameConfig"
          path: "/tmp/appNameConfig"
      clientIdPath: "clientId"
      clientSecretPath: "clientSecret"
      urlPath: "url"
      tokenUrlPath: "tokenUrl"
      clientCertPath: "clientCert"
      clientKeyPath: "clientKey"
      local:
        templateMappings:
          clientIDMapping: '{{ printf "\"%s\":\"client_id\"" .Values.global.director.selfRegister.clientIdPath }}'
          clientSecretMapping: '{{ printf "\"%s\":\"client_secret\"" .Values.global.director.selfRegister.clientSecretPath }}'
          urlMapping: '{{ printf "\"%s\":\"http://compass-external-services-mock.%s.svc.cluster.local:%s\"" .Values.global.director.selfRegister.urlPath .Release.Namespace (.Values.service.port | toString) }}'
          tokenURLMapping: '{{ printf "\"%s\":\"https://%s.%s:%s\"" .Values.global.director.selfRegister.tokenUrlPath .Values.global.externalServicesMock.certSecuredHost .Values.global.ingress.domainName (.Values.service.certPort | toString) }}'
          x509CertificateMapping: '{{ printf "\"%s\":\"%s\"" .Values.global.director.selfRegister.clientCertPath .Values.global.connector.caCertificate }}'
          x509KeyMapping: '{{ printf "\"%s\":\"%s\"" .Values.global.director.selfRegister.clientKeyPath .Values.global.connector.caKey }}'
      oauthTokenPath: "/cert/token"
      oauthMode: "oauth-mtls"
      label: "selfRegLabel"
      labelValuePrefix: "self-reg-prefix-"
      responseKey: "self-reg-key"
      path: "/external-api/self-reg"
      nameQueryParam: "name"
      tenantQueryParam: "tenant"
      requestBodyPattern: '{"key": "%s"}'
      saasAppNameLabelKey: "CMPSaaSAppName"
      saasAppNamePath: "localSaaSAppNamePath"
    clientIDHeaderKey: client_user
    suggestTokenHeaderKey: suggest_token
    runtimeTypeLabelKey: "runtimeType"
    applicationTypeLabelKey: "applicationType"
    kymaRuntimeTypeLabelValue: "kyma"
    kymaApplicationNamespaceValue: "sap.kyma"
    fetchTenantEndpoint: '{{ printf "https://%s.%s%s/v1/fetch" .Values.global.gateway.tls.secure.internal.host .Values.global.ingress.domainName .Values.global.tenantFetcher.prefix }}'
    ordWebhookMappings: '[]'
    tenantMappingsPath: "/tmp/tenantMappingsConfig"
    tenantMappingsKey: "tenant-mapping-config.json"
    tenantMappings:
      SYNC:
        v1.0:
          - type: CONFIGURATION_CHANGED
            mode: SYNC
            urlTemplate: '{"path":"%s/v1/tenant-mappings/{{.RuntimeContext.Value}}","method":"PATCH"}'
            inputTemplate: '{"context":{ {{ if .CustomerTenantContext.AccountID }}"btp": {"uclFormationId":"{{.FormationID}}","globalAccountId":"{{.CustomerTenantContext.AccountID}}","crmId":"{{.CustomerTenantContext.CustomerID}}"} {{ else }}"atom": {"uclFormationId":"{{.FormationID}}","path":"{{.CustomerTenantContext.Path}}","crmId":"{{.CustomerTenantContext.CustomerID}}"} {{ end }} },"items": [ {"uclAssignmentId":"{{ .Assignment.ID }}","operation":"{{.Operation}}","deploymentRegion":"{{if .Application.Labels.region }}{{.Application.Labels.region}}{{ else }}{{.ApplicationTemplate.Labels.region}}{{end }}","applicationNamespace":"{{ if .Application.ApplicationNamespace }}{{.Application.ApplicationNamespace}}{{else }}{{.ApplicationTemplate.ApplicationNamespace}}{{ end }}","applicationTenantId":"{{.Application.LocalTenantID}}","uclSystemTenantId":"{{.Application.ID}}",{{ if .ApplicationTemplate.Labels.parameters }}"parameters": {{.ApplicationTemplate.Labels.parameters}},{{ end }}"configuration": {{.ReverseAssignment.Value}} } ] }'
            headerTemplate: '{"Content-Type": ["application/json"]}'
            outputTemplate: '{"error":"{{.Body.error}}","success_status_code": 200}'
          - type: APPLICATION_TENANT_MAPPING
            mode: SYNC
            urlTemplate: '{"path":"%s/v1/tenant-mappings/{{.TargetApplication.LocalTenantID}}","method":"PATCH"}'
            inputTemplate: '{"context": { {{ if .CustomerTenantContext.AccountID }}"btp":{"uclFormationId":"{{.FormationID}}","globalAccountId":"{{.CustomerTenantContext.AccountID}}","crmId":"{{.CustomerTenantContext.CustomerID}}"} {{ else }}"atom": {"uclFormationId":"{{.FormationID}}","path":"{{.CustomerTenantContext.Path}}","crmId":"{{.CustomerTenantContext.CustomerID}}"} {{ end }} },"items": [ {"uclAssignmentId":"{{ .Assignment.ID }}","operation":"{{.Operation}}","deploymentRegion":"{{if .SourceApplication.Labels.region }}{{.SourceApplication.Labels.region}}{{else }}{{.SourceApplicationTemplate.Labels.region}}{{ end }}","applicationNamespace":"{{if .SourceApplication.ApplicationNamespace }}{{.SourceApplication.ApplicationNamespace}}{{else }}{{.SourceApplicationTemplate.ApplicationNamespace}}{{ end }}","applicationTenantId":"{{.SourceApplication.LocalTenantID}}","uclSystemTenantId":"{{.SourceApplication.ID}}",{{ if .SourceApplicationTemplate.Labels.parameters }}"parameters": {{.SourceApplicationTemplate.Labels.parameters}},{{ end }}"configuration": {{.ReverseAssignment.Value}} } ]}'
            headerTemplate: '{"Content-Type": ["application/json"]}'
            outputTemplate: '{"error":"{{.Body.error}}","success_status_code": 200}'
        configuration_changed:v1.0:
          - type: CONFIGURATION_CHANGED
            mode: SYNC
            urlTemplate: '{"path":"%s/v1/tenant-mappings/{{.RuntimeContext.Value}}","method":"PATCH"}'
            inputTemplate: '{"context":{ {{ if .CustomerTenantContext.AccountID }}"btp": {"uclFormationId":"{{.FormationID}}","globalAccountId":"{{.CustomerTenantContext.AccountID}}","crmId":"{{.CustomerTenantContext.CustomerID}}"} {{ else }}"atom": {"uclFormationId":"{{.FormationID}}","path":"{{.CustomerTenantContext.Path}}","crmId":"{{.CustomerTenantContext.CustomerID}}"} {{ end }} },"items": [ {"uclAssignmentId":"{{ .Assignment.ID }}","operation":"{{.Operation}}","deploymentRegion":"{{if .Application.Labels.region }}{{.Application.Labels.region}}{{ else }}{{.ApplicationTemplate.Labels.region}}{{end }}","applicationNamespace":"{{ if .Application.ApplicationNamespace }}{{.Application.ApplicationNamespace}}{{else }}{{.ApplicationTemplate.ApplicationNamespace}}{{ end }}","applicationTenantId":"{{.Application.LocalTenantID}}","uclSystemTenantId":"{{.Application.ID}}",{{ if .ApplicationTemplate.Labels.parameters }}"parameters": {{.ApplicationTemplate.Labels.parameters}},{{ end }}"configuration": {{.ReverseAssignment.Value}} } ] }'
            headerTemplate: '{"Content-Type": ["application/json"]}'
            outputTemplate: '{"error":"{{.Body.error}}","success_status_code": 200}'
        application_tenant_mapping:v1.0:
          - type: APPLICATION_TENANT_MAPPING
            mode: SYNC
            urlTemplate: '{"path":"%s/v1/tenant-mappings/{{.TargetApplication.LocalTenantID}}","method":"PATCH"}'
            inputTemplate: '{"context": { {{ if .CustomerTenantContext.AccountID }}"btp":{"uclFormationId":"{{.FormationID}}","globalAccountId":"{{.CustomerTenantContext.AccountID}}","crmId":"{{.CustomerTenantContext.CustomerID}}"} {{ else }}"atom": {"uclFormationId":"{{.FormationID}}","path":"{{.CustomerTenantContext.Path}}","crmId":"{{.CustomerTenantContext.CustomerID}}"} {{ end }} },"items": [ {"uclAssignmentId":"{{ .Assignment.ID }}","operation":"{{.Operation}}","deploymentRegion":"{{if .SourceApplication.Labels.region }}{{.SourceApplication.Labels.region}}{{else }}{{.SourceApplicationTemplate.Labels.region}}{{ end }}","applicationNamespace":"{{if .SourceApplication.ApplicationNamespace }}{{.SourceApplication.ApplicationNamespace}}{{else }}{{.SourceApplicationTemplate.ApplicationNamespace}}{{ end }}","applicationTenantId":"{{.SourceApplication.LocalTenantID}}","uclSystemTenantId":"{{.SourceApplication.ID}}",{{ if .SourceApplicationTemplate.Labels.parameters }}"parameters": {{.SourceApplicationTemplate.Labels.parameters}},{{ end }}"configuration": {{.ReverseAssignment.Value}} } ]}'
            headerTemplate: '{"Content-Type": ["application/json"]}'
            outputTemplate: '{"error":"{{.Body.error}}","success_status_code": 200}'
        application_tenant_mapping:v1.1:
          - type: APPLICATION_TENANT_MAPPING
            mode: SYNC
            urlTemplate: '{"path":"%s/v1/tenant-mappings/{{.TargetApplication.LocalTenantID}}","method":"PATCH"}'
            inputTemplate: '{"context": { {{ if .CustomerTenantContext.AccountID }}"btp":{"uclFormationId":"{{.FormationID}}","globalAccountId":"{{.CustomerTenantContext.AccountID}}","crmId":"{{.CustomerTenantContext.CustomerID}}"} {{ else }}"atom": {"uclFormationId":"{{.FormationID}}","path":"{{.CustomerTenantContext.Path}}","crmId":"{{.CustomerTenantContext.CustomerID}}"} {{ end }} },"receiverTenant": {"deploymentRegion":"{{ if .TargetApplication.Labels.region}}{{.TargetApplication.Labels.region}}{{ else }}{{.TargetApplicationTemplate.Labels.region}}{{end }}","applicationNamespace":"{{ if .TargetApplication.ApplicationNamespace}}{{.TargetApplication.ApplicationNamespace}}{{ else }}{{.TargetApplicationTemplate.ApplicationNamespace}}{{end }}","applicationUrl":"{{ .TargetApplication.BaseURL }}","applicationTenantId":"{{.TargetApplication.LocalTenantID }}","uclSystemTenantId":"{{ .TargetApplication.ID}}", {{ if .TargetApplicationTemplate.Labels.parameters }}"parameters": {{.TargetApplicationTemplate.Labels.parameters}}{{ end }} },"assignedTenants": [ {"uclAssignmentId":"{{ .Assignment.ID }}","operation":"{{.Operation}}","deploymentRegion":"{{if .SourceApplication.Labels.region }}{{.SourceApplication.Labels.region}}{{else }}{{.SourceApplicationTemplate.Labels.region}}{{ end }}","applicationNamespace":"{{if .SourceApplication.ApplicationNamespace }}{{.SourceApplication.ApplicationNamespace}}{{else }}{{.SourceApplicationTemplate.ApplicationNamespace}}{{ end }}","applicationUrl":"{{.SourceApplication.BaseURL }}","applicationTenantId":"{{.SourceApplication.LocalTenantID}}","uclSystemTenantId":"{{.SourceApplication.ID}}",{{ if .SourceApplicationTemplate.Labels.parameters }}"parameters": {{.SourceApplicationTemplate.Labels.parameters}},{{ end }}"configuration": {{.ReverseAssignment.Value}} } ]}'
            headerTemplate: '{"Content-Type": ["application/json"]}'
            outputTemplate: '{"error":"{{.Body.error}}","success_status_code": 200}'
      ASYNC_CALLBACK:
        v1.0:
          - type: CONFIGURATION_CHANGED
            mode: ASYNC_CALLBACK
            urlTemplate: '{"path":"%s/v1/tenant-mappings/{{.RuntimeContext.Value}}","method":"PATCH"}'
            inputTemplate: '{"context":{ {{ if .CustomerTenantContext.AccountID }}"btp": {"uclFormationId":"{{.FormationID}}","globalAccountId":"{{.CustomerTenantContext.AccountID}}","crmId":"{{.CustomerTenantContext.CustomerID}}"} {{ else }}"atom": {"uclFormationId":"{{.FormationID}}","path":"{{.CustomerTenantContext.Path}}","crmId":"{{.CustomerTenantContext.CustomerID}}"} {{ end }} },"items": [ {"uclAssignmentId":"{{ .Assignment.ID }}","operation":"{{.Operation}}","deploymentRegion":"{{if .Application.Labels.region }}{{.Application.Labels.region}}{{ else }}{{.ApplicationTemplate.Labels.region}}{{end }}","applicationNamespace":"{{ if .Application.ApplicationNamespace }}{{.Application.ApplicationNamespace}}{{else }}{{.ApplicationTemplate.ApplicationNamespace}}{{ end }}","applicationTenantId":"{{.Application.LocalTenantID}}","uclSystemTenantId":"{{.Application.ID}}",{{ if .ApplicationTemplate.Labels.parameters }}"parameters": {{.ApplicationTemplate.Labels.parameters}},{{ end }}"configuration": {{.ReverseAssignment.Value}} } ] }'
            headerTemplate: '{"Content-Type": ["application/json"],"Location": ["%s/v1/businessIntegrations/{{.FormationID}}/assignments/{{.Assignment.ID}}/status"]}'
            outputTemplate: '{"error":"{{.Body.error}}","success_status_code": 202}'
          - type: APPLICATION_TENANT_MAPPING
            mode: ASYNC_CALLBACK
            urlTemplate: '{"path":"%s/v1/tenant-mappings/{{.TargetApplication.LocalTenantID}}","method":"PATCH"}'
            inputTemplate: '{"context": { {{ if .CustomerTenantContext.AccountID }}"btp":{"uclFormationId":"{{.FormationID}}","globalAccountId":"{{.CustomerTenantContext.AccountID}}","crmId":"{{.CustomerTenantContext.CustomerID}}"} {{ else }}"atom": {"uclFormationId":"{{.FormationID}}","path":"{{.CustomerTenantContext.Path}}","crmId":"{{.CustomerTenantContext.CustomerID}}"} {{ end }} },"items": [ {"uclAssignmentId":"{{ .Assignment.ID }}","operation":"{{.Operation}}","deploymentRegion":"{{if .SourceApplication.Labels.region }}{{.SourceApplication.Labels.region}}{{else }}{{.SourceApplicationTemplate.Labels.region}}{{ end }}","applicationNamespace":"{{if .SourceApplication.ApplicationNamespace }}{{.SourceApplication.ApplicationNamespace}}{{else }}{{.SourceApplicationTemplate.ApplicationNamespace}}{{ end }}","applicationTenantId":"{{.SourceApplication.LocalTenantID}}","uclSystemTenantId":"{{.SourceApplication.ID}}",{{ if .SourceApplicationTemplate.Labels.parameters }}"parameters": {{.SourceApplicationTemplate.Labels.parameters}},{{ end }}"configuration": {{.ReverseAssignment.Value}} } ]}'
            headerTemplate: '{"Content-Type": ["application/json"],"Location": ["%s/v1/businessIntegrations/{{.FormationID}}/assignments/{{.Assignment.ID}}/status"]}'
            outputTemplate: '{"error":"{{.Body.error}}","success_status_code": 202}'
        configuration_changed:v1.0:
          - type: CONFIGURATION_CHANGED
            mode: ASYNC_CALLBACK
            urlTemplate: '{"path":"%s/v1/tenant-mappings/{{.RuntimeContext.Value}}","method":"PATCH"}'
            inputTemplate: '{"context":{ {{ if .CustomerTenantContext.AccountID }}"btp": {"uclFormationId":"{{.FormationID}}","globalAccountId":"{{.CustomerTenantContext.AccountID}}","crmId":"{{.CustomerTenantContext.CustomerID}}"} {{ else }}"atom": {"uclFormationId":"{{.FormationID}}","path":"{{.CustomerTenantContext.Path}}","crmId":"{{.CustomerTenantContext.CustomerID}}"} {{ end }} },"items": [ {"uclAssignmentId":"{{ .Assignment.ID }}","operation":"{{.Operation}}","deploymentRegion":"{{if .Application.Labels.region }}{{.Application.Labels.region}}{{ else }}{{.ApplicationTemplate.Labels.region}}{{end }}","applicationNamespace":"{{ if .Application.ApplicationNamespace }}{{.Application.ApplicationNamespace}}{{else }}{{.ApplicationTemplate.ApplicationNamespace}}{{ end }}","applicationTenantId":"{{.Application.LocalTenantID}}","uclSystemTenantId":"{{.Application.ID}}",{{ if .ApplicationTemplate.Labels.parameters }}"parameters": {{.ApplicationTemplate.Labels.parameters}},{{ end }}"configuration": {{.ReverseAssignment.Value}} } ] }'
            headerTemplate: '{"Content-Type": ["application/json"],"Location": ["%s/v1/businessIntegrations/{{.FormationID}}/assignments/{{.Assignment.ID}}/status"]}'
            outputTemplate: '{"error":"{{.Body.error}}","success_status_code": 202}'
        application_tenant_mapping:v1.0:
          - type: APPLICATION_TENANT_MAPPING
            mode: ASYNC_CALLBACK
            urlTemplate: '{"path":"%s/v1/tenant-mappings/{{.TargetApplication.LocalTenantID}}","method":"PATCH"}'
            inputTemplate: '{"context": { {{ if .CustomerTenantContext.AccountID }}"btp":{"uclFormationId":"{{.FormationID}}","globalAccountId":"{{.CustomerTenantContext.AccountID}}","crmId":"{{.CustomerTenantContext.CustomerID}}"} {{ else }}"atom": {"uclFormationId":"{{.FormationID}}","path":"{{.CustomerTenantContext.Path}}","crmId":"{{.CustomerTenantContext.CustomerID}}"} {{ end }} },"items": [ {"uclAssignmentId":"{{ .Assignment.ID }}","operation":"{{.Operation}}","deploymentRegion":"{{if .SourceApplication.Labels.region }}{{.SourceApplication.Labels.region}}{{else }}{{.SourceApplicationTemplate.Labels.region}}{{ end }}","applicationNamespace":"{{if .SourceApplication.ApplicationNamespace }}{{.SourceApplication.ApplicationNamespace}}{{else }}{{.SourceApplicationTemplate.ApplicationNamespace}}{{ end }}","applicationTenantId":"{{.SourceApplication.LocalTenantID}}","uclSystemTenantId":"{{.SourceApplication.ID}}",{{ if .SourceApplicationTemplate.Labels.parameters }}"parameters": {{.SourceApplicationTemplate.Labels.parameters}},{{ end }}"configuration": {{.ReverseAssignment.Value}} } ]}'
            headerTemplate: '{"Content-Type": ["application/json"],"Location": ["%s/v1/businessIntegrations/{{.FormationID}}/assignments/{{.Assignment.ID}}/status"]}'
            outputTemplate: '{"error":"{{.Body.error}}","success_status_code": 202}'
        application_tenant_mapping:v1.1:
          - type: APPLICATION_TENANT_MAPPING
            mode: ASYNC_CALLBACK
            urlTemplate: '{"path":"%s/v1/tenant-mappings/{{.TargetApplication.LocalTenantID}}","method":"PATCH"}'
            inputTemplate: '{"context": { {{ if .CustomerTenantContext.AccountID }}"btp":{"uclFormationId":"{{.FormationID}}","globalAccountId":"{{.CustomerTenantContext.AccountID}}","crmId":"{{.CustomerTenantContext.CustomerID}}"} {{ else }}"atom": {"uclFormationId":"{{.FormationID}}","path":"{{.CustomerTenantContext.Path}}","crmId":"{{.CustomerTenantContext.CustomerID}}"} {{ end }} },"receiverTenant": {"deploymentRegion":"{{ if .TargetApplication.Labels.region}}{{.TargetApplication.Labels.region}}{{ else }}{{.TargetApplicationTemplate.Labels.region}}{{end }}","applicationNamespace":"{{ if .TargetApplication.ApplicationNamespace}}{{.TargetApplication.ApplicationNamespace}}{{ else }}{{.TargetApplicationTemplate.ApplicationNamespace}}{{end }}","applicationUrl":"{{ .TargetApplication.BaseURL }}","applicationTenantId":"{{.TargetApplication.LocalTenantID }}","uclSystemTenantId":"{{ .TargetApplication.ID}}", {{ if .TargetApplicationTemplate.Labels.parameters }}"parameters": {{.TargetApplicationTemplate.Labels.parameters}}{{ end }} },"assignedTenants": [ {"uclAssignmentId":"{{ .Assignment.ID }}","operation":"{{.Operation}}","deploymentRegion":"{{if .SourceApplication.Labels.region }}{{.SourceApplication.Labels.region}}{{else }}{{.SourceApplicationTemplate.Labels.region}}{{ end }}","applicationNamespace":"{{if .SourceApplication.ApplicationNamespace }}{{.SourceApplication.ApplicationNamespace}}{{else }}{{.SourceApplicationTemplate.ApplicationNamespace}}{{ end }}","applicationUrl":"{{.SourceApplication.BaseURL }}","applicationTenantId":"{{.SourceApplication.LocalTenantID}}","uclSystemTenantId":"{{.SourceApplication.ID}}",{{ if .SourceApplicationTemplate.Labels.parameters }}"parameters": {{.SourceApplicationTemplate.Labels.parameters}},{{ end }}"configuration": {{.ReverseAssignment.Value}} } ]}'
            headerTemplate: '{"Content-Type": ["application/json"],"Location": ["%s/v1/businessIntegrations/{{.FormationID}}/assignments/{{.Assignment.ID}}/status"]}'
            outputTemplate: '{"error":"{{.Body.error}}","success_status_code": 202}'
  auditlog:
    configMapName: "compass-gateway-auditlog-config"
    mtlsTokenPath: "/cert/token"
    standardTokenPath: "/secured/oauth/token"
    skipSSLValidation: false
    secret:
      name: "compass-gateway-auditlog-secret"
      urlKey: url
      clientIdKey: client-id
      clientSecretKey: client-secret
      clientCertKey: client-cert
      clientKeyKey: client-key
  log:
    format: "text"
  tenantConfig:
    useDefaultTenants: true
    dbPool:
      maxOpenConnections: 1
      maxIdleConnections: 1
  connector:
    prefix: /connector
    graphql:
      external:
        port: 3000
    validator:
      port: 8080
    # If secrets do not exist they will be created
    secrets:
      ca:
        name: compass-connector-app-ca
        namespace: compass-system
        certificateKey: ca.crt
        keyKey: ca.key
      rootCA:
        namespace: istio-system # For Ingress Gateway to work properly the namespace needs to be istio-system
        # In order for istio mTLS to work we should have two different secrets one containing the server certificate (let’s say X) and one used for validation of the client’s certificates.
        # The second one should be our root certificate and istio wants it to be named X-cacert. (-cacert suffix).
        # This is the reason for the confusing name of our root certificate. https://preliminary.istio.io/v1.6/docs/tasks/traffic-management/ingress/secure-ingress/#configure-a-mutual-tls-ingress-gateway
        cacert: compass-gateway-mtls-certs-cacert # For cert-rotation the cacert should be in different secret
        certificateKey: cacert
    revocation:
      configmap:
        name: revocations-config
        namespace: "{{ .Release.Namespace }}"
    # If key and certificate are not provided they will be generated
    caKey: ""
    caCertificate: ""
  system_broker:
    enabled: false
    port: 5001
    prefix: /broker
    tokenProviderFromHeader:
      forwardHeaders: Authorization
    tokenProviderFromSecret:
      enabled: false
      secrets:
        integrationSystemCredentials:
          name: compass-system-broker-credentials
          namespace: compass-system
    testNamespace: kyma-system
  gateway:
    port: 3000
    tls:
      host: compass-gateway
      adapterHost: compass-ns-adapter
      secure:
        internal:
          host: compass-gateway-internal
        oauth:
          host: compass-gateway-auth-oauth
    mtls:
      manageCerts: false
      host: compass-gateway-mtls
      certSecret: compass-gateway-mtls-certs
      external:
        host: compass-gateway-sap-mtls
        certSecret: compass-gateway-mtls-certs # Use connector's root CA as root CA by default. This should be overridden for productive deployments.
    headers:
      rateLimit: X-Flow-Identity
      request:
        remove:
          - "Client-Id-From-Token"
          - "Client-Id-From-Certificate"
          - "Client-Certificate-Hash"
          - "Certificate-Data"
  hydrator:
    host: compass-hydrator.compass-system.svc.cluster.local
    port: 3000
    prefix: /hydrators
    certSubjectMappingResyncInterval: "10s"
    subjectConsumerMappingConfig: '[{"consumer_type": "Super Admin", "tenant_access_levels": ["customer", "account","subaccount", "global", "organization", "folder", "resource-group"], "subject": "C=DE, L=local, O=SAP SE, OU=Region, OU=SAP Cloud Platform Clients, OU=f8075207-1478-4a80-bd26-24a4785a2bfd, CN=compass"}, {"consumer_type": "Integration System", "tenant_access_levels": ["account","subaccount"], "subject": "C=DE, L=local, O=SAP SE, OU=Region, OU=SAP Cloud Platform Clients, OU=f8075207-1478-4a80-bd26-24a4785a2bfd, CN=integration-system-test"}, {"consumer_type": "Technical Client", "tenant_access_levels": ["global"], "subject": "C=DE, L=local, O=SAP SE, OU=SAP Cloud Platform Clients, OU=1f538f34-30bf-4d3d-aeaa-02e69eef84ae, CN=technical-client-test"}]'
    certificateDataHeader: "Certificate-Data"
    consumerClaimsKeys:
      clientIDKey: "client_id"
      tenantIDKey: "tenantid"
      userNameKey: "user_name"
      subdomainKey: "subdomain"
    http:
      client:
        skipSSLValidation: false
    metrics:
      port: 3003
      enableClientInstrumentation: true
      censoredFlows: "JWT"
  iasAdapter:
    port: 8080
    apiRootPath: "/ias-adapter"
    readTimeout: 30s
    readHeaderTimeout: 30s
    writeTimeout: 30s
    idleTimeout: 30s
    tenantInfo:
      requestTimeout: 30s
      insecureSkipVerify: false
    ias:
      requestTimeout: 30s
      secret:
        name: "ias-adapter-cockpit"
        path: "/tmp"
        fileName: "ias-adapter-cockpit.yaml"
        clientCert: cert
        clientKey: key
        ca: ca
        manage: false
    postgres:
      connectTimeout: 30s
      requestTimeout: 30s
    authentication:
      jwksEndpoint: "http://ory-oathkeeper-api.kyma-system.svc.cluster.local:4456/.well-known/jwks.json"
  operations_controller:
    enabled: true
  connectivity_adapter:
    port: 8080
    tls:
      host: adapter-gateway
    mtls:
      host: adapter-gateway-mtls
  oathkeeperFilters:
    workloadLabel: oathkeeper
    namespace: kyma-system
    tokenDataHeader: "Connector-Token"
    certificateDataHeader: "Certificate-Data"
  istio:
    discoveryMtlsGateway:
      name: "discovery-gateway"
      namespace: "compass-system"
      certSecretName: discovery-gateway-certs
      localCA: # the CA property and its nested fields are used only in local setup
        secretName: discovery-gateway-certs-cacert
        namespace: istio-system # For Ingress Gateway to work properly the namespace needs to be istio-system
        certificate: ""
        key: ""
    externalMtlsGateway:
      name: "compass-gateway-external-mtls"
      namespace: "compass-system"
    mtlsGateway:
      name: "compass-gateway-mtls"
      namespace: "compass-system"
    gateway:
      name: "kyma-gateway"
      namespace: "kyma-system"
    proxy:
      port: 15020
    namespace: istio-system
    ingressgateway:
      workloadLabel: istio-ingressgateway
      requestPayloadSizeLimit2MB: 2097152
      requestPayloadSizeLimit2MBLabel: "2MB"
      requestPayloadSizeLimit5MB: 5097152
      requestPayloadSizeLimit5MBLabel: "5MB"
      correlationHeaderRewriteFilter:
        expectedHeaders:
          - "x-request-id"
          - "x-correlation-id"
          - "x-correlationid"
          - "x-forrequest-id"
          - "x-vcap-request-id"
          - "x-broker-api-request-identity"
  kubernetes:
    serviceAccountTokenIssuer: https://kubernetes.default.svc.cluster.local
    serviceAccountTokenJWKS: https://kubernetes.default.svc.cluster.local/openid/v1/jwks
  ingress:
    domainName: "local.kyma.dev"
    discoveryDomain:
      name: "discovery.api.local"
      tlsCert: ""
      tlsKey: ""
  database:
    sqlProxyServiceAccount: "proxy-user@gcp-cmp.iam.gserviceaccount.com"
    manageSecrets: true
    embedded:
      enabled: true
      director:
        name: "postgres"
      ias_adapter:
        name: "postgres2"
      directorDBName: "postgres"
    managedGCP:
      serviceAccountKey: ""
      instanceConnectionName: ""
      director:
        name: ""
        user: ""
        password: ""
      iasAdapter:
        name: ""
        user: ""
        password: ""
      host: "localhost"
      hostPort: "5432"
      sslMode: ""
      #TODO remove below after migration to separate user will be done
      dbUser: ""
      dbPassword: ""
      directorDBName: ""
  oathkeeper:
    host: ory-oathkeeper-proxy.kyma-system.svc.cluster.local
    port: 4455
    timeout_ms: 120000
    ns_adapter_timeout_ms: 3600000
    idTokenConfig:
      claims: '{"scopes": "{{ print .Extra.scope }}","tenant": "{{ .Extra.tenant }}", "consumerID": "{{ print .Extra.consumerID}}", "consumerType": "{{ print .Extra.consumerType }}", "flow": "{{ print .Extra.flow }}", "onBehalfOf": "{{ print .Extra.onBehalfOf }}", "region": "{{ print .Extra.region }}", "tokenClientID": "{{ print .Extra.tokenClientID }}"}'
      internalClaims: '{"scopes": "application:read application:write application.webhooks:read application.application_template:read application_template.webhooks:read webhooks.auth:read runtime:write runtime:read tenant:read tenant:write tenant_subscription:write ory_internal fetch_tenant application_template:read destinations_sensitive_data:read destinations:sync ord_aggregator:sync certificate_subject_mapping:read certificate_subject_mapping:write","tenant":"{ {{ if .Header.Tenant }} \"consumerTenant\":\"{{ print (index .Header.Tenant 0) }}\", {{ end }} \"externalTenant\":\"\"}", "consumerType": "Internal Component", "flow": "Internal"}'
    mutators:
      runtimeMappingService:
        config:
          api:
            url: http://compass-hydrator.compass-system.svc.cluster.local:3000/hydrators/runtime-mapping
            retry:
              give_up_after: 6s
              max_delay: 2000ms
      authenticationMappingServices:
        nsadapter:
          cfg:
            config:
              api:
                url: http://compass-hydrator.compass-system.svc.cluster.local:3000/hydrators/authn-mapping/nsadapter
                retry:
                  give_up_after: 6s
                  max_delay: 2000ms
          authenticator:
            enabled: false
            createRule: true
            gatewayHost: "compass-gateway-xsuaa"
            trusted_issuers: '[{"domain_url": "compass-system.svc.cluster.local:8080", "scope_prefix": "prefix.", "protocol": "http"}]'
            attributes: '{"uniqueAttribute": { "key": "ns-adapter-test", "value": "ns-adapter-flow" }, "tenant": { "key": "tenant" }, "identity": { "key": "identity" }, "clientid": { "key": "client_id" } }'
            path: /nsadapter/api/v1/notifications
            upstreamComponent: "compass-gateway"
            checkSuffix: true
        tenant-fetcher:
          cfg:
            config:
              api:
                url: http://compass-hydrator.compass-system.svc.cluster.local:3000/hydrators/authn-mapping/tenant-fetcher
                retry:
                  give_up_after: 6s
                  max_delay: 2000ms
          authenticator:
            enabled: false
            createRule: true
            gatewayHost: "compass-gateway"
            trusted_issuers: '[{"domain_url": "compass-system.svc.cluster.local:8080", "scope_prefix": "prefix.", "protocol": "http"}]'
            attributes: '{"uniqueAttribute": { "key": "test", "value": "tenant-fetcher" }, "tenant": { "key": "tenant" }, "identity": { "key": "identity" } }'
            path: /tenants/<.*>
            upstreamComponent: "compass-tenant-fetcher"
            checkSuffix: false
        subscriber:
          cfg:
            config:
              api:
                url: http://compass-hydrator.compass-system.svc.cluster.local:3000/hydrators/authn-mapping/subscriber
                retry:
                  give_up_after: 6s
                  max_delay: 2000ms
          authenticator:
            enabled: false
            createRule: false
            gatewayHost: "compass-gateway-sap-mtls"
            trusted_issuers: '[{"domain_url": "compass-system.svc.cluster.local:8080", "scope_prefix": "prefix.", "protocol": "http", "region": "eu-1"}]'
            attributes: '{"uniqueAttribute": { "key": "subsc-key-test", "value": "subscription-flow" }, "tenant": { "key": "tenant" }, "identity": { "key": "user_name" }, "clientid": { "key": "client_id" } }'
            path: /<.*>
            checkSuffix: false
      tenantMappingService:
        config:
          api:
            url: http://compass-hydrator.compass-system.svc.cluster.local:3000/hydrators/tenant-mapping
            retry:
              give_up_after: 6s
              max_delay: 2000ms
      certificateResolverService:
        config:
          api:
            url: http://compass-hydrator.compass-system.svc.cluster.local:3000/hydrators/v1/certificate/data/resolve
            retry:
              give_up_after: 6s
              max_delay: 2000ms
      tokenResolverService:
        config:
          api:
            url: http://compass-hydrator.compass-system.svc.cluster.local:3000/hydrators/v1/tokens/resolve
            retry:
              give_up_after: 6s
              max_delay: 2000ms
  cockpit:
    auth:
      allowedConnectSrc: "https://*.ondemand.com"
      secretName: "cockpit-auth-secret"
      idpHost: ""
      clientID: ""
      scopes: "openid profile email"
      path: "/oauth2/certs"
  destinationFetcher:
    manageSecrets: true
    host: compass-destination-fetcher.compass-system.svc.cluster.local
    prefix: /destination-configuration
    port: 3000
    jobSchedule: 10m
    lease:
      lockname: destinationlease
    parallelTenants: 10
    tenantSyncTimeout: "5m"
    authentication:
      jwksEndpoint: "http://ory-oathkeeper-api.kyma-system.svc.cluster.local:4456/.well-known/jwks.json"
      appDestinationsSyncScope: "destinations:sync"
      appDetinationsSensitiveDataScope: "destinations_sensitive_data:read"
    server:
      tenantDestinationsEndpoint: "/v1/subaccountDestinations"
      sensitiveDataEndpoint: "/v1/destinations"
      sensitiveDataQueryParam: "name"
    request:
      skipSSLValidation: false
      retry_interval: "100ms"
      retry_attempts: 3
      goroutineLimit: 10
      requestTimeout: "5s"
      pageSize: 100
      oauthTokenPath: "/oauth/token"
    instance:
      clientIdPath: "clientid"
      clientSecretPath: "clientsecret"
      urlPath: "uri"
      tokenUrlPath: "certurl"
      clientCertPath: "certificate"
      clientKeyPath: "key"
    secretName: destination-region-instances
    dependenciesConfig:
      path: "/cfg/dependencies"
    oauthMode: "oauth-mtls"
  destinationRegionSecret:
    secretName: "destination-region-instances"
    fileName: "keyConfig"
    local:
      templateMappings:
        xsappMapping: '{{ printf "\"%s\":\"xsappname1\"" .Values.global.tenantFetcher.xsappNamePath }}'
        clientIDMapping: '{{ printf "\"%s\":\"client_id\"" .Values.global.destinationFetcher.instance.clientIdPath }}'
        clientSecretMapping: '{{ printf "\"%s\":\"client_secret\"" .Values.global.destinationFetcher.instance.clientSecretPath }}'
        urlMapping: '{{ printf "\"%s\":\"http://compass-external-services-mock.%s.svc.cluster.local:%s\"" .Values.global.destinationFetcher.instance.urlPath .Release.Namespace (.Values.service.port | toString) }}'
        tokenURLMapping: '{{ printf "\"%s\":\"https://%s.%s:%s\"" .Values.global.destinationFetcher.instance.tokenUrlPath .Values.global.externalServicesMock.certSecuredHost .Values.global.ingress.domainName (.Values.service.certPort | toString) }}'
        x509CertificateMapping: '{{ printf "\"%s\":\"%s\"" .Values.global.destinationFetcher.instance.clientCertPath .Values.global.connector.caCertificate }}'
        x509KeyMapping: '{{ printf "\"%s\":\"%s\"" .Values.global.destinationFetcher.instance.clientKeyPath .Values.global.connector.caKey }}'
  tenantFetcher:
    k8sSecret:
      manageSecrets: true
      name: "tenant-fetcher-secret"
      namespace: "compass-system"
      key: "keyConfig"
      path: "/tmp"
    host: compass-tenant-fetcher.compass-system.svc.cluster.local
    prefix: /tenants
    port: 3000
    xsappNamePath: "xsappname"
    omitDependenciesParamName: ""
    omitDependenciesParamValue: ""
    requiredAuthScope: Callback
    fetchTenantAuthScope: fetch_tenant
    authentication:
      jwksEndpoint: "http://ory-oathkeeper-api.kyma-system.svc.cluster.local:4456/.well-known/jwks.json"
    tenantProvider:
      tenantIdProperty: "tenantId"
      customerIdProperty: "customerId"
      subaccountTenantIdProperty: "subaccountTenantId"
      subdomainProperty: "subdomain"
      licenseTypeProperty: "licenseType"
      name: "provider"
      subscriptionProviderIdProperty: "subscriptionProviderIdProperty"
      providerSubaccountIdProperty: "providerSubaccountIdProperty"
      consumerTenantIdProperty: "consumerTenantIdProperty"
      subscriptionProviderAppNameProperty: "subscriptionProviderAppNameProperty"
    server:
      fetchTenantEndpoint: "/v1/fetch/{parentTenantId}/{tenantId}"
      regionalHandlerEndpoint: "/v1/regional/{region}/callback/{tenantId}"
      dependenciesEndpoint: "/v1/regional/{region}/dependencies"
      tenantPathParam: "tenantId"
      regionPathParam: "region"
    dependenciesConfig:
      path: "/cfg/dependencies"
    local:
      templateMappings:
        xsappMapping: '{{ printf "\"%s\":\"xsappname1\"" .Values.global.tenantFetcher.xsappNamePath }}'
    containerName: "tenant-fetcher"
  externalCertConfiguration:
    issuerLocality: "local,local2" # In local setup we have manually created connector CA certificate with 'local' Locality property
    subjectPattern: "/C=DE/O=SAP SE/OU=SAP Cloud Platform Clients/OU=Region/OU=%s/L=%s/CN=%s"
    technicalClientSubjectPattern: "/C=DE/O=SAP SE/OU=SAP Cloud Platform Clients/OU=%s/L=%s/CN=%s"
    ouCertSubaccountID: "f8075207-1478-4a80-bd26-24a4785a2bfd"
    commonName: "compass"
    locality: "local"
    certSvcApiPath: "/cert"
    tokenPath: "/cert/token"
    secrets:
      externalCertSvcSecret:
        manage: false
        name: "cert-svc-secret"
        clientIdKey: client-id
        clientSecretKey: client-secret
        oauthUrlKey: url
        csrEndpointKey: csr-endpoint
        clientCert: client-cert
        clientKey: client-key
        skipSSLValidationFlag: "-k"
      externalClientCertSecret:
        name: "external-client-certificate"
        namespace: compass-system
        certKey: tls.crt
        keyKey: tls.key
    rotationCronjob:
      name: "external-certificate-rotation"
      schedule: "*/1 * * * *" # Executes every minute
      certValidity: "7"
      clientCertRetryAttempts: "8"
      containerName: "certificate-rotation"
  extSvcCertConfiguration:
    issuerLocality: "local,local2" # In local setup we have manually created connector CA certificate with 'local' Locality property
    subjectPattern: "/C=DE/O=SAP SE/OU=SAP Cloud Platform Clients/OU=Region/OU=%s/L=%s/CN=%s"
    ouCertSubaccountID: "f8075207-1478-4a80-bd26-24a4785a2bfd"
    commonName: "compass"
    locality: "local"
    certSvcApiPath: "/cert"
    tokenPath: "/cert/token"
    secrets:
      extSvcCertSvcSecret:
        manage: false
        name: "ext-svc-cert-svc-secret"
        clientIdKey: client-id
        clientSecretKey: client-secret
        oauthUrlKey: url
        csrEndpointKey: csr-endpoint
        clientCert: client-cert
        clientKey: client-key
        skipSSLValidationFlag: "-k"
      extSvcClientCertSecret:
        name: "ext-svc-client-certificate"
        namespace: compass-system
        certKey: tls.crt
        keyKey: tls.key
    rotationCronjob:
      name: "ext-svc-certificate-rotation"
      schedule: "*/1 * * * *" # Executes every minute
      certValidity: "7"
      clientCertRetryAttempts: "8"
      containerName: "ext-svc-certificate-rotation"
  ordService:
    host: compass-ord-service.compass-system.svc.cluster.local
    prefix: /open-resource-discovery-service/v0
    docsPrefix: /open-resource-discovery-docs
    staticPrefix: /open-resource-discovery-static/v0
    port: 3000
    defaultResponseType: "xml"
    userContextHeader: "user_context"
    authTokenPath: "/var/run/secrets/kubernetes.io/serviceaccount/token"
    skipSSLValidation: false
  ordAggregator:
    port: 3000
    prefix: /ord-aggregator
    name: ord-aggregator
    job:
      schedulePeriod: 60m
      isSchedulable: true
    lease:
      lockname: aggregatorlease
    authentication:
      jwksEndpoint: "http://ory-oathkeeper-api.kyma-system.svc.cluster.local:4456/.well-known/jwks.json"
    http:
      client:
        skipSSLValidation: false
      retry:
        attempts: 3
        delay: 100ms
    dbPool:
      maxOpenConnections: 2
      maxIdleConnections: 2
    globalRegistryUrl: http://compass-external-services-mock.compass-system.svc.cluster.local:8087/.well-known/open-resource-discovery
    maxParallelWebhookProcessors: 4
    maxParallelDocumentsPerApplication: 10
    maxParallelSpecificationProcessors: 100
    ordWebhookPartialProcessURL: ""
    ordWebhookPartialProcessMaxDays: 0
    ordWebhookPartialProcessing: false
    containerName: "ord-aggregator"
    tenantMappingConfiguration: '{}'
  systemFetcher:
    enabled: false
    name: "system-fetcher"
    schedule: "0 0 * * *"
    manageSecrets: true
    # enableSystemDeletion - whether systems in deleted state should be deleted from director database
    enableSystemDeletion: true
    # fetchParallelism - shows how many http calls will be made in parallel to fetch systems
    fetchParallellism: 30
    # queueSize - shows how many system fetches (individual requests may fetch more than 1 system)
    # can be put in the queue for processing before blocking. It is best for the queue to be about 2 times bigger than the parallellism
    queueSize: 100
    # fetchRequestTimeout - shows the timeout to wait for oauth token and for fetching systems (in one request) separately
    fetchRequestTimeout: "30s"
    # directorRequestTimeout - graphql requests timeout to director
    directorRequestTimeout: "30s"
    dbPool:
      maxOpenConnections: 20
      maxIdleConnections: 2
    # systemsAPIEndpoint - endpoint of the service to fetch systems from
    systemsAPIEndpoint: ""
    # systemsAPIFilterCriteria - criteria for fetching systems
    systemsAPIFilterCriteria: ""
    appTemplatesProductLabel: "systemRole"
    systemSourceKey: "prop"
    appTemplates: []
    templatePlaceholderToSystemKeyMappings: '[ { "placeholder_name": "name", "system_key": "$.displayName" }, { "placeholder_name": "display-name", "system_key": "$.displayName" }, { "placeholder_name": "systemNumber", "system_key": "$.systemNumber" }, { "placeholder_name": "productId", "system_key": "$.productId" }, { "placeholder_name": "ppmsProductVersionId", "system_key": "$.ppmsProductVersionId", "optional": true }, { "placeholder_name": "region", "system_key": "$.additionalAttributes.systemSCPLandscapeID", "optional": true }, { "placeholder_name": "description", "system_key": "$.productDescription", "optional": true }, { "placeholder_name": "baseUrl", "system_key": "$.additionalUrls.mainUrl", "optional": true }, { "placeholder_name": "providerName", "system_key": "$.infrastructureProvider", "optional": true } ]'
    templateOverrideApplicationInput: '{"name": "{{name}}","description": "{{description}}","providerName": "{{providerName}}","statusCondition": "INITIAL","systemNumber": "{{systemNumber}}","labels": {"managed": "true","productId": "{{productId}}","ppmsProductVersionId": "{{ppmsProductVersionId}}","region": "{{region}}"},"baseUrl": "{{baseUrl}}"}'
    http:
      client:
        skipSSLValidation: false
    oauth:
      client: "client_id"
      tokenEndpointProtocol: "https"
      tokenBaseHost: "compass-external-services-mock-sap-mtls"
      tokenPath: "/cert/token"
      scopesClaim: "scopes"
      tenantHeaderName: "x-zid"
      tokenRequestTimeout: 30s
      skipSSLValidation: true
    secret:
      name: "compass-system-fetcher-secret"
      clientIdKey: client-id
      oauthUrlKey: url
    paging:
      pageSize: 200
      sizeParam: "$top"
      skipParam: "$skip"
    containerName: "system-fetcher"
  tenantFetchers:
    job1:
      enabled: false
      job:
        interval: "5m"
      configMapNamespace: "compass-system"
      manageSecrets: true
      providerName: "compass"
      tenantType: "subaccount"
      schedule: "*/5 * * * *"
      tenantInsertChunkSize: "500"
      kubernetes:
        configMapNamespace: "compass-system"
        pollInterval: 2s
        pollTimeout: 1m
        timeout: 2m
      authConfig:
        skipSSLValidation: true
        oauthMode: "oauth-mtls"
        clientIDPath: "clientid"
        clientSecretPath: "secret"
        clientCertPath: "cert"
        clientKeyPath: "key"
        tokenEndpointPath: "url"
        tokenURLPath: "/cert/token"
      queryMapping:
        regionField: "region"
        pageNumField: "pageNum"
        pageSizeField: "pageSize"
        timestampField: "timestamp"
      query:
        startPage: "0"
        pageSize: "100"
      api:
        regionName: "central"
        authConfigSecretKey: "central"
        fieldMapping:
          totalPagesField: "totalPages"
          totalResultsField: "totalResults"
          tenantEventsField: "events"
          idField: "id"
          nameField: "name"
          customerIdField: "customerId"
          subdomainField: "subdomain"
          licenseTypeField: "licenseType"
          discriminatorField: ""
          discriminatorValue: ""
          detailsField: "details"
          entityTypeField: "entityType"
          globalAccountID: "gaID"
          regionField: "region"
          movedSubaccountTargetField: "targetGlobalAccountGUID"
          movedSubaccountSourceField: "sourceGlobalAccountGUID"
        endpoints:
          accountCreated: "127.0.0.1/events?type=account-created"
          accountDeleted: "127.0.0.1/events?type=account-deleted"
          accountUpdated: "127.0.0.1/events?type=account-updated"
          subaccountCreated: "127.0.0.1/events?type=subaccount-created"
          subaccountDeleted: "127.0.0.1/events?type=subaccount-deleted"
          subaccountUpdated: "127.0.0.1/events?type=subaccount-updated"
          subaccountMoved: "127.0.0.1/events?type=subaccount-moved"
      regionalConfig:
        fieldMapping:
          totalPagesField: "totalPages"
          totalResultsField: "totalResults"
          tenantEventsField: "events"
          idField: "guid"
          nameField: "displayName"
          customerIdField: "customerId"
          subdomainField: "subdomain"
          licenseTypeField: "licenseType"
          discriminatorField: ""
          discriminatorValue: ""
          detailsField: "details"
          entityTypeField: "entityType"
          globalAccountID: "globalAccountGUID"
          regionField: "region"
          movedSubaccountTargetField: "targetGlobalAccountGUID"
          movedSubaccountSourceField: "sourceGlobalAccountGUID"
        regions:
          eu-east:
            api:
              oauthMode: "oauth-mtls"
              authConfigSecretKey: "central"
              endpoints:
                accountCreated: "127.0.0.1/events?type=account-created"
                accountDeleted: "127.0.0.1/events?type=account-deleted"
                accountUpdated: "127.0.0.1/events?type=account-updated"
                subaccountCreated: "127.0.0.1/events?type=subaccount-created"
                subaccountDeleted: "127.0.0.1/events?type=subaccount-deleted"
                subaccountUpdated: "127.0.0.1/events?type=subaccount-updated"
                subaccountMoved: "127.0.0.1/events?type=subaccount-moved"
      dbPool:
        maxOpenConnections: 1
        maxIdleConnections: 1
  metrics:
    enabled: true
    pushEndpoint: http://monitoring-prometheus-pushgateway.kyma-system.svc.cluster.local:9091
  externalServicesMock:
    enabled: false
    certSecuredPort: 8081
    ordCertSecuredPort: 8082
    unsecuredPort: 8083
    basicSecuredPort: 8084
    oauthSecuredPort: 8085
    ordGlobalRegistryCertPort: 8086
    ordGlobalRegistryUnsecuredPort: 8087
    unsecuredPortWithAdditionalContent: 8088
    unsecuredMultiTenantPort: 8089
    certSecuredHost: compass-external-services-mock-sap-mtls
    ordCertSecuredHost: compass-external-services-mock-sap-mtls-ord
    ordGlobalCertSecuredHost: compass-external-services-mock-sap-mtls-global-ord-registry
    unSecuredHost: compass-external-services-mock
    host: compass-external-services-mock.compass-system.svc.cluster.local
    saasAppNamesSecret:
      manage: false
    regionInstancesCredentials:
      manage: false
    oauthSecret:
      manage: false
      name: compass-external-services-mock-oauth-credentials
      clientIdKey: client-id
      clientSecretKey: client-secret
      oauthUrlKey: url
      oauthTokenPath: "/secured/oauth/token"
    auditlog:
      applyMockConfiguration: false
      managementApiPath: /audit-log/v2/configuration-changes/search
      mtlsTokenPath: "/cert/token"
      secret:
        name: "auditlog-instance-management"
        urlKey: url
        tokenUrlKey: token-url
        clientIdKey: client-id
        clientSecretKey: client-secret
        clientCertKey: client-cert
        clientKeyKey: client-key
    iasAdapter:
      consumerAppID: "consumer-app-id"
      consumerAppClientID: "consumer-client-id"
      consumerAppTenantID: "consumer-app-tenant-id"
      providerAppID: "provider-app-id"
      providerAppClientID: "provider-client-id"
      providerAppTenantID: "provider-app-tenant-id"
      apiName: "Test API Name"
  tests:
    http:
      client:
        skipSSLValidation: false
    externalCertConfiguration:
      ouCertSubaccountID: "bad76f69-e5c2-4d55-bca5-240944824b83"
      issuerLocalityRegion2: "local"
    director:
      skipPattern: ""
      externalCertIntSystemCN: "integration-system-test"
      supportedOrdApplicationType: "SAP temp1"
    tenantFetcher:
      tenantOnDemandID: "8d42d818-d4c4-4036-b82f-b199db7ffeb5"
      region: "eu-1"
      region2: "eu-2"
    ordAggregator:
      skipPattern: ""
    ordService:
      accountTenantID: "5577cf46-4f78-45fa-b55f-a42a3bdba868" # testDefaultTenant from our testing tenants
      skipPattern: "(.*Requesting_filtering_of_Bundles_that_have_only_ODATA_APIs|.*Requesting_filtering_of_Bundles_that_do_not_have_only_ODATA_APIs)"
    externalServicesMock:
      skipPattern: ""
      formationAsyncApi:
        responseDelayInSeconds: 3
    selfRegistration:
      region: "eu-1"
      region2: "eu-2"
    destination:
      consumerSubdomain: "compass-external-services-mock-sap-mtls"
    subscription:
      consumerSubdomain: "compass-external-services-mock-sap-mtls"
      tenants:
        providerAccountID: "5577cf46-4f78-45fa-b55f-a42a3bdba868" # testDefaultTenant from our testing tenants
        providerSubaccountID: "47b4575a-f102-414a-8398-2d973ad65f3a" # TestProviderSubaccount from our testing tenants
        consumerAccountID: "5984a414-1eed-4972-af2c-b2b6a415c7d7" # ApplicationsForRuntimeTenantName from our testing tenants
        consumerSubaccountID: "1f538f34-30bf-4d3d-aeaa-02e69eef84ae" # randomly chosen
        consumerTenantID: "ba49f1aa-ddc1-43ff-943c-fe949857a34a" # randomly chosen
        providerSubaccountIDRegion2: "731b7bc4-5472-41d2-a447-e4c0f45de739" # TestProviderSubaccountRegion2 from our testing tenants
        consumerAccountIDTenantHierarchy: "5577cf46-4f78-45fa-b55f-a42a3bdba868" # testDefaultTenant from our testing tenants; more info in 'TestFormationNotificationsTenantHierarchy'
        consumerSubaccountIDTenantHierarchy: "3cfcdd62-320d-403b-b66a-4ee3cdd06947" # TestIntegrationSystemManagedSubaccount from our testing tenants; more info in 'TestFormationNotificationsTenantHierarchy'
      oauthSecret:
        manage: false
        name: compass-subscription-secret
        clientIdKey: client-id
        clientSecretKey: client-secret
        oauthUrlKey: url
      propagatedProviderSubaccountHeader: "X-Provider-Subaccount"
      externalClientCertTestSecretName: "external-client-certificate-test-secret"
      externalClientCertTestSecretNamespace: "compass-system"
      externalCertTestJobName: "external-certificate-rotation-test-job"
      certSvcInstanceTestSecretName: "cert-svc-secret"
      certSvcInstanceTestRegion2SecretName: "cert-svc-secret-eu2"
      consumerTokenURL: "http://compass-external-services-mock.compass-system.svc.cluster.local:8080"
      subscriptionURL: "http://compass-external-services-mock.compass-system.svc.cluster.local:8080"
      subscriptionProviderIdValue: "id-value!t12345"
      subscriptionProviderAppNameValue: "subscriptionProviderAppNameValue"
    namespace: kyma-system
    connectivityAdapterFQDN: http://compass-connectivity-adapter.compass-system.svc.cluster.local
    externalServicesMockFQDN: http://compass-external-services-mock.compass-system.svc.cluster.local
    ordServiceFQDN: http://compass-ord-service.compass-system.svc.cluster.local
    systemBrokerFQDN: http://compass-system-broker.compass-system.svc.cluster.local
    tenantFetcherFQDN: http://compass-tenant-fetcher.compass-system.svc.cluster.local
    hydratorFQDN: http://compass-hydrator.compass-system.svc.cluster.local
    basicCredentials:
      manage: false
      secretName: "test-basic-credentials-secret"
    db:
      maxOpenConnections: 3
      maxIdleConnections: 1
    securityContext: # Set on container level
      runAsUser: 2000
      allowPrivilegeEscalation: false
  expectedSchemaVersionUpdateJob:
    cm:
      name: "expected-schema-version"
    ias_adapter:
      cm:
        name: "ias-adapter-expected-schema-version"
  migratorJob:
    nodeSelectorEnabled: false
    pvc:
      name: "compass-director-migrations"
      namespace: "compass-system"
      migrationsPath: "/compass-migrations"
      storageClass: local-path
    ias_adapter:
      pvc:
        name: "compass-ias-adapter-migrations"
        namespace: "compass-system"
        migrationsPath: "/compass-ias-adapter-migrations"
        storageClass: local-path
  http:
    client:
      skipSSLValidation: false
  pairingAdapter:
    templateName: "pairing-adapter-app-template"
    watcherCorrelationID: "pairing-adapter-watcher-id"
    configMap:
      manage: false
      key: "config.json"
      name: "pairing-adapter-config-local"
      namespace: "compass-system"
      localAdapterFQDN: "http://compass-pairing-adapter.compass-system.svc.cluster.local/adapter-local-mtls"
      integrationSystemID: "d3e9b9f5-25dc-4adb-a0a0-ed69ef371fb6"
    e2e:
      appName: "test-app"
      appID: "123-test-456"
      clientUser: "test-user"
      tenant: "test-tenant"
  # Scopes assigned for every new Client Credentials by given object type (Runtime / Application / Integration System)
  # and scopes mapped to a consumer with the given type, then that consumer is using a client certificate
  scopes:
    scopesPerConsumerType:
      business_integration:
        - "application_template:read"
        - "application_template:write"
        - "formation:read"
        - "formation:write"
        - "formation.state:write"
        - "formation_template:read"
        - "formation_template:write"
        - "formation_template.webhooks:read"
      managed_application_provider_operator:
        - "application.local_tenant_id:write"
        - "application_template:write"
        - "application_template:read"
        - "application_template.webhooks:read"
        - "internal_visibility:read"
        - "webhook:write"
        - "webhooks.auth:read"
        - "certificate_subject_mapping:write"
      managed_application_consumer: []
      landscape_resource_operator:
        - "application:read"
        - "application:write"
        - "application.local_tenant_id:write"
        - "tenant_access:write"
        - "formation:read"
        - "formation:write"
      technical_client:
        - "tenant:read"
        - "tenant:write"
      runtime:
        - "runtime:read"
        - "runtime:write"
        - "application:read"
        - "runtime.auths:read"
        - "bundle.instance_auths:read"
        - "runtime.webhooks:read"
        - "webhook:write"
      external_certificate:
        - "runtime:read"
        - "runtime:write"
        - "application:read"
        - "application:write"
        - "runtime.auths:read"
        - "bundle.instance_auths:read"
        - "runtime.webhooks:read"
        - "webhook:write"
        - "application_template:read"
        - "application_template:write"
        - "formation_template:read"
        - "formation_template:write"
        - "formation_template.webhooks:read"
      application:
        - "application:read"
        - "application:write"
        - "application.auths:read"
        - "application.webhooks:read"
        - "application.application_template:read"
        - "bundle.instance_auths:read"
        - "document.fetch_request:read"
        - "event_spec.fetch_request:read"
        - "api_spec.fetch_request:read"
        - "fetch-request.auth:read"
        - "webhook:write"
      integration_system:
        - "application:read"
        - "application:write"
        - "application.local_tenant_id:write"
        - "application.application_template:read"
        - "application_template:read"
        - "application_template:write"
        - "runtime:read"
        - "runtime:write"
        - "integration_system:read"
        - "label_definition:read"
        - "label_definition:write"
        - "automatic_scenario_assignment:read"
        - "integration_system.auths:read"
        - "application_template.webhooks:read"
        - "formation:write"
        - "formation:read"
        - "internal_visibility:read"
        - "application.auths:read"
        - "webhook:write"
        - "formation_template:read"
        - "formation_template.webhooks:read"
      super_admin:
        - "application:read"
        - "application:write"
        - "application.local_tenant_id:write"
        - "application_template:read"
        - "application_template:write"
        - "integration_system:read"
        - "integration_system:write"
        - "runtime:read"
        - "runtime:write"
        - "label_definition:read"
        - "label_definition:write"
        - "eventing:manage"
        - "tenant:read"
        - "tenant:write"
        - "automatic_scenario_assignment:read"
        - "application.auths:read"
        - "application.webhooks:read"
        - "application.application_template:read"
        - "application_template.webhooks:read"
        - "bundle.instance_auths:read"
        - "document.fetch_request:read"
        - "event_spec.fetch_request:read"
        - "api_spec.fetch_request:read"
        - "integration_system.auths:read"
        - "runtime.auths:read"
        - "fetch-request.auth:read"
        - "webhooks.auth:read"
        - "formation:write"
        - "formation:read"
        - "internal_visibility:read"
        - "runtime.webhooks:read"
        - "webhook:write"
        - "formation_template:read"
        - "formation_template:write"
        - "formation_template.webhooks:read"
        - "formation_constraint:read"
        - "formation_constraint:write"
        - "certificate_subject_mapping:read"
        - "certificate_subject_mapping:write"
        - "formation.state:write"
        - "tenant_access:write"
      default:
        - "runtime:read"
        - "runtime:write"
        - "tenant:read"<|MERGE_RESOLUTION|>--- conflicted
+++ resolved
@@ -139,11 +139,7 @@
       name: compass-pairing-adapter
     director:
       dir: dev/incubator/
-<<<<<<< HEAD
       version: "PR-3033"
-=======
-      version: "PR-3083"
->>>>>>> e6dde8c4
       name: compass-director
     hydrator:
       dir: dev/incubator/
@@ -188,11 +184,7 @@
       name: compass-console
     e2e_tests:
       dir: dev/incubator/
-<<<<<<< HEAD
       version: "PR-3033"
-=======
-      version: "PR-3077"
->>>>>>> e6dde8c4
       name: compass-e2e-tests
   isLocalEnv: false
   isForTesting: false
