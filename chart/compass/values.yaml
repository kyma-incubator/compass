--- conflicted
+++ resolved
@@ -118,11 +118,7 @@
       version: "PR-2383"
     director:
       dir:
-<<<<<<< HEAD
       version: "PR-2500"
-=======
-      version: "PR-2478"
->>>>>>> 8807c96c
     hydrator:
       dir:
       version: "PR-2458"
@@ -154,11 +150,7 @@
       version: "PR-68"
     e2e_tests:
       dir:
-<<<<<<< HEAD
       version: "PR-2500"
-=======
-      version: "PR-2478"
->>>>>>> 8807c96c
   isLocalEnv: false
   isForTesting: false
   oauth2:
