--- conflicted
+++ resolved
@@ -174,11 +174,7 @@
       name: compass-pairing-adapter
     director:
       dir: dev/incubator/
-<<<<<<< HEAD
       version: "PR-3680"
-=======
-      version: "PR-3689"
->>>>>>> 8bf34b52
       name: compass-director
     hydrator:
       dir: dev/incubator/
