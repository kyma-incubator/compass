global:
  disableLegacyConnectivity: true
  defaultTenant: 3e64ebae-38b5-46a0-b1ed-9ccee153a0ae
  tenants:
    - name: default
      id: 3e64ebae-38b5-46a0-b1ed-9ccee153a0ae
      type: account
    - name: foo
      id: 1eba80dd-8ff6-54ee-be4d-77944d17b10b
      type: account
    - name: bar
      id: af9f84a9-1d3a-4d9f-ae0c-94f883b33b6e
      type: account
    - name: TestTenantSeparation
      id: f1c4b5be-b0e1-41f9-b0bc-b378200dcca0
      type: account
    - name: TestDeleteLastScenarioForApplication
      id: 0403be1e-f854-475e-9074-922120277af5
      type: account
    - name: Test_DeleteAutomaticScenarioAssignmentForSelector
      id: d9553135-6115-4c67-b4d9-962c00f3725f
      type: account
    - name: Test_AutomaticScenarioAssigmentForRuntime
      id: 8c733a45-d988-4472-af10-1256b82c70c0
      type: account
    - name: TestAutomaticScenarioAssignmentsWholeScenario
      id: 65a63692-c00a-4a7d-8376-8615ee37f45c
      type: account
    - name: TestTenantsQueryTenantNotInitialized
      id: 72329135-27fd-4284-9bcb-37ea8d6307d0
      type: account
    - name: Test Default
      id: 5577cf46-4f78-45fa-b55f-a42a3bdba868
      type: account
      parent: 2c4f4a25-ba9a-4dbc-be68-e0beb77a7eb0
    - name: Test_DefaultCustomer
      id: 2c4f4a25-ba9a-4dbc-be68-e0beb77a7eb0
      type: customer
    - name: TestListLabelDefinitions
      id: 3f641cf5-2d14-4e0f-a122-16e7569926f1
      type: account
    - name: Test_AutomaticScenarioAssignmentQueries
      id: 8263cc13-5698-4a2d-9257-e8e76b543e88
      type: account
    - name: TestGetScenariosLabelDefinitionCreatesOneIfNotExists
      id: 2263cc13-5698-4a2d-9257-e8e76b543e33
      type: account
    - name: TestApplicationsForRuntime
      id: 5984a414-1eed-4972-af2c-b2b6a415c7d7
      type: account
    - name: Test_DeleteAutomaticScenarioAssignmentForScenario
      id: d08e4cb6-a77f-4a07-b021-e3317a373597
      type: account
    - name: TestApplicationsForRuntimeWithHiddenApps
      id: 7e1f2df8-36dc-4e40-8be3-d1555d50c91c
      type: account
    - name: TestTenantsQueryTenantInitialized
      id: 8cf0c909-f816-4fe3-a507-a7917ccd8380
      type: account
    - name: TestDeleteApplicationIfInScenario
      id: 0d597250-6b2d-4d89-9c54-e23cb497cd01
      type: account

  images:
    containerRegistry:
      path: eu.gcr.io/kyma-project/incubator
    connector:
      dir:
      version: "PR-1996"
    connectivity_adapter:
      dir:
      version: "PR-1996"
    pairing_adapter:
      dir:
      version: "PR-1996"
    director:
      dir:
<<<<<<< HEAD
      version: "PR-1999"
=======
      version: "PR-1996"
>>>>>>> 6cd91824
    gateway:
      dir:
      version: "PR-1996"
    operations_controller:
      dir:
      version: "PR-1996"
    ord_service:
      dir:
      version: "PR-38"
    schema_migrator:
      dir:
      version: "PR-1964"
    system_broker:
      dir:
      version: "PR-1996"
    certs_setup_job:
      containerRegistry:
        path: eu.gcr.io/kyma-project
      dir:
      version: "0a651695"
    external_services_mock:
      dir:
<<<<<<< HEAD
      version: "PR-1999"
=======
      version: "PR-1996"
>>>>>>> 6cd91824
    console:
      dir:
      version: "PR-40"
    e2e_tests:
      dir:
<<<<<<< HEAD
      version: "PR-1999"
=======
      version: "PR-1996"
>>>>>>> 6cd91824
  isLocalEnv: false
  oauth2:
    host: oauth2
  livenessProbe:
    initialDelaySeconds: 30
    timeoutSeconds: 1
    periodSeconds: 10
  readinessProbe:
    initialDelaySeconds: 5
    timeoutSeconds: 1
    periodSeconds: 2

  agentPreconfiguration: false

  director:
    prefix: /director
    graphql:
      external:
        port: 3000
      internal:
        port: 3001
    validator:
      port: 8080
    metrics:
      port: 3003
    operations:
      port: 3002
      path: "/operation"
      lastOperationPath: "/last_operation"

    clientIDHeaderKey: client_user
    suggestTokenHeaderKey: suggest_token

  auditlog:
    configMapName: "compass-gateway-auditlog-config"
    secretName: "compass-gateway-auditlog-secret"
    script:
      configMapName: "auditlog-script"

  log:
    format: "kibana"

  testCredentials:
    secretName: "test-credentials-secret"

  enableCompassDefaultScenarioAssignment: true

  tenantConfig:
    useDefaultTenants: true
    dbPool:
      maxOpenConnections: 1
      maxIdleConnections: 1

  connector:
    prefix: /connector
    graphql:
      external:
        port: 3000
    validator:
      port: 8080
    # If secrets do not exist they will be created
    secrets:
      ca:
        name: compass-connector-app-ca
        namespace: compass-system
        certificateKey: ca.crt
        keyKey: ca.key
      rootCA:
        namespace: istio-system # For Ingress Gateway to work properly the namespace needs to be istio-system
        # In order for istio mTLS to work we should have two different secrets one containing the server certificate (let’s say X) and one used for validation of the client’s certificates.
        # The second one should be our root certificate and istio wants it to be named X-cacert. (-cacert suffix).
        # This is the reason for the confusing name of our root certificate. https://preliminary.istio.io/v1.6/docs/tasks/traffic-management/ingress/secure-ingress/#configure-a-mutual-tls-ingress-gateway
        cacert: compass-gateway-mtls-certs-cacert # For cert-rotation the cacert should be in different secret
        certificateKey: cacert
    certificateDataHeader: "Certificate-Data"
    revocation:
      configmap:
        name: revocations-config
        namespace: "{{ .Release.Namespace }}"
    # If key and certificate are not provided they will be generated
    caKey: ""
    caCertificate: ""

  system_broker:
    enabled: true
    port: 5001
    prefix: /broker
    tokenProviderFromHeader:
      forwardHeaders: Authorization
    tokenProviderFromSecret:
      enabled: false
      secrets:
        integrationSystemCredentials:
          name: compass-system-broker-credentials
          namespace: compass-system
    testNamespace: kyma-system

  gateway:
    port: 3000
    tls:
      host: compass-gateway
      secure:
        internal:
          host: compass-gateway-internal
        oauth:
          host: compass-gateway-auth-oauth
    mtls:
      host: compass-gateway-mtls
      certSecret: compass-gateway-mtls-certs
      external:
        host: compass-gateway-sap-mtls
        certSecret: compass-gateway-mtls-certs # Use connector's root CA as root CA by default. This should be overridden for productive deployments.
    headers:
      request:
        remove:
          - "Client-Id-From-Token"
          - "Client-Id-From-Certificate"
          - "Client-Certificate-Hash"
          - "Certificate-Data"

  operations_controller:
    enabled: true

  connectivity_adapter:
    port: 8080
    tls:
      host: adapter-gateway
    mtls:
      host: adapter-gateway-mtls

  oathkeeperFilters:
    workloadLabel: oathkeeper
    namespace: kyma-system
    tokenDataHeader: "Connector-Token"
    certificateDataHeader: "Certificate-Data"

  istio:
    externalMtlsGateway:
      name: "compass-gateway-external-mtls"
      namespace: "compass-system"
    mtlsGateway:
      name: "compass-gateway-mtls"
      namespace: "compass-system"
    gateway:
      name: "kyma-gateway"
      namespace: "kyma-system"
    proxy:
      port: 15020
    namespace: istio-system
    ingressgateway:
      workloadLabel: istio-ingressgateway
      requestPayloadSizeLimit: 2097152 # 2 MB
      correlationHeaderRewriteFilter:
        expectedHeaders:
        - "x-request-id"
        - "x-correlation-id"
        - "x-correlationid"
        - "x-forrequest-id"
        - "x-vcap-request-id"
        - "x-broker-api-request-identity"

  kubernetes:
    serviceAccountTokenJWKS: https://kubernetes.default.svc.cluster.local/openid/v1/jwks

  ingress:
    domainName: "kyma.local"

  database:
    manageSecrets: true
    embedded:
      enabled: true
      director:
        name: "postgres"
      directorDBName: "postgres"
    managedGCP:
      serviceAccountKey: ""
      instanceConnectionName: ""
      director:
        name: ""
        user: ""
        password: ""
      host: "localhost"
      hostPort: "5432"
      sslMode: ""

      #TODO remove below after migration to separate user will be done
      dbUser: ""
      dbPassword: ""
      directorDBName: ""

  oathkeeper:
    host: ory-oathkeeper-proxy.kyma-system.svc.cluster.local
    port: 4455
    timeout_ms: 120000
    idTokenConfig:
      claims: '{"scopes": "{{ print .Extra.scope }}", "tenant": "{{ print .Extra.tenant }}", "externalTenant": "{{ print .Extra.externalTenant }}", "consumerID": "{{ print .Extra.consumerID}}", "consumerType": "{{ print .Extra.consumerType }}", "flow": "{{ print .Extra.flow }}"}'
      internalClaims: '{"scopes": "application:read application:write application.webhooks:read application_template.webhooks:read webhooks.auth:read", "tenant": "{{ print (index .Header.Tenant 0) }}", "consumerType": "Internal Component", "flow": "Internal"}'
    mutators:
      runtimeMappingService:
        config:
          api:
            url: http://compass-director.compass-system.svc.cluster.local:3000/runtime-mapping
            retry:
              give_up_after: 6s
              max_delay: 2000ms
      authenticationMappingService:
        config:
          api:
            url: http://compass-director.compass-system.svc.cluster.local:3000/authn-mapping
            retry:
              give_up_after: 6s
              max_delay: 2000ms
      tenantMappingService:
        config:
          api:
            url: http://compass-director.compass-system.svc.cluster.local:3000/tenant-mapping
            retry:
              give_up_after: 6s
              max_delay: 2000ms
      certificateResolverService:
        config:
          api:
            url: http://compass-connector.compass-system.svc.cluster.local:8080/v1/certificate/data/resolve
            retry:
              give_up_after: 6s
              max_delay: 2000ms
      tokenResolverService:
        config:
          api:
            url: http://compass-director.compass-system.svc.cluster.local:8080/v1/tokens/resolve
            retry:
              give_up_after: 6s
              max_delay: 2000ms

  tenantFetcher:
    host: compass-tenant-fetcher.compass-system.svc.cluster.local
    prefix: /tenants
    port: 3000
    requiredAuthScope: Callback
    authentication:
      jwksEndpoint: "http://ory-oathkeeper-api.kyma-system.svc.cluster.local:4456/.well-known/jwks.json"
    tenantProvider:
      tenantIdProperty: "tenantId"
      customerIdProperty: "customerId"
      subdomainProperty: "subdomain"
      name: "provider"

  ordService:
    host: compass-ord-service.compass-system.svc.cluster.local
    prefix: /open-resource-discovery-service/v0
    docsPrefix: /open-resource-discovery-docs
    staticPrefix: /open-resource-discovery-static/v0
    port: 3000
    defaultResponseType: "xml"

  ordAggregator:
    name: ord-aggregator
    enabled: true
    schedule: "*/1 * * * *"
    dbPool:
      maxOpenConnections: 2
      maxIdleConnections: 2

  systemFetcher:
    enabled: false
    name: "system-fetcher"
    schedule: "0 0 * * *"
    manageSecrets: true
    # enableSystemDeletion - whether systems in deleted state should be deleted from director database
    enableSystemDeletion: true
    # fetchParallellism - shows how many http calls will be made in parallel to fetch systems
    fetchParallellism: 30
    # queueSize - shows how many system fetches (individual requests may fetch more than 1 system)
    # can be put in the queue for processing before blocking. It is best for the queue to be about 2 times bigger than the parallellism
    queueSize: 100
    # fetchRequestTimeout - shows the timeout to wait for oauth token and for fetching systems (in one request) separately
    fetchRequestTimeout: "5s"
    # directorRequestTimeout - graphql requests timeout to director
    directorRequestTimeout: "30s"
    dbPool:
      maxOpenConnections: 2
      maxIdleConnections: 2
    # systemsAPIEndpoint - endpoint of the service to fetch systems from
    systemsAPIEndpoint: ""
    # systemsAPIFilterCriteria - criteria for fetching systems
    systemsAPIFilterCriteria: ""
    # systemsAPIFilterTenantCriteriaPattern - criateria for fetching systems with tenant filter
    systemsAPIFilterTenantCriteriaPattern: ""
    # systemToTemplateMappings - how to map system properties to an existing application template
    systemToTemplateMappings: '{}'
    http:
      client:
        skipSSLValidation: false
    oauth:
      client: ""
      secret: ""
      tokenURLPattern: ""
      scopesClaim: ""
      tenantHeaderName: ""
    paging:
      pageSize: 200
      sizeParam: "$top"
      skipParam: "$skip"

  tenantFetchers:
    job1:
      enabled: false
      configMapNamespace: "compass-system"
      manageSecrets: true
      providerName: "compass"
      schedule: "*/5 * * * *"
      kubernetes:
        configMapNamespace: "compass-system"
        pollInterval: 2s
        pollTimeout: 1m
        timeout: 2m
      oauth:
        client: ""
        secret: ""
        tokenURL: ""
      endpoints:
        tenantCreated: "127.0.0.1/events?type=created"
        tenantDeleted: "127.0.0.1/events?type=deleted"
        tenantUpdated: "127.0.0.1/events?type=updated"
      fieldMapping:
        totalPagesField: "totalPages"
        totalResultsField: "totalResults"
        tenantEventsField: "events"
        idField: "id"
        nameField: "name"
        customerIdField: "customerId"
        subdomainField: "subdomain"
        discriminatorField: ""
        discriminatorValue: ""
        detailsField: "details"
      queryMapping:
        pageNumField: "pageNum"
        pageSizeField: "pageSize"
        timestampField: "timestamp"
      query:
        startPage: "0"
        pageSize: "100"
      dbPool:
        maxOpenConnections: 1
        maxIdleConnections: 1

  metrics:
    enabled: true
    pushEndpoint: http://monitoring-prometheus-pushgateway.kyma-system.svc.cluster.local:9091

  authenticators:
    tenant-fetcher:
      enabled: false
      gatewayHost: "compass-gateway"
      trusted_issuers: '[{"domain_url": "compass-system.svc.cluster.local:8080", "scope_prefix": "prefix.", "protocol": "http"}]'
      attributes: '{"uniqueAttribute": { "key": "test", "value": "tenant-fetcher" }, "tenant": { "key": "tenant" }, "identity": { "key": "identity" } }'
      path: tenants/<.*>
      upstreamComponent: "compass-tenant-fetcher"

  externalServicesMock:
    enabled: false
    auditlog: false

  tests:
    ordService:
      skipPattern: ""
    namespace: kyma-system
    connectivityAdapterFQDN: http://compass-connectivity-adapter.compass-system.svc.cluster.local
    directorFQDN: http://compass-director.compass-system.svc.cluster.local
    connectorFQDN: http://compass-connector.compass-system.svc.cluster.local
    externalServicesMockFQDN: http://compass-external-services-mock.compass-system.svc.cluster.local
    ordServiceFQDN: http://compass-ord-service.compass-system.svc.cluster.local
    systemBrokerFQDN: http://compass-system-broker.compass-system.svc.cluster.local
    tenantFetcherFQDN: http://compass-tenant-fetcher.compass-system.svc.cluster.local
    db:
      maxOpenConnections: 3
      maxIdleConnections: 1
    skipTLSVerify: true

    token:
      server:
        enabled: false
        port: 5000
    securityContext: # Set on container level
      runAsUser: 2000
      allowPrivilegeEscalation: false

  expectedSchemaVersionUpdateJob:
    cm:
      name: "expected-schema-version"

  migratorJob:
    nodeSelectorEnabled: false
    pvc:
      name: "compass-director-migrations"
      namespace: "compass-system"
      migrationsPath: "/compass-migrations"

pairing-adapter:
  enabled: false<|MERGE_RESOLUTION|>--- conflicted
+++ resolved
@@ -75,11 +75,7 @@
       version: "PR-1996"
     director:
       dir:
-<<<<<<< HEAD
       version: "PR-1999"
-=======
-      version: "PR-1996"
->>>>>>> 6cd91824
     gateway:
       dir:
       version: "PR-1996"
@@ -102,21 +98,13 @@
       version: "0a651695"
     external_services_mock:
       dir:
-<<<<<<< HEAD
       version: "PR-1999"
-=======
-      version: "PR-1996"
->>>>>>> 6cd91824
     console:
       dir:
       version: "PR-40"
     e2e_tests:
       dir:
-<<<<<<< HEAD
       version: "PR-1999"
-=======
-      version: "PR-1996"
->>>>>>> 6cd91824
   isLocalEnv: false
   oauth2:
     host: oauth2
