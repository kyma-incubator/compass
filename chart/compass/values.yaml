global:
  disableLegacyConnectivity: true
  defaultTenant: 3e64ebae-38b5-46a0-b1ed-9ccee153a0ae
  defaultTenantRegion: "eu-1"
  tenants: # tenant order matters, so new tenants should be added to the end of the list
    - name: default
      id: 3e64ebae-38b5-46a0-b1ed-9ccee153a0ae
      type: account
    - name: foo
      id: 1eba80dd-8ff6-54ee-be4d-77944d17b10b
      type: account
    - name: bar
      id: af9f84a9-1d3a-4d9f-ae0c-94f883b33b6e
      type: account
    - name: TestTenantSeparation
      id: f1c4b5be-b0e1-41f9-b0bc-b378200dcca0
      type: account
    - name: TestDeleteLastScenarioForApplication
      id: 0403be1e-f854-475e-9074-922120277af5
      type: account
    - name: Test_DeleteAutomaticScenarioAssignmentForSelector
      id: d9553135-6115-4c67-b4d9-962c00f3725f
      type: account
    - name: Test_AutomaticScenarioAssigmentForRuntime
      id: 8c733a45-d988-4472-af10-1256b82c70c0
      type: account
    - name: TestAutomaticScenarioAssignmentsWholeScenario
      id: 65a63692-c00a-4a7d-8376-8615ee37f45c
      type: account
    - name: TestTenantsQueryTenantNotInitialized
      id: 72329135-27fd-4284-9bcb-37ea8d6307d0
      type: account
    - name: Test Default
      id: 5577cf46-4f78-45fa-b55f-a42a3bdba868
      type: account
      parent: 2c4f4a25-ba9a-4dbc-be68-e0beb77a7eb0
    - name: Test_DefaultCustomer
      id: 2c4f4a25-ba9a-4dbc-be68-e0beb77a7eb0
      type: customer
    - name: TestListLabelDefinitions
      id: 3f641cf5-2d14-4e0f-a122-16e7569926f1
      type: account
    - name: Test_AutomaticScenarioAssignmentQueries
      id: 8263cc13-5698-4a2d-9257-e8e76b543e88
      type: account
    - name: TestGetScenariosLabelDefinitionCreatesOneIfNotExists
      id: 2263cc13-5698-4a2d-9257-e8e76b543e33
      type: account
    - name: TestApplicationsForRuntime
      id: 5984a414-1eed-4972-af2c-b2b6a415c7d7
      type: account
    - name: Test_DeleteAutomaticScenarioAssignmentForScenario
      id: d08e4cb6-a77f-4a07-b021-e3317a373597
      type: account
    - name: TestApplicationsForRuntimeWithHiddenApps
      id: 7e1f2df8-36dc-4e40-8be3-d1555d50c91c
      type: account
    - name: TestTenantsQueryTenantInitialized
      id: 8cf0c909-f816-4fe3-a507-a7917ccd8380
      type: account
    - name: TestDeleteApplicationIfInScenario
      id: 0d597250-6b2d-4d89-9c54-e23cb497cd01
      type: account
    - name: TestProviderSubaccount
      id: 47b4575a-f102-414a-8398-2d973ad65f3a
      type: subaccount
      parent: 5577cf46-4f78-45fa-b55f-a42a3bdba868
    - name: TestCompassProviderSubaccount
      id: f8075207-1478-4a80-bd26-24a4785a2bfd
      type: subaccount
      parent: 5577cf46-4f78-45fa-b55f-a42a3bdba868
    - name: TestProviderSubaccountRegion2
      id: 731b7bc4-5472-41d2-a447-e4c0f45de739
      type: subaccount
      region: "eu-2"
      parent: 5577cf46-4f78-45fa-b55f-a42a3bdba868
    - name: TestCertificateSubaccount
      id: 123e4567-e89b-12d3-a456-426614174001
      type: subaccount
      parent: 5577cf46-4f78-45fa-b55f-a42a3bdba868
    - name: TestNsAdapter
      id: 08b6da37-e911-48fb-a0cb-fa635a6c5678
      type: subaccount
      parent: 5577cf46-4f78-45fa-b55f-a42a3bdba868
    - name: TestNsAdapterSubaccountWithApplications
      id: 08b6da37-e911-48fb-a0cb-fa635a6c4321
      type: subaccount
      parent: 5577cf46-4f78-45fa-b55f-a42a3bdba868
    - name: TestIntegrationSystemManagedSubaccount
      id: 3cfcdd62-320d-403b-b66a-4ee3cdd06947
      type: subaccount
      parent: 5577cf46-4f78-45fa-b55f-a42a3bdba868
    - name: TestIntegrationSystemManagedAccount
      id: 7e8ab2e3-3bb4-42e3-92b2-4e0bf48559d3
      type: account
      parent: 2c4f4a25-ba9a-4dbc-be68-e0beb77a7eb0
    - name: TestSystemFetcherAccount
      id: c395681d-11dd-4cde-bbcf-570b4a153e79
      type: account
      parent: 2c4f4a25-ba9a-4dbc-be68-e0beb77a7eb0
    - name: TestConsumerSubaccount
      id: 1f538f34-30bf-4d3d-aeaa-02e69eef84ae
      type: subaccount
      parent: 5984a414-1eed-4972-af2c-b2b6a415c7d7
    - name: TestTenantsOnDemandAPI
      id: 8d42d818-d4c4-4036-b82f-b199db7ffeb5
      type: subaccount
      parent: 5984a414-1eed-4972-af2c-b2b6a415c7d7
    - name: TestExternalCertificateSubaccount
      id: bad76f69-e5c2-4d55-bca5-240944824b83
      type: subaccount
      parent: 5577cf46-4f78-45fa-b55f-a42a3bdba868
    - name: TestAtomOrganization
      id: f2724f8e-1a58-4f32-bfd0-8b831de34e71
      type: organization
      parent: 2c4f4a25-ba9a-4dbc-be68-e0beb77a7eb0
    - name: TestAtomFolder
      id: 4c31b7c7-2bea-4bd5-9ea5-e9a8d704f900
      type: folder
      parent: f2724f8e-1a58-4f32-bfd0-8b831de34e71
    - name: TestAtomResourceGroup
      id: ff30da87-7685-4462-869a-baae6441898b
      type: resource-group
      parent: 4c31b7c7-2bea-4bd5-9ea5-e9a8d704f900
  images:
    containerRegistry:
      path: eu.gcr.io/kyma-project/incubator
    connector:
      dir:
      version: "PR-2929"
      name: compass-connector
    connectivity_adapter:
      dir:
      version: "PR-2929"
      name: compass-connectivity-adapter
    pairing_adapter:
      dir:
      version: "PR-2929"
      name: compass-pairing-adapter
    director:
      dir:
<<<<<<< HEAD
      version: "PR-2942"
=======
      version: "PR-2929"
>>>>>>> 2fe1d217
      name: compass-director
    hydrator:
      dir:
      version: "PR-2929"
      name: compass-hydrator
    gateway:
      dir:
      version: "PR-2929"
      name: compass-gateway
    operations_controller:
      dir:
      version: "PR-2929"
      name: compass-operations-controller
    ord_service:
      dir:
      version: "PR-87"
      name: compass-ord-service
    schema_migrator:
      dir:
      version: "PR-2920"
      name: compass-schema-migrator
    system_broker:
      dir:
      version: "PR-2929"
      name: compass-system-broker
    certs_setup_job:
      containerRegistry:
        path: eu.gcr.io/kyma-project
      dir:
      version: "0a651695"
    external_services_mock:
      dir:
      version: "PR-2929"
      name: compass-external-services-mock
    console:
      dir:
      version: "PR-80"
      name: compass-console
    e2e_tests:
      dir:
      version: "PR-2929"
      name: compass-e2e-tests
  isLocalEnv: false
  isForTesting: false
  oauth2:
    host: oauth2
  livenessProbe:
    initialDelaySeconds: 30
    timeoutSeconds: 1
    periodSeconds: 10
  readinessProbe:
    initialDelaySeconds: 5
    timeoutSeconds: 1
    periodSeconds: 2
  agentPreconfiguration: false
  portieris:
    isEnabled: false
    imagePullSecretName: "portieris-dummy-image-pull-secret"
  nsAdapter:
    external:
      port: 3005
    e2eTests:
      gatewayHost: "compass-gateway-xsuaa"
    prefix: /nsadapter
    path: /nsadapter/api/v1/notifications
    systemToTemplateMappings: '[{  "Name": "SAP S/4HANA On-Premise",  "SourceKey": ["type"],  "SourceValue": ["abapSys"]},{  "Name": "SAP S/4HANA On-Premise",  "SourceKey": ["type"],  "SourceValue": ["nonSAPsys"]},{  "Name": "SAP S/4HANA On-Premise",  "SourceKey": ["type"],  "SourceValue": ["hana"]}]'
    secret:
      name: nsadapter-secret
      subaccountKey: subaccount
      local:
        subaccountValue: subaccount
    authSecret:
      name: "compass-external-services-mock-oauth-credentials"
      clientIdKey: client-id
      clientSecretKey: client-secret
      tokenUrlKey: url
      instanceUrlKey: url
      certKey: cert
      keyKey: key
    registerPath: "/register"
    tokenPath: "/secured/oauth/token"
    createClonePattern: '{"key": "%s"}'
    createBindingPattern: '{}'
    useClone: "false"
  director:
    host: compass-director.compass-system.svc.cluster.local
    formationMappingAsyncStatusApi:
      pathPrefix: "/v1/businessIntegrations"
      formationAssignmentPath: "/{ucl-formation-id}/assignments/{ucl-assignment-id}/status"
      formationPath: "/{ucl-formation-id}/status"
    prefix: /director
    graphql:
      external:
        port: 3000
    tls:
      secure:
        internal:
          host: compass-director-internal
    validator:
      port: 8080
    metrics:
      port: 3003
      enableGraphqlOperationInstrumentation: true
    operations:
      port: 3002
      path: "/operation"
      lastOperationPath: "/last_operation"
    info:
      path: "/v1/info"
    subscription:
      subscriptionProviderLabelKey: "subscriptionProviderId"
      consumerSubaccountLabelKey: "global_subaccount_id"
      subscriptionLabelKey: "subscription"
      tokenPrefix: "sb-"
    selfRegister:
      secrets:
        instancesCreds:
          name: "region-instances-credentials"
          key: "keyConfig"
          path: "/tmp"
        saasAppNameCfg:
          name: "saas-app-names"
          key: "appNameConfig"
          path: "/tmp/appNameConfig"
      clientIdPath: "clientId"
      clientSecretPath: "clientSecret"
      urlPath: "url"
      tokenUrlPath: "tokenUrl"
      clientCertPath: "clientCert"
      clientKeyPath: "clientKey"
      local:
        templateMappings:
          clientIDMapping: '{{ printf "\"%s\":\"client_id\"" .Values.global.director.selfRegister.clientIdPath }}'
          clientSecretMapping: '{{ printf "\"%s\":\"client_secret\"" .Values.global.director.selfRegister.clientSecretPath }}'
          urlMapping: '{{ printf "\"%s\":\"http://compass-external-services-mock.%s.svc.cluster.local:%s\"" .Values.global.director.selfRegister.urlPath .Release.Namespace (.Values.service.port | toString) }}'
          tokenURLMapping: '{{ printf "\"%s\":\"https://%s.%s:%s\"" .Values.global.director.selfRegister.tokenUrlPath .Values.global.externalServicesMock.certSecuredHost .Values.global.ingress.domainName (.Values.service.certPort | toString) }}'
          x509CertificateMapping: '{{ printf "\"%s\":\"%s\"" .Values.global.director.selfRegister.clientCertPath .Values.global.connector.caCertificate }}'
          x509KeyMapping: '{{ printf "\"%s\":\"%s\"" .Values.global.director.selfRegister.clientKeyPath .Values.global.connector.caKey }}'
      oauthTokenPath: "/cert/token"
      oauthMode: "oauth-mtls"
      label: "selfRegLabel"
      labelValuePrefix: "self-reg-prefix-"
      responseKey: "self-reg-key"
      path: "/external-api/self-reg"
      nameQueryParam: "name"
      tenantQueryParam: "tenant"
      requestBodyPattern: '{"key": "%s"}'
      saasAppNameLabelKey: "CMPSaaSAppName"
      saasAppNamePath: "localSaaSAppNamePath"
    clientIDHeaderKey: client_user
    suggestTokenHeaderKey: suggest_token
    runtimeTypeLabelKey: "runtimeType"
    applicationTypeLabelKey: "applicationType"
    kymaRuntimeTypeLabelValue: "kyma"
    fetchTenantEndpoint: '{{ printf "https://%s.%s%s/v1/fetch" .Values.global.gateway.tls.secure.internal.host .Values.global.ingress.domainName .Values.global.tenantFetcher.prefix }}'
    ordWebhookMappings: '[]'
    tenantMappingsPath: "/tmp/tenantMappingsConfig"
    tenantMappingsKey: "tenant-mapping-config.json"
    tenantMappings:
      SYNC:
        v1.0:
          - type: CONFIGURATION_CHANGED
            mode: SYNC
            urlTemplate: '{"path":"%s/v1/tenant-mappings/{{.RuntimeContext.Value}}","method":"PATCH"}'
            inputTemplate: '{"context":{ {{ if .CustomerTenantContext.AccountID }}"btp": {"uclFormationId":"{{.FormationID}}","globalAccountId":"{{.CustomerTenantContext.AccountID}}","crmId":"{{.CustomerTenantContext.CustomerID}}"} {{ else }}"atom": {"uclFormationId":"{{.FormationID}}","path":"{{.CustomerTenantContext.Path}}","crmId":"{{.CustomerTenantContext.CustomerID}}"} {{ end }} },"items": [ {"uclAssignmentId":"{{ .Assignment.ID }}","operation":"{{.Operation}}","deploymentRegion":"{{if .Application.Labels.region }}{{.Application.Labels.region}}{{ else }}{{.ApplicationTemplate.Labels.region}}{{end }}","applicationNamespace":"{{ if .Application.ApplicationNamespace }}{{.Application.ApplicationNamespace}}{{else }}{{.ApplicationTemplate.ApplicationNamespace}}{{ end }}","applicationTenantId":"{{.Application.LocalTenantID}}","uclSystemTenantId":"{{.Application.ID}}",{{ if .ApplicationTemplate.Labels.parameters }}"parameters": {{.ApplicationTemplate.Labels.parameters}},{{ end }}"configuration": {{.ReverseAssignment.Value}} } ] }'
            headerTemplate: '{"Content-Type": ["application/json"]}'
            outputTemplate: '{"error":"{{.Body.error}}","success_status_code": 200}'
          - type: APPLICATION_TENANT_MAPPING
            mode: SYNC
            urlTemplate: '{"path":"%s/v1/tenant-mappings/{{.TargetApplication.LocalTenantID}}","method":"PATCH"}'
            inputTemplate: '{"context": { {{ if .CustomerTenantContext.AccountID }}"btp":{"uclFormationId":"{{.FormationID}}","globalAccountId":"{{.CustomerTenantContext.AccountID}}","crmId":"{{.CustomerTenantContext.CustomerID}}"} {{ else }}"atom": {"uclFormationId":"{{.FormationID}}","path":"{{.CustomerTenantContext.Path}}","crmId":"{{.CustomerTenantContext.CustomerID}}"} {{ end }} },"items": [ {"uclAssignmentId":"{{ .Assignment.ID }}","operation":"{{.Operation}}","deploymentRegion":"{{if .SourceApplication.Labels.region }}{{.SourceApplication.Labels.region}}{{else }}{{.SourceApplicationTemplate.Labels.region}}{{ end }}","applicationNamespace":"{{if .SourceApplication.ApplicationNamespace }}{{.SourceApplication.ApplicationNamespace}}{{else }}{{.SourceApplicationTemplate.ApplicationNamespace}}{{ end }}","applicationTenantId":"{{.SourceApplication.LocalTenantID}}","uclSystemTenantId":"{{.SourceApplication.ID}}",{{ if .SourceApplicationTemplate.Labels.parameters }}"parameters": {{.SourceApplicationTemplate.Labels.parameters}},{{ end }}"configuration": {{.ReverseAssignment.Value}} } ]}'
            headerTemplate: '{"Content-Type": ["application/json"]}'
            outputTemplate: '{"error":"{{.Body.error}}","success_status_code": 200}'
        configuration_changed:v1.0:
          - type: CONFIGURATION_CHANGED
            mode: SYNC
            urlTemplate: '{"path":"%s/v1/tenant-mappings/{{.RuntimeContext.Value}}","method":"PATCH"}'
            inputTemplate: '{"context":{ {{ if .CustomerTenantContext.AccountID }}"btp": {"uclFormationId":"{{.FormationID}}","globalAccountId":"{{.CustomerTenantContext.AccountID}}","crmId":"{{.CustomerTenantContext.CustomerID}}"} {{ else }}"atom": {"uclFormationId":"{{.FormationID}}","path":"{{.CustomerTenantContext.Path}}","crmId":"{{.CustomerTenantContext.CustomerID}}"} {{ end }} },"items": [ {"uclAssignmentId":"{{ .Assignment.ID }}","operation":"{{.Operation}}","deploymentRegion":"{{if .Application.Labels.region }}{{.Application.Labels.region}}{{ else }}{{.ApplicationTemplate.Labels.region}}{{end }}","applicationNamespace":"{{ if .Application.ApplicationNamespace }}{{.Application.ApplicationNamespace}}{{else }}{{.ApplicationTemplate.ApplicationNamespace}}{{ end }}","applicationTenantId":"{{.Application.LocalTenantID}}","uclSystemTenantId":"{{.Application.ID}}",{{ if .ApplicationTemplate.Labels.parameters }}"parameters": {{.ApplicationTemplate.Labels.parameters}},{{ end }}"configuration": {{.ReverseAssignment.Value}} } ] }'
            headerTemplate: '{"Content-Type": ["application/json"]}'
            outputTemplate: '{"error":"{{.Body.error}}","success_status_code": 200}'
        application_tenant_mapping:v1.0:
          - type: APPLICATION_TENANT_MAPPING
            mode: SYNC
            urlTemplate: '{"path":"%s/v1/tenant-mappings/{{.TargetApplication.LocalTenantID}}","method":"PATCH"}'
            inputTemplate: '{"context": { {{ if .CustomerTenantContext.AccountID }}"btp":{"uclFormationId":"{{.FormationID}}","globalAccountId":"{{.CustomerTenantContext.AccountID}}","crmId":"{{.CustomerTenantContext.CustomerID}}"} {{ else }}"atom": {"uclFormationId":"{{.FormationID}}","path":"{{.CustomerTenantContext.Path}}","crmId":"{{.CustomerTenantContext.CustomerID}}"} {{ end }} },"items": [ {"uclAssignmentId":"{{ .Assignment.ID }}","operation":"{{.Operation}}","deploymentRegion":"{{if .SourceApplication.Labels.region }}{{.SourceApplication.Labels.region}}{{else }}{{.SourceApplicationTemplate.Labels.region}}{{ end }}","applicationNamespace":"{{if .SourceApplication.ApplicationNamespace }}{{.SourceApplication.ApplicationNamespace}}{{else }}{{.SourceApplicationTemplate.ApplicationNamespace}}{{ end }}","applicationTenantId":"{{.SourceApplication.LocalTenantID}}","uclSystemTenantId":"{{.SourceApplication.ID}}",{{ if .SourceApplicationTemplate.Labels.parameters }}"parameters": {{.SourceApplicationTemplate.Labels.parameters}},{{ end }}"configuration": {{.ReverseAssignment.Value}} } ]}'
            headerTemplate: '{"Content-Type": ["application/json"]}'
            outputTemplate: '{"error":"{{.Body.error}}","success_status_code": 200}'
        application_tenant_mapping:v1.1:
          - type: APPLICATION_TENANT_MAPPING
            mode: SYNC
            urlTemplate: '{"path":"%s/v1/tenant-mappings/{{.TargetApplication.LocalTenantID}}","method":"PATCH"}'
            inputTemplate: '{"context": { {{ if .CustomerTenantContext.AccountID }}"btp":{"uclFormationId":"{{.FormationID}}","globalAccountId":"{{.CustomerTenantContext.AccountID}}","crmId":"{{.CustomerTenantContext.CustomerID}}"} {{ else }}"atom": {"uclFormationId":"{{.FormationID}}","path":"{{.CustomerTenantContext.Path}}","crmId":"{{.CustomerTenantContext.CustomerID}}"} {{ end }} },"receiverTenant": {"deploymentRegion":"{{ if .TargetApplication.Labels.region}}{{.TargetApplication.Labels.region}}{{ else }}{{.TargetApplicationTemplate.Labels.region}}{{end }}","applicationNamespace":"{{ if .TargetApplication.ApplicationNamespace}}{{.TargetApplication.ApplicationNamespace}}{{ else }}{{.TargetApplicationTemplate.ApplicationNamespace}}{{end }}","applicationUrl":"{{ .TargetApplication.BaseURL }}","applicationTenantId":"{{.TargetApplication.LocalTenantID }}","uclSystemTenantId":"{{ .TargetApplication.ID}}", {{ if .TargetApplicationTemplate.Labels.parameters }}"parameters": {{.TargetApplicationTemplate.Labels.parameters}}{{ end }} },"assignedTenants": [ {"uclAssignmentId":"{{ .Assignment.ID }}","operation":"{{.Operation}}","deploymentRegion":"{{if .SourceApplication.Labels.region }}{{.SourceApplication.Labels.region}}{{else }}{{.SourceApplicationTemplate.Labels.region}}{{ end }}","applicationNamespace":"{{if .SourceApplication.ApplicationNamespace }}{{.SourceApplication.ApplicationNamespace}}{{else }}{{.SourceApplicationTemplate.ApplicationNamespace}}{{ end }}","applicationUrl":"{{.SourceApplication.BaseURL }}","applicationTenantId":"{{.SourceApplication.LocalTenantID}}","uclSystemTenantId":"{{.SourceApplication.ID}}",{{ if .SourceApplicationTemplate.Labels.parameters }}"parameters": {{.SourceApplicationTemplate.Labels.parameters}},{{ end }}"configuration": {{.ReverseAssignment.Value}} } ]}'
            headerTemplate: '{"Content-Type": ["application/json"]}'
            outputTemplate: '{"error":"{{.Body.error}}","success_status_code": 200}'
      ASYNC_CALLBACK:
        v1.0:
          - type: CONFIGURATION_CHANGED
            mode: ASYNC_CALLBACK
            urlTemplate: '{"path":"%s/v1/tenant-mappings/{{.RuntimeContext.Value}}","method":"PATCH"}'
            inputTemplate: '{"context":{ {{ if .CustomerTenantContext.AccountID }}"btp": {"uclFormationId":"{{.FormationID}}","globalAccountId":"{{.CustomerTenantContext.AccountID}}","crmId":"{{.CustomerTenantContext.CustomerID}}"} {{ else }}"atom": {"uclFormationId":"{{.FormationID}}","path":"{{.CustomerTenantContext.Path}}","crmId":"{{.CustomerTenantContext.CustomerID}}"} {{ end }} },"items": [ {"uclAssignmentId":"{{ .Assignment.ID }}","operation":"{{.Operation}}","deploymentRegion":"{{if .Application.Labels.region }}{{.Application.Labels.region}}{{ else }}{{.ApplicationTemplate.Labels.region}}{{end }}","applicationNamespace":"{{ if .Application.ApplicationNamespace }}{{.Application.ApplicationNamespace}}{{else }}{{.ApplicationTemplate.ApplicationNamespace}}{{ end }}","applicationTenantId":"{{.Application.LocalTenantID}}","uclSystemTenantId":"{{.Application.ID}}",{{ if .ApplicationTemplate.Labels.parameters }}"parameters": {{.ApplicationTemplate.Labels.parameters}},{{ end }}"configuration": {{.ReverseAssignment.Value}} } ] }'
            headerTemplate: '{"Content-Type": ["application/json"],"Location": ["%s/v1/businessIntegrations/{{.FormationID}}/assignments/{{.Assignment.ID}}/status"]}'
            outputTemplate: '{"error":"{{.Body.error}}","success_status_code": 202}'
          - type: APPLICATION_TENANT_MAPPING
            mode: ASYNC_CALLBACK
            urlTemplate: '{"path":"%s/v1/tenant-mappings/{{.TargetApplication.LocalTenantID}}","method":"PATCH"}'
            inputTemplate: '{"context": { {{ if .CustomerTenantContext.AccountID }}"btp":{"uclFormationId":"{{.FormationID}}","globalAccountId":"{{.CustomerTenantContext.AccountID}}","crmId":"{{.CustomerTenantContext.CustomerID}}"} {{ else }}"atom": {"uclFormationId":"{{.FormationID}}","path":"{{.CustomerTenantContext.Path}}","crmId":"{{.CustomerTenantContext.CustomerID}}"} {{ end }} },"items": [ {"uclAssignmentId":"{{ .Assignment.ID }}","operation":"{{.Operation}}","deploymentRegion":"{{if .SourceApplication.Labels.region }}{{.SourceApplication.Labels.region}}{{else }}{{.SourceApplicationTemplate.Labels.region}}{{ end }}","applicationNamespace":"{{if .SourceApplication.ApplicationNamespace }}{{.SourceApplication.ApplicationNamespace}}{{else }}{{.SourceApplicationTemplate.ApplicationNamespace}}{{ end }}","applicationTenantId":"{{.SourceApplication.LocalTenantID}}","uclSystemTenantId":"{{.SourceApplication.ID}}",{{ if .SourceApplicationTemplate.Labels.parameters }}"parameters": {{.SourceApplicationTemplate.Labels.parameters}},{{ end }}"configuration": {{.ReverseAssignment.Value}} } ]}'
            headerTemplate: '{"Content-Type": ["application/json"],"Location": ["%s/v1/businessIntegrations/{{.FormationID}}/assignments/{{.Assignment.ID}}/status"]}'
            outputTemplate: '{"error":"{{.Body.error}}","success_status_code": 202}'
        configuration_changed:v1.0:
          - type: CONFIGURATION_CHANGED
            mode: ASYNC_CALLBACK
            urlTemplate: '{"path":"%s/v1/tenant-mappings/{{.RuntimeContext.Value}}","method":"PATCH"}'
            inputTemplate: '{"context":{ {{ if .CustomerTenantContext.AccountID }}"btp": {"uclFormationId":"{{.FormationID}}","globalAccountId":"{{.CustomerTenantContext.AccountID}}","crmId":"{{.CustomerTenantContext.CustomerID}}"} {{ else }}"atom": {"uclFormationId":"{{.FormationID}}","path":"{{.CustomerTenantContext.Path}}","crmId":"{{.CustomerTenantContext.CustomerID}}"} {{ end }} },"items": [ {"uclAssignmentId":"{{ .Assignment.ID }}","operation":"{{.Operation}}","deploymentRegion":"{{if .Application.Labels.region }}{{.Application.Labels.region}}{{ else }}{{.ApplicationTemplate.Labels.region}}{{end }}","applicationNamespace":"{{ if .Application.ApplicationNamespace }}{{.Application.ApplicationNamespace}}{{else }}{{.ApplicationTemplate.ApplicationNamespace}}{{ end }}","applicationTenantId":"{{.Application.LocalTenantID}}","uclSystemTenantId":"{{.Application.ID}}",{{ if .ApplicationTemplate.Labels.parameters }}"parameters": {{.ApplicationTemplate.Labels.parameters}},{{ end }}"configuration": {{.ReverseAssignment.Value}} } ] }'
            headerTemplate: '{"Content-Type": ["application/json"],"Location": ["%s/v1/businessIntegrations/{{.FormationID}}/assignments/{{.Assignment.ID}}/status"]}'
            outputTemplate: '{"error":"{{.Body.error}}","success_status_code": 202}'
        application_tenant_mapping:v1.0:
          - type: APPLICATION_TENANT_MAPPING
            mode: ASYNC_CALLBACK
            urlTemplate: '{"path":"%s/v1/tenant-mappings/{{.TargetApplication.LocalTenantID}}","method":"PATCH"}'
            inputTemplate: '{"context": { {{ if .CustomerTenantContext.AccountID }}"btp":{"uclFormationId":"{{.FormationID}}","globalAccountId":"{{.CustomerTenantContext.AccountID}}","crmId":"{{.CustomerTenantContext.CustomerID}}"} {{ else }}"atom": {"uclFormationId":"{{.FormationID}}","path":"{{.CustomerTenantContext.Path}}","crmId":"{{.CustomerTenantContext.CustomerID}}"} {{ end }} },"items": [ {"uclAssignmentId":"{{ .Assignment.ID }}","operation":"{{.Operation}}","deploymentRegion":"{{if .SourceApplication.Labels.region }}{{.SourceApplication.Labels.region}}{{else }}{{.SourceApplicationTemplate.Labels.region}}{{ end }}","applicationNamespace":"{{if .SourceApplication.ApplicationNamespace }}{{.SourceApplication.ApplicationNamespace}}{{else }}{{.SourceApplicationTemplate.ApplicationNamespace}}{{ end }}","applicationTenantId":"{{.SourceApplication.LocalTenantID}}","uclSystemTenantId":"{{.SourceApplication.ID}}",{{ if .SourceApplicationTemplate.Labels.parameters }}"parameters": {{.SourceApplicationTemplate.Labels.parameters}},{{ end }}"configuration": {{.ReverseAssignment.Value}} } ]}'
            headerTemplate: '{"Content-Type": ["application/json"],"Location": ["%s/v1/businessIntegrations/{{.FormationID}}/assignments/{{.Assignment.ID}}/status"]}'
            outputTemplate: '{"error":"{{.Body.error}}","success_status_code": 202}'
        application_tenant_mapping:v1.1:
          - type: APPLICATION_TENANT_MAPPING
            mode: ASYNC_CALLBACK
            urlTemplate: '{"path":"%s/v1/tenant-mappings/{{.TargetApplication.LocalTenantID}}","method":"PATCH"}'
            inputTemplate: '{"context": { {{ if .CustomerTenantContext.AccountID }}"btp":{"uclFormationId":"{{.FormationID}}","globalAccountId":"{{.CustomerTenantContext.AccountID}}","crmId":"{{.CustomerTenantContext.CustomerID}}"} {{ else }}"atom": {"uclFormationId":"{{.FormationID}}","path":"{{.CustomerTenantContext.Path}}","crmId":"{{.CustomerTenantContext.CustomerID}}"} {{ end }} },"receiverTenant": {"deploymentRegion":"{{ if .TargetApplication.Labels.region}}{{.TargetApplication.Labels.region}}{{ else }}{{.TargetApplicationTemplate.Labels.region}}{{end }}","applicationNamespace":"{{ if .TargetApplication.ApplicationNamespace}}{{.TargetApplication.ApplicationNamespace}}{{ else }}{{.TargetApplicationTemplate.ApplicationNamespace}}{{end }}","applicationUrl":"{{ .TargetApplication.BaseURL }}","applicationTenantId":"{{.TargetApplication.LocalTenantID }}","uclSystemTenantId":"{{ .TargetApplication.ID}}", {{ if .TargetApplicationTemplate.Labels.parameters }}"parameters": {{.TargetApplicationTemplate.Labels.parameters}}{{ end }} },"assignedTenants": [ {"uclAssignmentId":"{{ .Assignment.ID }}","operation":"{{.Operation}}","deploymentRegion":"{{if .SourceApplication.Labels.region }}{{.SourceApplication.Labels.region}}{{else }}{{.SourceApplicationTemplate.Labels.region}}{{ end }}","applicationNamespace":"{{if .SourceApplication.ApplicationNamespace }}{{.SourceApplication.ApplicationNamespace}}{{else }}{{.SourceApplicationTemplate.ApplicationNamespace}}{{ end }}","applicationUrl":"{{.SourceApplication.BaseURL }}","applicationTenantId":"{{.SourceApplication.LocalTenantID}}","uclSystemTenantId":"{{.SourceApplication.ID}}",{{ if .SourceApplicationTemplate.Labels.parameters }}"parameters": {{.SourceApplicationTemplate.Labels.parameters}},{{ end }}"configuration": {{.ReverseAssignment.Value}} } ]}'
            headerTemplate: '{"Content-Type": ["application/json"],"Location": ["%s/v1/businessIntegrations/{{.FormationID}}/assignments/{{.Assignment.ID}}/status"]}'
            outputTemplate: '{"error":"{{.Body.error}}","success_status_code": 202}'
  auditlog:
    configMapName: "compass-gateway-auditlog-config"
    mtlsTokenPath: "/cert/token"
    standardTokenPath: "/secured/oauth/token"
    skipSSLValidation: false
    secret:
      name: "compass-gateway-auditlog-secret"
      urlKey: url
      clientIdKey: client-id
      clientSecretKey: client-secret
      clientCertKey: client-cert
      clientKeyKey: client-key
  log:
    format: "kibana"
  tenantConfig:
    useDefaultTenants: true
    dbPool:
      maxOpenConnections: 1
      maxIdleConnections: 1
  connector:
    prefix: /connector
    graphql:
      external:
        port: 3000
    validator:
      port: 8080
    # If secrets do not exist they will be created
    secrets:
      ca:
        name: compass-connector-app-ca
        namespace: compass-system
        certificateKey: ca.crt
        keyKey: ca.key
      rootCA:
        namespace: istio-system # For Ingress Gateway to work properly the namespace needs to be istio-system
        # In order for istio mTLS to work we should have two different secrets one containing the server certificate (let’s say X) and one used for validation of the client’s certificates.
        # The second one should be our root certificate and istio wants it to be named X-cacert. (-cacert suffix).
        # This is the reason for the confusing name of our root certificate. https://preliminary.istio.io/v1.6/docs/tasks/traffic-management/ingress/secure-ingress/#configure-a-mutual-tls-ingress-gateway
        cacert: compass-gateway-mtls-certs-cacert # For cert-rotation the cacert should be in different secret
        certificateKey: cacert
    revocation:
      configmap:
        name: revocations-config
        namespace: "{{ .Release.Namespace }}"
    # If key and certificate are not provided they will be generated
    caKey: ""
    caCertificate: ""
  system_broker:
    enabled: false
    port: 5001
    prefix: /broker
    tokenProviderFromHeader:
      forwardHeaders: Authorization
    tokenProviderFromSecret:
      enabled: false
      secrets:
        integrationSystemCredentials:
          name: compass-system-broker-credentials
          namespace: compass-system
    testNamespace: kyma-system
  gateway:
    port: 3000
    tls:
      host: compass-gateway
      adapterHost: compass-ns-adapter
      secure:
        internal:
          host: compass-gateway-internal
        oauth:
          host: compass-gateway-auth-oauth
    mtls:
      manageCerts: false
      host: compass-gateway-mtls
      certSecret: compass-gateway-mtls-certs
      external:
        host: compass-gateway-sap-mtls
        certSecret: compass-gateway-mtls-certs # Use connector's root CA as root CA by default. This should be overridden for productive deployments.
    headers:
      rateLimit: X-Flow-Identity
      request:
        remove:
          - "Client-Id-From-Token"
          - "Client-Id-From-Certificate"
          - "Client-Certificate-Hash"
          - "Certificate-Data"
  hydrator:
    host: compass-hydrator.compass-system.svc.cluster.local
    port: 3000
    prefix: /hydrators
    certSubjectMappingResyncInterval: "10s"
    subjectConsumerMappingConfig: '[{"consumer_type": "Super Admin", "tenant_access_levels": ["customer", "account","subaccount", "global", "organization", "folder", "resource-group"], "subject": "C=DE, L=local, O=SAP SE, OU=Region, OU=SAP Cloud Platform Clients, OU=f8075207-1478-4a80-bd26-24a4785a2bfd, CN=compass"}, {"consumer_type": "Integration System", "tenant_access_levels": ["account","subaccount"], "subject": "C=DE, L=local, O=SAP SE, OU=Region, OU=SAP Cloud Platform Clients, OU=f8075207-1478-4a80-bd26-24a4785a2bfd, CN=integration-system-test"}, {"consumer_type": "Technical Client", "tenant_access_levels": ["global"], "subject": "C=DE, L=local, O=SAP SE, OU=SAP Cloud Platform Clients, OU=1f538f34-30bf-4d3d-aeaa-02e69eef84ae, CN=technical-client-test"}]'
    certificateDataHeader: "Certificate-Data"
    consumerClaimsKeys:
      clientIDKey: "client_id"
      tenantIDKey: "tenantid"
      userNameKey: "user_name"
      subdomainKey: "subdomain"
    http:
      client:
        skipSSLValidation: false
    metrics:
      port: 3003
      enableClientInstrumentation: true
      censoredFlows: "JWT"
  operations_controller:
    enabled: true
  connectivity_adapter:
    port: 8080
    tls:
      host: adapter-gateway
    mtls:
      host: adapter-gateway-mtls
  oathkeeperFilters:
    workloadLabel: oathkeeper
    namespace: kyma-system
    tokenDataHeader: "Connector-Token"
    certificateDataHeader: "Certificate-Data"
  istio:
    discoveryMtlsGateway:
      name: "discovery-gateway"
      namespace: "compass-system"
      certSecretName: discovery-gateway-certs
      localCA: # the CA property and its nested fields are used only in local setup
        secretName: discovery-gateway-certs-cacert
        namespace: istio-system # For Ingress Gateway to work properly the namespace needs to be istio-system
        certificate: ""
        key: ""
    externalMtlsGateway:
      name: "compass-gateway-external-mtls"
      namespace: "compass-system"
    mtlsGateway:
      name: "compass-gateway-mtls"
      namespace: "compass-system"
    gateway:
      name: "kyma-gateway"
      namespace: "kyma-system"
    proxy:
      port: 15020
    namespace: istio-system
    ingressgateway:
      workloadLabel: istio-ingressgateway
      requestPayloadSizeLimit2MB: 2097152
      requestPayloadSizeLimit2MBLabel: "2MB"
      requestPayloadSizeLimit5MB: 5097152
      requestPayloadSizeLimit5MBLabel: "5MB"
      correlationHeaderRewriteFilter:
        expectedHeaders:
          - "x-request-id"
          - "x-correlation-id"
          - "x-correlationid"
          - "x-forrequest-id"
          - "x-vcap-request-id"
          - "x-broker-api-request-identity"
  kubernetes:
    serviceAccountTokenIssuer: https://kubernetes.default.svc.cluster.local
    serviceAccountTokenJWKS: https://kubernetes.default.svc.cluster.local/openid/v1/jwks
  ingress:
    domainName: "local.kyma.dev"
    discoveryDomain:
      name: "discovery.api.local"
      tlsCert: ""
      tlsKey: ""
  database:
    sqlProxyServiceAccount: "proxy-user@gcp-cmp.iam.gserviceaccount.com"
    manageSecrets: true
    embedded:
      enabled: true
      director:
        name: "postgres"
      directorDBName: "postgres"
    managedGCP:
      serviceAccountKey: ""
      instanceConnectionName: ""
      director:
        name: ""
        user: ""
        password: ""
      host: "localhost"
      hostPort: "5432"
      sslMode: ""
      #TODO remove below after migration to separate user will be done
      dbUser: ""
      dbPassword: ""
      directorDBName: ""
  oathkeeper:
    host: ory-oathkeeper-proxy.kyma-system.svc.cluster.local
    port: 4455
    timeout_ms: 120000
    ns_adapter_timeout_ms: 3600000
    idTokenConfig:
      claims: '{"scopes": "{{ print .Extra.scope }}","tenant": "{{ .Extra.tenant }}", "consumerID": "{{ print .Extra.consumerID}}", "consumerType": "{{ print .Extra.consumerType }}", "flow": "{{ print .Extra.flow }}", "onBehalfOf": "{{ print .Extra.onBehalfOf }}", "region": "{{ print .Extra.region }}", "tokenClientID": "{{ print .Extra.tokenClientID }}"}'
      internalClaims: '{"scopes": "application:read application:write application.webhooks:read application.application_template:read application_template.webhooks:read webhooks.auth:read runtime:write runtime:read tenant:read tenant:write tenant_subscription:write ory_internal fetch_tenant application_template:read destinations_sensitive_data:read destinations:sync ord_aggregator:sync certificate_subject_mapping:read certificate_subject_mapping:write","tenant":"{ {{ if .Header.Tenant }} \"consumerTenant\":\"{{ print (index .Header.Tenant 0) }}\", {{ end }} \"externalTenant\":\"\"}", "consumerType": "Internal Component", "flow": "Internal"}'
    mutators:
      runtimeMappingService:
        config:
          api:
            url: http://compass-hydrator.compass-system.svc.cluster.local:3000/hydrators/runtime-mapping
            retry:
              give_up_after: 6s
              max_delay: 2000ms
      authenticationMappingServices:
        nsadapter:
          cfg:
            config:
              api:
                url: http://compass-hydrator.compass-system.svc.cluster.local:3000/hydrators/authn-mapping/nsadapter
                retry:
                  give_up_after: 6s
                  max_delay: 2000ms
          authenticator:
            enabled: false
            createRule: true
            gatewayHost: "compass-gateway-xsuaa"
            trusted_issuers: '[{"domain_url": "compass-system.svc.cluster.local:8080", "scope_prefix": "prefix.", "protocol": "http"}]'
            attributes: '{"uniqueAttribute": { "key": "ns-adapter-test", "value": "ns-adapter-flow" }, "tenant": { "key": "tenant" }, "identity": { "key": "identity" }, "clientid": { "key": "client_id" } }'
            path: /nsadapter/api/v1/notifications
            upstreamComponent: "compass-gateway"
            checkSuffix: true
        tenant-fetcher:
          cfg:
            config:
              api:
                url: http://compass-hydrator.compass-system.svc.cluster.local:3000/hydrators/authn-mapping/tenant-fetcher
                retry:
                  give_up_after: 6s
                  max_delay: 2000ms
          authenticator:
            enabled: false
            createRule: true
            gatewayHost: "compass-gateway"
            trusted_issuers: '[{"domain_url": "compass-system.svc.cluster.local:8080", "scope_prefix": "prefix.", "protocol": "http"}]'
            attributes: '{"uniqueAttribute": { "key": "test", "value": "tenant-fetcher" }, "tenant": { "key": "tenant" }, "identity": { "key": "identity" } }'
            path: /tenants/<.*>
            upstreamComponent: "compass-tenant-fetcher"
            checkSuffix: false
        subscriber:
          cfg:
            config:
              api:
                url: http://compass-hydrator.compass-system.svc.cluster.local:3000/hydrators/authn-mapping/subscriber
                retry:
                  give_up_after: 6s
                  max_delay: 2000ms
          authenticator:
            enabled: false
            createRule: false
            gatewayHost: "compass-gateway-sap-mtls"
            trusted_issuers: '[{"domain_url": "compass-system.svc.cluster.local:8080", "scope_prefix": "prefix.", "protocol": "http", "region": "eu-1"}]'
            attributes: '{"uniqueAttribute": { "key": "subsc-key-test", "value": "subscription-flow" }, "tenant": { "key": "tenant" }, "identity": { "key": "user_name" }, "clientid": { "key": "client_id" } }'
            path: /<.*>
            checkSuffix: false
      tenantMappingService:
        config:
          api:
            url: http://compass-hydrator.compass-system.svc.cluster.local:3000/hydrators/tenant-mapping
            retry:
              give_up_after: 6s
              max_delay: 2000ms
      certificateResolverService:
        config:
          api:
            url: http://compass-hydrator.compass-system.svc.cluster.local:3000/hydrators/v1/certificate/data/resolve
            retry:
              give_up_after: 6s
              max_delay: 2000ms
      tokenResolverService:
        config:
          api:
            url: http://compass-hydrator.compass-system.svc.cluster.local:3000/hydrators/v1/tokens/resolve
            retry:
              give_up_after: 6s
              max_delay: 2000ms
  cockpit:
    auth:
      allowedConnectSrc: "https://*.ondemand.com"
      secretName: "cockpit-auth-secret"
      idpHost: ""
      clientID: ""
      scopes: "openid profile email"
      path: "/oauth2/certs"
  destinationFetcher:
    manageSecrets: true
    host: compass-destination-fetcher.compass-system.svc.cluster.local
    prefix: /destination-configuration
    port: 3000
    jobSchedule: 10m
    lease:
      lockname: destinationlease
    parallelTenants: 10
    tenantSyncTimeout: "5m"
    authentication:
      jwksEndpoint: "http://ory-oathkeeper-api.kyma-system.svc.cluster.local:4456/.well-known/jwks.json"
      appDestinationsSyncScope: "destinations:sync"
      appDetinationsSensitiveDataScope: "destinations_sensitive_data:read"
    server:
      tenantDestinationsEndpoint: "/v1/subaccountDestinations"
      sensitiveDataEndpoint: "/v1/destinations"
      sensitiveDataQueryParam: "name"
    request:
      skipSSLValidation: false
      retry_interval: "100ms"
      retry_attempts: 3
      goroutineLimit: 10
      requestTimeout: "5s"
      pageSize: 100
      oauthTokenPath: "/oauth/token"
    instance:
      clientIdPath: "clientid"
      clientSecretPath: "clientsecret"
      urlPath: "uri"
      tokenUrlPath: "certurl"
      clientCertPath: "certificate"
      clientKeyPath: "key"
    secretName: destination-region-instances
    dependenciesConfig:
      path: "/cfg/dependencies"
    oauthMode: "oauth-mtls"
  destinationRegionSecret:
    secretName: "destination-region-instances"
    fileName: "keyConfig"
    local:
      templateMappings:
        xsappMapping: '{{ printf "\"%s\":\"xsappname1\"" .Values.global.tenantFetcher.xsappNamePath }}'
        clientIDMapping: '{{ printf "\"%s\":\"client_id\"" .Values.global.destinationFetcher.instance.clientIdPath }}'
        clientSecretMapping: '{{ printf "\"%s\":\"client_secret\"" .Values.global.destinationFetcher.instance.clientSecretPath }}'
        urlMapping: '{{ printf "\"%s\":\"http://compass-external-services-mock.%s.svc.cluster.local:%s\"" .Values.global.destinationFetcher.instance.urlPath .Release.Namespace (.Values.service.port | toString) }}'
        tokenURLMapping: '{{ printf "\"%s\":\"https://%s.%s:%s\"" .Values.global.destinationFetcher.instance.tokenUrlPath .Values.global.externalServicesMock.certSecuredHost .Values.global.ingress.domainName (.Values.service.certPort | toString) }}'
        x509CertificateMapping: '{{ printf "\"%s\":\"%s\"" .Values.global.destinationFetcher.instance.clientCertPath .Values.global.connector.caCertificate }}'
        x509KeyMapping: '{{ printf "\"%s\":\"%s\"" .Values.global.destinationFetcher.instance.clientKeyPath .Values.global.connector.caKey }}'
  tenantFetcher:
    k8sSecret:
      manageSecrets: true
      name: "tenant-fetcher-secret"
      namespace: "compass-system"
      key: "keyConfig"
      path: "/tmp"
    host: compass-tenant-fetcher.compass-system.svc.cluster.local
    prefix: /tenants
    port: 3000
    xsappNamePath: "xsappname"
    omitDependenciesParamName: ""
    omitDependenciesParamValue: ""
    requiredAuthScope: Callback
    fetchTenantAuthScope: fetch_tenant
    authentication:
      jwksEndpoint: "http://ory-oathkeeper-api.kyma-system.svc.cluster.local:4456/.well-known/jwks.json"
    tenantProvider:
      tenantIdProperty: "tenantId"
      customerIdProperty: "customerId"
      subaccountTenantIdProperty: "subaccountTenantId"
      subdomainProperty: "subdomain"
      name: "provider"
      subscriptionProviderIdProperty: "subscriptionProviderIdProperty"
      providerSubaccountIdProperty: "providerSubaccountIdProperty"
      consumerTenantIdProperty: "consumerTenantIdProperty"
      subscriptionProviderAppNameProperty: "subscriptionProviderAppNameProperty"
    server:
      fetchTenantEndpoint: "/v1/fetch/{parentTenantId}/{tenantId}"
      regionalHandlerEndpoint: "/v1/regional/{region}/callback/{tenantId}"
      dependenciesEndpoint: "/v1/regional/{region}/dependencies"
      tenantPathParam: "tenantId"
      regionPathParam: "region"
    dependenciesConfig:
      path: "/cfg/dependencies"
    local:
      templateMappings:
        xsappMapping: '{{ printf "\"%s\":\"xsappname1\"" .Values.global.tenantFetcher.xsappNamePath }}'
    containerName: "tenant-fetcher"
  externalCertConfiguration:
    issuerLocality: "local,local2" # In local setup we have manually created connector CA certificate with 'local' Locality property
    subjectPattern: "/C=DE/O=SAP SE/OU=SAP Cloud Platform Clients/OU=Region/OU=%s/L=%s/CN=%s"
    technicalClientSubjectPattern: "/C=DE/O=SAP SE/OU=SAP Cloud Platform Clients/OU=%s/L=%s/CN=%s"
    ouCertSubaccountID: "f8075207-1478-4a80-bd26-24a4785a2bfd"
    commonName: "compass"
    locality: "local"
    certSvcApiPath: "/cert"
    tokenPath: "/cert/token"
    secrets:
      externalCertSvcSecret:
        manage: false
        name: "cert-svc-secret"
        clientIdKey: client-id
        clientSecretKey: client-secret
        oauthUrlKey: url
        csrEndpointKey: csr-endpoint
        clientCert: client-cert
        clientKey: client-key
        skipSSLValidationFlag: "-k"
      externalClientCertSecret:
        name: "external-client-certificate"
        namespace: compass-system
        certKey: tls.crt
        keyKey: tls.key
    rotationCronjob:
      name: "external-certificate-rotation"
      schedule: "*/1 * * * *" # Executes every minute
      certValidity: "7"
      clientCertRetryAttempts: "8"
      containerName: "certificate-rotation"
  extSvcCertConfiguration:
    issuerLocality: "local,local2" # In local setup we have manually created connector CA certificate with 'local' Locality property
    subjectPattern: "/C=DE/O=SAP SE/OU=SAP Cloud Platform Clients/OU=Region/OU=%s/L=%s/CN=%s"
    ouCertSubaccountID: "f8075207-1478-4a80-bd26-24a4785a2bfd"
    commonName: "compass"
    locality: "local"
    certSvcApiPath: "/cert"
    tokenPath: "/cert/token"
    secrets:
      extSvcCertSvcSecret:
        manage: false
        name: "ext-svc-cert-svc-secret"
        clientIdKey: client-id
        clientSecretKey: client-secret
        oauthUrlKey: url
        csrEndpointKey: csr-endpoint
        clientCert: client-cert
        clientKey: client-key
        skipSSLValidationFlag: "-k"
      extSvcClientCertSecret:
        name: "ext-svc-client-certificate"
        namespace: compass-system
        certKey: tls.crt
        keyKey: tls.key
    rotationCronjob:
      name: "ext-svc-certificate-rotation"
      schedule: "*/1 * * * *" # Executes every minute
      certValidity: "7"
      clientCertRetryAttempts: "8"
      containerName: "ext-svc-certificate-rotation"
  ordService:
    host: compass-ord-service.compass-system.svc.cluster.local
    prefix: /open-resource-discovery-service/v0
    docsPrefix: /open-resource-discovery-docs
    staticPrefix: /open-resource-discovery-static/v0
    port: 3000
    defaultResponseType: "xml"
    userContextHeader: "user_context"
    authTokenPath: "/var/run/secrets/kubernetes.io/serviceaccount/token"
    skipSSLValidation: false
  ordAggregator:
    port: 3000
    prefix: /ord-aggregator
    name: ord-aggregator
    job:
      schedulePeriod: 60m
      isSchedulable: true
    lease:
      lockname: aggregatorlease
    authentication:
      jwksEndpoint: "http://ory-oathkeeper-api.kyma-system.svc.cluster.local:4456/.well-known/jwks.json"
    http:
      client:
        skipSSLValidation: false
      retry:
        attempts: 3
        delay: 100ms
    dbPool:
      maxOpenConnections: 2
      maxIdleConnections: 2
    globalRegistryUrl: http://compass-external-services-mock.compass-system.svc.cluster.local:8087/.well-known/open-resource-discovery
    maxParallelWebhookProcessors: 4
    maxParallelDocumentsPerApplication: 10
    maxParallelSpecificationProcessors: 100
    ordWebhookPartialProcessURL: ""
    ordWebhookPartialProcessMaxDays: 0
    ordWebhookPartialProcessing: false
    containerName: "ord-aggregator"
  systemFetcher:
    enabled: false
    name: "system-fetcher"
    schedule: "0 0 * * *"
    manageSecrets: true
    # enableSystemDeletion - whether systems in deleted state should be deleted from director database
    enableSystemDeletion: true
    # fetchParallelism - shows how many http calls will be made in parallel to fetch systems
    fetchParallellism: 30
    # queueSize - shows how many system fetches (individual requests may fetch more than 1 system)
    # can be put in the queue for processing before blocking. It is best for the queue to be about 2 times bigger than the parallellism
    queueSize: 100
    # fetchRequestTimeout - shows the timeout to wait for oauth token and for fetching systems (in one request) separately
    fetchRequestTimeout: "30s"
    # directorRequestTimeout - graphql requests timeout to director
    directorRequestTimeout: "30s"
    dbPool:
      maxOpenConnections: 20
      maxIdleConnections: 2
    # systemsAPIEndpoint - endpoint of the service to fetch systems from
    systemsAPIEndpoint: ""
    # systemsAPIFilterCriteria - criteria for fetching systems
    systemsAPIFilterCriteria: ""
    appTemplatesProductLabel: "systemRole"
    systemSourceKey: "prop"
    appTemplates: []
    templatePlaceholderToSystemKeyMappings: '[ { "placeholder_name": "name", "system_key": "displayName" }, { "placeholder_name": "display-name", "system_key": "displayName" }, { "placeholder_name": "systemNumber", "system_key": "systemNumber" }, { "placeholder_name": "productId", "system_key": "productId" }, { "placeholder_name": "ppmsProductVersionId", "system_key": "ppmsProductVersionId", "optional": true }, { "placeholder_name": "description", "system_key": "productDescription", "optional": true }, { "placeholder_name": "baseUrl", "system_key": "additionalUrls.mainUrl", "optional": true }, { "placeholder_name": "providerName", "system_key": "infrastructureProvider", "optional": true } ]'
    templateOverrideApplicationInput: '{"name": "{{name}}","description": "{{description}}","providerName": "{{providerName}}","statusCondition": "INITIAL","systemNumber": "{{systemNumber}}","labels": {"managed": "true","productId": "{{productId}}","ppmsProductVersionId": "{{ppmsProductVersionId}}"},"baseUrl": "{{baseUrl}}"}'
    http:
      client:
        skipSSLValidation: false
    oauth:
      client: "client_id"
      tokenEndpointProtocol: "https"
      tokenBaseHost: "compass-external-services-mock-sap-mtls"
      tokenPath: "/cert/token"
      scopesClaim: "scopes"
      tenantHeaderName: "x-zid"
      tokenRequestTimeout: 30s
      skipSSLValidation: true
    secret:
      name: "compass-system-fetcher-secret"
      clientIdKey: client-id
      oauthUrlKey: url
    paging:
      pageSize: 200
      sizeParam: "$top"
      skipParam: "$skip"
    containerName: "system-fetcher"
  tenantFetchers:
    job1:
      enabled: false
      job:
        interval: "5m"
      configMapNamespace: "compass-system"
      manageSecrets: true
      providerName: "compass"
      tenantType: "subaccount"
      schedule: "*/5 * * * *"
      tenantInsertChunkSize: "500"
      kubernetes:
        configMapNamespace: "compass-system"
        pollInterval: 2s
        pollTimeout: 1m
        timeout: 2m
      authConfig:
        skipSSLValidation: true
        oauthMode: "oauth-mtls"
        clientIDPath: "clientid"
        clientSecretPath: "secret"
        clientCertPath: "cert"
        clientKeyPath: "key"
        tokenEndpointPath: "url"
        tokenURLPath: "/cert/token"
      queryMapping:
        regionField: "region"
        pageNumField: "pageNum"
        pageSizeField: "pageSize"
        timestampField: "timestamp"
      query:
        startPage: "0"
        pageSize: "100"
      api:
        regionName: "central"
        authConfigSecretKey: "central"
        fieldMapping:
          totalPagesField: "totalPages"
          totalResultsField: "totalResults"
          tenantEventsField: "events"
          idField: "id"
          nameField: "name"
          customerIdField: "customerId"
          subdomainField: "subdomain"
          discriminatorField: ""
          discriminatorValue: ""
          detailsField: "details"
          entityTypeField: "entityType"
          globalAccountID: "gaID"
          regionField: "region"
          movedSubaccountTargetField: "targetGlobalAccountGUID"
          movedSubaccountSourceField: "sourceGlobalAccountGUID"
        endpoints:
          accountCreated: "127.0.0.1/events?type=account-created"
          accountDeleted: "127.0.0.1/events?type=account-deleted"
          accountUpdated: "127.0.0.1/events?type=account-updated"
          subaccountCreated: "127.0.0.1/events?type=subaccount-created"
          subaccountDeleted: "127.0.0.1/events?type=subaccount-deleted"
          subaccountUpdated: "127.0.0.1/events?type=subaccount-updated"
          subaccountMoved: "127.0.0.1/events?type=subaccount-moved"
      regionalConfig:
        fieldMapping:
          totalPagesField: "totalPages"
          totalResultsField: "totalResults"
          tenantEventsField: "events"
          idField: "guid"
          nameField: "displayName"
          customerIdField: "customerId"
          subdomainField: "subdomain"
          discriminatorField: ""
          discriminatorValue: ""
          detailsField: "details"
          entityTypeField: "entityType"
          globalAccountID: "globalAccountGUID"
          regionField: "region"
          movedSubaccountTargetField: "targetGlobalAccountGUID"
          movedSubaccountSourceField: "sourceGlobalAccountGUID"
        regions:
          eu-east:
            api:
              oauthMode: "oauth-mtls"
              authConfigSecretKey: "central"
              endpoints:
                accountCreated: "127.0.0.1/events?type=account-created"
                accountDeleted: "127.0.0.1/events?type=account-deleted"
                accountUpdated: "127.0.0.1/events?type=account-updated"
                subaccountCreated: "127.0.0.1/events?type=subaccount-created"
                subaccountDeleted: "127.0.0.1/events?type=subaccount-deleted"
                subaccountUpdated: "127.0.0.1/events?type=subaccount-updated"
                subaccountMoved: "127.0.0.1/events?type=subaccount-moved"
      dbPool:
        maxOpenConnections: 1
        maxIdleConnections: 1
  metrics:
    enabled: true
    pushEndpoint: http://monitoring-prometheus-pushgateway.kyma-system.svc.cluster.local:9091
  externalServicesMock:
    enabled: false
    certSecuredPort: 8081
    ordCertSecuredPort: 8082
    unsecuredPort: 8083
    basicSecuredPort: 8084
    oauthSecuredPort: 8085
    ordGlobalRegistryCertPort: 8086
    ordGlobalRegistryUnsecuredPort: 8087
    unsecuredPortWithAdditionalContent: 8088
    unsecuredMultiTenantPort: 8089
    certSecuredHost: compass-external-services-mock-sap-mtls
    ordCertSecuredHost: compass-external-services-mock-sap-mtls-ord
    ordGlobalCertSecuredHost: compass-external-services-mock-sap-mtls-global-ord-registry
    unSecuredHost: compass-external-services-mock
    host: compass-external-services-mock.compass-system.svc.cluster.local
    saasAppNamesSecret:
      manage: false
    regionInstancesCredentials:
      manage: false
    oauthSecret:
      manage: false
      name: compass-external-services-mock-oauth-credentials
      clientIdKey: client-id
      clientSecretKey: client-secret
      oauthUrlKey: url
      oauthTokenPath: "/secured/oauth/token"
    auditlog:
      applyMockConfiguration: false
      managementApiPath: /audit-log/v2/configuration-changes/search
      mtlsTokenPath: "/cert/token"
      secret:
        name: "auditlog-instance-management"
        urlKey: url
        tokenUrlKey: token-url
        clientIdKey: client-id
        clientSecretKey: client-secret
        clientCertKey: client-cert
        clientKeyKey: client-key
  tests:
    http:
      client:
        skipSSLValidation: false
    externalCertConfiguration:
      ouCertSubaccountID: "bad76f69-e5c2-4d55-bca5-240944824b83"
      issuerLocalityRegion2: "local"
    director:
      skipPattern: ""
      externalCertIntSystemCN: "integration-system-test"
      supportedOrdApplicationType: "SAP temp1"
    tenantFetcher:
      tenantOnDemandID: "8d42d818-d4c4-4036-b82f-b199db7ffeb5"
      region: "eu-1"
      region2: "eu-2"
    ordAggregator:
      skipPattern: ""
    ordService:
      accountTenantID: "5577cf46-4f78-45fa-b55f-a42a3bdba868" # testDefaultTenant from our testing tenants
      skipPattern: "(.*Requesting_filtering_of_Bundles_that_have_only_ODATA_APIs|.*Requesting_filtering_of_Bundles_that_do_not_have_only_ODATA_APIs)"
    externalServicesMock:
      skipPattern: ""
      formationAsyncApi:
        responseDelayInSeconds: 2
    selfRegistration:
      region: "eu-1"
      region2: "eu-2"
    destination:
      consumerSubdomain: "compass-external-services-mock-sap-mtls"
    subscription:
      consumerSubdomain: "compass-external-services-mock-sap-mtls"
      tenants:
        providerAccountID: "5577cf46-4f78-45fa-b55f-a42a3bdba868" # testDefaultTenant from our testing tenants
        providerSubaccountID: "47b4575a-f102-414a-8398-2d973ad65f3a" # TestProviderSubaccount from our testing tenants
        consumerAccountID: "5984a414-1eed-4972-af2c-b2b6a415c7d7" # ApplicationsForRuntimeTenantName from our testing tenants
        consumerSubaccountID: "1f538f34-30bf-4d3d-aeaa-02e69eef84ae" # randomly chosen
        consumerTenantID: "ba49f1aa-ddc1-43ff-943c-fe949857a34a" # randomly chosen
        providerSubaccountIDRegion2: "731b7bc4-5472-41d2-a447-e4c0f45de739" # TestProviderSubaccountRegion2 from our testing tenants
        consumerAccountIDTenantHierarchy: "5577cf46-4f78-45fa-b55f-a42a3bdba868" # testDefaultTenant from our testing tenants; more info in 'TestFormationNotificationsTenantHierarchy'
        consumerSubaccountIDTenantHierarchy: "3cfcdd62-320d-403b-b66a-4ee3cdd06947" # TestIntegrationSystemManagedSubaccount from our testing tenants; more info in 'TestFormationNotificationsTenantHierarchy'
      oauthSecret:
        manage: false
        name: compass-subscription-secret
        clientIdKey: client-id
        clientSecretKey: client-secret
        oauthUrlKey: url
      propagatedProviderSubaccountHeader: "X-Provider-Subaccount"
      externalClientCertTestSecretName: "external-client-certificate-test-secret"
      externalClientCertTestSecretNamespace: "compass-system"
      externalCertTestJobName: "external-certificate-rotation-test-job"
      certSvcInstanceTestSecretName: "cert-svc-secret"
      certSvcInstanceTestRegion2SecretName: "cert-svc-secret-eu2"
      consumerTokenURL: "http://compass-external-services-mock.compass-system.svc.cluster.local:8080"
      subscriptionURL: "http://compass-external-services-mock.compass-system.svc.cluster.local:8080"
      subscriptionProviderIdValue: "id-value!t12345"
      subscriptionProviderAppNameValue: "subscriptionProviderAppNameValue"
    namespace: kyma-system
    connectivityAdapterFQDN: http://compass-connectivity-adapter.compass-system.svc.cluster.local
    externalServicesMockFQDN: http://compass-external-services-mock.compass-system.svc.cluster.local
    ordServiceFQDN: http://compass-ord-service.compass-system.svc.cluster.local
    systemBrokerFQDN: http://compass-system-broker.compass-system.svc.cluster.local
    tenantFetcherFQDN: http://compass-tenant-fetcher.compass-system.svc.cluster.local
    hydratorFQDN: http://compass-hydrator.compass-system.svc.cluster.local
    basicCredentials:
      manage: false
      secretName: "test-basic-credentials-secret"
    db:
      maxOpenConnections: 3
      maxIdleConnections: 1
    securityContext: # Set on container level
      runAsUser: 2000
      allowPrivilegeEscalation: false
  expectedSchemaVersionUpdateJob:
    cm:
      name: "expected-schema-version"
  migratorJob:
    nodeSelectorEnabled: false
    pvc:
      name: "compass-director-migrations"
      namespace: "compass-system"
      migrationsPath: "/compass-migrations"
      storageClass: local-path
  http:
    client:
      skipSSLValidation: false
  pairingAdapter:
    templateName: "pairing-adapter-app-template"
    watcherCorrelationID: "pairing-adapter-watcher-id"
    configMap:
      manage: false
      key: "config.json"
      name: "pairing-adapter-config-local"
      namespace: "compass-system"
      localAdapterFQDN: "http://compass-pairing-adapter.compass-system.svc.cluster.local/adapter-local-mtls"
      integrationSystemID: "d3e9b9f5-25dc-4adb-a0a0-ed69ef371fb6"
    e2e:
      appName: "test-app"
      appID: "123-test-456"
      clientUser: "test-user"
      tenant: "test-tenant"
  # Scopes assigned for every new Client Credentials by given object type (Runtime / Application / Integration System)
  # and scopes mapped to a consumer with the given type, then that consumer is using a client certificate
  scopes:
    scopesPerConsumerType:
      business_integration:
        - "application_template:read"
        - "application_template:write"
        - "formation:read"
        - "formation:write"
        - "formation_template:read"
        - "formation_template:write"
        - "formation_template.webhooks:read"
      managed_application_provider_operator:
        - "application.local_tenant_id:write"
        - "application_template:write"
        - "application_template:read"
        - "application_template.webhooks:read"
        - "internal_visibility:read"
        - "webhook:write"
        - "certificate_subject_mapping:write"
      managed_application_consumer: []
      technical_client:
        - "tenant:read"
        - "tenant:write"
      runtime:
        - "runtime:read"
        - "runtime:write"
        - "application:read"
        - "runtime.auths:read"
        - "bundle.instance_auths:read"
        - "runtime.webhooks:read"
        - "webhook:write"
      external_certificate:
        - "runtime:read"
        - "runtime:write"
        - "application:read"
        - "application:write"
        - "runtime.auths:read"
        - "bundle.instance_auths:read"
        - "runtime.webhooks:read"
        - "webhook:write"
        - "application_template:read"
        - "application_template:write"
        - "formation_template:read"
        - "formation_template:write"
        - "formation_template.webhooks:read"
      application:
        - "application:read"
        - "application:write"
        - "application.auths:read"
        - "application.webhooks:read"
        - "application.application_template:read"
        - "bundle.instance_auths:read"
        - "document.fetch_request:read"
        - "event_spec.fetch_request:read"
        - "api_spec.fetch_request:read"
        - "fetch-request.auth:read"
        - "webhook:write"
      integration_system:
        - "application:read"
        - "application:write"
        - "application.local_tenant_id:write"
        - "application_template:read"
        - "application_template:write"
        - "runtime:read"
        - "runtime:write"
        - "integration_system:read"
        - "label_definition:read"
        - "label_definition:write"
        - "automatic_scenario_assignment:read"
        - "integration_system.auths:read"
        - "application_template.webhooks:read"
        - "formation:write"
        - "formation:read"
        - "internal_visibility:read"
        - "application.auths:read"
        - "webhook:write"
        - "formation_template:read"
        - "formation_template.webhooks:read"
      super_admin:
        - "application:read"
        - "application:write"
        - "application.local_tenant_id:write"
        - "application_template:read"
        - "application_template:write"
        - "integration_system:read"
        - "integration_system:write"
        - "runtime:read"
        - "runtime:write"
        - "label_definition:read"
        - "label_definition:write"
        - "eventing:manage"
        - "tenant:read"
        - "tenant:write"
        - "automatic_scenario_assignment:read"
        - "application.auths:read"
        - "application.webhooks:read"
        - "application.application_template:read"
        - "application_template.webhooks:read"
        - "bundle.instance_auths:read"
        - "document.fetch_request:read"
        - "event_spec.fetch_request:read"
        - "api_spec.fetch_request:read"
        - "integration_system.auths:read"
        - "runtime.auths:read"
        - "fetch-request.auth:read"
        - "webhooks.auth:read"
        - "formation:write"
        - "formation:read"
        - "internal_visibility:read"
        - "runtime.webhooks:read"
        - "webhook:write"
        - "formation_template:read"
        - "formation_template:write"
        - "formation_template.webhooks:read"
        - "formation_constraint:read"
        - "formation_constraint:write"
        - "certificate_subject_mapping:read"
        - "certificate_subject_mapping:write"
      default:
        - "runtime:read"
        - "runtime:write"
        - "tenant:read"<|MERGE_RESOLUTION|>--- conflicted
+++ resolved
@@ -139,11 +139,7 @@
       name: compass-pairing-adapter
     director:
       dir:
-<<<<<<< HEAD
       version: "PR-2942"
-=======
-      version: "PR-2929"
->>>>>>> 2fe1d217
       name: compass-director
     hydrator:
       dir:
