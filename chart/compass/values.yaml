global:
  disableLegacyConnectivity: true
  defaultTenant: 3e64ebae-38b5-46a0-b1ed-9ccee153a0ae
  tenants:
    - name: default
      id: 3e64ebae-38b5-46a0-b1ed-9ccee153a0ae
      type: account
    - name: foo
      id: 1eba80dd-8ff6-54ee-be4d-77944d17b10b
      type: account
    - name: bar
      id: af9f84a9-1d3a-4d9f-ae0c-94f883b33b6e
      type: account
    - name: TestTenantSeparation
      id: f1c4b5be-b0e1-41f9-b0bc-b378200dcca0
      type: account
    - name: TestDeleteLastScenarioForApplication
      id: 0403be1e-f854-475e-9074-922120277af5
      type: account
    - name: Test_DeleteAutomaticScenarioAssignmentForSelector
      id: d9553135-6115-4c67-b4d9-962c00f3725f
      type: account
    - name: Test_AutomaticScenarioAssigmentForRuntime
      id: 8c733a45-d988-4472-af10-1256b82c70c0
      type: account
    - name: TestAutomaticScenarioAssignmentsWholeScenario
      id: 65a63692-c00a-4a7d-8376-8615ee37f45c
      type: account
    - name: TestTenantsQueryTenantNotInitialized
      id: 72329135-27fd-4284-9bcb-37ea8d6307d0
      type: account
    - name: Test Default
      id: 5577cf46-4f78-45fa-b55f-a42a3bdba868
      type: account
    - name: TestListLabelDefinitions
      id: 3f641cf5-2d14-4e0f-a122-16e7569926f1
      type: account
    - name: Test_AutomaticScenarioAssignmentQueries
      id: 8263cc13-5698-4a2d-9257-e8e76b543e88
      type: account
    - name: TestGetScenariosLabelDefinitionCreatesOneIfNotExists
      id: 2263cc13-5698-4a2d-9257-e8e76b543e33
      type: account
    - name: TestApplicationsForRuntime
      id: 5984a414-1eed-4972-af2c-b2b6a415c7d7
      type: account
    - name: Test_DeleteAutomaticScenarioAssignmentForScenario
      id: d08e4cb6-a77f-4a07-b021-e3317a373597
      type: account
    - name: TestApplicationsForRuntimeWithHiddenApps
      id: 7e1f2df8-36dc-4e40-8be3-d1555d50c91c
      type: account
    - name: TestTenantsQueryTenantInitialized
      id: 8cf0c909-f816-4fe3-a507-a7917ccd8380
      type: account
    - name: TestDeleteApplicationIfInScenario
      id: 0d597250-6b2d-4d89-9c54-e23cb497cd01
      type: account

  images:
    containerRegistry:
      path: eu.gcr.io/kyma-project/incubator
    connector:
      dir:
      version: "PR-1936"
    connectivity_adapter:
      dir:
      version: "PR-1910"
    pairing_adapter:
      dir:
      version: "PR-1910"
    director:
      dir:
<<<<<<< HEAD
      version: "PR-1929"
=======
      version: "PR-1936"
>>>>>>> cf08f2de
    gateway:
      dir:
      version: "PR-1910"
    operations_controller:
      dir:
      version: "PR-1924"
    tenant_fetcher:
      dir:
<<<<<<< HEAD
      version: "PR-1929"
=======
      version: "PR-1940"
>>>>>>> cf08f2de
    ord_service:
      dir:
      version: "PR-31"
    schema_migrator:
      dir:
      version: "PR-1929"
    system_broker:
      dir:
      version: "PR-1925"
    certs_setup_job:
      containerRegistry:
        path: eu.gcr.io/kyma-project
      dir:
      version: "0a651695"
    external_services_mock:
      dir:
      version: "PR-1927"
    console:
      dir:
      version: "PR-36"
    e2e_tests:
      dir:
      version: "PR-1940"
  isLocalEnv: false
  oauth2:
    host: oauth2
  livenessProbe:
    initialDelaySeconds: 30
    timeoutSeconds: 1
    periodSeconds: 10
  readinessProbe:
    initialDelaySeconds: 5
    timeoutSeconds: 1
    periodSeconds: 2

  agentPreconfiguration: false

  director:
    prefix: /director
    graphql:
      external:
        port: 3000
      internal:
        port: 3001
    validator:
      port: 8080
    metrics:
      port: 3003
    operations:
      port: 3002
      path: "/operation"
      lastOperationPath: "/last_operation"

    clientIDHeaderKey: client_user
    suggestTokenHeaderKey: suggest_token

    tests:
      scopes: "runtime:write application:write label_definition:write integration_system:write application:read runtime:read label_definition:read integration_system:read health_checks:read application_template:read application_template:write eventing:manage tenant:read automatic_scenario_assignment:read automatic_scenario_assignment:write"

  auditlog:
    configMapName: "compass-gateway-auditlog-config"
    secretName: "compass-gateway-auditlog-secret"
    script:
      configMapName: "auditlog-script"

  testCredentials:
    secretName: "test-credentials-secret"

  enableCompassDefaultScenarioAssignment: true

  tenantConfig:
    useDefaultTenants: true
    dbPool:
      maxOpenConnections: 1
      maxIdleConnections: 1

  connector:
    prefix: /connector
    graphql:
      external:
        port: 3000
    validator:
      port: 8080
    # If secrets do not exist they will be created
    secrets:
      ca:
        name: compass-connector-app-ca
        namespace: compass-system
        certificateKey: ca.crt
        keyKey: ca.key
      rootCA:
        namespace: istio-system # For Ingress Gateway to work properly the namespace needs to be istio-system
        # In order for istio mTLS to work we should have two different secrets one containing the server certificate (let’s say X) and one used for validation of the client’s certificates.
        # The second one should be our root certificate and istio wants it to be named X-cacert. (-cacert suffix).
        # This is the reason for the confusing name of our root certificate. https://preliminary.istio.io/v1.6/docs/tasks/traffic-management/ingress/secure-ingress/#configure-a-mutual-tls-ingress-gateway
        cacert: compass-gateway-mtls-certs-cacert # For cert-rotation the cacert should be in different secret
        certificateKey: cacert
    certificateDataHeader: "Certificate-Data"
    revocation:
      configmap:
        name: revocations-config
        namespace: "{{ .Release.Namespace }}"
    # If key and certificate are not provided they will be generated
    caKey: ""
    caCertificate: ""

  system_broker:
    enabled: true
    port: 5001
    prefix: /broker
    tokenProviderFromHeader:
      forwardHeaders: Authorization
    tokenProviderFromSecret:
      enabled: false
      secrets:
        integrationSystemCredentials:
          name: compass-system-broker-credentials
          namespace: compass-system
    testNamespace: kyma-system

  gateway:
    port: 3000
    tls:
      host: compass-gateway
      secure:
        oauth:
          host: compass-gateway-auth-oauth
    mtls:
      host: compass-gateway-mtls
      certSecret: compass-gateway-mtls-certs
    headers:
      request:
        remove:
          - "Client-Id-From-Token"
          - "Client-Id-From-Certificate"
          - "Client-Certificate-Hash"
          - "Certificate-Data"

  operations_controller:
    enabled: true

  connectivity_adapter:
    port: 8080
    tls:
      host: adapter-gateway
    mtls:
      host: adapter-gateway-mtls

  oathkeeperFilters:
    workloadLabel: oathkeeper
    namespace: kyma-system
    tokenDataHeader: "Connector-Token"
    certificateDataHeader: "Certificate-Data"

  istio:
    mtlsGateway:
      name: "compass-gateway-mtls"
      namespace: "compass-system"
    gateway:
      name: "kyma-gateway"
      namespace: "kyma-system"
    proxy:
      port: 15020
    namespace: istio-system
    ingressgateway:
      workloadLabel: istio-ingressgateway
      requestPayloadSizeLimit: 2097152 # 2 MB
      correlationHeaderRewriteFilter:
        expectedHeaders:
        - "x-request-id"
        - "x-correlation-id"
        - "x-correlationid"
        - "x-forrequest-id"
        - "x-vcap-request-id"
        - "x-broker-api-request-identity"

  ingress:
    domainName: "kyma.local"

  database:
    manageSecrets: true
    embedded:
      enabled: true
      director:
        name: "postgres"
      directorDBName: "postgres"
    managedGCP:
      serviceAccountKey: ""
      instanceConnectionName: ""
      director:
        name: ""
        user: ""
        password: ""
      host: "localhost"
      hostPort: "5432"
      sslMode: ""

      #TODO remove below after migration to separate user will be done
      dbUser: ""
      dbPassword: ""
      directorDBName: ""

  oathkeeper:
    host: ory-oathkeeper-proxy.kyma-system.svc.cluster.local
    port: 4455
    timeout_ms: 120000
    idTokenConfig:
      claims: '{"scopes": "{{ print .Extra.scope }}", "tenant": "{{ print .Extra.tenant }}", "externalTenant": "{{ print .Extra.externalTenant }}", "consumerID": "{{ print .Extra.consumerID}}", "consumerType": "{{ print .Extra.consumerType }}", "flow": "{{ print .Extra.flow }}"}'
    mutators:
      runtimeMappingService:
        config:
          api:
            url: http://compass-director.compass-system.svc.cluster.local:3000/runtime-mapping
            retry:
              give_up_after: 6s
              max_delay: 2000ms
      authenticationMappingService:
        config:
          api:
            url: http://compass-director.compass-system.svc.cluster.local:3000/authn-mapping
            retry:
              give_up_after: 6s
              max_delay: 2000ms
      tenantMappingService:
        config:
          api:
            url: http://compass-director.compass-system.svc.cluster.local:3000/tenant-mapping
            retry:
              give_up_after: 6s
              max_delay: 2000ms
      certificateResolverService:
        config:
          api:
            url: http://compass-connector.compass-system.svc.cluster.local:8080/v1/certificate/data/resolve
            retry:
              give_up_after: 6s
              max_delay: 2000ms
      tokenResolverService:
        config:
          api:
            url: http://compass-director.compass-system.svc.cluster.local:8080/v1/tokens/resolve
            retry:
              give_up_after: 6s
              max_delay: 2000ms

  tenantFetcher:
    host: compass-tenant-fetcher.compass-system.svc.cluster.local
    prefix: /tenants
    port: 3000
    authentication:
      allowJWTSigningNone: true
      jwksEndpoints: '["http://ory-oathkeeper-api.kyma-system.svc.cluster.local:4456/.well-known/jwks.json"]'
      identityZone: "id-zone"
    tenantProvider:
      tenantIdProperty: "tenantId"
      customerIdProperty: "customerId"
      name: "provider"

  ordService:
    host: compass-ord-service.compass-system.svc.cluster.local
    prefix: /open-resource-discovery-service/v0
    docsPrefix: /open-resource-discovery-docs
    staticPrefix: /open-resource-discovery-static/v0
    port: 3000
    defaultResponseType: "xml"

  ordAggregator:
    name: ord-aggregator
    enabled: true
    schedule: "*/1 * * * *"
    dbPool:
      maxOpenConnections: 2
      maxIdleConnections: 2

  tenantFetchers:
    job1:
      enabled: false
      configMapNamespace: "compass-system"
      manageSecrets: true
      providerName: "compass"
      schedule: "*/5 * * * *"
      kubernetes:
        configMapNamespace: "compass-system"
        pollInterval: 2s
        pollTimeout: 1m
        timeout: 2m
      oauth:
        client: ""
        secret: ""
        tokenURL: ""
      endpoints:
        tenantCreated: "127.0.0.1/events?type=created"
        tenantDeleted: "127.0.0.1/events?type=deleted"
        tenantUpdated: "127.0.0.1/events?type=updated"
      fieldMapping:
        totalPagesField: "totalPages"
        totalResultsField: "totalResults"
        tenantEventsField: "events"
        idField: "id"
        nameField: "name"
        customerIdField: "customerId"
        subdomainField: "subdomain"
        discriminatorField: ""
        discriminatorValue: ""
        detailsField: "details"
      queryMapping:
        pageNumField: "pageNum"
        pageSizeField: "pageSize"
        timestampField: "timestamp"
      query:
        startPage: "0"
        pageSize: "100"
      dbPool:
        maxOpenConnections: 1
        maxIdleConnections: 1

  metrics:
    enabled: true
    pushEndpoint: http://monitoring-prometheus-pushgateway.kyma-system.svc.cluster.local:9091

  authenticators:
    authenticator0:
      enabled: true
      gatewayHost: "compass-gateway-authenticator0"
      trusted_issuers: '[{"domain_url": "authenticator.domain", "scope_prefix": "prefix."}, {}]'
      attributes: '{"uniqueAttribute": { "key": "key", "value": "val" }, "tenant": { "key": "key" }, "identity": { "key": "key" } }'

  externalServicesMock:
    enabled: false
    auditlog: false

  tests:
    namespace: kyma-system
    connectivityAdapterFQDN: http://compass-connectivity-adapter.compass-system.svc.cluster.local
    directorFQDN: http://compass-director.compass-system.svc.cluster.local
    connectorFQDN: http://compass-connector.compass-system.svc.cluster.local
    externalServicesMockFQDN: http://compass-external-services-mock.compass-system.svc.cluster.local
    ordServiceFQDN: http://compass-ord-service.compass-system.svc.cluster.local
    systemBrokerFQDN: http://compass-system-broker.compass-system.svc.cluster.local
    tenantFetcherFQDN: http://compass-tenant-fetcher.compass-system.svc.cluster.local
    db:
      maxOpenConnections: 3
      maxIdleConnections: 1
    skipTLSVerify: true

    token:
      server:
        enabled: false
        port: 5000
    securityContext: # Set on container level
      runAsUser: 2000
      allowPrivilegeEscalation: false

pairing-adapter:
  enabled: false<|MERGE_RESOLUTION|>--- conflicted
+++ resolved
@@ -71,11 +71,7 @@
       version: "PR-1910"
     director:
       dir:
-<<<<<<< HEAD
       version: "PR-1929"
-=======
-      version: "PR-1936"
->>>>>>> cf08f2de
     gateway:
       dir:
       version: "PR-1910"
@@ -84,11 +80,7 @@
       version: "PR-1924"
     tenant_fetcher:
       dir:
-<<<<<<< HEAD
       version: "PR-1929"
-=======
-      version: "PR-1940"
->>>>>>> cf08f2de
     ord_service:
       dir:
       version: "PR-31"
