--- conflicted
+++ resolved
@@ -53,11 +53,7 @@
       version: "PR-1910"
     director:
       dir:
-<<<<<<< HEAD
       version: "PR-1923"
-=======
-      version: "PR-1922"
->>>>>>> ad929df0
     gateway:
       dir:
       version: "PR-1910"
