global:
  disableLegacyConnectivity: true
  defaultTenant: 3e64ebae-38b5-46a0-b1ed-9ccee153a0ae
  tenants:
    - name: default
      id: 3e64ebae-38b5-46a0-b1ed-9ccee153a0ae
    - name: foo
      id: 1eba80dd-8ff6-54ee-be4d-77944d17b10b
    - name: bar
      id: af9f84a9-1d3a-4d9f-ae0c-94f883b33b6e
    - name: TestTenantSeparation
      id: f1c4b5be-b0e1-41f9-b0bc-b378200dcca0
    - name: TestDeleteLastScenarioForApplication
      id: f739b36c-813f-4fc3-996e-dd03c7d13aa0
    - name: Test_DeleteAutomaticScenarioAssignmentForSelector
      id: d9553135-6115-4c67-b4d9-962c00f3725f
    - name: Test_AutomaticScenarioAssigmentForRuntime
      id: 8c733a45-d988-4472-af10-1256b82c70c0
    - name: TestAutomaticScenarioAssignmentsWholeScenario
      id: 65a63692-c00a-4a7d-8376-8615ee37f45c
    - name: TestTenantsQueryTenantNotInitialized
      id: 72329135-27fd-4284-9bcb-37ea8d6307d0
    - name: Test Default
      id: 5577cf46-4f78-45fa-b55f-a42a3bdba868
    - name: TestListLabelDefinitions
      id: 2bf03de1-23b1-4063-9d3e-67096800accc
    - name: Test_AutomaticScenarioAssignmentQueries
      id: 8263cc13-5698-4a2d-9257-e8e76b543e88
    - name: TestGetScenariosLabelDefinitionCreatesOneIfNotExists
      id: 2263cc13-5698-4a2d-9257-e8e76b543e33
    - name: TestApplicationsForRuntime
      id: 5984a414-1eed-4972-af2c-b2b6a415c7d7
    - name: Test_DeleteAutomaticScenarioAssignmentForScenario
      id: d08e4cb6-a77f-4a07-b021-e3317a373597
    - name: TestApplicationsForRuntimeWithHiddenApps
      id: 7e1f2df8-36dc-4e40-8be3-d1555d50c91c
    - name: TestTenantsQueryTenantInitialized
      id: 8cf0c909-f816-4fe3-a507-a7917ccd8380
    - name: TestDeleteApplicationIfInScenario
      id: 0d597250-6b2d-4d89-9c54-e23cb497cd01

  images:
    containerRegistry:
      path: eu.gcr.io/kyma-project/incubator
    connector:
      dir:
      version: "PR-1783"
    connectivity_adapter:
      dir:
      version: "PR-1808"
    pairing_adapter:
      dir:
      version: "PR-1808"
    director:
      dir:
<<<<<<< HEAD
      version: "PR-1807"
=======
      version: "PR-1783"
>>>>>>> 91a82bba
    gateway:
      dir:
      version: "PR-1783"
    operations_controller:
      dir:
<<<<<<< HEAD
      version: "PR-1807"
=======
      version: "PR-1798"
>>>>>>> 91a82bba
    tenant_fetcher:
      dir:
      version: "PR-1783"
    ord_service:
      dir:
      version: "PR-19"
    schema_migrator:
      dir:
      version: "PR-1780"
    system_broker:
      dir:
<<<<<<< HEAD
      version: "PR-1807"
=======
      version: "PR-1783"
>>>>>>> 91a82bba
    certs_setup_job:
      containerRegistry:
        path: eu.gcr.io/kyma-project
      dir:
      version: "0a651695"
    external_services_mock:
      dir:
      version: "PR-1808"
    console:
      dir:
      version: "PR-25"
    e2e_tests:
      dir:
<<<<<<< HEAD
      version: "PR-1807"
=======
      version: "PR-1792"
>>>>>>> 91a82bba
  isLocalEnv: false
  oauth2:
    host: oauth2
  livenessProbe:
    initialDelaySeconds: 30
    timeoutSeconds: 1
    periodSeconds: 10
  readinessProbe:
    initialDelaySeconds: 5
    timeoutSeconds: 1
    periodSeconds: 2

  agentPreconfiguration: false

  director:
    prefix: /director
    graphql:
      external:
        port: 3000
      internal:
        port: 3001
    validator:
      port: 8080
    metrics:
      port: 3003
    operations:
      port: 3002
      path: "/operation"
      lastOperationPath: "/last_operation"

    clientIDHeaderKey: client_user

    tests:
      scopes: "runtime:write application:write label_definition:write integration_system:write application:read runtime:read label_definition:read integration_system:read health_checks:read application_template:read application_template:write eventing:manage tenant:read automatic_scenario_assignment:read automatic_scenario_assignment:write"

  auditlog:
    configMapName: "compass-gateway-auditlog-config"
    secretName: "compass-gateway-auditlog-secret"
    script:
      configMapName: "auditlog-script"

  testCredentials:
    secretName: "test-credentials-secret"

  enableCompassDefaultScenarioAssignment: true

  tenantConfig:
    useDefaultTenants: true
    dbPool:
      maxOpenConnections: 1
      maxIdleConnections: 1

  connector:
    prefix: /connector
    graphql:
      external:
        port: 3000
    validator:
      port: 8080
    # If secrets do not exist they will be created
    secrets:
      ca:
        name: compass-connector-app-ca
        namespace: compass-system
        certificateKey: ca.crt
        keyKey: ca.key
      rootCA:
        namespace: istio-system # For Ingress Gateway to work properly the namespace needs to be istio-system
        # In order for istio mTLS to work we should have two different secrets one containing the server certificate (let’s say X) and one used for validation of the client’s certificates.
        # The second one should be our root certificate and istio wants it to be named X-cacert. (-cacert suffix).
        # This is the reason for the confusing name of our root certificate. https://preliminary.istio.io/v1.6/docs/tasks/traffic-management/ingress/secure-ingress/#configure-a-mutual-tls-ingress-gateway
        cacert: compass-gateway-mtls-certs-cacert # For cert-rotation the cacert should be in different secret
        certificateKey: cacert
    certificateDataHeader: "Certificate-Data"
    revocation:
      configmap:
        name: revocations-config
        namespace: "{{ .Release.Namespace }}"
    # If key and certificate are not provided they will be generated
    caKey: ""
    caCertificate: ""

  system_broker:
    enabled: true
    port: 5001
    prefix: /broker
    tokenProviderFromHeader:
      forwardHeaders: Authorization
    tokenProviderFromSecret:
      enabled: false
      secrets:
        integrationSystemCredentials:
          name: compass-system-broker-credentials
          namespace: compass-system
    testNamespace: kyma-system

  gateway:
    port: 3000
    tls:
      host: compass-gateway
      secure:
        oauth:
          host: compass-gateway-auth-oauth
    mtls:
      host: compass-gateway-mtls
      certSecret: compass-gateway-mtls-certs
    headers:
      request:
        remove:
          - "Client-Id-From-Token"
          - "Client-Id-From-Certificate"
          - "Client-Certificate-Hash"
          - "Certificate-Data"

  operations_controller:
    enabled: true

  connectivity_adapter:
    port: 8080
    tls:
      host: adapter-gateway
    mtls:
      host: adapter-gateway-mtls

  rewriteFilters:
    workloadLabel: oathkeeper
    namespace: kyma-system
    tokenDataHeader: "Connector-Token"
    certificateDataHeader: "Certificate-Data"

  istio:
    mtlsGateway:
      name: "compass-gateway-mtls"
      namespace: "compass-system"
    gateway:
      name: "kyma-gateway"
      namespace: "kyma-system"
    proxy:
      port: 15020
    namespace: istio-system
    ingressgateway:
      workloadLabel: istio-ingressgateway
      requestPayloadSizeLimit: 2097152 # 2 MB
      correlationHeaderRewriteFilter:
        expectedHeaders:
        - "x-request-id"
        - "x-correlation-id"
        - "x-correlationid"
        - "x-forrequest-id"
        - "x-vcap-request-id"
        - "x-broker-api-request-identity"

  ingress:
    domainName: "kyma.local"

  database:
    manageSecrets: true
    embedded:
      enabled: true
      director:
        name: "postgres"
      directorDBName: "postgres"
    managedGCP:
      serviceAccountKey: ""
      instanceConnectionName: ""
      director:
        name: ""
        user: ""
        password: ""
      host: "localhost"
      hostPort: "5432"
      sslMode: ""

      #TODO remove below after migration to separate user will be done
      dbUser: ""
      dbPassword: ""
      directorDBName: ""

  oathkeeper:
    host: ory-oathkeeper-proxy.kyma-system.svc.cluster.local
    port: 4455
    idTokenConfig:
      claims: '{"scopes": "{{ print .Extra.scope }}", "tenant": "{{ print .Extra.tenant }}", "externalTenant": "{{ print .Extra.externalTenant }}", "consumerID": "{{ print .Extra.consumerID}}", "consumerType": "{{ print .Extra.consumerType }}"}'
    mutators:
      runtimeMappingService:
        config:
          api:
            url: http://compass-director.compass-system.svc.cluster.local:3000/runtime-mapping
            retry:
              give_up_after: 3s
              max_delay: 2000ms
      authenticationMappingService:
        config:
          api:
            url: http://compass-director.compass-system.svc.cluster.local:3000/authn-mapping
            retry:
              give_up_after: 3s
              max_delay: 2000ms
      tenantMappingService:
        config:
          api:
            url: http://compass-director.compass-system.svc.cluster.local:3000/tenant-mapping
            retry:
              give_up_after: 3s
              max_delay: 2000ms
      certificateResolverService:
        config:
          api:
            url: http://compass-connector.compass-system.svc.cluster.local:8080/v1/certificate/data/resolve
            retry:
              give_up_after: 3s
              max_delay: 2000ms
      tokenResolverService:
        config:
          api:
            url: http://compass-director.compass-system.svc.cluster.local:8080/v1/tokens/resolve
            retry:
              give_up_after: 3s
              max_delay: 2000ms

  tenantFetcher:
    host: compass-tenant-fetcher.compass-system.svc.cluster.local
    prefix: /tenants
    port: 3000
    authentication:
      allowJWTSigningNone: true
      jwksEndpoints: '["http://ory-oathkeeper-api.kyma-system.svc.cluster.local:4456/.well-known/jwks.json"]'
      identityZone: "id-zone"
    tenantProvider:
      tenantIdProperty: "tenantId"
      name: "provider"

  ordService:
    host: compass-ord-service.compass-system.svc.cluster.local
    prefix: /open-resource-discovery-service/v0
    docsPrefix: /open-resource-discovery-docs
    staticPrefix: /open-resource-discovery-static/v0
    port: 3000
    defaultResponseType: "xml"

  ordAggregator:
    name: ord-aggregator
    enabled: true
    schedule: "*/5 * * * *"
    dbPool:
      maxOpenConnections: 2
      maxIdleConnections: 2

  tenantFetchers:
    job1:
      enabled: false
      configMapNamespace: "compass-system"
      manageSecrets: true
      providerName: "compass"
      schedule: "*/5 * * * *"
      kubernetes:
        configMapNamespace: "compass-system"
        pollInterval: 2s
        pollTimeout: 1m
        timeout: 2m
      oauth:
        client: ""
        secret: ""
        tokenURL: ""
      endpoints:
        tenantCreated: "127.0.0.1/events?type=created"
        tenantDeleted: "127.0.0.1/events?type=deleted"
        tenantUpdated: "127.0.0.1/events?type=updated"
      fieldMapping:
        totalPagesField: "totalPages"
        totalResultsField: "totalResults"
        tenantEventsField: "events"
        idField: "id"
        nameField: "name"
        discriminatorField: ""
        discriminatorValue: ""
        detailsField: "details"
      queryMapping:
        pageNumField: "pageNum"
        pageSizeField: "pageSize"
        timestampField: "timestamp"
      query:
        startPage: "0"
        pageSize: "100"
      dbPool:
        maxOpenConnections: 1
        maxIdleConnections: 1

  metrics:
    enabled: true
    pushEndpoint: http://monitoring-prometheus-pushgateway.kyma-system.svc.cluster.local:9091

  authenticators:
    authenticator0:
      enabled: true
      gatewayHost: "compass-gateway-authenticator0"
      trusted_issuers: '[{"domain_url": "authenticator.domain", "scope_prefix": "prefix."}, {}]'
      attributes: '{"uniqueAttribute": { "key": "key", "value": "val" }, "tenant": { "key": "key" }, "identity": { "key": "key" } }'

  externalServicesMock:
    enabled: false

  tests:
    namespace: kyma-system
    connectivityAdapterFQDN: http://compass-connectivity-adapter.compass-system.svc.cluster.local
    directorFQDN: http://compass-director.compass-system.svc.cluster.local
    connectorFQDN: http://compass-connector.compass-system.svc.cluster.local
    externalServicesMockFQDN: http://compass-external-services-mock.compass-system.svc.cluster.local
    ordServiceFQDN: http://compass-ord-service.compass-system.svc.cluster.local
    systemBrokerFQDN: http://compass-system-broker.compass-system.svc.cluster.local
    tenantFetcherFQDN: http://compass-tenant-fetcher.compass-system.svc.cluster.local
    db:
      maxOpenConnections: 3
      maxIdleConnections: 1
    skipTLSVerify: true
pairing-adapter:
  enabled: false<|MERGE_RESOLUTION|>--- conflicted
+++ resolved
@@ -53,21 +53,13 @@
       version: "PR-1808"
     director:
       dir:
-<<<<<<< HEAD
       version: "PR-1807"
-=======
-      version: "PR-1783"
->>>>>>> 91a82bba
     gateway:
       dir:
       version: "PR-1783"
     operations_controller:
       dir:
-<<<<<<< HEAD
       version: "PR-1807"
-=======
-      version: "PR-1798"
->>>>>>> 91a82bba
     tenant_fetcher:
       dir:
       version: "PR-1783"
@@ -79,11 +71,7 @@
       version: "PR-1780"
     system_broker:
       dir:
-<<<<<<< HEAD
       version: "PR-1807"
-=======
-      version: "PR-1783"
->>>>>>> 91a82bba
     certs_setup_job:
       containerRegistry:
         path: eu.gcr.io/kyma-project
@@ -97,11 +85,7 @@
       version: "PR-25"
     e2e_tests:
       dir:
-<<<<<<< HEAD
       version: "PR-1807"
-=======
-      version: "PR-1792"
->>>>>>> 91a82bba
   isLocalEnv: false
   oauth2:
     host: oauth2
