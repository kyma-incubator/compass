global:
  disableLegacyConnectivity: true
  defaultTenant: 3e64ebae-38b5-46a0-b1ed-9ccee153a0ae
  defaultTenantRegion: "eu-1"
  tenants: # tenant order matters, so new tenants should be added to the end of the list
    - name: default
      id: 3e64ebae-38b5-46a0-b1ed-9ccee153a0ae
      type: account
    - name: foo
      id: 1eba80dd-8ff6-54ee-be4d-77944d17b10b
      type: account
    - name: bar
      id: af9f84a9-1d3a-4d9f-ae0c-94f883b33b6e
      type: account
    - name: TestTenantSeparation
      id: f1c4b5be-b0e1-41f9-b0bc-b378200dcca0
      type: account
    - name: TestDeleteLastScenarioForApplication
      id: 0403be1e-f854-475e-9074-922120277af5
      type: account
    - name: Test_DeleteAutomaticScenarioAssignmentForSelector
      id: d9553135-6115-4c67-b4d9-962c00f3725f
      type: account
    - name: Test_AutomaticScenarioAssigmentForRuntime
      id: 8c733a45-d988-4472-af10-1256b82c70c0
      type: account
    - name: TestAutomaticScenarioAssignmentsWholeScenario
      id: 65a63692-c00a-4a7d-8376-8615ee37f45c
      type: account
    - name: TestTenantsQueryTenantNotInitialized
      id: 72329135-27fd-4284-9bcb-37ea8d6307d0
      type: account
    - name: Test Default
      id: 5577cf46-4f78-45fa-b55f-a42a3bdba868
      type: account
      parent: 2c4f4a25-ba9a-4dbc-be68-e0beb77a7eb0
    - name: Test_DefaultCustomer
      id: 2c4f4a25-ba9a-4dbc-be68-e0beb77a7eb0
      type: customer
    - name: TestListLabelDefinitions
      id: 3f641cf5-2d14-4e0f-a122-16e7569926f1
      type: account
    - name: Test_AutomaticScenarioAssignmentQueries
      id: 8263cc13-5698-4a2d-9257-e8e76b543e88
      type: account
    - name: TestGetScenariosLabelDefinitionCreatesOneIfNotExists
      id: 2263cc13-5698-4a2d-9257-e8e76b543e33
      type: account
    - name: TestApplicationsForRuntime
      id: 5984a414-1eed-4972-af2c-b2b6a415c7d7
      type: account
    - name: Test_DeleteAutomaticScenarioAssignmentForScenario
      id: d08e4cb6-a77f-4a07-b021-e3317a373597
      type: account
    - name: TestApplicationsForRuntimeWithHiddenApps
      id: 7e1f2df8-36dc-4e40-8be3-d1555d50c91c
      type: account
    - name: TestTenantsQueryTenantInitialized
      id: 8cf0c909-f816-4fe3-a507-a7917ccd8380
      type: account
    - name: TestDeleteApplicationIfInScenario
      id: 0d597250-6b2d-4d89-9c54-e23cb497cd01
      type: account
    - name: TestProviderSubaccount
      id: f8075207-1478-4a80-bd26-24a4785a2bfd
      type: subaccount
      parent: 5577cf46-4f78-45fa-b55f-a42a3bdba868
    - name: TestProviderSubaccountRegion2
      id: 731b7bc4-5472-41d2-a447-e4c0f45de739
      type: subaccount
      region: "eu-2"
      parent: 5577cf46-4f78-45fa-b55f-a42a3bdba868
    - name: TestCertificateSubaccount
      id: 123e4567-e89b-12d3-a456-426614174001
      type: subaccount
      parent: 5577cf46-4f78-45fa-b55f-a42a3bdba868
    - name: TestNsAdapter
      id: 08b6da37-e911-48fb-a0cb-fa635a6c5678
      type: subaccount
      parent: 5577cf46-4f78-45fa-b55f-a42a3bdba868
    - name: TestNsAdapterSubaccountWithApplications
      id: 08b6da37-e911-48fb-a0cb-fa635a6c4321
      type: subaccount
      parent: 5577cf46-4f78-45fa-b55f-a42a3bdba868
    - name: TestIntegrationSystemManagedSubaccount
      id: 3cfcdd62-320d-403b-b66a-4ee3cdd06947
      type: subaccount
      parent: 5577cf46-4f78-45fa-b55f-a42a3bdba868
    - name: TestIntegrationSystemManagedAccount
      id: 7e8ab2e3-3bb4-42e3-92b2-4e0bf48559d3
      type: account
      parent: 2c4f4a25-ba9a-4dbc-be68-e0beb77a7eb0
    - name: TestSystemFetcherAccount
      id: c395681d-11dd-4cde-bbcf-570b4a153e79
      type: account
      parent: 2c4f4a25-ba9a-4dbc-be68-e0beb77a7eb0
    - name: TestConsumerSubaccount
      id: 1f538f34-30bf-4d3d-aeaa-02e69eef84ae
      type: subaccount
      parent: 5984a414-1eed-4972-af2c-b2b6a415c7d7
    - name: TestTenantsOnDemandAPI
      id: 8d42d818-d4c4-4036-b82f-b199db7ffeb5
      type: subaccount
      parent: 5984a414-1eed-4972-af2c-b2b6a415c7d7
    - name: TestExternalCertificateSubaccount
      id: bad76f69-e5c2-4d55-bca5-240944824b83
      type: subaccount
      parent: 5577cf46-4f78-45fa-b55f-a42a3bdba868
  images:
    containerRegistry:
      path: eu.gcr.io/kyma-project/incubator
    connector:
      dir:
      version: "PR-2662"
      name: compass-connector
    connectivity_adapter:
      dir:
      version: "PR-2662"
      name: compass-connectivity-adapter
    pairing_adapter:
      dir:
      version: "PR-2662"
      name: compass-pairing-adapter
    director:
      dir:
<<<<<<< HEAD
      version: "PR-2665"
=======
      version: "PR-2672"
>>>>>>> 0c434223
      name: compass-director
    hydrator:
      dir:
      version: "PR-2662"
      name: compass-hydrator
    gateway:
      dir:
      version: "PR-2662"
      name: compass-gateway
    operations_controller:
      dir:
      version: "PR-2665"
      name: compass-operations-controller
    ord_service:
      dir:
      version: "PR-80"
      name: compass-ord-service
    schema_migrator:
      dir:
      version: "PR-2659"
      name: compass-schema-migrator
    system_broker:
      dir:
      version: "PR-2662"
      name: compass-system-broker
    certs_setup_job:
      containerRegistry:
        path: eu.gcr.io/kyma-project
      dir:
      version: "0a651695"
    external_services_mock:
      dir:
      version: "PR-2665"
      name: compass-external-services-mock
    console:
      dir:
      version: "PR-69"
      name: compass-console
    e2e_tests:
      dir:
      version: "PR-2665"
      name: compass-e2e-tests
  isLocalEnv: false
  isForTesting: false
  oauth2:
    host: oauth2
  livenessProbe:
    initialDelaySeconds: 30
    timeoutSeconds: 1
    periodSeconds: 10
  readinessProbe:
    initialDelaySeconds: 5
    timeoutSeconds: 1
    periodSeconds: 2
  agentPreconfiguration: false
  portieris:
    isEnabled: false
    imagePullSecretName: "portieris-dummy-image-pull-secret"
  nsAdapter:
    external:
      port: 3005
    e2eTests:
      gatewayHost: "compass-gateway-xsuaa"
    prefix: /nsadapter
    path: /nsadapter/api/v1/notifications
    systemToTemplateMappings: '[{  "Name": "SAP S/4HANA On-Premise",  "SourceKey": ["type"],  "SourceValue": ["abapSys"]},{  "Name": "SAP S/4HANA On-Premise",  "SourceKey": ["type"],  "SourceValue": ["nonSAPsys"]},{  "Name": "SAP S/4HANA On-Premise",  "SourceKey": ["type"],  "SourceValue": ["hana"]}]'
    secret:
      name: nsadapter-secret
      subaccountKey: subaccount
      local:
        subaccountValue: subaccount
    authSecret:
      name: "compass-external-services-mock-oauth-credentials"
      clientIdKey: client-id
      clientSecretKey: client-secret
      tokenUrlKey: url
      instanceUrlKey: url
      certKey: cert
      keyKey: key
    registerPath: "/register"
    tokenPath: "/secured/oauth/token"
    createClonePattern: '{"key": "%s"}'
    createBindingPattern: '{}'
    useClone: "false"
  director:
    host: compass-director.compass-system.svc.cluster.local
    prefix: /director
    graphql:
      external:
        port: 3000
    tls:
      secure:
        internal:
          host: compass-director-internal
    validator:
      port: 8080
    metrics:
      port: 3003
      enableGraphqlOperationInstrumentation: true
    operations:
      port: 3002
      path: "/operation"
      lastOperationPath: "/last_operation"
    info:
      path: "/v1/info"
    subscription:
      subscriptionProviderLabelKey: "subscriptionProviderId"
      consumerSubaccountLabelKey: "global_subaccount_id"
      subscriptionLabelKey: "subscription"
      tokenPrefix: "sb-"
    selfRegister:
      secrets:
        instancesCreds:
          name: "region-instances-credentials"
          key: "keyConfig"
          path: "/tmp"
        saasAppNameCfg:
          name: "saas-app-names"
          key: "appNameConfig"
          path: "/tmp/appNameConfig"
      clientIdPath: "clientId"
      clientSecretPath: "clientSecret"
      urlPath: "url"
      tokenUrlPath: "tokenUrl"
      clientCertPath: "clientCert"
      clientKeyPath: "clientKey"
      local:
        templateMappings:
          clientIDMapping: '{{ printf "\"%s\":\"client_id\"" .Values.global.director.selfRegister.clientIdPath }}'
          clientSecretMapping: '{{ printf "\"%s\":\"client_secret\"" .Values.global.director.selfRegister.clientSecretPath }}'
          urlMapping: '{{ printf "\"%s\":\"http://compass-external-services-mock.%s.svc.cluster.local:%s\"" .Values.global.director.selfRegister.urlPath .Release.Namespace (.Values.service.port | toString) }}'
          tokenURLMapping: '{{ printf "\"%s\":\"https://%s.%s:%s\"" .Values.global.director.selfRegister.tokenUrlPath .Values.global.externalServicesMock.certSecuredHost .Values.global.ingress.domainName (.Values.service.certPort | toString) }}'
          x509CertificateMapping: '{{ printf "\"%s\":\"%s\"" .Values.global.director.selfRegister.clientCertPath .Values.global.connector.caCertificate }}'
          x509KeyMapping: '{{ printf "\"%s\":\"%s\"" .Values.global.director.selfRegister.clientKeyPath .Values.global.connector.caKey }}'
      oauthTokenPath: "/cert/token"
      oauthMode: "oauth-mtls"
      label: "selfRegLabel"
      labelValuePrefix: "self-reg-prefix-"
      responseKey: "self-reg-key"
      path: "/external-api/self-reg"
      nameQueryParam: "name"
      tenantQueryParam: "tenant"
      requestBodyPattern: '{"key": "%s"}'
      saasAppNameLabelKey: "CMPSaaSAppName"
      saasAppNamePath: "localSaaSAppNamePath"
    clientIDHeaderKey: client_user
    suggestTokenHeaderKey: suggest_token
    runtimeTypeLabelKey: "runtimeType"
    applicationTypeLabelKey: "applicationType"
    kymaRuntimeTypeLabelValue: "kyma"
    fetchTenantEndpoint: '{{ printf "https://%s.%s%s/v1/fetch" .Values.global.gateway.tls.secure.internal.host .Values.global.ingress.domainName .Values.global.tenantFetcher.prefix }}'
    ordWebhookMappings: '[]'
  auditlog:
    configMapName: "compass-gateway-auditlog-config"
    mtlsTokenPath: "/cert/token"
    standardTokenPath: "/secured/oauth/token"
    skipSSLValidation: false
    secret:
      name: "compass-gateway-auditlog-secret"
      urlKey: url
      clientIdKey: client-id
      clientSecretKey: client-secret
      clientCertKey: client-cert
      clientKeyKey: client-key
  log:
    format: "kibana"
  tenantConfig:
    useDefaultTenants: true
    dbPool:
      maxOpenConnections: 1
      maxIdleConnections: 1
  connector:
    prefix: /connector
    graphql:
      external:
        port: 3000
    validator:
      port: 8080
    # If secrets do not exist they will be created
    secrets:
      ca:
        name: compass-connector-app-ca
        namespace: compass-system
        certificateKey: ca.crt
        keyKey: ca.key
      rootCA:
        namespace: istio-system # For Ingress Gateway to work properly the namespace needs to be istio-system
        # In order for istio mTLS to work we should have two different secrets one containing the server certificate (let’s say X) and one used for validation of the client’s certificates.
        # The second one should be our root certificate and istio wants it to be named X-cacert. (-cacert suffix).
        # This is the reason for the confusing name of our root certificate. https://preliminary.istio.io/v1.6/docs/tasks/traffic-management/ingress/secure-ingress/#configure-a-mutual-tls-ingress-gateway
        cacert: compass-gateway-mtls-certs-cacert # For cert-rotation the cacert should be in different secret
        certificateKey: cacert
    revocation:
      configmap:
        name: revocations-config
        namespace: "{{ .Release.Namespace }}"
    # If key and certificate are not provided they will be generated
    caKey: ""
    caCertificate: ""
  system_broker:
    enabled: true
    port: 5001
    prefix: /broker
    tokenProviderFromHeader:
      forwardHeaders: Authorization
    tokenProviderFromSecret:
      enabled: false
      secrets:
        integrationSystemCredentials:
          name: compass-system-broker-credentials
          namespace: compass-system
    testNamespace: kyma-system
  gateway:
    port: 3000
    tls:
      host: compass-gateway
      adapterHost: compass-ns-adapter
      secure:
        internal:
          host: compass-gateway-internal
        oauth:
          host: compass-gateway-auth-oauth
    mtls:
      manageCerts: true
      host: compass-gateway-mtls
      certSecret: compass-gateway-mtls-certs
      external:
        host: compass-gateway-sap-mtls
        certSecret: compass-gateway-mtls-certs # Use connector's root CA as root CA by default. This should be overridden for productive deployments.
    headers:
      rateLimit: X-Flow-Identity
      request:
        remove:
          - "Client-Id-From-Token"
          - "Client-Id-From-Certificate"
          - "Client-Certificate-Hash"
          - "Certificate-Data"
  hydrator:
    host: compass-hydrator.compass-system.svc.cluster.local
    port: 3000
    prefix: /hydrators
    subjectConsumerMappingConfig: '[{"consumer_type": "Super Admin", "tenant_access_levels": ["customer", "account","subaccount"], "subject": "C=DE, L=local, O=SAP SE, OU=Region, OU=SAP Cloud Platform Clients, OU=f8075207-1478-4a80-bd26-24a4785a2bfd, CN=compass"},{"consumer_type": "Integration System", "tenant_access_levels": ["account","subaccount"], "subject": "C=DE, L=local, O=SAP SE, OU=Region, OU=SAP Cloud Platform Clients, OU=f8075207-1478-4a80-bd26-24a4785a2bfd, CN=integration-system-test"}]'
    certificateDataHeader: "Certificate-Data"
    consumerClaimsKeys:
      clientIDKey: "client_id"
      tenantIDKey: "tenantid"
      userNameKey: "user_name"
      subdomainKey: "subdomain"
    http:
      client:
        skipSSLValidation: false
    metrics:
      port: 3003
      enableClientInstrumentation: true
      censoredFlows: "JWT"
  operations_controller:
    enabled: true
  connectivity_adapter:
    port: 8080
    tls:
      host: adapter-gateway
    mtls:
      host: adapter-gateway-mtls
  oathkeeperFilters:
    workloadLabel: oathkeeper
    namespace: kyma-system
    tokenDataHeader: "Connector-Token"
    certificateDataHeader: "Certificate-Data"
  istio:
    externalMtlsGateway:
      name: "compass-gateway-external-mtls"
      namespace: "compass-system"
    mtlsGateway:
      name: "compass-gateway-mtls"
      namespace: "compass-system"
    gateway:
      name: "kyma-gateway"
      namespace: "kyma-system"
    proxy:
      port: 15020
    namespace: istio-system
    ingressgateway:
      workloadLabel: istio-ingressgateway
      requestPayloadSizeLimit2MB: 2097152
      requestPayloadSizeLimit2MBLabel: "2MB"
      requestPayloadSizeLimit5MB: 5097152
      requestPayloadSizeLimit5MBLabel: "5MB"
      correlationHeaderRewriteFilter:
        expectedHeaders:
          - "x-request-id"
          - "x-correlation-id"
          - "x-correlationid"
          - "x-forrequest-id"
          - "x-vcap-request-id"
          - "x-broker-api-request-identity"
  kubernetes:
    serviceAccountTokenIssuer: https://kubernetes.default.svc.cluster.local
    serviceAccountTokenJWKS: https://kubernetes.default.svc.cluster.local/openid/v1/jwks
  ingress:
    domainName: "local.kyma.dev"
  database:
    sqlProxyServiceAccount: "proxy-user@gcp-cmp.iam.gserviceaccount.com"
    manageSecrets: true
    embedded:
      enabled: true
      director:
        name: "postgres"
      directorDBName: "postgres"
    managedGCP:
      serviceAccountKey: ""
      instanceConnectionName: ""
      director:
        name: ""
        user: ""
        password: ""
      host: "localhost"
      hostPort: "5432"
      sslMode: ""
      #TODO remove below after migration to separate user will be done
      dbUser: ""
      dbPassword: ""
      directorDBName: ""
  oathkeeper:
    host: ory-oathkeeper-proxy.kyma-system.svc.cluster.local
    port: 4455
    timeout_ms: 120000
    ns_adapter_timeout_ms: 3600000
    idTokenConfig:
      claims: '{"scopes": "{{ print .Extra.scope }}","tenant": "{{ .Extra.tenant }}", "consumerID": "{{ print .Extra.consumerID}}", "consumerType": "{{ print .Extra.consumerType }}", "flow": "{{ print .Extra.flow }}", "onBehalfOf": "{{ print .Extra.onBehalfOf }}", "region": "{{ print .Extra.region }}", "tokenClientID": "{{ print .Extra.tokenClientID }}"}'
      internalClaims: '{"scopes": "application:read application:write application.webhooks:read application_template.webhooks:read webhooks.auth:read runtime:write runtime:read tenant:read tenant:write tenant_subscription:write ory_internal fetch_tenant application_template:read destinations_sensitive_data:read destinations:sync","tenant":"{ {{ if .Header.Tenant }} \"consumerTenant\":\"{{ print (index .Header.Tenant 0) }}\", {{ end }} \"externalTenant\":\"\"}", "consumerType": "Internal Component", "flow": "Internal"}'
    mutators:
      runtimeMappingService:
        config:
          api:
            url: http://compass-hydrator.compass-system.svc.cluster.local:3000/hydrators/runtime-mapping
            retry:
              give_up_after: 6s
              max_delay: 2000ms
      authenticationMappingServices:
        nsadapter:
          cfg:
            config:
              api:
                url: http://compass-hydrator.compass-system.svc.cluster.local:3000/hydrators/authn-mapping/nsadapter
                retry:
                  give_up_after: 6s
                  max_delay: 2000ms
          authenticator:
            enabled: false
            createRule: true
            gatewayHost: "compass-gateway-xsuaa"
            trusted_issuers: '[{"domain_url": "compass-system.svc.cluster.local:8080", "scope_prefix": "prefix.", "protocol": "http"}]'
            attributes: '{"uniqueAttribute": { "key": "ns-adapter-test", "value": "ns-adapter-flow" }, "tenant": { "key": "tenant" }, "identity": { "key": "identity" }, "clientid": { "key": "client_id" } }'
            path: /nsadapter/api/v1/notifications
            upstreamComponent: "compass-gateway"
            checkSuffix: true
        tenant-fetcher:
          cfg:
            config:
              api:
                url: http://compass-hydrator.compass-system.svc.cluster.local:3000/hydrators/authn-mapping/tenant-fetcher
                retry:
                  give_up_after: 6s
                  max_delay: 2000ms
          authenticator:
            enabled: false
            createRule: true
            gatewayHost: "compass-gateway"
            trusted_issuers: '[{"domain_url": "compass-system.svc.cluster.local:8080", "scope_prefix": "prefix.", "protocol": "http"}]'
            attributes: '{"uniqueAttribute": { "key": "test", "value": "tenant-fetcher" }, "tenant": { "key": "tenant" }, "identity": { "key": "identity" } }'
            path: /tenants/<.*>
            upstreamComponent: "compass-tenant-fetcher"
            checkSuffix: false
        subscriber:
          cfg:
            config:
              api:
                url: http://compass-hydrator.compass-system.svc.cluster.local:3000/hydrators/authn-mapping/subscriber
                retry:
                  give_up_after: 6s
                  max_delay: 2000ms
          authenticator:
            enabled: false
            createRule: false
            gatewayHost: "compass-gateway-sap-mtls"
            trusted_issuers: '[{"domain_url": "compass-system.svc.cluster.local:8080", "scope_prefix": "prefix.", "protocol": "http", "region": "eu-1"}]'
            attributes: '{"uniqueAttribute": { "key": "subsc-key-test", "value": "subscription-flow" }, "tenant": { "key": "tenant" }, "identity": { "key": "user_name" }, "clientid": { "key": "client_id" } }'
            path: /<.*>
            checkSuffix: false
      tenantMappingService:
        config:
          api:
            url: http://compass-hydrator.compass-system.svc.cluster.local:3000/hydrators/tenant-mapping
            retry:
              give_up_after: 6s
              max_delay: 2000ms
      certificateResolverService:
        config:
          api:
            url: http://compass-hydrator.compass-system.svc.cluster.local:3000/hydrators/v1/certificate/data/resolve
            retry:
              give_up_after: 6s
              max_delay: 2000ms
      tokenResolverService:
        config:
          api:
            url: http://compass-hydrator.compass-system.svc.cluster.local:3000/hydrators/v1/tokens/resolve
            retry:
              give_up_after: 6s
              max_delay: 2000ms
  cockpit:
    auth:
      allowedConnectSrc: "https://*.ondemand.com"
      secretName: "cockpit-auth-secret"
      idpHost: ""
      clientID: ""
      scopes: "openid profile email"
      path: "/oauth2/certs"
  destinationFetcher:
    manageSecrets: true
    host: compass-destination-fetcher.compass-system.svc.cluster.local
    prefix: /destination-configuration
    port: 3000
    jobSchedule: 10m
    lease:
      lockname: destinationlease
    parallelTenants: 10
    tenantSyncTimeout: "5m"
    authentication:
      jwksEndpoint: "http://ory-oathkeeper-api.kyma-system.svc.cluster.local:4456/.well-known/jwks.json"
      appDestinationsSyncScope: "destinations:sync"
      appDetinationsSensitiveDataScope: "destinations_sensitive_data:read"
    server:
      tenantDestinationsEndpoint: "/v1/subaccountDestinations"
      sensitiveDataEndpoint: "/v1/destinations"
      sensitiveDataQueryParam: "name"
    request:
      skipSSLValidation: false
      retry_interval: "100ms"
      retry_attempts: 3
      goroutineLimit: 10
      requestTimeout: "5s"
      pageSize: 100
      oauthTokenPath: "/oauth/token"
    instance:
      clientIdPath: "clientid"
      clientSecretPath: "clientsecret"
      urlPath: "uri"
      tokenUrlPath: "certurl"
      clientCertPath: "certificate"
      clientKeyPath: "key"
    secretName: destination-region-instances
    dependenciesConfig:
      path: "/cfg/dependencies"
    oauthMode: "oauth-mtls"
  destinationRegionSecret:
    secretName: "destination-region-instances"
    fileName: "keyConfig"
    local:
      templateMappings:
        xsappMapping: '{{ printf "\"%s\":\"xsappname1\"" .Values.global.tenantFetcher.xsappNamePath }}'
        clientIDMapping: '{{ printf "\"%s\":\"client_id\"" .Values.global.destinationFetcher.instance.clientIdPath }}'
        clientSecretMapping: '{{ printf "\"%s\":\"client_secret\"" .Values.global.destinationFetcher.instance.clientSecretPath }}'
        urlMapping: '{{ printf "\"%s\":\"http://compass-external-services-mock.%s.svc.cluster.local:%s\"" .Values.global.destinationFetcher.instance.urlPath .Release.Namespace (.Values.service.port | toString) }}'
        tokenURLMapping: '{{ printf "\"%s\":\"https://%s.%s:%s\"" .Values.global.destinationFetcher.instance.tokenUrlPath .Values.global.externalServicesMock.certSecuredHost .Values.global.ingress.domainName (.Values.service.certPort | toString) }}'
        x509CertificateMapping: '{{ printf "\"%s\":\"%s\"" .Values.global.destinationFetcher.instance.clientCertPath .Values.global.connector.caCertificate }}'
        x509KeyMapping: '{{ printf "\"%s\":\"%s\"" .Values.global.destinationFetcher.instance.clientKeyPath .Values.global.connector.caKey }}'
  tenantFetcher:
    k8sSecret:
      manageSecrets: true
      name: "tenant-fetcher-secret"
      namespace: "compass-system"
      key: "keyConfig"
      path: "/tmp"
    host: compass-tenant-fetcher.compass-system.svc.cluster.local
    prefix: /tenants
    port: 3000
    xsappNamePath: "xsappname"
    omitDependenciesParamName: ""
    omitDependenciesParamValue: ""
    requiredAuthScope: Callback
    fetchTenantAuthScope: fetch_tenant
    authentication:
      jwksEndpoint: "http://ory-oathkeeper-api.kyma-system.svc.cluster.local:4456/.well-known/jwks.json"
    tenantProvider:
      tenantIdProperty: "tenantId"
      customerIdProperty: "customerId"
      subaccountTenantIdProperty: "subaccountTenantId"
      subdomainProperty: "subdomain"
      name: "provider"
      subscriptionProviderIdProperty: "subscriptionProviderIdProperty"
      providerSubaccountIdProperty: "providerSubaccountIdProperty"
      consumerTenantIdProperty: "consumerTenantIdProperty"
      subscriptionProviderAppNameProperty: "subscriptionProviderAppNameProperty"
    server:
      fetchTenantEndpoint: "/v1/fetch/{parentTenantId}/{tenantId}"
      regionalHandlerEndpoint: "/v1/regional/{region}/callback/{tenantId}"
      dependenciesEndpoint: "/v1/regional/{region}/dependencies"
      tenantPathParam: "tenantId"
      regionPathParam: "region"
    dependenciesConfig:
      path: "/cfg/dependencies"
    local:
      templateMappings:
        xsappMapping: '{{ printf "\"%s\":\"xsappname1\"" .Values.global.tenantFetcher.xsappNamePath }}'
    containerName: "tenant-fetcher"
  externalCertConfiguration:
    issuerLocality: "local,local2" # In local setup we have manually created connector CA certificate with 'local' Locality property
    subjectPattern: "/C=DE/O=SAP SE/OU=SAP Cloud Platform Clients/OU=Region/OU=%s/L=%s/CN=%s"
    ouCertSubaccountID: "f8075207-1478-4a80-bd26-24a4785a2bfd"
    commonName: "compass"
    locality: "local"
    certSvcApiPath: "/cert"
    tokenPath: "/cert/token"
    secrets:
      externalCertSvcSecret:
        manage: false
        name: "cert-svc-secret"
        clientIdKey: client-id
        clientSecretKey: client-secret
        oauthUrlKey: url
        csrEndpointKey: csr-endpoint
        clientCert: client-cert
        clientKey: client-key
        skipSSLValidationFlag: "-k"
      externalClientCertSecret:
        name: "external-client-certificate"
        namespace: compass-system
        certKey: tls.crt
        keyKey: tls.key
    rotationCronjob:
      name: "external-certificate-rotation"
      schedule: "*/1 * * * *" # Executes every minute
      certValidity: "7"
      clientCertRetryAttempts: "8"
      containerName: "certificate-rotation"
  extSvcCertConfiguration:
    issuerLocality: "local,local2" # In local setup we have manually created connector CA certificate with 'local' Locality property
    subjectPattern: "/C=DE/O=SAP SE/OU=SAP Cloud Platform Clients/OU=Region/OU=%s/L=%s/CN=%s"
    ouCertSubaccountID: "f8075207-1478-4a80-bd26-24a4785a2bfd"
    commonName: "compass"
    locality: "local"
    certSvcApiPath: "/cert"
    tokenPath: "/cert/token"
    secrets:
      extSvcCertSvcSecret:
        manage: false
        name: "ext-svc-cert-svc-secret"
        clientIdKey: client-id
        clientSecretKey: client-secret
        oauthUrlKey: url
        csrEndpointKey: csr-endpoint
        clientCert: client-cert
        clientKey: client-key
        skipSSLValidationFlag: "-k"
      extSvcClientCertSecret:
        name: "ext-svc-client-certificate"
        namespace: compass-system
        certKey: tls.crt
        keyKey: tls.key
    rotationCronjob:
      name: "ext-svc-certificate-rotation"
      schedule: "*/1 * * * *" # Executes every minute
      certValidity: "7"
      clientCertRetryAttempts: "8"
      containerName: "ext-svc-certificate-rotation"
  ordService:
    host: compass-ord-service.compass-system.svc.cluster.local
    prefix: /open-resource-discovery-service/v0
    docsPrefix: /open-resource-discovery-docs
    staticPrefix: /open-resource-discovery-static/v0
    port: 3000
    defaultResponseType: "xml"
    userContextHeader: "user_context"
    authTokenPath: "/var/run/secrets/kubernetes.io/serviceaccount/token"
    skipSSLValidation: false
  ordAggregator:
    name: ord-aggregator
    enabled: true
    suspend: true
    schedule: "*/1 * * * *"
    http:
      client:
        skipSSLValidation: false
      retry:
        attempts: 3
        delay: 100ms
    dbPool:
      maxOpenConnections: 2
      maxIdleConnections: 2
    globalRegistryUrl: http://compass-external-services-mock.compass-system.svc.cluster.local:8087/.well-known/open-resource-discovery
    maxParallelWebhookProcessors: 4
    maxParallelDocumentsPerApplication: 10
    containerName: "ord-aggregator"
  systemFetcher:
    enabled: false
    name: "system-fetcher"
    schedule: "0 0 * * *"
    manageSecrets: true
    # enableSystemDeletion - whether systems in deleted state should be deleted from director database
    enableSystemDeletion: true
    # fetchParallelism - shows how many http calls will be made in parallel to fetch systems
    fetchParallellism: 30
    # queueSize - shows how many system fetches (individual requests may fetch more than 1 system)
    # can be put in the queue for processing before blocking. It is best for the queue to be about 2 times bigger than the parallellism
    queueSize: 100
    # fetchRequestTimeout - shows the timeout to wait for oauth token and for fetching systems (in one request) separately
    fetchRequestTimeout: "30s"
    # directorRequestTimeout - graphql requests timeout to director
    directorRequestTimeout: "30s"
    dbPool:
      maxOpenConnections: 20
      maxIdleConnections: 2
    # systemsAPIEndpoint - endpoint of the service to fetch systems from
    systemsAPIEndpoint: ""
    # systemsAPIFilterCriteria - criteria for fetching systems
    systemsAPIFilterCriteria: ""
    # systemToTemplateMappings - how to map system properties to an existing application template
    systemToTemplateMappings: '{}'
    appTemplates: []
    templatePlaceholderToSystemKeyMappings: '[ { "placeholder_name": "name", "system_key": "displayName" }, { "placeholder_name": "display-name", "system_key": "displayName" }, { "placeholder_name": "systemNumber", "system_key": "systemNumber" }, { "placeholder_name": "productId", "system_key": "productId" }, { "placeholder_name": "ppmsProductVersionId", "system_key": "ppmsProductVersionId", "optional": true }, { "placeholder_name": "description", "system_key": "productDescription", "optional": true }, { "placeholder_name": "baseUrl", "system_key": "additionalUrls.mainUrl", "optional": true }, { "placeholder_name": "providerName", "system_key": "infrastructureProvider", "optional": true } ]'
    templateOverrideApplicationInput: '{"name": "{{name}}","description": "{{description}}","providerName": "{{providerName}}","statusCondition": "INITIAL","systemNumber": "{{systemNumber}}","labels": {"managed": "true","productId": "{{productId}}","ppmsProductVersionId": "{{ppmsProductVersionId}}"},"baseUrl": "{{baseUrl}}"}'
    http:
      client:
        skipSSLValidation: false
    oauth:
      client: "client_id"
      tokenEndpointProtocol: "https"
      tokenBaseHost: "compass-external-services-mock-sap-mtls"
      tokenPath: "/cert/token"
      scopesClaim: "scopes"
      tenantHeaderName: "x-zid"
      tokenRequestTimeout: 30s
      skipSSLValidation: true
    secret:
      name: "compass-system-fetcher-secret"
      clientIdKey: client-id
      oauthUrlKey: url
    paging:
      pageSize: 200
      sizeParam: "$top"
      skipParam: "$skip"
    containerName: "system-fetcher"
  tenantFetchers:
    job1:
      enabled: false
      job:
        interval: "5m"
      configMapNamespace: "compass-system"
      manageSecrets: true
      providerName: "compass"
      tenantType: "subaccount"
      schedule: "*/5 * * * *"
      tenantInsertChunkSize: "500"
      kubernetes:
        configMapNamespace: "compass-system"
        pollInterval: 2s
        pollTimeout: 1m
        timeout: 2m
      authConfig:
        skipSSLValidation: true
        oauthMode: "oauth-mtls"
        clientIDPath: "clientid"
        clientSecretPath: "secret"
        clientCertPath: "cert"
        clientKeyPath: "key"
        tokenEndpointPath: "url"
        tokenURLPath: "/cert/token"
      queryMapping:
        regionField: "region"
        pageNumField: "pageNum"
        pageSizeField: "pageSize"
        timestampField: "timestamp"
      query:
        startPage: "0"
        pageSize: "100"
      api:
        regionName: "central"
        authConfigSecretKey: "central"
        fieldMapping:
          totalPagesField: "totalPages"
          totalResultsField: "totalResults"
          tenantEventsField: "events"
          idField: "id"
          nameField: "name"
          customerIdField: "customerId"
          subdomainField: "subdomain"
          discriminatorField: ""
          discriminatorValue: ""
          detailsField: "details"
          entityTypeField: "entityType"
          globalAccountID: "gaID"
          regionField: "region"
          movedSubaccountTargetField: "targetGlobalAccountGUID"
          movedSubaccountSourceField: "sourceGlobalAccountGUID"
        endpoints:
          accountCreated: "127.0.0.1/events?type=account-created"
          accountDeleted: "127.0.0.1/events?type=account-deleted"
          accountUpdated: "127.0.0.1/events?type=account-updated"
          subaccountCreated: "127.0.0.1/events?type=subaccount-created"
          subaccountDeleted: "127.0.0.1/events?type=subaccount-deleted"
          subaccountUpdated: "127.0.0.1/events?type=subaccount-updated"
          subaccountMoved: "127.0.0.1/events?type=subaccount-moved"
      regionalConfig:
        fieldMapping:
          totalPagesField: "totalPages"
          totalResultsField: "totalResults"
          tenantEventsField: "events"
          idField: "guid"
          nameField: "displayName"
          customerIdField: "customerId"
          subdomainField: "subdomain"
          discriminatorField: ""
          discriminatorValue: ""
          detailsField: "details"
          entityTypeField: "entityType"
          globalAccountID: "globalAccountGUID"
          regionField: "region"
          movedSubaccountTargetField: "targetGlobalAccountGUID"
          movedSubaccountSourceField: "sourceGlobalAccountGUID"
        regions:
          eu-east:
            api:
              oauthMode: "oauth-mtls"
              authConfigSecretKey: "central"
              endpoints:
                accountCreated: "127.0.0.1/events?type=account-created"
                accountDeleted: "127.0.0.1/events?type=account-deleted"
                accountUpdated: "127.0.0.1/events?type=account-updated"
                subaccountCreated: "127.0.0.1/events?type=subaccount-created"
                subaccountDeleted: "127.0.0.1/events?type=subaccount-deleted"
                subaccountUpdated: "127.0.0.1/events?type=subaccount-updated"
                subaccountMoved: "127.0.0.1/events?type=subaccount-moved"
      dbPool:
        maxOpenConnections: 1
        maxIdleConnections: 1
  metrics:
    enabled: true
    pushEndpoint: http://monitoring-prometheus-pushgateway.kyma-system.svc.cluster.local:9091
  externalServicesMock:
    enabled: false
    certSecuredPort: 8081
    ordCertSecuredPort: 8082
    unsecuredPort: 8083
    basicSecuredPort: 8084
    oauthSecuredPort: 8085
    ordGlobalRegistryCertPort: 8086
    ordGlobalRegistryUnsecuredPort: 8087
    unsecuredPortWithAdditionalContent: 8088
    unsecuredMultiTenantPort: 8089
    certSecuredHost: compass-external-services-mock-sap-mtls
    ordCertSecuredHost: compass-external-services-mock-sap-mtls-ord
    ordGlobalCertSecuredHost: compass-external-services-mock-sap-mtls-global-ord-registry
    unSecuredHost: compass-external-services-mock
    host: compass-external-services-mock.compass-system.svc.cluster.local
    saasAppNamesSecret:
      manage: false
    regionInstancesCredentials:
      manage: false
    oauthSecret:
      manage: false
      name: compass-external-services-mock-oauth-credentials
      clientIdKey: client-id
      clientSecretKey: client-secret
      oauthUrlKey: url
      oauthTokenPath: "/secured/oauth/token"
    auditlog:
      applyMockConfiguration: false
      managementApiPath: /audit-log/v2/configuration-changes/search
      mtlsTokenPath: "/cert/token"
      secret:
        name: "auditlog-instance-management"
        urlKey: url
        tokenUrlKey: token-url
        clientIdKey: client-id
        clientSecretKey: client-secret
        clientCertKey: client-cert
        clientKeyKey: client-key
  tests:
    http:
      client:
        skipSSLValidation: false
    externalCertConfiguration:
      ouCertSubaccountID: "bad76f69-e5c2-4d55-bca5-240944824b83"
      issuerLocalityRegion2: "local"
    director:
      skipPattern: ""
      externalCertIntSystemCN: "integration-system-test"
      supportedOrdApplicationType: "SAP temp1"
    tenantFetcher:
      tenantOnDemandID: "8d42d818-d4c4-4036-b82f-b199db7ffeb5"
      region: "eu-1"
      region2: "eu-2"
    ordAggregator:
      skipPattern: ""
    ordService:
      accountTenantID: "5577cf46-4f78-45fa-b55f-a42a3bdba868" # testDefaultTenant from our testing tenants
      skipPattern: ""
    externalServicesMock:
      skipPattern: ""
    selfRegistration:
      region: "eu-1"
      region2: "eu-2"
    destination:
      consumerSubdomain: "compass-external-services-mock-sap-mtls"
    subscription:
      tenants:
        providerAccountID: "5577cf46-4f78-45fa-b55f-a42a3bdba868" # testDefaultTenant from our testing tenants
        providerSubaccountID: "f8075207-1478-4a80-bd26-24a4785a2bfd" # TestProviderSubaccount from our testing tenants
        consumerAccountID: "5984a414-1eed-4972-af2c-b2b6a415c7d7" # ApplicationsForRuntimeTenantName from our testing tenants
        consumerSubaccountID: "1f538f34-30bf-4d3d-aeaa-02e69eef84ae" # randomly chosen
        consumerTenantID: "ba49f1aa-ddc1-43ff-943c-fe949857a34a" # randomly chosen
        providerSubaccountIDRegion2: "731b7bc4-5472-41d2-a447-e4c0f45de739" # TestProviderSubaccountRegion2 from our testing tenants
      oauthSecret:
        manage: false
        name: compass-subscription-secret
        clientIdKey: client-id
        clientSecretKey: client-secret
        oauthUrlKey: url
      propagatedProviderSubaccountHeader: "X-Provider-Subaccount"
      externalClientCertTestSecretName: "external-client-certificate-test-secret"
      externalClientCertTestSecretNamespace: "compass-system"
      externalCertTestJobName: "external-certificate-rotation-test-job"
      certSvcInstanceTestSecretName: "cert-svc-secret"
      certSvcInstanceTestRegion2SecretName: "cert-svc-secret-eu2"
      consumerTokenURL: "http://compass-external-services-mock.compass-system.svc.cluster.local:8080"
      subscriptionURL: "http://compass-external-services-mock.compass-system.svc.cluster.local:8080"
      subscriptionProviderIdValue: "id-value!t12345"
      subscriptionProviderAppNameValue: "subscriptionProviderAppNameValue"
    namespace: kyma-system
    connectivityAdapterFQDN: http://compass-connectivity-adapter.compass-system.svc.cluster.local
    externalServicesMockFQDN: http://compass-external-services-mock.compass-system.svc.cluster.local
    ordServiceFQDN: http://compass-ord-service.compass-system.svc.cluster.local
    systemBrokerFQDN: http://compass-system-broker.compass-system.svc.cluster.local
    tenantFetcherFQDN: http://compass-tenant-fetcher.compass-system.svc.cluster.local
    hydratorFQDN: http://compass-hydrator.compass-system.svc.cluster.local
    basicCredentials:
      manage: false
      secretName: "test-basic-credentials-secret"
    db:
      maxOpenConnections: 3
      maxIdleConnections: 1
    securityContext: # Set on container level
      runAsUser: 2000
      allowPrivilegeEscalation: false
  expectedSchemaVersionUpdateJob:
    cm:
      name: "expected-schema-version"
  migratorJob:
    nodeSelectorEnabled: false
    pvc:
      name: "compass-director-migrations"
      namespace: "compass-system"
      migrationsPath: "/compass-migrations"
      storageClass: local-path
  http:
    client:
      skipSSLValidation: false
  pairingAdapter:
    templateName: "pairing-adapter-app-template"
    watcherCorrelationID: "pairing-adapter-watcher-id"
    configMap:
      manage: false
      key: "config.json"
      name: "pairing-adapter-config-local"
      namespace: "compass-system"
      localAdapterFQDN: "http://compass-pairing-adapter.compass-system.svc.cluster.local/adapter-local-mtls"
      integrationSystemID: "d3e9b9f5-25dc-4adb-a0a0-ed69ef371fb6"
    e2e:
      appName: "test-app"
      appID: "123-test-456"
      clientUser: "test-user"
      tenant: "test-tenant"
  # Scopes assigned for every new Client Credentials by given object type (Runtime / Application / Integration System)
  # and scopes mapped to a consumer with the given type, then that consumer is using a client certificate
  scopes:
    scopesPerConsumerType:
      runtime:
        - "runtime:read"
        - "runtime:write"
        - "application:read"
        - "runtime.auths:read"
        - "bundle.instance_auths:read"
        - "runtime.webhooks:read"
        - "webhook:write"
      external_certificate:
        - "runtime:read"
        - "runtime:write"
        - "application:read"
        - "application:write"
        - "runtime.auths:read"
        - "bundle.instance_auths:read"
        - "runtime.webhooks:read"
        - "webhook:write"
        - "application_template:read"
        - "application_template:write"
      application:
        - "application:read"
        - "application:write"
        - "application.auths:read"
        - "application.webhooks:read"
        - "bundle.instance_auths:read"
        - "document.fetch_request:read"
        - "event_spec.fetch_request:read"
        - "api_spec.fetch_request:read"
        - "fetch-request.auth:read"
        - "webhook:write"
      integration_system:
        - "application:read"
        - "application:write"
        - "application.local_tenant_id:write"
        - "application_template:read"
        - "application_template:write"
        - "runtime:read"
        - "runtime:write"
        - "integration_system:read"
        - "label_definition:read"
        - "label_definition:write"
        - "automatic_scenario_assignment:read"
        - "automatic_scenario_assignment:write"
        - "integration_system.auths:read"
        - "application_template.webhooks:read"
        - "formation:write"
        - "formation:read"
        - "internal_visibility:read"
        - "application.auths:read"
        - "webhook:write"
        - "formation_template:read"
      super_admin:
        - "application:read"
        - "application:write"
        - "application.local_tenant_id:write"
        - "application_template:read"
        - "application_template:write"
        - "integration_system:read"
        - "integration_system:write"
        - "runtime:read"
        - "runtime:write"
        - "label_definition:read"
        - "label_definition:write"
        - "eventing:manage"
        - "tenant:read"
        - "automatic_scenario_assignment:read"
        - "automatic_scenario_assignment:write"
        - "application.auths:read"
        - "application.webhooks:read"
        - "application_template.webhooks:read"
        - "bundle.instance_auths:read"
        - "document.fetch_request:read"
        - "event_spec.fetch_request:read"
        - "api_spec.fetch_request:read"
        - "integration_system.auths:read"
        - "runtime.auths:read"
        - "fetch-request.auth:read"
        - "webhooks.auth:read"
        - "formation:write"
        - "formation:read"
        - "internal_visibility:read"
        - "runtime.webhooks:read"
        - "webhook:write"
        - "formation_template:read"
        - "formation_template:write"
      default:
        - "runtime:read"
        - "runtime:write"
        - "tenant:read"<|MERGE_RESOLUTION|>--- conflicted
+++ resolved
@@ -111,31 +111,27 @@
       path: eu.gcr.io/kyma-project/incubator
     connector:
       dir:
-      version: "PR-2662"
+      version: "PR-2665"
       name: compass-connector
     connectivity_adapter:
       dir:
-      version: "PR-2662"
+      version: "PR-2665"
       name: compass-connectivity-adapter
     pairing_adapter:
       dir:
-      version: "PR-2662"
+      version: "PR-2665"
       name: compass-pairing-adapter
     director:
       dir:
-<<<<<<< HEAD
       version: "PR-2665"
-=======
-      version: "PR-2672"
->>>>>>> 0c434223
       name: compass-director
     hydrator:
       dir:
-      version: "PR-2662"
+      version: "PR-2665"
       name: compass-hydrator
     gateway:
       dir:
-      version: "PR-2662"
+      version: "PR-2665"
       name: compass-gateway
     operations_controller:
       dir:
@@ -151,7 +147,7 @@
       name: compass-schema-migrator
     system_broker:
       dir:
-      version: "PR-2662"
+      version: "PR-2665"
       name: compass-system-broker
     certs_setup_job:
       containerRegistry:
