--- conflicted
+++ resolved
@@ -123,11 +123,7 @@
       name: compass-pairing-adapter
     director:
       dir:
-<<<<<<< HEAD
       version: "PR-2701"
-=======
-      version: "PR-2695"
->>>>>>> 83b435b2
       name: compass-director
     hydrator:
       dir:
