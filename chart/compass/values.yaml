--- conflicted
+++ resolved
@@ -28,11 +28,7 @@
       version: "PR-595"
     provisioner:
       dir:
-<<<<<<< HEAD
       version: "PR-574"
-=======
-      version: "PR-555"
->>>>>>> 48ef1d7b
     certs_setup_job:
       containerRegistry:
         path: eu.gcr.io/kyma-project
