--- conflicted
+++ resolved
@@ -159,11 +159,7 @@
       name: compass-director
     hydrator:
       dir: dev/incubator/
-<<<<<<< HEAD
       version: "PR-3426"
-=======
-      version: "PR-3419"
->>>>>>> 40347d6b
       name: compass-hydrator
     ias_adapter:
       dir: dev/incubator/
@@ -208,11 +204,7 @@
       version: "0a651695"
     external_services_mock:
       dir: dev/incubator/
-<<<<<<< HEAD
       version: "PR-3426"
-=======
-      version: "PR-3413"
->>>>>>> 40347d6b
       name: compass-external-services-mock
     console:
       dir: prod/incubator/
@@ -220,11 +212,7 @@
       name: compass-console
     e2e_tests:
       dir: dev/incubator/
-<<<<<<< HEAD
       version: "PR-3426"
-=======
-      version: "PR-3425"
->>>>>>> 40347d6b
       name: compass-e2e-tests
   isLocalEnv: false
   isForTesting: false
