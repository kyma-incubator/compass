--- conflicted
+++ resolved
@@ -179,11 +179,7 @@
       name: compass-director
     hydrator:
       dir: dev/incubator/
-<<<<<<< HEAD
       version: "PR-3787"
-=======
-      version: "PR-3822"
->>>>>>> 55ef1cb9
       name: compass-hydrator
     ias_adapter:
       dir: dev/incubator/
@@ -232,11 +228,7 @@
       name: compass-external-services-mock
     e2e_tests:
       dir: dev/incubator/
-<<<<<<< HEAD
       version: "PR-3787"
-=======
-      version: "PR-3824"
->>>>>>> 55ef1cb9
       name: compass-e2e-tests
   isLocalEnv: false
   isForTesting: false
