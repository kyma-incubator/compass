--- conflicted
+++ resolved
@@ -34,14 +34,10 @@
         version: "PR-298"
       connector:
         dir: pr/
-<<<<<<< HEAD
         version: "PR-335"
-=======
-        version: "PR-247"
       provisioner:
         dir: pr/
         version: "PR-334"
->>>>>>> 96714748
 
   isLocalEnv: false
 
