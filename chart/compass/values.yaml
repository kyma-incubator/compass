global:
  disableLegacyConnectivity: true
  defaultTenant: 3e64ebae-38b5-46a0-b1ed-9ccee153a0ae
  defaultTenantRegion: "eu-1"
  tenants: # tenant order matters, so new tenants should be added to the end of the list
    - name: default
      id: 3e64ebae-38b5-46a0-b1ed-9ccee153a0ae
      type: account
    - name: foo
      id: 1eba80dd-8ff6-54ee-be4d-77944d17b10b
      type: account
    - name: bar
      id: af9f84a9-1d3a-4d9f-ae0c-94f883b33b6e
      type: account
    - name: TestTenantSeparation
      id: f1c4b5be-b0e1-41f9-b0bc-b378200dcca0
      type: account
    - name: TestDeleteLastScenarioForApplication
      id: 0403be1e-f854-475e-9074-922120277af5
      type: account
    - name: Test_DeleteAutomaticScenarioAssignmentForSelector
      id: d9553135-6115-4c67-b4d9-962c00f3725f
      type: account
    - name: Test_AutomaticScenarioAssigmentForRuntime
      id: 8c733a45-d988-4472-af10-1256b82c70c0
      type: account
    - name: TestAutomaticScenarioAssignmentsWholeScenario
      id: 65a63692-c00a-4a7d-8376-8615ee37f45c
      type: account
    - name: TestTenantsQueryTenantNotInitialized
      id: 72329135-27fd-4284-9bcb-37ea8d6307d0
      type: account
    - name: Test Default
      id: 5577cf46-4f78-45fa-b55f-a42a3bdba868
      type: account
      parent: 2c4f4a25-ba9a-4dbc-be68-e0beb77a7eb0
    - name: Test_DefaultCustomer
      id: 2c4f4a25-ba9a-4dbc-be68-e0beb77a7eb0
      type: customer
    - name: TestListLabelDefinitions
      id: 3f641cf5-2d14-4e0f-a122-16e7569926f1
      type: account
    - name: Test_AutomaticScenarioAssignmentQueries
      id: 8263cc13-5698-4a2d-9257-e8e76b543e88
      type: account
    - name: TestGetScenariosLabelDefinitionCreatesOneIfNotExists
      id: 2263cc13-5698-4a2d-9257-e8e76b543e33
      type: account
    - name: TestApplicationsForRuntime
      id: 5984a414-1eed-4972-af2c-b2b6a415c7d7
      type: account
    - name: Test_DeleteAutomaticScenarioAssignmentForScenario
      id: d08e4cb6-a77f-4a07-b021-e3317a373597
      type: account
    - name: TestApplicationsForRuntimeWithHiddenApps
      id: 7e1f2df8-36dc-4e40-8be3-d1555d50c91c
      type: account
    - name: TestTenantsQueryTenantInitialized
      id: 8cf0c909-f816-4fe3-a507-a7917ccd8380
      type: account
    - name: TestDeleteApplicationIfInScenario
      id: 0d597250-6b2d-4d89-9c54-e23cb497cd01
      type: account
    - name: TestProviderSubaccount
      id: 47b4575a-f102-414a-8398-2d973ad65f3a
      type: subaccount
      parent: 5577cf46-4f78-45fa-b55f-a42a3bdba868
    - name: TestCompassProviderSubaccount
      id: f8075207-1478-4a80-bd26-24a4785a2bfd
      type: subaccount
      parent: 5577cf46-4f78-45fa-b55f-a42a3bdba868
    - name: TestProviderSubaccountRegion2
      id: 731b7bc4-5472-41d2-a447-e4c0f45de739
      type: subaccount
      region: "eu-2"
      parent: 5577cf46-4f78-45fa-b55f-a42a3bdba868
    - name: TestCertificateSubaccount
      id: 123e4567-e89b-12d3-a456-426614174001
      type: subaccount
      parent: 5577cf46-4f78-45fa-b55f-a42a3bdba868
    - name: TestNsAdapter
      id: 08b6da37-e911-48fb-a0cb-fa635a6c5678
      type: subaccount
      parent: 5577cf46-4f78-45fa-b55f-a42a3bdba868
    - name: TestNsAdapterSubaccountWithApplications
      id: 08b6da37-e911-48fb-a0cb-fa635a6c4321
      type: subaccount
      parent: 5577cf46-4f78-45fa-b55f-a42a3bdba868
    - name: TestIntegrationSystemManagedSubaccount
      id: 3cfcdd62-320d-403b-b66a-4ee3cdd06947
      type: subaccount
      parent: 5577cf46-4f78-45fa-b55f-a42a3bdba868
    - name: TestIntegrationSystemManagedAccount
      id: 7e8ab2e3-3bb4-42e3-92b2-4e0bf48559d3
      type: account
      parent: 2c4f4a25-ba9a-4dbc-be68-e0beb77a7eb0
    - name: TestSystemFetcherAccount
      id: c395681d-11dd-4cde-bbcf-570b4a153e79
      type: account
      parent: 2c4f4a25-ba9a-4dbc-be68-e0beb77a7eb0
    - name: TestConsumerSubaccount
      id: 1f538f34-30bf-4d3d-aeaa-02e69eef84ae
      type: subaccount
      parent: 5984a414-1eed-4972-af2c-b2b6a415c7d7
    - name: TestTenantsOnDemandAPI
      id: 8d42d818-d4c4-4036-b82f-b199db7ffeb5
      type: subaccount
      parent: 5984a414-1eed-4972-af2c-b2b6a415c7d7
    - name: TestExternalCertificateSubaccount
      id: bad76f69-e5c2-4d55-bca5-240944824b83
      type: subaccount
      parent: 5577cf46-4f78-45fa-b55f-a42a3bdba868
  images:
    containerRegistry:
      path: eu.gcr.io/kyma-project/incubator
    connector:
      dir:
      version: "PR-2791"
      name: compass-connector
    connectivity_adapter:
      dir:
      version: "PR-2791"
      name: compass-connectivity-adapter
    pairing_adapter:
      dir:
      version: "PR-2791"
      name: compass-pairing-adapter
    director:
      dir:
<<<<<<< HEAD
      version: "PR-2778"
=======
      version: "PR-2798"
>>>>>>> 6f0de846
      name: compass-director
    hydrator:
      dir:
      version: "PR-2791"
      name: compass-hydrator
    gateway:
      dir:
      version: "PR-2791"
      name: compass-gateway
    operations_controller:
      dir:
      version: "PR-2791"

      name: compass-operations-controller
    ord_service:
      dir:
      version: "PR-82"
      name: compass-ord-service
    schema_migrator:
      dir:
      version: "PR-2798"
      name: compass-schema-migrator
    system_broker:
      dir:
      version: "PR-2791"
      name: compass-system-broker
    certs_setup_job:
      containerRegistry:
        path: eu.gcr.io/kyma-project
      dir:
      version: "0a651695"
    external_services_mock:
      dir:
      version: "PR-2791"
      name: compass-external-services-mock
    console:
      dir:
      version: "PR-72"
      name: compass-console
    e2e_tests:
      dir:
      version: "PR-2798"
      name: compass-e2e-tests
  isLocalEnv: false
  isForTesting: false
  oauth2:
    host: oauth2
  livenessProbe:
    initialDelaySeconds: 30
    timeoutSeconds: 1
    periodSeconds: 10
  readinessProbe:
    initialDelaySeconds: 5
    timeoutSeconds: 1
    periodSeconds: 2
  agentPreconfiguration: false
  portieris:
    isEnabled: false
    imagePullSecretName: "portieris-dummy-image-pull-secret"
  nsAdapter:
    external:
      port: 3005
    e2eTests:
      gatewayHost: "compass-gateway-xsuaa"
    prefix: /nsadapter
    path: /nsadapter/api/v1/notifications
    systemToTemplateMappings: '[{  "Name": "SAP S/4HANA On-Premise",  "SourceKey": ["type"],  "SourceValue": ["abapSys"]},{  "Name": "SAP S/4HANA On-Premise",  "SourceKey": ["type"],  "SourceValue": ["nonSAPsys"]},{  "Name": "SAP S/4HANA On-Premise",  "SourceKey": ["type"],  "SourceValue": ["hana"]}]'
    secret:
      name: nsadapter-secret
      subaccountKey: subaccount
      local:
        subaccountValue: subaccount
    authSecret:
      name: "compass-external-services-mock-oauth-credentials"
      clientIdKey: client-id
      clientSecretKey: client-secret
      tokenUrlKey: url
      instanceUrlKey: url
      certKey: cert
      keyKey: key
    registerPath: "/register"
    tokenPath: "/secured/oauth/token"
    createClonePattern: '{"key": "%s"}'
    createBindingPattern: '{}'
    useClone: "false"
  director:
    host: compass-director.compass-system.svc.cluster.local
    formationAsyncApi:
      pathPrefix: "/v1/businessIntegrations"
      path: "/{ucl-formation-id}/assignments/{ucl-assignment-id}/status"
    prefix: /director
    graphql:
      external:
        port: 3000
    tls:
      secure:
        internal:
          host: compass-director-internal
    validator:
      port: 8080
    metrics:
      port: 3003
      enableGraphqlOperationInstrumentation: true
    operations:
      port: 3002
      path: "/operation"
      lastOperationPath: "/last_operation"
    info:
      path: "/v1/info"
    subscription:
      subscriptionProviderLabelKey: "subscriptionProviderId"
      consumerSubaccountLabelKey: "global_subaccount_id"
      subscriptionLabelKey: "subscription"
      tokenPrefix: "sb-"
    selfRegister:
      secrets:
        instancesCreds:
          name: "region-instances-credentials"
          key: "keyConfig"
          path: "/tmp"
        saasAppNameCfg:
          name: "saas-app-names"
          key: "appNameConfig"
          path: "/tmp/appNameConfig"
      clientIdPath: "clientId"
      clientSecretPath: "clientSecret"
      urlPath: "url"
      tokenUrlPath: "tokenUrl"
      clientCertPath: "clientCert"
      clientKeyPath: "clientKey"
      local:
        templateMappings:
          clientIDMapping: '{{ printf "\"%s\":\"client_id\"" .Values.global.director.selfRegister.clientIdPath }}'
          clientSecretMapping: '{{ printf "\"%s\":\"client_secret\"" .Values.global.director.selfRegister.clientSecretPath }}'
          urlMapping: '{{ printf "\"%s\":\"http://compass-external-services-mock.%s.svc.cluster.local:%s\"" .Values.global.director.selfRegister.urlPath .Release.Namespace (.Values.service.port | toString) }}'
          tokenURLMapping: '{{ printf "\"%s\":\"https://%s.%s:%s\"" .Values.global.director.selfRegister.tokenUrlPath .Values.global.externalServicesMock.certSecuredHost .Values.global.ingress.domainName (.Values.service.certPort | toString) }}'
          x509CertificateMapping: '{{ printf "\"%s\":\"%s\"" .Values.global.director.selfRegister.clientCertPath .Values.global.connector.caCertificate }}'
          x509KeyMapping: '{{ printf "\"%s\":\"%s\"" .Values.global.director.selfRegister.clientKeyPath .Values.global.connector.caKey }}'
      oauthTokenPath: "/cert/token"
      oauthMode: "oauth-mtls"
      label: "selfRegLabel"
      labelValuePrefix: "self-reg-prefix-"
      responseKey: "self-reg-key"
      path: "/external-api/self-reg"
      nameQueryParam: "name"
      tenantQueryParam: "tenant"
      requestBodyPattern: '{"key": "%s"}'
      saasAppNameLabelKey: "CMPSaaSAppName"
      saasAppNamePath: "localSaaSAppNamePath"
    clientIDHeaderKey: client_user
    suggestTokenHeaderKey: suggest_token
    runtimeTypeLabelKey: "runtimeType"
    applicationTypeLabelKey: "applicationType"
    kymaRuntimeTypeLabelValue: "kyma"
    fetchTenantEndpoint: '{{ printf "https://%s.%s%s/v1/fetch" .Values.global.gateway.tls.secure.internal.host .Values.global.ingress.domainName .Values.global.tenantFetcher.prefix }}'
    ordWebhookMappings: '[]'
  auditlog:
    configMapName: "compass-gateway-auditlog-config"
    mtlsTokenPath: "/cert/token"
    standardTokenPath: "/secured/oauth/token"
    skipSSLValidation: false
    secret:
      name: "compass-gateway-auditlog-secret"
      urlKey: url
      clientIdKey: client-id
      clientSecretKey: client-secret
      clientCertKey: client-cert
      clientKeyKey: client-key
  log:
    format: "kibana"
  tenantConfig:
    useDefaultTenants: true
    dbPool:
      maxOpenConnections: 1
      maxIdleConnections: 1
  connector:
    prefix: /connector
    graphql:
      external:
        port: 3000
    validator:
      port: 8080
    # If secrets do not exist they will be created
    secrets:
      ca:
        name: compass-connector-app-ca
        namespace: compass-system
        certificateKey: ca.crt
        keyKey: ca.key
      rootCA:
        namespace: istio-system # For Ingress Gateway to work properly the namespace needs to be istio-system
        # In order for istio mTLS to work we should have two different secrets one containing the server certificate (let’s say X) and one used for validation of the client’s certificates.
        # The second one should be our root certificate and istio wants it to be named X-cacert. (-cacert suffix).
        # This is the reason for the confusing name of our root certificate. https://preliminary.istio.io/v1.6/docs/tasks/traffic-management/ingress/secure-ingress/#configure-a-mutual-tls-ingress-gateway
        cacert: compass-gateway-mtls-certs-cacert # For cert-rotation the cacert should be in different secret
        certificateKey: cacert
    revocation:
      configmap:
        name: revocations-config
        namespace: "{{ .Release.Namespace }}"
    # If key and certificate are not provided they will be generated
    caKey: ""
    caCertificate: ""
  system_broker:
    enabled: false
    port: 5001
    prefix: /broker
    tokenProviderFromHeader:
      forwardHeaders: Authorization
    tokenProviderFromSecret:
      enabled: false
      secrets:
        integrationSystemCredentials:
          name: compass-system-broker-credentials
          namespace: compass-system
    testNamespace: kyma-system
  gateway:
    port: 3000
    tls:
      host: compass-gateway
      adapterHost: compass-ns-adapter
      secure:
        internal:
          host: compass-gateway-internal
        oauth:
          host: compass-gateway-auth-oauth
    mtls:
      manageCerts: false
      host: compass-gateway-mtls
      certSecret: compass-gateway-mtls-certs
      external:
        host: compass-gateway-sap-mtls
        certSecret: compass-gateway-mtls-certs # Use connector's root CA as root CA by default. This should be overridden for productive deployments.
    headers:
      rateLimit: X-Flow-Identity
      request:
        remove:
          - "Client-Id-From-Token"
          - "Client-Id-From-Certificate"
          - "Client-Certificate-Hash"
          - "Certificate-Data"
  hydrator:
    host: compass-hydrator.compass-system.svc.cluster.local
    port: 3000
    prefix: /hydrators
    subjectConsumerMappingConfig: '[{"consumer_type": "Super Admin", "tenant_access_levels": ["customer", "account","subaccount", "global"], "subject": "C=DE, L=local, O=SAP SE, OU=Region, OU=SAP Cloud Platform Clients, OU=f8075207-1478-4a80-bd26-24a4785a2bfd, CN=compass"}, {"consumer_type": "Integration System", "tenant_access_levels": ["account","subaccount"], "subject": "C=DE, L=local, O=SAP SE, OU=Region, OU=SAP Cloud Platform Clients, OU=f8075207-1478-4a80-bd26-24a4785a2bfd, CN=integration-system-test"}, {"consumer_type": "Technical Client", "tenant_access_levels": ["global"], "subject": "C=DE, L=local, O=SAP SE, OU=SAP Cloud Platform Clients, OU=1f538f34-30bf-4d3d-aeaa-02e69eef84ae, CN=technical-client-test"}]'
    certificateDataHeader: "Certificate-Data"
    consumerClaimsKeys:
      clientIDKey: "client_id"
      tenantIDKey: "tenantid"
      userNameKey: "user_name"
      subdomainKey: "subdomain"
    http:
      client:
        skipSSLValidation: false
    metrics:
      port: 3003
      enableClientInstrumentation: true
      censoredFlows: "JWT"
  operations_controller:
    enabled: true
  connectivity_adapter:
    port: 8080
    tls:
      host: adapter-gateway
    mtls:
      host: adapter-gateway-mtls
  oathkeeperFilters:
    workloadLabel: oathkeeper
    namespace: kyma-system
    tokenDataHeader: "Connector-Token"
    certificateDataHeader: "Certificate-Data"
  istio:
    discoveryMtlsGateway:
      name: "discovery-gateway"
      namespace: "compass-system"
      certSecretName: discovery-gateway-certs
      localCA: # the CA property and its nested fields are used only in local setup
        secretName: discovery-gateway-certs-cacert
        namespace: istio-system # For Ingress Gateway to work properly the namespace needs to be istio-system
        certificate: ""
        key: ""
    externalMtlsGateway:
      name: "compass-gateway-external-mtls"
      namespace: "compass-system"
    mtlsGateway:
      name: "compass-gateway-mtls"
      namespace: "compass-system"
    gateway:
      name: "kyma-gateway"
      namespace: "kyma-system"
    proxy:
      port: 15020
    namespace: istio-system
    ingressgateway:
      workloadLabel: istio-ingressgateway
      requestPayloadSizeLimit2MB: 2097152
      requestPayloadSizeLimit2MBLabel: "2MB"
      requestPayloadSizeLimit5MB: 5097152
      requestPayloadSizeLimit5MBLabel: "5MB"
      correlationHeaderRewriteFilter:
        expectedHeaders:
          - "x-request-id"
          - "x-correlation-id"
          - "x-correlationid"
          - "x-forrequest-id"
          - "x-vcap-request-id"
          - "x-broker-api-request-identity"
  kubernetes:
    serviceAccountTokenIssuer: https://kubernetes.default.svc.cluster.local
    serviceAccountTokenJWKS: https://kubernetes.default.svc.cluster.local/openid/v1/jwks
  ingress:
    domainName: "local.kyma.dev"
    discoveryDomain:
      name: "discovery.api.local"
      tlsCert: ""
      tlsKey: ""
  database:
    sqlProxyServiceAccount: "proxy-user@gcp-cmp.iam.gserviceaccount.com"
    manageSecrets: true
    embedded:
      enabled: true
      director:
        name: "postgres"
      directorDBName: "postgres"
    managedGCP:
      serviceAccountKey: ""
      instanceConnectionName: ""
      director:
        name: ""
        user: ""
        password: ""
      host: "localhost"
      hostPort: "5432"
      sslMode: ""
      #TODO remove below after migration to separate user will be done
      dbUser: ""
      dbPassword: ""
      directorDBName: ""
  oathkeeper:
    host: ory-oathkeeper-proxy.kyma-system.svc.cluster.local
    port: 4455
    timeout_ms: 120000
    ns_adapter_timeout_ms: 3600000
    idTokenConfig:
      claims: '{"scopes": "{{ print .Extra.scope }}","tenant": "{{ .Extra.tenant }}", "consumerID": "{{ print .Extra.consumerID}}", "consumerType": "{{ print .Extra.consumerType }}", "flow": "{{ print .Extra.flow }}", "onBehalfOf": "{{ print .Extra.onBehalfOf }}", "region": "{{ print .Extra.region }}", "tokenClientID": "{{ print .Extra.tokenClientID }}"}'
      internalClaims: '{"scopes": "application:read application:write application.webhooks:read application_template.webhooks:read webhooks.auth:read runtime:write runtime:read tenant:read tenant:write tenant_subscription:write ory_internal fetch_tenant application_template:read destinations_sensitive_data:read destinations:sync","tenant":"{ {{ if .Header.Tenant }} \"consumerTenant\":\"{{ print (index .Header.Tenant 0) }}\", {{ end }} \"externalTenant\":\"\"}", "consumerType": "Internal Component", "flow": "Internal"}'
    mutators:
      runtimeMappingService:
        config:
          api:
            url: http://compass-hydrator.compass-system.svc.cluster.local:3000/hydrators/runtime-mapping
            retry:
              give_up_after: 6s
              max_delay: 2000ms
      authenticationMappingServices:
        nsadapter:
          cfg:
            config:
              api:
                url: http://compass-hydrator.compass-system.svc.cluster.local:3000/hydrators/authn-mapping/nsadapter
                retry:
                  give_up_after: 6s
                  max_delay: 2000ms
          authenticator:
            enabled: false
            createRule: true
            gatewayHost: "compass-gateway-xsuaa"
            trusted_issuers: '[{"domain_url": "compass-system.svc.cluster.local:8080", "scope_prefix": "prefix.", "protocol": "http"}]'
            attributes: '{"uniqueAttribute": { "key": "ns-adapter-test", "value": "ns-adapter-flow" }, "tenant": { "key": "tenant" }, "identity": { "key": "identity" }, "clientid": { "key": "client_id" } }'
            path: /nsadapter/api/v1/notifications
            upstreamComponent: "compass-gateway"
            checkSuffix: true
        tenant-fetcher:
          cfg:
            config:
              api:
                url: http://compass-hydrator.compass-system.svc.cluster.local:3000/hydrators/authn-mapping/tenant-fetcher
                retry:
                  give_up_after: 6s
                  max_delay: 2000ms
          authenticator:
            enabled: false
            createRule: true
            gatewayHost: "compass-gateway"
            trusted_issuers: '[{"domain_url": "compass-system.svc.cluster.local:8080", "scope_prefix": "prefix.", "protocol": "http"}]'
            attributes: '{"uniqueAttribute": { "key": "test", "value": "tenant-fetcher" }, "tenant": { "key": "tenant" }, "identity": { "key": "identity" } }'
            path: /tenants/<.*>
            upstreamComponent: "compass-tenant-fetcher"
            checkSuffix: false
        subscriber:
          cfg:
            config:
              api:
                url: http://compass-hydrator.compass-system.svc.cluster.local:3000/hydrators/authn-mapping/subscriber
                retry:
                  give_up_after: 6s
                  max_delay: 2000ms
          authenticator:
            enabled: false
            createRule: false
            gatewayHost: "compass-gateway-sap-mtls"
            trusted_issuers: '[{"domain_url": "compass-system.svc.cluster.local:8080", "scope_prefix": "prefix.", "protocol": "http", "region": "eu-1"}]'
            attributes: '{"uniqueAttribute": { "key": "subsc-key-test", "value": "subscription-flow" }, "tenant": { "key": "tenant" }, "identity": { "key": "user_name" }, "clientid": { "key": "client_id" } }'
            path: /<.*>
            checkSuffix: false
      tenantMappingService:
        config:
          api:
            url: http://compass-hydrator.compass-system.svc.cluster.local:3000/hydrators/tenant-mapping
            retry:
              give_up_after: 6s
              max_delay: 2000ms
      certificateResolverService:
        config:
          api:
            url: http://compass-hydrator.compass-system.svc.cluster.local:3000/hydrators/v1/certificate/data/resolve
            retry:
              give_up_after: 6s
              max_delay: 2000ms
      tokenResolverService:
        config:
          api:
            url: http://compass-hydrator.compass-system.svc.cluster.local:3000/hydrators/v1/tokens/resolve
            retry:
              give_up_after: 6s
              max_delay: 2000ms
  cockpit:
    auth:
      allowedConnectSrc: "https://*.ondemand.com"
      secretName: "cockpit-auth-secret"
      idpHost: ""
      clientID: ""
      scopes: "openid profile email"
      path: "/oauth2/certs"
  destinationFetcher:
    manageSecrets: true
    host: compass-destination-fetcher.compass-system.svc.cluster.local
    prefix: /destination-configuration
    port: 3000
    jobSchedule: 10m
    lease:
      lockname: destinationlease
    parallelTenants: 10
    tenantSyncTimeout: "5m"
    authentication:
      jwksEndpoint: "http://ory-oathkeeper-api.kyma-system.svc.cluster.local:4456/.well-known/jwks.json"
      appDestinationsSyncScope: "destinations:sync"
      appDetinationsSensitiveDataScope: "destinations_sensitive_data:read"
    server:
      tenantDestinationsEndpoint: "/v1/subaccountDestinations"
      sensitiveDataEndpoint: "/v1/destinations"
      sensitiveDataQueryParam: "name"
    request:
      skipSSLValidation: false
      retry_interval: "100ms"
      retry_attempts: 3
      goroutineLimit: 10
      requestTimeout: "5s"
      pageSize: 100
      oauthTokenPath: "/oauth/token"
    instance:
      clientIdPath: "clientid"
      clientSecretPath: "clientsecret"
      urlPath: "uri"
      tokenUrlPath: "certurl"
      clientCertPath: "certificate"
      clientKeyPath: "key"
    secretName: destination-region-instances
    dependenciesConfig:
      path: "/cfg/dependencies"
    oauthMode: "oauth-mtls"
  destinationRegionSecret:
    secretName: "destination-region-instances"
    fileName: "keyConfig"
    local:
      templateMappings:
        xsappMapping: '{{ printf "\"%s\":\"xsappname1\"" .Values.global.tenantFetcher.xsappNamePath }}'
        clientIDMapping: '{{ printf "\"%s\":\"client_id\"" .Values.global.destinationFetcher.instance.clientIdPath }}'
        clientSecretMapping: '{{ printf "\"%s\":\"client_secret\"" .Values.global.destinationFetcher.instance.clientSecretPath }}'
        urlMapping: '{{ printf "\"%s\":\"http://compass-external-services-mock.%s.svc.cluster.local:%s\"" .Values.global.destinationFetcher.instance.urlPath .Release.Namespace (.Values.service.port | toString) }}'
        tokenURLMapping: '{{ printf "\"%s\":\"https://%s.%s:%s\"" .Values.global.destinationFetcher.instance.tokenUrlPath .Values.global.externalServicesMock.certSecuredHost .Values.global.ingress.domainName (.Values.service.certPort | toString) }}'
        x509CertificateMapping: '{{ printf "\"%s\":\"%s\"" .Values.global.destinationFetcher.instance.clientCertPath .Values.global.connector.caCertificate }}'
        x509KeyMapping: '{{ printf "\"%s\":\"%s\"" .Values.global.destinationFetcher.instance.clientKeyPath .Values.global.connector.caKey }}'
  tenantFetcher:
    k8sSecret:
      manageSecrets: true
      name: "tenant-fetcher-secret"
      namespace: "compass-system"
      key: "keyConfig"
      path: "/tmp"
    host: compass-tenant-fetcher.compass-system.svc.cluster.local
    prefix: /tenants
    port: 3000
    xsappNamePath: "xsappname"
    omitDependenciesParamName: ""
    omitDependenciesParamValue: ""
    requiredAuthScope: Callback
    fetchTenantAuthScope: fetch_tenant
    authentication:
      jwksEndpoint: "http://ory-oathkeeper-api.kyma-system.svc.cluster.local:4456/.well-known/jwks.json"
    tenantProvider:
      tenantIdProperty: "tenantId"
      customerIdProperty: "customerId"
      subaccountTenantIdProperty: "subaccountTenantId"
      subdomainProperty: "subdomain"
      name: "provider"
      subscriptionProviderIdProperty: "subscriptionProviderIdProperty"
      providerSubaccountIdProperty: "providerSubaccountIdProperty"
      consumerTenantIdProperty: "consumerTenantIdProperty"
      subscriptionProviderAppNameProperty: "subscriptionProviderAppNameProperty"
    server:
      fetchTenantEndpoint: "/v1/fetch/{parentTenantId}/{tenantId}"
      regionalHandlerEndpoint: "/v1/regional/{region}/callback/{tenantId}"
      dependenciesEndpoint: "/v1/regional/{region}/dependencies"
      tenantPathParam: "tenantId"
      regionPathParam: "region"
    dependenciesConfig:
      path: "/cfg/dependencies"
    local:
      templateMappings:
        xsappMapping: '{{ printf "\"%s\":\"xsappname1\"" .Values.global.tenantFetcher.xsappNamePath }}'
    containerName: "tenant-fetcher"
  externalCertConfiguration:
    issuerLocality: "local,local2" # In local setup we have manually created connector CA certificate with 'local' Locality property
    subjectPattern: "/C=DE/O=SAP SE/OU=SAP Cloud Platform Clients/OU=Region/OU=%s/L=%s/CN=%s"
    technicalClientSubjectPattern: "/C=DE/O=SAP SE/OU=SAP Cloud Platform Clients/OU=%s/L=%s/CN=%s"
    ouCertSubaccountID: "f8075207-1478-4a80-bd26-24a4785a2bfd"
    commonName: "compass"
    locality: "local"
    certSvcApiPath: "/cert"
    tokenPath: "/cert/token"
    secrets:
      externalCertSvcSecret:
        manage: false
        name: "cert-svc-secret"
        clientIdKey: client-id
        clientSecretKey: client-secret
        oauthUrlKey: url
        csrEndpointKey: csr-endpoint
        clientCert: client-cert
        clientKey: client-key
        skipSSLValidationFlag: "-k"
      externalClientCertSecret:
        name: "external-client-certificate"
        namespace: compass-system
        certKey: tls.crt
        keyKey: tls.key
    rotationCronjob:
      name: "external-certificate-rotation"
      schedule: "*/1 * * * *" # Executes every minute
      certValidity: "7"
      clientCertRetryAttempts: "8"
      containerName: "certificate-rotation"
  extSvcCertConfiguration:
    issuerLocality: "local,local2" # In local setup we have manually created connector CA certificate with 'local' Locality property
    subjectPattern: "/C=DE/O=SAP SE/OU=SAP Cloud Platform Clients/OU=Region/OU=%s/L=%s/CN=%s"
    ouCertSubaccountID: "f8075207-1478-4a80-bd26-24a4785a2bfd"
    commonName: "compass"
    locality: "local"
    certSvcApiPath: "/cert"
    tokenPath: "/cert/token"
    secrets:
      extSvcCertSvcSecret:
        manage: false
        name: "ext-svc-cert-svc-secret"
        clientIdKey: client-id
        clientSecretKey: client-secret
        oauthUrlKey: url
        csrEndpointKey: csr-endpoint
        clientCert: client-cert
        clientKey: client-key
        skipSSLValidationFlag: "-k"
      extSvcClientCertSecret:
        name: "ext-svc-client-certificate"
        namespace: compass-system
        certKey: tls.crt
        keyKey: tls.key
    rotationCronjob:
      name: "ext-svc-certificate-rotation"
      schedule: "*/1 * * * *" # Executes every minute
      certValidity: "7"
      clientCertRetryAttempts: "8"
      containerName: "ext-svc-certificate-rotation"
  ordService:
    host: compass-ord-service.compass-system.svc.cluster.local
    prefix: /open-resource-discovery-service/v0
    docsPrefix: /open-resource-discovery-docs
    staticPrefix: /open-resource-discovery-static/v0
    port: 3000
    defaultResponseType: "xml"
    userContextHeader: "user_context"
    authTokenPath: "/var/run/secrets/kubernetes.io/serviceaccount/token"
    skipSSLValidation: false
  ordAggregator:
    name: ord-aggregator
    enabled: true
    suspend: true
    schedule: "*/1 * * * *"
    http:
      client:
        skipSSLValidation: false
      retry:
        attempts: 3
        delay: 100ms
    dbPool:
      maxOpenConnections: 2
      maxIdleConnections: 2
    globalRegistryUrl: http://compass-external-services-mock.compass-system.svc.cluster.local:8087/.well-known/open-resource-discovery
    maxParallelWebhookProcessors: 4
    maxParallelDocumentsPerApplication: 10
    maxParallelSpecificationProcessors: 100
    ordWebhookPartialProcessURL: ""
    ordWebhookPartialProcessMaxDays: 0
    ordWebhookPartialProcessing: false
    containerName: "ord-aggregator"
  systemFetcher:
    enabled: false
    name: "system-fetcher"
    schedule: "0 0 * * *"
    manageSecrets: true
    # enableSystemDeletion - whether systems in deleted state should be deleted from director database
    enableSystemDeletion: true
    # fetchParallelism - shows how many http calls will be made in parallel to fetch systems
    fetchParallellism: 30
    # queueSize - shows how many system fetches (individual requests may fetch more than 1 system)
    # can be put in the queue for processing before blocking. It is best for the queue to be about 2 times bigger than the parallellism
    queueSize: 100
    # fetchRequestTimeout - shows the timeout to wait for oauth token and for fetching systems (in one request) separately
    fetchRequestTimeout: "30s"
    # directorRequestTimeout - graphql requests timeout to director
    directorRequestTimeout: "30s"
    dbPool:
      maxOpenConnections: 20
      maxIdleConnections: 2
    # systemsAPIEndpoint - endpoint of the service to fetch systems from
    systemsAPIEndpoint: ""
    # systemsAPIFilterCriteria - criteria for fetching systems
    systemsAPIFilterCriteria: ""
    appTemplatesProductLabel: "systemRole"
    systemSourceKey: "prop"
    appTemplates: []
    templatePlaceholderToSystemKeyMappings: '[ { "placeholder_name": "name", "system_key": "displayName" }, { "placeholder_name": "display-name", "system_key": "displayName" }, { "placeholder_name": "systemNumber", "system_key": "systemNumber" }, { "placeholder_name": "productId", "system_key": "productId" }, { "placeholder_name": "ppmsProductVersionId", "system_key": "ppmsProductVersionId", "optional": true }, { "placeholder_name": "description", "system_key": "productDescription", "optional": true }, { "placeholder_name": "baseUrl", "system_key": "additionalUrls.mainUrl", "optional": true }, { "placeholder_name": "providerName", "system_key": "infrastructureProvider", "optional": true } ]'
    templateOverrideApplicationInput: '{"name": "{{name}}","description": "{{description}}","providerName": "{{providerName}}","statusCondition": "INITIAL","systemNumber": "{{systemNumber}}","labels": {"managed": "true","productId": "{{productId}}","ppmsProductVersionId": "{{ppmsProductVersionId}}"},"baseUrl": "{{baseUrl}}"}'
    http:
      client:
        skipSSLValidation: false
    oauth:
      client: "client_id"
      tokenEndpointProtocol: "https"
      tokenBaseHost: "compass-external-services-mock-sap-mtls"
      tokenPath: "/cert/token"
      scopesClaim: "scopes"
      tenantHeaderName: "x-zid"
      tokenRequestTimeout: 30s
      skipSSLValidation: true
    secret:
      name: "compass-system-fetcher-secret"
      clientIdKey: client-id
      oauthUrlKey: url
    paging:
      pageSize: 200
      sizeParam: "$top"
      skipParam: "$skip"
    containerName: "system-fetcher"
  tenantFetchers:
    job1:
      enabled: false
      job:
        interval: "5m"
      configMapNamespace: "compass-system"
      manageSecrets: true
      providerName: "compass"
      tenantType: "subaccount"
      schedule: "*/5 * * * *"
      tenantInsertChunkSize: "500"
      kubernetes:
        configMapNamespace: "compass-system"
        pollInterval: 2s
        pollTimeout: 1m
        timeout: 2m
      authConfig:
        skipSSLValidation: true
        oauthMode: "oauth-mtls"
        clientIDPath: "clientid"
        clientSecretPath: "secret"
        clientCertPath: "cert"
        clientKeyPath: "key"
        tokenEndpointPath: "url"
        tokenURLPath: "/cert/token"
      queryMapping:
        regionField: "region"
        pageNumField: "pageNum"
        pageSizeField: "pageSize"
        timestampField: "timestamp"
      query:
        startPage: "0"
        pageSize: "100"
      api:
        regionName: "central"
        authConfigSecretKey: "central"
        fieldMapping:
          totalPagesField: "totalPages"
          totalResultsField: "totalResults"
          tenantEventsField: "events"
          idField: "id"
          nameField: "name"
          customerIdField: "customerId"
          subdomainField: "subdomain"
          discriminatorField: ""
          discriminatorValue: ""
          detailsField: "details"
          entityTypeField: "entityType"
          globalAccountID: "gaID"
          regionField: "region"
          movedSubaccountTargetField: "targetGlobalAccountGUID"
          movedSubaccountSourceField: "sourceGlobalAccountGUID"
        endpoints:
          accountCreated: "127.0.0.1/events?type=account-created"
          accountDeleted: "127.0.0.1/events?type=account-deleted"
          accountUpdated: "127.0.0.1/events?type=account-updated"
          subaccountCreated: "127.0.0.1/events?type=subaccount-created"
          subaccountDeleted: "127.0.0.1/events?type=subaccount-deleted"
          subaccountUpdated: "127.0.0.1/events?type=subaccount-updated"
          subaccountMoved: "127.0.0.1/events?type=subaccount-moved"
      regionalConfig:
        fieldMapping:
          totalPagesField: "totalPages"
          totalResultsField: "totalResults"
          tenantEventsField: "events"
          idField: "guid"
          nameField: "displayName"
          customerIdField: "customerId"
          subdomainField: "subdomain"
          discriminatorField: ""
          discriminatorValue: ""
          detailsField: "details"
          entityTypeField: "entityType"
          globalAccountID: "globalAccountGUID"
          regionField: "region"
          movedSubaccountTargetField: "targetGlobalAccountGUID"
          movedSubaccountSourceField: "sourceGlobalAccountGUID"
        regions:
          eu-east:
            api:
              oauthMode: "oauth-mtls"
              authConfigSecretKey: "central"
              endpoints:
                accountCreated: "127.0.0.1/events?type=account-created"
                accountDeleted: "127.0.0.1/events?type=account-deleted"
                accountUpdated: "127.0.0.1/events?type=account-updated"
                subaccountCreated: "127.0.0.1/events?type=subaccount-created"
                subaccountDeleted: "127.0.0.1/events?type=subaccount-deleted"
                subaccountUpdated: "127.0.0.1/events?type=subaccount-updated"
                subaccountMoved: "127.0.0.1/events?type=subaccount-moved"
      dbPool:
        maxOpenConnections: 1
        maxIdleConnections: 1
  metrics:
    enabled: true
    pushEndpoint: http://monitoring-prometheus-pushgateway.kyma-system.svc.cluster.local:9091
  externalServicesMock:
    enabled: false
    certSecuredPort: 8081
    ordCertSecuredPort: 8082
    unsecuredPort: 8083
    basicSecuredPort: 8084
    oauthSecuredPort: 8085
    ordGlobalRegistryCertPort: 8086
    ordGlobalRegistryUnsecuredPort: 8087
    unsecuredPortWithAdditionalContent: 8088
    unsecuredMultiTenantPort: 8089
    certSecuredHost: compass-external-services-mock-sap-mtls
    ordCertSecuredHost: compass-external-services-mock-sap-mtls-ord
    ordGlobalCertSecuredHost: compass-external-services-mock-sap-mtls-global-ord-registry
    unSecuredHost: compass-external-services-mock
    host: compass-external-services-mock.compass-system.svc.cluster.local
    saasAppNamesSecret:
      manage: false
    regionInstancesCredentials:
      manage: false
    oauthSecret:
      manage: false
      name: compass-external-services-mock-oauth-credentials
      clientIdKey: client-id
      clientSecretKey: client-secret
      oauthUrlKey: url
      oauthTokenPath: "/secured/oauth/token"
    auditlog:
      applyMockConfiguration: false
      managementApiPath: /audit-log/v2/configuration-changes/search
      mtlsTokenPath: "/cert/token"
      secret:
        name: "auditlog-instance-management"
        urlKey: url
        tokenUrlKey: token-url
        clientIdKey: client-id
        clientSecretKey: client-secret
        clientCertKey: client-cert
        clientKeyKey: client-key
  tests:
    http:
      client:
        skipSSLValidation: false
    externalCertConfiguration:
      ouCertSubaccountID: "bad76f69-e5c2-4d55-bca5-240944824b83"
      issuerLocalityRegion2: "local"
    director:
      skipPattern: ""
      externalCertIntSystemCN: "integration-system-test"
      supportedOrdApplicationType: "SAP temp1"
    tenantFetcher:
      tenantOnDemandID: "8d42d818-d4c4-4036-b82f-b199db7ffeb5"
      region: "eu-1"
      region2: "eu-2"
    ordAggregator:
      skipPattern: ""
    ordService:
      accountTenantID: "5577cf46-4f78-45fa-b55f-a42a3bdba868" # testDefaultTenant from our testing tenants
      skipPattern: ""
    externalServicesMock:
      skipPattern: ""
      formationAsyncApi:
        responseDelayInSeconds: 2
    selfRegistration:
      region: "eu-1"
      region2: "eu-2"
    destination:
      consumerSubdomain: "compass-external-services-mock-sap-mtls"
    subscription:
      consumerSubdomain: "compass-external-services-mock-sap-mtls"
      tenants:
        providerAccountID: "5577cf46-4f78-45fa-b55f-a42a3bdba868" # testDefaultTenant from our testing tenants
        providerSubaccountID: "47b4575a-f102-414a-8398-2d973ad65f3a" # TestProviderSubaccount from our testing tenants
        consumerAccountID: "5984a414-1eed-4972-af2c-b2b6a415c7d7" # ApplicationsForRuntimeTenantName from our testing tenants
        consumerSubaccountID: "1f538f34-30bf-4d3d-aeaa-02e69eef84ae" # randomly chosen
        consumerTenantID: "ba49f1aa-ddc1-43ff-943c-fe949857a34a" # randomly chosen
        providerSubaccountIDRegion2: "731b7bc4-5472-41d2-a447-e4c0f45de739" # TestProviderSubaccountRegion2 from our testing tenants
      oauthSecret:
        manage: false
        name: compass-subscription-secret
        clientIdKey: client-id
        clientSecretKey: client-secret
        oauthUrlKey: url
      propagatedProviderSubaccountHeader: "X-Provider-Subaccount"
      externalClientCertTestSecretName: "external-client-certificate-test-secret"
      externalClientCertTestSecretNamespace: "compass-system"
      externalCertTestJobName: "external-certificate-rotation-test-job"
      certSvcInstanceTestSecretName: "cert-svc-secret"
      certSvcInstanceTestRegion2SecretName: "cert-svc-secret-eu2"
      consumerTokenURL: "http://compass-external-services-mock.compass-system.svc.cluster.local:8080"
      subscriptionURL: "http://compass-external-services-mock.compass-system.svc.cluster.local:8080"
      subscriptionProviderIdValue: "id-value!t12345"
      subscriptionProviderAppNameValue: "subscriptionProviderAppNameValue"
    namespace: kyma-system
    connectivityAdapterFQDN: http://compass-connectivity-adapter.compass-system.svc.cluster.local
    externalServicesMockFQDN: http://compass-external-services-mock.compass-system.svc.cluster.local
    ordServiceFQDN: http://compass-ord-service.compass-system.svc.cluster.local
    systemBrokerFQDN: http://compass-system-broker.compass-system.svc.cluster.local
    tenantFetcherFQDN: http://compass-tenant-fetcher.compass-system.svc.cluster.local
    hydratorFQDN: http://compass-hydrator.compass-system.svc.cluster.local
    basicCredentials:
      manage: false
      secretName: "test-basic-credentials-secret"
    db:
      maxOpenConnections: 3
      maxIdleConnections: 1
    securityContext: # Set on container level
      runAsUser: 2000
      allowPrivilegeEscalation: false
  expectedSchemaVersionUpdateJob:
    cm:
      name: "expected-schema-version"
  migratorJob:
    nodeSelectorEnabled: false
    pvc:
      name: "compass-director-migrations"
      namespace: "compass-system"
      migrationsPath: "/compass-migrations"
      storageClass: local-path
  http:
    client:
      skipSSLValidation: false
  pairingAdapter:
    templateName: "pairing-adapter-app-template"
    watcherCorrelationID: "pairing-adapter-watcher-id"
    configMap:
      manage: false
      key: "config.json"
      name: "pairing-adapter-config-local"
      namespace: "compass-system"
      localAdapterFQDN: "http://compass-pairing-adapter.compass-system.svc.cluster.local/adapter-local-mtls"
      integrationSystemID: "d3e9b9f5-25dc-4adb-a0a0-ed69ef371fb6"
    e2e:
      appName: "test-app"
      appID: "123-test-456"
      clientUser: "test-user"
      tenant: "test-tenant"
  # Scopes assigned for every new Client Credentials by given object type (Runtime / Application / Integration System)
  # and scopes mapped to a consumer with the given type, then that consumer is using a client certificate
  scopes:
    scopesPerConsumerType:
      business_integration:
        - "application_template:read"
        - "application_template:write"
        - "formation:read"
        - "formation:write"
        - "formation_template:read"
        - "formation_template:write"
      technical_client:
        - "tenant:read"
        - "tenant:write"
      runtime:
        - "runtime:read"
        - "runtime:write"
        - "application:read"
        - "runtime.auths:read"
        - "bundle.instance_auths:read"
        - "runtime.webhooks:read"
        - "webhook:write"
      external_certificate:
        - "runtime:read"
        - "runtime:write"
        - "application:read"
        - "application:write"
        - "runtime.auths:read"
        - "bundle.instance_auths:read"
        - "runtime.webhooks:read"
        - "webhook:write"
        - "application_template:read"
        - "application_template:write"
        - "formation_template:read"
        - "formation_template:write"
      application:
        - "application:read"
        - "application:write"
        - "application.auths:read"
        - "application.webhooks:read"
        - "bundle.instance_auths:read"
        - "document.fetch_request:read"
        - "event_spec.fetch_request:read"
        - "api_spec.fetch_request:read"
        - "fetch-request.auth:read"
        - "webhook:write"
      integration_system:
        - "application:read"
        - "application:write"
        - "application.local_tenant_id:write"
        - "application_template:read"
        - "application_template:write"
        - "runtime:read"
        - "runtime:write"
        - "integration_system:read"
        - "label_definition:read"
        - "label_definition:write"
        - "automatic_scenario_assignment:read"
        - "automatic_scenario_assignment:write"
        - "integration_system.auths:read"
        - "application_template.webhooks:read"
        - "formation:write"
        - "formation:read"
        - "internal_visibility:read"
        - "application.auths:read"
        - "webhook:write"
        - "formation_template:read"
      super_admin:
        - "application:read"
        - "application:write"
        - "application.local_tenant_id:write"
        - "application_template:read"
        - "application_template:write"
        - "integration_system:read"
        - "integration_system:write"
        - "runtime:read"
        - "runtime:write"
        - "label_definition:read"
        - "label_definition:write"
        - "eventing:manage"
        - "tenant:read"
        - "automatic_scenario_assignment:read"
        - "automatic_scenario_assignment:write"
        - "application.auths:read"
        - "application.webhooks:read"
        - "application_template.webhooks:read"
        - "bundle.instance_auths:read"
        - "document.fetch_request:read"
        - "event_spec.fetch_request:read"
        - "api_spec.fetch_request:read"
        - "integration_system.auths:read"
        - "runtime.auths:read"
        - "fetch-request.auth:read"
        - "webhooks.auth:read"
        - "formation:write"
        - "formation:read"
        - "internal_visibility:read"
        - "runtime.webhooks:read"
        - "webhook:write"
        - "formation_template:read"
        - "formation_template:write"
      default:
        - "runtime:read"
        - "runtime:write"
        - "tenant:read"<|MERGE_RESOLUTION|>--- conflicted
+++ resolved
@@ -127,11 +127,7 @@
       name: compass-pairing-adapter
     director:
       dir:
-<<<<<<< HEAD
       version: "PR-2778"
-=======
-      version: "PR-2798"
->>>>>>> 6f0de846
       name: compass-director
     hydrator:
       dir:
