--- conflicted
+++ resolved
@@ -75,11 +75,7 @@
       version: "PR-1979"
     director:
       dir:
-<<<<<<< HEAD
       version: "PR-1993"
-=======
-      version: "PR-1979"
->>>>>>> d25d790a
     gateway:
       dir:
       version: "PR-1979"
