global:
  disableLegacyConnectivity: true
  defaultTenant: 3e64ebae-38b5-46a0-b1ed-9ccee153a0ae
  tenants:
    - name: default
      id: 3e64ebae-38b5-46a0-b1ed-9ccee153a0ae
    - name: foo
      id: 1eba80dd-8ff6-54ee-be4d-77944d17b10b
    - name: bar
      id: af9f84a9-1d3a-4d9f-ae0c-94f883b33b6e
    - name: TestTenantSeparation
      id: f1c4b5be-b0e1-41f9-b0bc-b378200dcca0
    - name: TestDeleteLastScenarioForApplication
      id: f739b36c-813f-4fc3-996e-dd03c7d13aa0
    - name: Test_DeleteAutomaticScenarioAssignmentForSelector
      id: d9553135-6115-4c67-b4d9-962c00f3725f
    - name: Test_AutomaticScenarioAssigmentForRuntime
      id: 8c733a45-d988-4472-af10-1256b82c70c0
    - name: TestAutomaticScenarioAssignmentsWholeScenario
      id: 65a63692-c00a-4a7d-8376-8615ee37f45c
    - name: TestTenantsQueryTenantNotInitialized
      id: 72329135-27fd-4284-9bcb-37ea8d6307d0
    - name: Test Default
      id: 5577cf46-4f78-45fa-b55f-a42a3bdba868
    - name: TestListLabelDefinitions
      id: 2bf03de1-23b1-4063-9d3e-67096800accc
    - name: Test_AutomaticScenarioAssignmentQueries
      id: 8263cc13-5698-4a2d-9257-e8e76b543e88
    - name: TestGetScenariosLabelDefinitionCreatesOneIfNotExists
      id: 2263cc13-5698-4a2d-9257-e8e76b543e33
    - name: TestApplicationsForRuntime
      id: 5984a414-1eed-4972-af2c-b2b6a415c7d7
    - name: Test_DeleteAutomaticScenarioAssignmentForScenario
      id: d08e4cb6-a77f-4a07-b021-e3317a373597
    - name: TestApplicationsForRuntimeWithHiddenApps
      id: 7e1f2df8-36dc-4e40-8be3-d1555d50c91c
    - name: TestTenantsQueryTenantInitialized
      id: 8cf0c909-f816-4fe3-a507-a7917ccd8380
    - name: TestDeleteApplicationIfInScenario
      id: 0d597250-6b2d-4d89-9c54-e23cb497cd01

  images:
    containerRegistry:
      path: eu.gcr.io/kyma-project/incubator
    connector:
      dir:
      version: "PR-1768"
    connectivity_adapter:
      dir:
      version: "PR-1808"
    pairing_adapter:
      dir:
      version: "PR-1808"
    director:
      dir:
<<<<<<< HEAD
      version: "PR-1811"
=======
      version: "PR-1824"
>>>>>>> 2a5a26c4
    gateway:
      dir:
      version: "PR-1783"
    operations_controller:
      dir:
<<<<<<< HEAD
      version: "PR-1768"
    tenant_fetcher:
      dir:
      version: "PR-1783"
=======
      version: "PR-1814"
    tenant_fetcher:
      dir:
      version: "PR-1820"
>>>>>>> 2a5a26c4
    ord_service:
      dir:
      version: "PR-19"
    schema_migrator:
      dir:
      version: "PR-1780"
    system_broker:
      dir:
      version: "PR-1783"
    certs_setup_job:
      containerRegistry:
        path: eu.gcr.io/kyma-project
      dir:
      version: "0a651695"
    external_services_mock:
      dir:
      version: "PR-1808"
    console:
      dir:
      version: "PR-24"
    e2e_tests:
      dir:
<<<<<<< HEAD
      version: "PR-1768"
=======
      version: "PR-1818"
>>>>>>> 2a5a26c4
  isLocalEnv: false
  oauth2:
    host: oauth2
  livenessProbe:
    initialDelaySeconds: 30
    timeoutSeconds: 1
    periodSeconds: 10
  readinessProbe:
    initialDelaySeconds: 5
    timeoutSeconds: 1
    periodSeconds: 2

  agentPreconfiguration: false

  director:
    prefix: /director
    graphql:
      external:
        port: 3000
      internal:
        port: 3001
    validator:
      port: 8080
    metrics:
      port: 3003
    operations:
      port: 3002
      path: "/operation"
      lastOperationPath: "/last_operation"

    clientIDHeaderKey: client_user

    tests:
      scopes: "runtime:write application:write label_definition:write integration_system:write application:read runtime:read label_definition:read integration_system:read health_checks:read application_template:read application_template:write eventing:manage tenant:read automatic_scenario_assignment:read automatic_scenario_assignment:write"

  auditlog:
    configMapName: "compass-gateway-auditlog-config"
    secretName: "compass-gateway-auditlog-secret"
    script:
      configMapName: "auditlog-script"

  testCredentials:
    secretName: "test-credentials-secret"

  enableCompassDefaultScenarioAssignment: true

  tenantConfig:
    useDefaultTenants: true
    dbPool:
      maxOpenConnections: 1
      maxIdleConnections: 1

  connector:
    prefix: /connector
    graphql:
      external:
        port: 3000
    validator:
      port: 8080
    # If secrets do not exist they will be created
    secrets:
      ca:
        name: compass-connector-app-ca
        namespace: compass-system
        certificateKey: ca.crt
        keyKey: ca.key
      rootCA:
        namespace: istio-system # For Ingress Gateway to work properly the namespace needs to be istio-system
        # In order for istio mTLS to work we should have two different secrets one containing the server certificate (let’s say X) and one used for validation of the client’s certificates.
        # The second one should be our root certificate and istio wants it to be named X-cacert. (-cacert suffix).
        # This is the reason for the confusing name of our root certificate. https://preliminary.istio.io/v1.6/docs/tasks/traffic-management/ingress/secure-ingress/#configure-a-mutual-tls-ingress-gateway
        cacert: compass-gateway-mtls-certs-cacert # For cert-rotation the cacert should be in different secret
        certificateKey: cacert
    certificateDataHeader: "Certificate-Data"
    revocation:
      configmap:
        name: revocations-config
        namespace: "{{ .Release.Namespace }}"
    # If key and certificate are not provided they will be generated
    caKey: ""
    caCertificate: ""

  system_broker:
    enabled: true
    port: 5001
    prefix: /broker
    tokenProviderFromHeader:
      forwardHeaders: Authorization
    tokenProviderFromSecret:
      enabled: false
      secrets:
        integrationSystemCredentials:
          name: compass-system-broker-credentials
          namespace: compass-system
    testNamespace: kyma-system

  gateway:
    port: 3000
    tls:
      host: compass-gateway
      secure:
        oauth:
          host: compass-gateway-auth-oauth
    mtls:
      host: compass-gateway-mtls
      certSecret: compass-gateway-mtls-certs
    headers:
      request:
        remove:
          - "Client-Id-From-Token"
          - "Client-Id-From-Certificate"
          - "Client-Certificate-Hash"
          - "Certificate-Data"

  operations_controller:
    enabled: true

  connectivity_adapter:
    port: 8080
    tls:
      host: adapter-gateway
    mtls:
      host: adapter-gateway-mtls

  rewriteFilters:
    workloadLabel: oathkeeper
    namespace: kyma-system
    tokenDataHeader: "Connector-Token"
    certificateDataHeader: "Certificate-Data"

  istio:
    mtlsGateway:
      name: "compass-gateway-mtls"
      namespace: "compass-system"
    gateway:
      name: "kyma-gateway"
      namespace: "kyma-system"
    proxy:
      port: 15020
    namespace: istio-system
    ingressgateway:
      workloadLabel: istio-ingressgateway
      requestPayloadSizeLimit: 2097152 # 2 MB
      correlationHeaderRewriteFilter:
        expectedHeaders:
        - "x-request-id"
        - "x-correlation-id"
        - "x-correlationid"
        - "x-forrequest-id"
        - "x-vcap-request-id"
        - "x-broker-api-request-identity"

  ingress:
    domainName: "kyma.local"

  database:
    manageSecrets: true
    embedded:
      enabled: true
      director:
        name: "postgres"
      directorDBName: "postgres"
    managedGCP:
      serviceAccountKey: ""
      instanceConnectionName: ""
      director:
        name: ""
        user: ""
        password: ""
      host: "localhost"
      hostPort: "5432"
      sslMode: ""

      #TODO remove below after migration to separate user will be done
      dbUser: ""
      dbPassword: ""
      directorDBName: ""

  oathkeeper:
    host: ory-oathkeeper-proxy.kyma-system.svc.cluster.local
    port: 4455
    idTokenConfig:
      claims: '{"scopes": "{{ print .Extra.scope }}", "tenant": "{{ print .Extra.tenant }}", "externalTenant": "{{ print .Extra.externalTenant }}", "consumerID": "{{ print .Extra.consumerID}}", "consumerType": "{{ print .Extra.consumerType }}"}'
    mutators:
      runtimeMappingService:
        config:
          api:
            url: http://compass-director.compass-system.svc.cluster.local:3000/runtime-mapping
            retry:
              give_up_after: 3s
              max_delay: 2000ms
      authenticationMappingService:
        config:
          api:
            url: http://compass-director.compass-system.svc.cluster.local:3000/authn-mapping
            retry:
              give_up_after: 3s
              max_delay: 2000ms
      tenantMappingService:
        config:
          api:
            url: http://compass-director.compass-system.svc.cluster.local:3000/tenant-mapping
            retry:
              give_up_after: 3s
              max_delay: 2000ms
      certificateResolverService:
        config:
          api:
            url: http://compass-connector.compass-system.svc.cluster.local:8080/v1/certificate/data/resolve
            retry:
              give_up_after: 3s
              max_delay: 2000ms
      tokenResolverService:
        config:
          api:
            url: http://compass-director.compass-system.svc.cluster.local:8080/v1/tokens/resolve
            retry:
              give_up_after: 3s
              max_delay: 2000ms

  tenantFetcher:
    host: compass-tenant-fetcher.compass-system.svc.cluster.local
    prefix: /tenants
    port: 3000
    authentication:
      allowJWTSigningNone: true
      jwksEndpoints: '["http://ory-oathkeeper-api.kyma-system.svc.cluster.local:4456/.well-known/jwks.json"]'
      identityZone: "id-zone"
    tenantProvider:
      tenantIdProperty: "tenantId"
      name: "provider"

  ordService:
    host: compass-ord-service.compass-system.svc.cluster.local
    prefix: /open-resource-discovery-service/v0
    docsPrefix: /open-resource-discovery-docs
    staticPrefix: /open-resource-discovery-static/v0
    port: 3000
    defaultResponseType: "xml"

  ordAggregator:
    name: ord-aggregator
    enabled: true
    schedule: "*/5 * * * *"
    dbPool:
      maxOpenConnections: 2
      maxIdleConnections: 2

  tenantFetchers:
    job1:
      enabled: false
      configMapNamespace: "compass-system"
      manageSecrets: true
      providerName: "compass"
      schedule: "*/5 * * * *"
      kubernetes:
        configMapNamespace: "compass-system"
        pollInterval: 2s
        pollTimeout: 1m
        timeout: 2m
      oauth:
        client: ""
        secret: ""
        tokenURL: ""
      endpoints:
        tenantCreated: "127.0.0.1/events?type=created"
        tenantDeleted: "127.0.0.1/events?type=deleted"
        tenantUpdated: "127.0.0.1/events?type=updated"
      fieldMapping:
        totalPagesField: "totalPages"
        totalResultsField: "totalResults"
        tenantEventsField: "events"
        idField: "id"
        nameField: "name"
        discriminatorField: ""
        discriminatorValue: ""
        detailsField: "details"
      queryMapping:
        pageNumField: "pageNum"
        pageSizeField: "pageSize"
        timestampField: "timestamp"
      query:
        startPage: "0"
        pageSize: "100"
      dbPool:
        maxOpenConnections: 1
        maxIdleConnections: 1

  metrics:
    enabled: true
    pushEndpoint: http://monitoring-prometheus-pushgateway.kyma-system.svc.cluster.local:9091

  authenticators:
    authenticator0:
      enabled: true
      gatewayHost: "compass-gateway-authenticator0"
      trusted_issuers: '[{"domain_url": "authenticator.domain", "scope_prefix": "prefix."}, {}]'
      attributes: '{"uniqueAttribute": { "key": "key", "value": "val" }, "tenant": { "key": "key" }, "identity": { "key": "key" } }'

  externalServicesMock:
    enabled: false

  tests:
    namespace: kyma-system
    connectivityAdapterFQDN: http://compass-connectivity-adapter.compass-system.svc.cluster.local
    directorFQDN: http://compass-director.compass-system.svc.cluster.local
    connectorFQDN: http://compass-connector.compass-system.svc.cluster.local
    externalServicesMockFQDN: http://compass-external-services-mock.compass-system.svc.cluster.local
    ordServiceFQDN: http://compass-ord-service.compass-system.svc.cluster.local
    systemBrokerFQDN: http://compass-system-broker.compass-system.svc.cluster.local
    tenantFetcherFQDN: http://compass-tenant-fetcher.compass-system.svc.cluster.local
    db:
      maxOpenConnections: 3
      maxIdleConnections: 1
    skipTLSVerify: true
pairing-adapter:
  enabled: false<|MERGE_RESOLUTION|>--- conflicted
+++ resolved
@@ -53,27 +53,16 @@
       version: "PR-1808"
     director:
       dir:
-<<<<<<< HEAD
-      version: "PR-1811"
-=======
       version: "PR-1824"
->>>>>>> 2a5a26c4
     gateway:
       dir:
       version: "PR-1783"
     operations_controller:
       dir:
-<<<<<<< HEAD
-      version: "PR-1768"
-    tenant_fetcher:
-      dir:
-      version: "PR-1783"
-=======
       version: "PR-1814"
     tenant_fetcher:
       dir:
       version: "PR-1820"
->>>>>>> 2a5a26c4
     ord_service:
       dir:
       version: "PR-19"
@@ -96,11 +85,7 @@
       version: "PR-24"
     e2e_tests:
       dir:
-<<<<<<< HEAD
-      version: "PR-1768"
-=======
       version: "PR-1818"
->>>>>>> 2a5a26c4
   isLocalEnv: false
   oauth2:
     host: oauth2
