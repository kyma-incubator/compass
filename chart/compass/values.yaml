global:
  disableLegacyConnectivity: true
  defaultTenant: 3e64ebae-38b5-46a0-b1ed-9ccee153a0ae
  tenants:
    - name: default
      id: 3e64ebae-38b5-46a0-b1ed-9ccee153a0ae
      type: account
    - name: foo
      id: 1eba80dd-8ff6-54ee-be4d-77944d17b10b
      type: account
    - name: bar
      id: af9f84a9-1d3a-4d9f-ae0c-94f883b33b6e
      type: account
    - name: TestTenantSeparation
      id: f1c4b5be-b0e1-41f9-b0bc-b378200dcca0
      type: account
    - name: TestDeleteLastScenarioForApplication
      id: 0403be1e-f854-475e-9074-922120277af5
      type: account
    - name: Test_DeleteAutomaticScenarioAssignmentForSelector
      id: d9553135-6115-4c67-b4d9-962c00f3725f
      type: account
    - name: Test_AutomaticScenarioAssigmentForRuntime
      id: 8c733a45-d988-4472-af10-1256b82c70c0
      type: account
    - name: TestAutomaticScenarioAssignmentsWholeScenario
      id: 65a63692-c00a-4a7d-8376-8615ee37f45c
      type: account
    - name: TestTenantsQueryTenantNotInitialized
      id: 72329135-27fd-4284-9bcb-37ea8d6307d0
      type: account
    - name: Test Default
      id: 5577cf46-4f78-45fa-b55f-a42a3bdba868
      type: account
      parent: 2c4f4a25-ba9a-4dbc-be68-e0beb77a7eb0
    - name: Test_DefaultCustomer
      id: 2c4f4a25-ba9a-4dbc-be68-e0beb77a7eb0
      type: customer
    - name: TestListLabelDefinitions
      id: 3f641cf5-2d14-4e0f-a122-16e7569926f1
      type: account
    - name: Test_AutomaticScenarioAssignmentQueries
      id: 8263cc13-5698-4a2d-9257-e8e76b543e88
      type: account
    - name: TestGetScenariosLabelDefinitionCreatesOneIfNotExists
      id: 2263cc13-5698-4a2d-9257-e8e76b543e33
      type: account
    - name: TestApplicationsForRuntime
      id: 5984a414-1eed-4972-af2c-b2b6a415c7d7
      type: account
    - name: Test_DeleteAutomaticScenarioAssignmentForScenario
      id: d08e4cb6-a77f-4a07-b021-e3317a373597
      type: account
    - name: TestApplicationsForRuntimeWithHiddenApps
      id: 7e1f2df8-36dc-4e40-8be3-d1555d50c91c
      type: account
    - name: TestTenantsQueryTenantInitialized
      id: 8cf0c909-f816-4fe3-a507-a7917ccd8380
      type: account
    - name: TestDeleteApplicationIfInScenario
      id: 0d597250-6b2d-4d89-9c54-e23cb497cd01
      type: account

  images:
    containerRegistry:
      path: eu.gcr.io/kyma-project/incubator
    connector:
      dir:
<<<<<<< HEAD
      version: "PR-1979"
=======
      version: "PR-1981"
>>>>>>> 83b533a5
    connectivity_adapter:
      dir:
      version: "PR-1979"
    pairing_adapter:
      dir:
      version: "PR-1979"
    director:
      dir:
<<<<<<< HEAD
      version: "PR-1979"
=======
      version: "PR-1981"
>>>>>>> 83b533a5
    gateway:
      dir:
      version: "PR-1979"
    operations_controller:
      dir:
      version: "PR-1979"
    tenant_fetcher:
      dir:
      version: "PR-1979"
    ord_service:
      dir:
      version: "PR-35"
    schema_migrator:
      dir:
      version: "PR-1979"
    system_broker:
      dir:
      version: "PR-1979"
    certs_setup_job:
      containerRegistry:
        path: eu.gcr.io/kyma-project
      dir:
      version: "0a651695"
    external_services_mock:
      dir:
      version: "PR-1979"
    console:
      dir:
      version: "PR-36"
    e2e_tests:
      dir:
<<<<<<< HEAD
      version: "PR-1979"
=======
      version: "PR-1981"
>>>>>>> 83b533a5
  isLocalEnv: false
  oauth2:
    host: oauth2
  livenessProbe:
    initialDelaySeconds: 30
    timeoutSeconds: 1
    periodSeconds: 10
  readinessProbe:
    initialDelaySeconds: 5
    timeoutSeconds: 1
    periodSeconds: 2

  agentPreconfiguration: false

  director:
    prefix: /director
    graphql:
      external:
        port: 3000
      internal:
        port: 3001
    validator:
      port: 8080
    metrics:
      port: 3003
    operations:
      port: 3002
      path: "/operation"
      lastOperationPath: "/last_operation"

    clientIDHeaderKey: client_user
    suggestTokenHeaderKey: suggest_token

    tests:
      scopes: "runtime:write application:write label_definition:write integration_system:write application:read runtime:read label_definition:read integration_system:read health_checks:read application_template:read application_template:write eventing:manage tenant:read automatic_scenario_assignment:read automatic_scenario_assignment:write"

  auditlog:
    configMapName: "compass-gateway-auditlog-config"
    secretName: "compass-gateway-auditlog-secret"
    script:
      configMapName: "auditlog-script"

  log:
    format: "kibana"

  testCredentials:
    secretName: "test-credentials-secret"

  enableCompassDefaultScenarioAssignment: true

  tenantConfig:
    useDefaultTenants: true
    dbPool:
      maxOpenConnections: 1
      maxIdleConnections: 1

  connector:
    prefix: /connector
    graphql:
      external:
        port: 3000
    validator:
      port: 8080
    # If secrets do not exist they will be created
    secrets:
      ca:
        name: compass-connector-app-ca
        namespace: compass-system
        certificateKey: ca.crt
        keyKey: ca.key
      rootCA:
        namespace: istio-system # For Ingress Gateway to work properly the namespace needs to be istio-system
        # In order for istio mTLS to work we should have two different secrets one containing the server certificate (let’s say X) and one used for validation of the client’s certificates.
        # The second one should be our root certificate and istio wants it to be named X-cacert. (-cacert suffix).
        # This is the reason for the confusing name of our root certificate. https://preliminary.istio.io/v1.6/docs/tasks/traffic-management/ingress/secure-ingress/#configure-a-mutual-tls-ingress-gateway
        cacert: compass-gateway-mtls-certs-cacert # For cert-rotation the cacert should be in different secret
        certificateKey: cacert
    certificateDataHeader: "Certificate-Data"
    revocation:
      configmap:
        name: revocations-config
        namespace: "{{ .Release.Namespace }}"
    # If key and certificate are not provided they will be generated
    caKey: ""
    caCertificate: ""

  system_broker:
    enabled: true
    port: 5001
    prefix: /broker
    tokenProviderFromHeader:
      forwardHeaders: Authorization
    tokenProviderFromSecret:
      enabled: false
      secrets:
        integrationSystemCredentials:
          name: compass-system-broker-credentials
          namespace: compass-system
    testNamespace: kyma-system

  gateway:
    port: 3000
    tls:
      host: compass-gateway
      secure:
        oauth:
          host: compass-gateway-auth-oauth
    mtls:
      host: compass-gateway-mtls
      certSecret: compass-gateway-mtls-certs
      external:
        host: compass-gateway-sap-mtls
        certSecret: compass-gateway-mtls-certs # Use connector's root CA as root CA by default. This should be overridden for productive deployments.
    headers:
      request:
        remove:
          - "Client-Id-From-Token"
          - "Client-Id-From-Certificate"
          - "Client-Certificate-Hash"
          - "Certificate-Data"

  operations_controller:
    enabled: true

  connectivity_adapter:
    port: 8080
    tls:
      host: adapter-gateway
    mtls:
      host: adapter-gateway-mtls

  oathkeeperFilters:
    workloadLabel: oathkeeper
    namespace: kyma-system
    tokenDataHeader: "Connector-Token"
    certificateDataHeader: "Certificate-Data"

  istio:
    externalMtlsGateway:
      name: "compass-gateway-external-mtls"
      namespace: "compass-system"
    mtlsGateway:
      name: "compass-gateway-mtls"
      namespace: "compass-system"
    gateway:
      name: "kyma-gateway"
      namespace: "kyma-system"
    proxy:
      port: 15020
    namespace: istio-system
    ingressgateway:
      workloadLabel: istio-ingressgateway
      requestPayloadSizeLimit: 2097152 # 2 MB
      correlationHeaderRewriteFilter:
        expectedHeaders:
        - "x-request-id"
        - "x-correlation-id"
        - "x-correlationid"
        - "x-forrequest-id"
        - "x-vcap-request-id"
        - "x-broker-api-request-identity"

  ingress:
    domainName: "kyma.local"

  database:
    manageSecrets: true
    embedded:
      enabled: true
      director:
        name: "postgres"
      directorDBName: "postgres"
    managedGCP:
      serviceAccountKey: ""
      instanceConnectionName: ""
      director:
        name: ""
        user: ""
        password: ""
      host: "localhost"
      hostPort: "5432"
      sslMode: ""

      #TODO remove below after migration to separate user will be done
      dbUser: ""
      dbPassword: ""
      directorDBName: ""

  oathkeeper:
    host: ory-oathkeeper-proxy.kyma-system.svc.cluster.local
    port: 4455
    timeout_ms: 120000
    idTokenConfig:
      claims: '{"scopes": "{{ print .Extra.scope }}", "tenant": "{{ print .Extra.tenant }}", "externalTenant": "{{ print .Extra.externalTenant }}", "consumerID": "{{ print .Extra.consumerID}}", "consumerType": "{{ print .Extra.consumerType }}", "flow": "{{ print .Extra.flow }}"}'
    mutators:
      runtimeMappingService:
        config:
          api:
            url: http://compass-director.compass-system.svc.cluster.local:3000/runtime-mapping
            retry:
              give_up_after: 6s
              max_delay: 2000ms
      authenticationMappingService:
        config:
          api:
            url: http://compass-director.compass-system.svc.cluster.local:3000/authn-mapping
            retry:
              give_up_after: 6s
              max_delay: 2000ms
      tenantMappingService:
        config:
          api:
            url: http://compass-director.compass-system.svc.cluster.local:3000/tenant-mapping
            retry:
              give_up_after: 6s
              max_delay: 2000ms
      certificateResolverService:
        config:
          api:
            url: http://compass-connector.compass-system.svc.cluster.local:8080/v1/certificate/data/resolve
            retry:
              give_up_after: 6s
              max_delay: 2000ms
      tokenResolverService:
        config:
          api:
            url: http://compass-director.compass-system.svc.cluster.local:8080/v1/tokens/resolve
            retry:
              give_up_after: 6s
              max_delay: 2000ms

  tenantFetcher:
    host: compass-tenant-fetcher.compass-system.svc.cluster.local
    prefix: /tenants
    port: 3000
    authentication:
      allowJWTSigningNone: true
      jwksEndpoints: '["http://ory-oathkeeper-api.kyma-system.svc.cluster.local:4456/.well-known/jwks.json"]'
      identityZone: "id-zone"
    tenantProvider:
      tenantIdProperty: "tenantId"
      customerIdProperty: "customerId"
      name: "provider"

  ordService:
    host: compass-ord-service.compass-system.svc.cluster.local
    prefix: /open-resource-discovery-service/v0
    docsPrefix: /open-resource-discovery-docs
    staticPrefix: /open-resource-discovery-static/v0
    port: 3000
    defaultResponseType: "xml"

  ordAggregator:
    name: ord-aggregator
    enabled: true
    schedule: "*/1 * * * *"
    dbPool:
      maxOpenConnections: 2
      maxIdleConnections: 2

  systemFetcher:
    enabled: false
    name: "system-fetcher"
    schedule: "0 0 * * *"
    manageSecrets: true
    # fetchParallellism - shows how many http calls will be made in parallel to fetch systems
    fetchParallellism: 30
    # queueSize - shows how many system fetches (individual requests may fetch more than 1 system)
    # can be put in the queue for processing before blocking. It is best for the queue to be about 2 times bigger than the parallellism
    queueSize: 100
    # fetchTimeout - shows the timeout to wait for oauth token and for fetching systems (in one request) separately
    fetchTimeout: "5s"
    dbPool:
      maxOpenConnections: 2
      maxIdleConnections: 2
    # systemsAPIEndpoint - endpoint of the service to fetch systems from
    systemsAPIEndpoint: ""
    # systemsAPIFilterCriteria - criteria for fetching systems
    systemsAPIFilterCriteria: ""
    # systemsAPIFilterTenantCriteriaPattern - criateria for fetching systems with tenant filter
    systemsAPIFilterTenantCriteriaPattern: ""
    # systemToTemplateMappings - how to map system properties to an existing application template
    systemToTemplateMappings: '{}'
    oauth:
      client: ""
      secret: ""
      tokenURLPattern: ""
      scopesClaim: ""
      tenantHeaderName: ""

  tenantFetchers:
    job1:
      enabled: false
      configMapNamespace: "compass-system"
      manageSecrets: true
      providerName: "compass"
      schedule: "*/5 * * * *"
      kubernetes:
        configMapNamespace: "compass-system"
        pollInterval: 2s
        pollTimeout: 1m
        timeout: 2m
      oauth:
        client: ""
        secret: ""
        tokenURL: ""
      endpoints:
        tenantCreated: "127.0.0.1/events?type=created"
        tenantDeleted: "127.0.0.1/events?type=deleted"
        tenantUpdated: "127.0.0.1/events?type=updated"
      fieldMapping:
        totalPagesField: "totalPages"
        totalResultsField: "totalResults"
        tenantEventsField: "events"
        idField: "id"
        nameField: "name"
        customerIdField: "customerId"
        discriminatorField: ""
        discriminatorValue: ""
        detailsField: "details"
      queryMapping:
        pageNumField: "pageNum"
        pageSizeField: "pageSize"
        timestampField: "timestamp"
      query:
        startPage: "0"
        pageSize: "100"
      dbPool:
        maxOpenConnections: 1
        maxIdleConnections: 1

  metrics:
    enabled: true
    pushEndpoint: http://monitoring-prometheus-pushgateway.kyma-system.svc.cluster.local:9091

  authenticators:
    authenticator0:
      enabled: true
      gatewayHost: "compass-gateway-authenticator0"
      trusted_issuers: '[{"domain_url": "authenticator.domain", "scope_prefix": "prefix."}, {}]'
      attributes: '{"uniqueAttribute": { "key": "key", "value": "val" }, "tenant": { "key": "key" }, "identity": { "key": "key" } }'

  externalServicesMock:
    enabled: false
    auditlog: false

  tests:
    namespace: kyma-system
    connectivityAdapterFQDN: http://compass-connectivity-adapter.compass-system.svc.cluster.local
    directorFQDN: http://compass-director.compass-system.svc.cluster.local
    connectorFQDN: http://compass-connector.compass-system.svc.cluster.local
    externalServicesMockFQDN: http://compass-external-services-mock.compass-system.svc.cluster.local
    ordServiceFQDN: http://compass-ord-service.compass-system.svc.cluster.local
    systemBrokerFQDN: http://compass-system-broker.compass-system.svc.cluster.local
    tenantFetcherFQDN: http://compass-tenant-fetcher.compass-system.svc.cluster.local
    db:
      maxOpenConnections: 3
      maxIdleConnections: 1
    skipTLSVerify: true

    token:
      server:
        enabled: false
        port: 5000
    securityContext: # Set on container level
      runAsUser: 2000
      allowPrivilegeEscalation: false

  expectedSchemaVersionUpdateJob:
    cm:
      name: "expected-schema-version"

  migratorJob:
    nodeSelectorEnabled: false
    pvc:
      name: "compass-director-migrations"
      namespace: "compass-system"
      migrationsPath: "/compass-migrations"

pairing-adapter:
  enabled: false<|MERGE_RESOLUTION|>--- conflicted
+++ resolved
@@ -66,11 +66,7 @@
       path: eu.gcr.io/kyma-project/incubator
     connector:
       dir:
-<<<<<<< HEAD
-      version: "PR-1979"
-=======
-      version: "PR-1981"
->>>>>>> 83b533a5
+      version: "PR-1979"
     connectivity_adapter:
       dir:
       version: "PR-1979"
@@ -79,11 +75,7 @@
       version: "PR-1979"
     director:
       dir:
-<<<<<<< HEAD
-      version: "PR-1979"
-=======
-      version: "PR-1981"
->>>>>>> 83b533a5
+      version: "PR-1979"
     gateway:
       dir:
       version: "PR-1979"
@@ -115,11 +107,7 @@
       version: "PR-36"
     e2e_tests:
       dir:
-<<<<<<< HEAD
-      version: "PR-1979"
-=======
-      version: "PR-1981"
->>>>>>> 83b533a5
+      version: "PR-1979"
   isLocalEnv: false
   oauth2:
     host: oauth2
