global:
  disableLegacyConnectivity: true
  defaultTenant: 3e64ebae-38b5-46a0-b1ed-9ccee153a0ae
  defaultTenantRegion: "eu-1"
  tenants: # tenant order matters, so new tenants should be added to the end of the list
    - name: default
      id: 3e64ebae-38b5-46a0-b1ed-9ccee153a0ae
      type: account
    - name: foo
      id: 1eba80dd-8ff6-54ee-be4d-77944d17b10b
      type: account
    - name: bar
      id: af9f84a9-1d3a-4d9f-ae0c-94f883b33b6e
      type: account
    - name: TestTenantSeparation
      id: f1c4b5be-b0e1-41f9-b0bc-b378200dcca0
      type: account
    - name: TestDeleteLastScenarioForApplication
      id: 0403be1e-f854-475e-9074-922120277af5
      type: account
    - name: Test_DeleteAutomaticScenarioAssignmentForSelector
      id: d9553135-6115-4c67-b4d9-962c00f3725f
      type: account
    - name: Test_AutomaticScenarioAssigmentForRuntime
      id: 8c733a45-d988-4472-af10-1256b82c70c0
      type: account
    - name: TestAutomaticScenarioAssignmentsWholeScenario
      id: 65a63692-c00a-4a7d-8376-8615ee37f45c
      type: account
    - name: TestTenantsQueryTenantNotInitialized
      id: 72329135-27fd-4284-9bcb-37ea8d6307d0
      type: account
    - name: Test Default
      id: 5577cf46-4f78-45fa-b55f-a42a3bdba868
      type: account
      parent: 2c4f4a25-ba9a-4dbc-be68-e0beb77a7eb0
    - name: Test_DefaultCustomer
      id: 2c4f4a25-ba9a-4dbc-be68-e0beb77a7eb0
      type: customer
    - name: TestListLabelDefinitions
      id: 3f641cf5-2d14-4e0f-a122-16e7569926f1
      type: account
    - name: Test_AutomaticScenarioAssignmentQueries
      id: 8263cc13-5698-4a2d-9257-e8e76b543e88
      type: account
    - name: TestGetScenariosLabelDefinitionCreatesOneIfNotExists
      id: 2263cc13-5698-4a2d-9257-e8e76b543e33
      type: account
    - name: TestApplicationsForRuntime
      id: 5984a414-1eed-4972-af2c-b2b6a415c7d7
      type: account
    - name: Test_DeleteAutomaticScenarioAssignmentForScenario
      id: d08e4cb6-a77f-4a07-b021-e3317a373597
      type: account
    - name: TestApplicationsForRuntimeWithHiddenApps
      id: 7e1f2df8-36dc-4e40-8be3-d1555d50c91c
      type: account
    - name: TestTenantsQueryTenantInitialized
      id: 8cf0c909-f816-4fe3-a507-a7917ccd8380
      type: account
    - name: TestDeleteApplicationIfInScenario
      id: 0d597250-6b2d-4d89-9c54-e23cb497cd01
      type: account
    - name: TestProviderSubaccount
      id: 47b4575a-f102-414a-8398-2d973ad65f3a
      type: subaccount
      parent: 5577cf46-4f78-45fa-b55f-a42a3bdba868
    - name: TestCompassProviderSubaccount
      id: f8075207-1478-4a80-bd26-24a4785a2bfd
      type: subaccount
      parent: 5577cf46-4f78-45fa-b55f-a42a3bdba868
    - name: TestProviderSubaccountRegion2
      id: 731b7bc4-5472-41d2-a447-e4c0f45de739
      type: subaccount
      region: "eu-2"
      parent: 5577cf46-4f78-45fa-b55f-a42a3bdba868
    - name: TestCertificateSubaccount
      id: 123e4567-e89b-12d3-a456-426614174001
      type: subaccount
      parent: 5577cf46-4f78-45fa-b55f-a42a3bdba868
    - name: TestNsAdapter
      id: 08b6da37-e911-48fb-a0cb-fa635a6c5678
      type: subaccount
      parent: 5577cf46-4f78-45fa-b55f-a42a3bdba868
    - name: TestNsAdapterSubaccountWithApplications
      id: 08b6da37-e911-48fb-a0cb-fa635a6c4321
      type: subaccount
      parent: 5577cf46-4f78-45fa-b55f-a42a3bdba868
    - name: TestIntegrationSystemManagedSubaccount
      id: 3cfcdd62-320d-403b-b66a-4ee3cdd06947
      type: subaccount
      parent: 5577cf46-4f78-45fa-b55f-a42a3bdba868
    - name: TestIntegrationSystemManagedAccount
      id: 7e8ab2e3-3bb4-42e3-92b2-4e0bf48559d3
      type: account
      parent: 2c4f4a25-ba9a-4dbc-be68-e0beb77a7eb0
    - name: TestSystemFetcherAccount
      id: c395681d-11dd-4cde-bbcf-570b4a153e79
      type: account
      parent: 2c4f4a25-ba9a-4dbc-be68-e0beb77a7eb0
    - name: TestConsumerSubaccount
      id: 1f538f34-30bf-4d3d-aeaa-02e69eef84ae
      type: subaccount
      parent: 5984a414-1eed-4972-af2c-b2b6a415c7d7
    - name: TestTenantsOnDemandAPI
      id: 8d42d818-d4c4-4036-b82f-b199db7ffeb5
      type: subaccount
      parent: 5984a414-1eed-4972-af2c-b2b6a415c7d7
    - name: TestExternalCertificateSubaccount
      id: bad76f69-e5c2-4d55-bca5-240944824b83
      type: subaccount
      parent: 5577cf46-4f78-45fa-b55f-a42a3bdba868
    - name: TestAtomOrganization
      id: f2724f8e-1a58-4f32-bfd0-8b831de34e71
      type: organization
      parent: 2c4f4a25-ba9a-4dbc-be68-e0beb77a7eb0
    - name: TestAtomFolder
      id: 4c31b7c7-2bea-4bd5-9ea5-e9a8d704f900
      type: folder
      parent: f2724f8e-1a58-4f32-bfd0-8b831de34e71
    - name: TestAtomResourceGroup
      id: ff30da87-7685-4462-869a-baae6441898b
      type: resource-group
      parent: 4c31b7c7-2bea-4bd5-9ea5-e9a8d704f900
  images:
    containerRegistry:
      path: eu.gcr.io/kyma-project/incubator
    connector:
      dir:
      version: "PR-2902"
      name: compass-connector
    connectivity_adapter:
      dir:
      version: "PR-2902"
      name: compass-connectivity-adapter
    pairing_adapter:
      dir:
      version: "PR-2902"
      name: compass-pairing-adapter
    director:
      dir:
<<<<<<< HEAD
      version: "PR-2909"
=======
      version: "PR-2905"
>>>>>>> ac5deac6
      name: compass-director
    hydrator:
      dir:
      version: "PR-2905"
      name: compass-hydrator
    gateway:
      dir:
      version: "PR-2902"
      name: compass-gateway
    operations_controller:
      dir:
      version: "PR-2902"
      name: compass-operations-controller
    ord_service:
      dir:
      version: "PR-86"
      name: compass-ord-service
    schema_migrator:
      dir:
      version: "PR-2882"
      name: compass-schema-migrator
    system_broker:
      dir:
      version: "PR-2902"
      name: compass-system-broker
    certs_setup_job:
      containerRegistry:
        path: eu.gcr.io/kyma-project
      dir:
      version: "0a651695"
    external_services_mock:
      dir:
      version: "PR-2905"
      name: compass-external-services-mock
    console:
      dir:
      version: "PR-80"
      name: compass-console
    e2e_tests:
      dir:
      version: "PR-2910"
      name: compass-e2e-tests
  isLocalEnv: false
  isForTesting: false
  oauth2:
    host: oauth2
  livenessProbe:
    initialDelaySeconds: 30
    timeoutSeconds: 1
    periodSeconds: 10
  readinessProbe:
    initialDelaySeconds: 5
    timeoutSeconds: 1
    periodSeconds: 2
  agentPreconfiguration: false
  portieris:
    isEnabled: false
    imagePullSecretName: "portieris-dummy-image-pull-secret"
  nsAdapter:
    external:
      port: 3005
    e2eTests:
      gatewayHost: "compass-gateway-xsuaa"
    prefix: /nsadapter
    path: /nsadapter/api/v1/notifications
    systemToTemplateMappings: '[{  "Name": "SAP S/4HANA On-Premise",  "SourceKey": ["type"],  "SourceValue": ["abapSys"]},{  "Name": "SAP S/4HANA On-Premise",  "SourceKey": ["type"],  "SourceValue": ["nonSAPsys"]},{  "Name": "SAP S/4HANA On-Premise",  "SourceKey": ["type"],  "SourceValue": ["hana"]}]'
    secret:
      name: nsadapter-secret
      subaccountKey: subaccount
      local:
        subaccountValue: subaccount
    authSecret:
      name: "compass-external-services-mock-oauth-credentials"
      clientIdKey: client-id
      clientSecretKey: client-secret
      tokenUrlKey: url
      instanceUrlKey: url
      certKey: cert
      keyKey: key
    registerPath: "/register"
    tokenPath: "/secured/oauth/token"
    createClonePattern: '{"key": "%s"}'
    createBindingPattern: '{}'
    useClone: "false"
  director:
    host: compass-director.compass-system.svc.cluster.local
    formationMappingAsyncStatusApi:
      pathPrefix: "/v1/businessIntegrations"
      formationAssignmentPath: "/{ucl-formation-id}/assignments/{ucl-assignment-id}/status"
      formationPath: "/{ucl-formation-id}/status"
    prefix: /director
    graphql:
      external:
        port: 3000
    tls:
      secure:
        internal:
          host: compass-director-internal
    validator:
      port: 8080
    metrics:
      port: 3003
      enableGraphqlOperationInstrumentation: true
    operations:
      port: 3002
      path: "/operation"
      lastOperationPath: "/last_operation"
    info:
      path: "/v1/info"
    subscription:
      subscriptionProviderLabelKey: "subscriptionProviderId"
      consumerSubaccountLabelKey: "global_subaccount_id"
      subscriptionLabelKey: "subscription"
      tokenPrefix: "sb-"
    selfRegister:
      secrets:
        instancesCreds:
          name: "region-instances-credentials"
          key: "keyConfig"
          path: "/tmp"
        saasAppNameCfg:
          name: "saas-app-names"
          key: "appNameConfig"
          path: "/tmp/appNameConfig"
      clientIdPath: "clientId"
      clientSecretPath: "clientSecret"
      urlPath: "url"
      tokenUrlPath: "tokenUrl"
      clientCertPath: "clientCert"
      clientKeyPath: "clientKey"
      local:
        templateMappings:
          clientIDMapping: '{{ printf "\"%s\":\"client_id\"" .Values.global.director.selfRegister.clientIdPath }}'
          clientSecretMapping: '{{ printf "\"%s\":\"client_secret\"" .Values.global.director.selfRegister.clientSecretPath }}'
          urlMapping: '{{ printf "\"%s\":\"http://compass-external-services-mock.%s.svc.cluster.local:%s\"" .Values.global.director.selfRegister.urlPath .Release.Namespace (.Values.service.port | toString) }}'
          tokenURLMapping: '{{ printf "\"%s\":\"https://%s.%s:%s\"" .Values.global.director.selfRegister.tokenUrlPath .Values.global.externalServicesMock.certSecuredHost .Values.global.ingress.domainName (.Values.service.certPort | toString) }}'
          x509CertificateMapping: '{{ printf "\"%s\":\"%s\"" .Values.global.director.selfRegister.clientCertPath .Values.global.connector.caCertificate }}'
          x509KeyMapping: '{{ printf "\"%s\":\"%s\"" .Values.global.director.selfRegister.clientKeyPath .Values.global.connector.caKey }}'
      oauthTokenPath: "/cert/token"
      oauthMode: "oauth-mtls"
      label: "selfRegLabel"
      labelValuePrefix: "self-reg-prefix-"
      responseKey: "self-reg-key"
      path: "/external-api/self-reg"
      nameQueryParam: "name"
      tenantQueryParam: "tenant"
      requestBodyPattern: '{"key": "%s"}'
      saasAppNameLabelKey: "CMPSaaSAppName"
      saasAppNamePath: "localSaaSAppNamePath"
    clientIDHeaderKey: client_user
    suggestTokenHeaderKey: suggest_token
    runtimeTypeLabelKey: "runtimeType"
    applicationTypeLabelKey: "applicationType"
    kymaRuntimeTypeLabelValue: "kyma"
    fetchTenantEndpoint: '{{ printf "https://%s.%s%s/v1/fetch" .Values.global.gateway.tls.secure.internal.host .Values.global.ingress.domainName .Values.global.tenantFetcher.prefix }}'
    ordWebhookMappings: '[]'
    tenantMappingsPath: "/tmp/tenantMappingsConfig"
    tenantMappingsKey: "tenant-mapping-config.json"
    tenantMappings:
      SYNC:
        v1.0:
          - type: CONFIGURATION_CHANGED
            mode: SYNC
            urlTemplate: '{"path":"%s/v1/tenant-mappings/{{.RuntimeContext.Value}}","method":"PATCH"}'
            inputTemplate: '{"context":{ {{ if .CustomerTenantContext.AccountID }}"btp": {"uclFormationId":"{{.FormationID}}","globalAccountId":"{{.CustomerTenantContext.AccountID}}","crmId":"{{.CustomerTenantContext.CustomerID}}"} {{ else }}"atom": {"uclFormationId":"{{.FormationID}}","path":"{{.CustomerTenantContext.Path}}","crmId":"{{.CustomerTenantContext.CustomerID}}"} {{ end }} },"items": [ {"uclAssignmentId":"{{ .Assignment.ID }}","operation":"{{.Operation}}","deploymentRegion":"{{if .Application.Labels.region }}{{.Application.Labels.region}}{{ else }}{{.ApplicationTemplate.Labels.region}}{{end }}","applicationNamespace":"{{ if .Application.ApplicationNamespace }}{{.Application.ApplicationNamespace}}{{else }}{{.ApplicationTemplate.ApplicationNamespace}}{{ end }}","applicationTenantId":"{{.Application.LocalTenantID}}","uclSystemTenantId":"{{.Application.ID}}",{{ if .ApplicationTemplate.Labels.parameters }}"parameters": {{.ApplicationTemplate.Labels.parameters}},{{ end }}"configuration": {{.ReverseAssignment.Value}} } ] }'
            headerTemplate: '{"Content-Type": ["application/json"]}'
            outputTemplate: '{"error":"{{.Body.error}}","success_status_code": 200}'
          - type: APPLICATION_TENANT_MAPPING
            mode: SYNC
            urlTemplate: '{"path":"%s/v1/tenant-mappings/{{.TargetApplication.LocalTenantID}}","method":"PATCH"}'
            inputTemplate: '{"context": { {{ if .CustomerTenantContext.AccountID }}"btp":{"uclFormationId":"{{.FormationID}}","globalAccountId":"{{.CustomerTenantContext.AccountID}}","crmId":"{{.CustomerTenantContext.CustomerID}}"} {{ else }}"atom": {"uclFormationId":"{{.FormationID}}","path":"{{.CustomerTenantContext.Path}}","crmId":"{{.CustomerTenantContext.CustomerID}}"} {{ end }} },"items": [ {"uclAssignmentId":"{{ .Assignment.ID }}","operation":"{{.Operation}}","deploymentRegion":"{{if .SourceApplication.Labels.region }}{{.SourceApplication.Labels.region}}{{else }}{{.SourceApplicationTemplate.Labels.region}}{{ end }}","applicationNamespace":"{{if .SourceApplication.ApplicationNamespace }}{{.SourceApplication.ApplicationNamespace}}{{else }}{{.SourceApplicationTemplate.ApplicationNamespace}}{{ end }}","applicationTenantId":"{{.SourceApplication.LocalTenantID}}","uclSystemTenantId":"{{.SourceApplication.ID}}",{{ if .SourceApplicationTemplate.Labels.parameters }}"parameters": {{.SourceApplicationTemplate.Labels.parameters}},{{ end }}"configuration": {{.ReverseAssignment.Value}} } ]}'
            headerTemplate: '{"Content-Type": ["application/json"]}'
            outputTemplate: '{"error":"{{.Body.error}}","success_status_code": 200}'
        configuration_changed:v1.0:
          - type: CONFIGURATION_CHANGED
            mode: SYNC
            urlTemplate: '{"path":"%s/v1/tenant-mappings/{{.RuntimeContext.Value}}","method":"PATCH"}'
            inputTemplate: '{"context":{ {{ if .CustomerTenantContext.AccountID }}"btp": {"uclFormationId":"{{.FormationID}}","globalAccountId":"{{.CustomerTenantContext.AccountID}}","crmId":"{{.CustomerTenantContext.CustomerID}}"} {{ else }}"atom": {"uclFormationId":"{{.FormationID}}","path":"{{.CustomerTenantContext.Path}}","crmId":"{{.CustomerTenantContext.CustomerID}}"} {{ end }} },"items": [ {"uclAssignmentId":"{{ .Assignment.ID }}","operation":"{{.Operation}}","deploymentRegion":"{{if .Application.Labels.region }}{{.Application.Labels.region}}{{ else }}{{.ApplicationTemplate.Labels.region}}{{end }}","applicationNamespace":"{{ if .Application.ApplicationNamespace }}{{.Application.ApplicationNamespace}}{{else }}{{.ApplicationTemplate.ApplicationNamespace}}{{ end }}","applicationTenantId":"{{.Application.LocalTenantID}}","uclSystemTenantId":"{{.Application.ID}}",{{ if .ApplicationTemplate.Labels.parameters }}"parameters": {{.ApplicationTemplate.Labels.parameters}},{{ end }}"configuration": {{.ReverseAssignment.Value}} } ] }'
            headerTemplate: '{"Content-Type": ["application/json"]}'
            outputTemplate: '{"error":"{{.Body.error}}","success_status_code": 200}'
        application_tenant_mapping:v1.0:
          - type: APPLICATION_TENANT_MAPPING
            mode: SYNC
            urlTemplate: '{"path":"%s/v1/tenant-mappings/{{.TargetApplication.LocalTenantID}}","method":"PATCH"}'
            inputTemplate: '{"context": { {{ if .CustomerTenantContext.AccountID }}"btp":{"uclFormationId":"{{.FormationID}}","globalAccountId":"{{.CustomerTenantContext.AccountID}}","crmId":"{{.CustomerTenantContext.CustomerID}}"} {{ else }}"atom": {"uclFormationId":"{{.FormationID}}","path":"{{.CustomerTenantContext.Path}}","crmId":"{{.CustomerTenantContext.CustomerID}}"} {{ end }} },"items": [ {"uclAssignmentId":"{{ .Assignment.ID }}","operation":"{{.Operation}}","deploymentRegion":"{{if .SourceApplication.Labels.region }}{{.SourceApplication.Labels.region}}{{else }}{{.SourceApplicationTemplate.Labels.region}}{{ end }}","applicationNamespace":"{{if .SourceApplication.ApplicationNamespace }}{{.SourceApplication.ApplicationNamespace}}{{else }}{{.SourceApplicationTemplate.ApplicationNamespace}}{{ end }}","applicationTenantId":"{{.SourceApplication.LocalTenantID}}","uclSystemTenantId":"{{.SourceApplication.ID}}",{{ if .SourceApplicationTemplate.Labels.parameters }}"parameters": {{.SourceApplicationTemplate.Labels.parameters}},{{ end }}"configuration": {{.ReverseAssignment.Value}} } ]}'
            headerTemplate: '{"Content-Type": ["application/json"]}'
            outputTemplate: '{"error":"{{.Body.error}}","success_status_code": 200}'
        application_tenant_mapping:v1.1:
          - type: APPLICATION_TENANT_MAPPING
            mode: SYNC
            urlTemplate: '{"path":"%s/v1/tenant-mappings/{{.TargetApplication.LocalTenantID}}","method":"PATCH"}'
            inputTemplate: '{"context": { {{ if .CustomerTenantContext.AccountID }}"btp":{"uclFormationId":"{{.FormationID}}","globalAccountId":"{{.CustomerTenantContext.AccountID}}","crmId":"{{.CustomerTenantContext.CustomerID}}"} {{ else }}"atom": {"uclFormationId":"{{.FormationID}}","path":"{{.CustomerTenantContext.Path}}","crmId":"{{.CustomerTenantContext.CustomerID}}"} {{ end }} },"receiverTenant": {"deploymentRegion":"{{ if .TargetApplication.Labels.region}}{{.TargetApplication.Labels.region}}{{ else }}{{.TargetApplicationTemplate.Labels.region}}{{end }}","applicationNamespace":"{{ if .TargetApplication.ApplicationNamespace}}{{.TargetApplication.ApplicationNamespace}}{{ else }}{{.TargetApplicationTemplate.ApplicationNamespace}}{{end }}","applicationUrl":"{{ .TargetApplication.BaseURL }}","applicationTenantId":"{{.TargetApplication.LocalTenantID }}","uclSystemTenantId":"{{ .TargetApplication.ID}}", {{ if .TargetApplicationTemplate.Labels.parameters }}"parameters": {{.TargetApplicationTemplate.Labels.parameters}}{{ end }} },"assignedTenants": [ {"uclAssignmentId":"{{ .Assignment.ID }}","operation":"{{.Operation}}","deploymentRegion":"{{if .SourceApplication.Labels.region }}{{.SourceApplication.Labels.region}}{{else }}{{.SourceApplicationTemplate.Labels.region}}{{ end }}","applicationNamespace":"{{if .SourceApplication.ApplicationNamespace }}{{.SourceApplication.ApplicationNamespace}}{{else }}{{.SourceApplicationTemplate.ApplicationNamespace}}{{ end }}","applicationUrl":"{{.SourceApplication.BaseURL }}","applicationTenantId":"{{.SourceApplication.LocalTenantID}}","uclSystemTenantId":"{{.SourceApplication.ID}}",{{ if .SourceApplicationTemplate.Labels.parameters }}"parameters": {{.SourceApplicationTemplate.Labels.parameters}},{{ end }}"configuration": {{.ReverseAssignment.Value}} } ]}'
            headerTemplate: '{"Content-Type": ["application/json"]}'
            outputTemplate: '{"error":"{{.Body.error}}","success_status_code": 200}'
      ASYNC_CALLBACK:
        v1.0:
          - type: CONFIGURATION_CHANGED
            mode: ASYNC_CALLBACK
            urlTemplate: '{"path":"%s/v1/tenant-mappings/{{.RuntimeContext.Value}}","method":"PATCH"}'
            inputTemplate: '{"context":{ {{ if .CustomerTenantContext.AccountID }}"btp": {"uclFormationId":"{{.FormationID}}","globalAccountId":"{{.CustomerTenantContext.AccountID}}","crmId":"{{.CustomerTenantContext.CustomerID}}"} {{ else }}"atom": {"uclFormationId":"{{.FormationID}}","path":"{{.CustomerTenantContext.Path}}","crmId":"{{.CustomerTenantContext.CustomerID}}"} {{ end }} },"items": [ {"uclAssignmentId":"{{ .Assignment.ID }}","operation":"{{.Operation}}","deploymentRegion":"{{if .Application.Labels.region }}{{.Application.Labels.region}}{{ else }}{{.ApplicationTemplate.Labels.region}}{{end }}","applicationNamespace":"{{ if .Application.ApplicationNamespace }}{{.Application.ApplicationNamespace}}{{else }}{{.ApplicationTemplate.ApplicationNamespace}}{{ end }}","applicationTenantId":"{{.Application.LocalTenantID}}","uclSystemTenantId":"{{.Application.ID}}",{{ if .ApplicationTemplate.Labels.parameters }}"parameters": {{.ApplicationTemplate.Labels.parameters}},{{ end }}"configuration": {{.ReverseAssignment.Value}} } ] }'
            headerTemplate: '{"Content-Type": ["application/json"],"Location": ["%s/v1/businessIntegrations/{{.FormationID}}/assignments/{{.Assignment.ID}}/status"]}'
            outputTemplate: '{"error":"{{.Body.error}}","success_status_code": 202}'
          - type: APPLICATION_TENANT_MAPPING
            mode: ASYNC_CALLBACK
            urlTemplate: '{"path":"%s/v1/tenant-mappings/{{.TargetApplication.LocalTenantID}}","method":"PATCH"}'
            inputTemplate: '{"context": { {{ if .CustomerTenantContext.AccountID }}"btp":{"uclFormationId":"{{.FormationID}}","globalAccountId":"{{.CustomerTenantContext.AccountID}}","crmId":"{{.CustomerTenantContext.CustomerID}}"} {{ else }}"atom": {"uclFormationId":"{{.FormationID}}","path":"{{.CustomerTenantContext.Path}}","crmId":"{{.CustomerTenantContext.CustomerID}}"} {{ end }} },"items": [ {"uclAssignmentId":"{{ .Assignment.ID }}","operation":"{{.Operation}}","deploymentRegion":"{{if .SourceApplication.Labels.region }}{{.SourceApplication.Labels.region}}{{else }}{{.SourceApplicationTemplate.Labels.region}}{{ end }}","applicationNamespace":"{{if .SourceApplication.ApplicationNamespace }}{{.SourceApplication.ApplicationNamespace}}{{else }}{{.SourceApplicationTemplate.ApplicationNamespace}}{{ end }}","applicationTenantId":"{{.SourceApplication.LocalTenantID}}","uclSystemTenantId":"{{.SourceApplication.ID}}",{{ if .SourceApplicationTemplate.Labels.parameters }}"parameters": {{.SourceApplicationTemplate.Labels.parameters}},{{ end }}"configuration": {{.ReverseAssignment.Value}} } ]}'
            headerTemplate: '{"Content-Type": ["application/json"],"Location": ["%s/v1/businessIntegrations/{{.FormationID}}/assignments/{{.Assignment.ID}}/status"]}'
            outputTemplate: '{"error":"{{.Body.error}}","success_status_code": 202}'
        configuration_changed:v1.0:
          - type: CONFIGURATION_CHANGED
            mode: ASYNC_CALLBACK
            urlTemplate: '{"path":"%s/v1/tenant-mappings/{{.RuntimeContext.Value}}","method":"PATCH"}'
            inputTemplate: '{"context":{ {{ if .CustomerTenantContext.AccountID }}"btp": {"uclFormationId":"{{.FormationID}}","globalAccountId":"{{.CustomerTenantContext.AccountID}}","crmId":"{{.CustomerTenantContext.CustomerID}}"} {{ else }}"atom": {"uclFormationId":"{{.FormationID}}","path":"{{.CustomerTenantContext.Path}}","crmId":"{{.CustomerTenantContext.CustomerID}}"} {{ end }} },"items": [ {"uclAssignmentId":"{{ .Assignment.ID }}","operation":"{{.Operation}}","deploymentRegion":"{{if .Application.Labels.region }}{{.Application.Labels.region}}{{ else }}{{.ApplicationTemplate.Labels.region}}{{end }}","applicationNamespace":"{{ if .Application.ApplicationNamespace }}{{.Application.ApplicationNamespace}}{{else }}{{.ApplicationTemplate.ApplicationNamespace}}{{ end }}","applicationTenantId":"{{.Application.LocalTenantID}}","uclSystemTenantId":"{{.Application.ID}}",{{ if .ApplicationTemplate.Labels.parameters }}"parameters": {{.ApplicationTemplate.Labels.parameters}},{{ end }}"configuration": {{.ReverseAssignment.Value}} } ] }'
            headerTemplate: '{"Content-Type": ["application/json"],"Location": ["%s/v1/businessIntegrations/{{.FormationID}}/assignments/{{.Assignment.ID}}/status"]}'
            outputTemplate: '{"error":"{{.Body.error}}","success_status_code": 202}'
        application_tenant_mapping:v1.0:
          - type: APPLICATION_TENANT_MAPPING
            mode: ASYNC_CALLBACK
            urlTemplate: '{"path":"%s/v1/tenant-mappings/{{.TargetApplication.LocalTenantID}}","method":"PATCH"}'
            inputTemplate: '{"context": { {{ if .CustomerTenantContext.AccountID }}"btp":{"uclFormationId":"{{.FormationID}}","globalAccountId":"{{.CustomerTenantContext.AccountID}}","crmId":"{{.CustomerTenantContext.CustomerID}}"} {{ else }}"atom": {"uclFormationId":"{{.FormationID}}","path":"{{.CustomerTenantContext.Path}}","crmId":"{{.CustomerTenantContext.CustomerID}}"} {{ end }} },"items": [ {"uclAssignmentId":"{{ .Assignment.ID }}","operation":"{{.Operation}}","deploymentRegion":"{{if .SourceApplication.Labels.region }}{{.SourceApplication.Labels.region}}{{else }}{{.SourceApplicationTemplate.Labels.region}}{{ end }}","applicationNamespace":"{{if .SourceApplication.ApplicationNamespace }}{{.SourceApplication.ApplicationNamespace}}{{else }}{{.SourceApplicationTemplate.ApplicationNamespace}}{{ end }}","applicationTenantId":"{{.SourceApplication.LocalTenantID}}","uclSystemTenantId":"{{.SourceApplication.ID}}",{{ if .SourceApplicationTemplate.Labels.parameters }}"parameters": {{.SourceApplicationTemplate.Labels.parameters}},{{ end }}"configuration": {{.ReverseAssignment.Value}} } ]}'
            headerTemplate: '{"Content-Type": ["application/json"],"Location": ["%s/v1/businessIntegrations/{{.FormationID}}/assignments/{{.Assignment.ID}}/status"]}'
            outputTemplate: '{"error":"{{.Body.error}}","success_status_code": 202}'
        application_tenant_mapping:v1.1:
          - type: APPLICATION_TENANT_MAPPING
            mode: ASYNC_CALLBACK
            urlTemplate: '{"path":"%s/v1/tenant-mappings/{{.TargetApplication.LocalTenantID}}","method":"PATCH"}'
            inputTemplate: '{"context": { {{ if .CustomerTenantContext.AccountID }}"btp":{"uclFormationId":"{{.FormationID}}","globalAccountId":"{{.CustomerTenantContext.AccountID}}","crmId":"{{.CustomerTenantContext.CustomerID}}"} {{ else }}"atom": {"uclFormationId":"{{.FormationID}}","path":"{{.CustomerTenantContext.Path}}","crmId":"{{.CustomerTenantContext.CustomerID}}"} {{ end }} },"receiverTenant": {"deploymentRegion":"{{ if .TargetApplication.Labels.region}}{{.TargetApplication.Labels.region}}{{ else }}{{.TargetApplicationTemplate.Labels.region}}{{end }}","applicationNamespace":"{{ if .TargetApplication.ApplicationNamespace}}{{.TargetApplication.ApplicationNamespace}}{{ else }}{{.TargetApplicationTemplate.ApplicationNamespace}}{{end }}","applicationUrl":"{{ .TargetApplication.BaseURL }}","applicationTenantId":"{{.TargetApplication.LocalTenantID }}","uclSystemTenantId":"{{ .TargetApplication.ID}}", {{ if .TargetApplicationTemplate.Labels.parameters }}"parameters": {{.TargetApplicationTemplate.Labels.parameters}}{{ end }} },"assignedTenants": [ {"uclAssignmentId":"{{ .Assignment.ID }}","operation":"{{.Operation}}","deploymentRegion":"{{if .SourceApplication.Labels.region }}{{.SourceApplication.Labels.region}}{{else }}{{.SourceApplicationTemplate.Labels.region}}{{ end }}","applicationNamespace":"{{if .SourceApplication.ApplicationNamespace }}{{.SourceApplication.ApplicationNamespace}}{{else }}{{.SourceApplicationTemplate.ApplicationNamespace}}{{ end }}","applicationUrl":"{{.SourceApplication.BaseURL }}","applicationTenantId":"{{.SourceApplication.LocalTenantID}}","uclSystemTenantId":"{{.SourceApplication.ID}}",{{ if .SourceApplicationTemplate.Labels.parameters }}"parameters": {{.SourceApplicationTemplate.Labels.parameters}},{{ end }}"configuration": {{.ReverseAssignment.Value}} } ]}'
            headerTemplate: '{"Content-Type": ["application/json"],"Location": ["%s/v1/businessIntegrations/{{.FormationID}}/assignments/{{.Assignment.ID}}/status"]}'
            outputTemplate: '{"error":"{{.Body.error}}","success_status_code": 202}'
  auditlog:
    configMapName: "compass-gateway-auditlog-config"
    mtlsTokenPath: "/cert/token"
    standardTokenPath: "/secured/oauth/token"
    skipSSLValidation: false
    secret:
      name: "compass-gateway-auditlog-secret"
      urlKey: url
      clientIdKey: client-id
      clientSecretKey: client-secret
      clientCertKey: client-cert
      clientKeyKey: client-key
  log:
    format: "kibana"
  tenantConfig:
    useDefaultTenants: true
    dbPool:
      maxOpenConnections: 1
      maxIdleConnections: 1
  connector:
    prefix: /connector
    graphql:
      external:
        port: 3000
    validator:
      port: 8080
    # If secrets do not exist they will be created
    secrets:
      ca:
        name: compass-connector-app-ca
        namespace: compass-system
        certificateKey: ca.crt
        keyKey: ca.key
      rootCA:
        namespace: istio-system # For Ingress Gateway to work properly the namespace needs to be istio-system
        # In order for istio mTLS to work we should have two different secrets one containing the server certificate (let’s say X) and one used for validation of the client’s certificates.
        # The second one should be our root certificate and istio wants it to be named X-cacert. (-cacert suffix).
        # This is the reason for the confusing name of our root certificate. https://preliminary.istio.io/v1.6/docs/tasks/traffic-management/ingress/secure-ingress/#configure-a-mutual-tls-ingress-gateway
        cacert: compass-gateway-mtls-certs-cacert # For cert-rotation the cacert should be in different secret
        certificateKey: cacert
    revocation:
      configmap:
        name: revocations-config
        namespace: "{{ .Release.Namespace }}"
    # If key and certificate are not provided they will be generated
    caKey: ""
    caCertificate: ""
  system_broker:
    enabled: false
    port: 5001
    prefix: /broker
    tokenProviderFromHeader:
      forwardHeaders: Authorization
    tokenProviderFromSecret:
      enabled: false
      secrets:
        integrationSystemCredentials:
          name: compass-system-broker-credentials
          namespace: compass-system
    testNamespace: kyma-system
  gateway:
    port: 3000
    tls:
      host: compass-gateway
      adapterHost: compass-ns-adapter
      secure:
        internal:
          host: compass-gateway-internal
        oauth:
          host: compass-gateway-auth-oauth
    mtls:
      manageCerts: false
      host: compass-gateway-mtls
      certSecret: compass-gateway-mtls-certs
      external:
        host: compass-gateway-sap-mtls
        certSecret: compass-gateway-mtls-certs # Use connector's root CA as root CA by default. This should be overridden for productive deployments.
    headers:
      rateLimit: X-Flow-Identity
      request:
        remove:
          - "Client-Id-From-Token"
          - "Client-Id-From-Certificate"
          - "Client-Certificate-Hash"
          - "Certificate-Data"
  hydrator:
    host: compass-hydrator.compass-system.svc.cluster.local
    port: 3000
    prefix: /hydrators
    certSubjectMappingResyncInterval: "10s"
    subjectConsumerMappingConfig: '[{"consumer_type": "Super Admin", "tenant_access_levels": ["customer", "account","subaccount", "global", "organization", "folder", "resource-group"], "subject": "C=DE, L=local, O=SAP SE, OU=Region, OU=SAP Cloud Platform Clients, OU=f8075207-1478-4a80-bd26-24a4785a2bfd, CN=compass"}, {"consumer_type": "Integration System", "tenant_access_levels": ["account","subaccount"], "subject": "C=DE, L=local, O=SAP SE, OU=Region, OU=SAP Cloud Platform Clients, OU=f8075207-1478-4a80-bd26-24a4785a2bfd, CN=integration-system-test"}, {"consumer_type": "Technical Client", "tenant_access_levels": ["global"], "subject": "C=DE, L=local, O=SAP SE, OU=SAP Cloud Platform Clients, OU=1f538f34-30bf-4d3d-aeaa-02e69eef84ae, CN=technical-client-test"}]'
    certificateDataHeader: "Certificate-Data"
    consumerClaimsKeys:
      clientIDKey: "client_id"
      tenantIDKey: "tenantid"
      userNameKey: "user_name"
      subdomainKey: "subdomain"
    http:
      client:
        skipSSLValidation: false
    metrics:
      port: 3003
      enableClientInstrumentation: true
      censoredFlows: "JWT"
  operations_controller:
    enabled: true
  connectivity_adapter:
    port: 8080
    tls:
      host: adapter-gateway
    mtls:
      host: adapter-gateway-mtls
  oathkeeperFilters:
    workloadLabel: oathkeeper
    namespace: kyma-system
    tokenDataHeader: "Connector-Token"
    certificateDataHeader: "Certificate-Data"
  istio:
    discoveryMtlsGateway:
      name: "discovery-gateway"
      namespace: "compass-system"
      certSecretName: discovery-gateway-certs
      localCA: # the CA property and its nested fields are used only in local setup
        secretName: discovery-gateway-certs-cacert
        namespace: istio-system # For Ingress Gateway to work properly the namespace needs to be istio-system
        certificate: ""
        key: ""
    externalMtlsGateway:
      name: "compass-gateway-external-mtls"
      namespace: "compass-system"
    mtlsGateway:
      name: "compass-gateway-mtls"
      namespace: "compass-system"
    gateway:
      name: "kyma-gateway"
      namespace: "kyma-system"
    proxy:
      port: 15020
    namespace: istio-system
    ingressgateway:
      workloadLabel: istio-ingressgateway
      requestPayloadSizeLimit2MB: 2097152
      requestPayloadSizeLimit2MBLabel: "2MB"
      requestPayloadSizeLimit5MB: 5097152
      requestPayloadSizeLimit5MBLabel: "5MB"
      correlationHeaderRewriteFilter:
        expectedHeaders:
          - "x-request-id"
          - "x-correlation-id"
          - "x-correlationid"
          - "x-forrequest-id"
          - "x-vcap-request-id"
          - "x-broker-api-request-identity"
  kubernetes:
    serviceAccountTokenIssuer: https://kubernetes.default.svc.cluster.local
    serviceAccountTokenJWKS: https://kubernetes.default.svc.cluster.local/openid/v1/jwks
  ingress:
    domainName: "local.kyma.dev"
    discoveryDomain:
      name: "discovery.api.local"
      tlsCert: ""
      tlsKey: ""
  database:
    sqlProxyServiceAccount: "proxy-user@gcp-cmp.iam.gserviceaccount.com"
    manageSecrets: true
    embedded:
      enabled: true
      director:
        name: "postgres"
      directorDBName: "postgres"
    managedGCP:
      serviceAccountKey: ""
      instanceConnectionName: ""
      director:
        name: ""
        user: ""
        password: ""
      host: "localhost"
      hostPort: "5432"
      sslMode: ""
      #TODO remove below after migration to separate user will be done
      dbUser: ""
      dbPassword: ""
      directorDBName: ""
  oathkeeper:
    host: ory-oathkeeper-proxy.kyma-system.svc.cluster.local
    port: 4455
    timeout_ms: 120000
    ns_adapter_timeout_ms: 3600000
    idTokenConfig:
      claims: '{"scopes": "{{ print .Extra.scope }}","tenant": "{{ .Extra.tenant }}", "consumerID": "{{ print .Extra.consumerID}}", "consumerType": "{{ print .Extra.consumerType }}", "flow": "{{ print .Extra.flow }}", "onBehalfOf": "{{ print .Extra.onBehalfOf }}", "region": "{{ print .Extra.region }}", "tokenClientID": "{{ print .Extra.tokenClientID }}"}'
      internalClaims: '{"scopes": "application:read application:write application.webhooks:read application_template.webhooks:read webhooks.auth:read runtime:write runtime:read tenant:read tenant:write tenant_subscription:write ory_internal fetch_tenant application_template:read destinations_sensitive_data:read destinations:sync certificate_subject_mapping:read certificate_subject_mapping:write","tenant":"{ {{ if .Header.Tenant }} \"consumerTenant\":\"{{ print (index .Header.Tenant 0) }}\", {{ end }} \"externalTenant\":\"\"}", "consumerType": "Internal Component", "flow": "Internal"}'
    mutators:
      runtimeMappingService:
        config:
          api:
            url: http://compass-hydrator.compass-system.svc.cluster.local:3000/hydrators/runtime-mapping
            retry:
              give_up_after: 6s
              max_delay: 2000ms
      authenticationMappingServices:
        nsadapter:
          cfg:
            config:
              api:
                url: http://compass-hydrator.compass-system.svc.cluster.local:3000/hydrators/authn-mapping/nsadapter
                retry:
                  give_up_after: 6s
                  max_delay: 2000ms
          authenticator:
            enabled: false
            createRule: true
            gatewayHost: "compass-gateway-xsuaa"
            trusted_issuers: '[{"domain_url": "compass-system.svc.cluster.local:8080", "scope_prefix": "prefix.", "protocol": "http"}]'
            attributes: '{"uniqueAttribute": { "key": "ns-adapter-test", "value": "ns-adapter-flow" }, "tenant": { "key": "tenant" }, "identity": { "key": "identity" }, "clientid": { "key": "client_id" } }'
            path: /nsadapter/api/v1/notifications
            upstreamComponent: "compass-gateway"
            checkSuffix: true
        tenant-fetcher:
          cfg:
            config:
              api:
                url: http://compass-hydrator.compass-system.svc.cluster.local:3000/hydrators/authn-mapping/tenant-fetcher
                retry:
                  give_up_after: 6s
                  max_delay: 2000ms
          authenticator:
            enabled: false
            createRule: true
            gatewayHost: "compass-gateway"
            trusted_issuers: '[{"domain_url": "compass-system.svc.cluster.local:8080", "scope_prefix": "prefix.", "protocol": "http"}]'
            attributes: '{"uniqueAttribute": { "key": "test", "value": "tenant-fetcher" }, "tenant": { "key": "tenant" }, "identity": { "key": "identity" } }'
            path: /tenants/<.*>
            upstreamComponent: "compass-tenant-fetcher"
            checkSuffix: false
        subscriber:
          cfg:
            config:
              api:
                url: http://compass-hydrator.compass-system.svc.cluster.local:3000/hydrators/authn-mapping/subscriber
                retry:
                  give_up_after: 6s
                  max_delay: 2000ms
          authenticator:
            enabled: false
            createRule: false
            gatewayHost: "compass-gateway-sap-mtls"
            trusted_issuers: '[{"domain_url": "compass-system.svc.cluster.local:8080", "scope_prefix": "prefix.", "protocol": "http", "region": "eu-1"}]'
            attributes: '{"uniqueAttribute": { "key": "subsc-key-test", "value": "subscription-flow" }, "tenant": { "key": "tenant" }, "identity": { "key": "user_name" }, "clientid": { "key": "client_id" } }'
            path: /<.*>
            checkSuffix: false
      tenantMappingService:
        config:
          api:
            url: http://compass-hydrator.compass-system.svc.cluster.local:3000/hydrators/tenant-mapping
            retry:
              give_up_after: 6s
              max_delay: 2000ms
      certificateResolverService:
        config:
          api:
            url: http://compass-hydrator.compass-system.svc.cluster.local:3000/hydrators/v1/certificate/data/resolve
            retry:
              give_up_after: 6s
              max_delay: 2000ms
      tokenResolverService:
        config:
          api:
            url: http://compass-hydrator.compass-system.svc.cluster.local:3000/hydrators/v1/tokens/resolve
            retry:
              give_up_after: 6s
              max_delay: 2000ms
  cockpit:
    auth:
      allowedConnectSrc: "https://*.ondemand.com"
      secretName: "cockpit-auth-secret"
      idpHost: ""
      clientID: ""
      scopes: "openid profile email"
      path: "/oauth2/certs"
  destinationFetcher:
    manageSecrets: true
    host: compass-destination-fetcher.compass-system.svc.cluster.local
    prefix: /destination-configuration
    port: 3000
    jobSchedule: 10m
    lease:
      lockname: destinationlease
    parallelTenants: 10
    tenantSyncTimeout: "5m"
    authentication:
      jwksEndpoint: "http://ory-oathkeeper-api.kyma-system.svc.cluster.local:4456/.well-known/jwks.json"
      appDestinationsSyncScope: "destinations:sync"
      appDetinationsSensitiveDataScope: "destinations_sensitive_data:read"
    server:
      tenantDestinationsEndpoint: "/v1/subaccountDestinations"
      sensitiveDataEndpoint: "/v1/destinations"
      sensitiveDataQueryParam: "name"
    request:
      skipSSLValidation: false
      retry_interval: "100ms"
      retry_attempts: 3
      goroutineLimit: 10
      requestTimeout: "5s"
      pageSize: 100
      oauthTokenPath: "/oauth/token"
    instance:
      clientIdPath: "clientid"
      clientSecretPath: "clientsecret"
      urlPath: "uri"
      tokenUrlPath: "certurl"
      clientCertPath: "certificate"
      clientKeyPath: "key"
    secretName: destination-region-instances
    dependenciesConfig:
      path: "/cfg/dependencies"
    oauthMode: "oauth-mtls"
  destinationRegionSecret:
    secretName: "destination-region-instances"
    fileName: "keyConfig"
    local:
      templateMappings:
        xsappMapping: '{{ printf "\"%s\":\"xsappname1\"" .Values.global.tenantFetcher.xsappNamePath }}'
        clientIDMapping: '{{ printf "\"%s\":\"client_id\"" .Values.global.destinationFetcher.instance.clientIdPath }}'
        clientSecretMapping: '{{ printf "\"%s\":\"client_secret\"" .Values.global.destinationFetcher.instance.clientSecretPath }}'
        urlMapping: '{{ printf "\"%s\":\"http://compass-external-services-mock.%s.svc.cluster.local:%s\"" .Values.global.destinationFetcher.instance.urlPath .Release.Namespace (.Values.service.port | toString) }}'
        tokenURLMapping: '{{ printf "\"%s\":\"https://%s.%s:%s\"" .Values.global.destinationFetcher.instance.tokenUrlPath .Values.global.externalServicesMock.certSecuredHost .Values.global.ingress.domainName (.Values.service.certPort | toString) }}'
        x509CertificateMapping: '{{ printf "\"%s\":\"%s\"" .Values.global.destinationFetcher.instance.clientCertPath .Values.global.connector.caCertificate }}'
        x509KeyMapping: '{{ printf "\"%s\":\"%s\"" .Values.global.destinationFetcher.instance.clientKeyPath .Values.global.connector.caKey }}'
  tenantFetcher:
    k8sSecret:
      manageSecrets: true
      name: "tenant-fetcher-secret"
      namespace: "compass-system"
      key: "keyConfig"
      path: "/tmp"
    host: compass-tenant-fetcher.compass-system.svc.cluster.local
    prefix: /tenants
    port: 3000
    xsappNamePath: "xsappname"
    omitDependenciesParamName: ""
    omitDependenciesParamValue: ""
    requiredAuthScope: Callback
    fetchTenantAuthScope: fetch_tenant
    authentication:
      jwksEndpoint: "http://ory-oathkeeper-api.kyma-system.svc.cluster.local:4456/.well-known/jwks.json"
    tenantProvider:
      tenantIdProperty: "tenantId"
      customerIdProperty: "customerId"
      subaccountTenantIdProperty: "subaccountTenantId"
      subdomainProperty: "subdomain"
      name: "provider"
      subscriptionProviderIdProperty: "subscriptionProviderIdProperty"
      providerSubaccountIdProperty: "providerSubaccountIdProperty"
      consumerTenantIdProperty: "consumerTenantIdProperty"
      subscriptionProviderAppNameProperty: "subscriptionProviderAppNameProperty"
    server:
      fetchTenantEndpoint: "/v1/fetch/{parentTenantId}/{tenantId}"
      regionalHandlerEndpoint: "/v1/regional/{region}/callback/{tenantId}"
      dependenciesEndpoint: "/v1/regional/{region}/dependencies"
      tenantPathParam: "tenantId"
      regionPathParam: "region"
    dependenciesConfig:
      path: "/cfg/dependencies"
    local:
      templateMappings:
        xsappMapping: '{{ printf "\"%s\":\"xsappname1\"" .Values.global.tenantFetcher.xsappNamePath }}'
    containerName: "tenant-fetcher"
  externalCertConfiguration:
    issuerLocality: "local,local2" # In local setup we have manually created connector CA certificate with 'local' Locality property
    subjectPattern: "/C=DE/O=SAP SE/OU=SAP Cloud Platform Clients/OU=Region/OU=%s/L=%s/CN=%s"
    technicalClientSubjectPattern: "/C=DE/O=SAP SE/OU=SAP Cloud Platform Clients/OU=%s/L=%s/CN=%s"
    ouCertSubaccountID: "f8075207-1478-4a80-bd26-24a4785a2bfd"
    commonName: "compass"
    locality: "local"
    certSvcApiPath: "/cert"
    tokenPath: "/cert/token"
    secrets:
      externalCertSvcSecret:
        manage: false
        name: "cert-svc-secret"
        clientIdKey: client-id
        clientSecretKey: client-secret
        oauthUrlKey: url
        csrEndpointKey: csr-endpoint
        clientCert: client-cert
        clientKey: client-key
        skipSSLValidationFlag: "-k"
      externalClientCertSecret:
        name: "external-client-certificate"
        namespace: compass-system
        certKey: tls.crt
        keyKey: tls.key
    rotationCronjob:
      name: "external-certificate-rotation"
      schedule: "*/1 * * * *" # Executes every minute
      certValidity: "7"
      clientCertRetryAttempts: "8"
      containerName: "certificate-rotation"
  extSvcCertConfiguration:
    issuerLocality: "local,local2" # In local setup we have manually created connector CA certificate with 'local' Locality property
    subjectPattern: "/C=DE/O=SAP SE/OU=SAP Cloud Platform Clients/OU=Region/OU=%s/L=%s/CN=%s"
    ouCertSubaccountID: "f8075207-1478-4a80-bd26-24a4785a2bfd"
    commonName: "compass"
    locality: "local"
    certSvcApiPath: "/cert"
    tokenPath: "/cert/token"
    secrets:
      extSvcCertSvcSecret:
        manage: false
        name: "ext-svc-cert-svc-secret"
        clientIdKey: client-id
        clientSecretKey: client-secret
        oauthUrlKey: url
        csrEndpointKey: csr-endpoint
        clientCert: client-cert
        clientKey: client-key
        skipSSLValidationFlag: "-k"
      extSvcClientCertSecret:
        name: "ext-svc-client-certificate"
        namespace: compass-system
        certKey: tls.crt
        keyKey: tls.key
    rotationCronjob:
      name: "ext-svc-certificate-rotation"
      schedule: "*/1 * * * *" # Executes every minute
      certValidity: "7"
      clientCertRetryAttempts: "8"
      containerName: "ext-svc-certificate-rotation"
  ordService:
    host: compass-ord-service.compass-system.svc.cluster.local
    prefix: /open-resource-discovery-service/v0
    docsPrefix: /open-resource-discovery-docs
    staticPrefix: /open-resource-discovery-static/v0
    port: 3000
    defaultResponseType: "xml"
    userContextHeader: "user_context"
    authTokenPath: "/var/run/secrets/kubernetes.io/serviceaccount/token"
    skipSSLValidation: false
  ordAggregator:
    name: ord-aggregator
    enabled: true
    suspend: true
    schedule: "*/1 * * * *"
    http:
      client:
        skipSSLValidation: false
      retry:
        attempts: 3
        delay: 100ms
    dbPool:
      maxOpenConnections: 2
      maxIdleConnections: 2
    globalRegistryUrl: http://compass-external-services-mock.compass-system.svc.cluster.local:8087/.well-known/open-resource-discovery
    maxParallelWebhookProcessors: 4
    maxParallelDocumentsPerApplication: 10
    maxParallelSpecificationProcessors: 100
    ordWebhookPartialProcessURL: ""
    ordWebhookPartialProcessMaxDays: 0
    ordWebhookPartialProcessing: false
    containerName: "ord-aggregator"
  systemFetcher:
    enabled: false
    name: "system-fetcher"
    schedule: "0 0 * * *"
    manageSecrets: true
    # enableSystemDeletion - whether systems in deleted state should be deleted from director database
    enableSystemDeletion: true
    # fetchParallelism - shows how many http calls will be made in parallel to fetch systems
    fetchParallellism: 30
    # queueSize - shows how many system fetches (individual requests may fetch more than 1 system)
    # can be put in the queue for processing before blocking. It is best for the queue to be about 2 times bigger than the parallellism
    queueSize: 100
    # fetchRequestTimeout - shows the timeout to wait for oauth token and for fetching systems (in one request) separately
    fetchRequestTimeout: "30s"
    # directorRequestTimeout - graphql requests timeout to director
    directorRequestTimeout: "30s"
    dbPool:
      maxOpenConnections: 20
      maxIdleConnections: 2
    # systemsAPIEndpoint - endpoint of the service to fetch systems from
    systemsAPIEndpoint: ""
    # systemsAPIFilterCriteria - criteria for fetching systems
    systemsAPIFilterCriteria: ""
    appTemplatesProductLabel: "systemRole"
    systemSourceKey: "prop"
    appTemplates: []
    templatePlaceholderToSystemKeyMappings: '[ { "placeholder_name": "name", "system_key": "displayName" }, { "placeholder_name": "display-name", "system_key": "displayName" }, { "placeholder_name": "systemNumber", "system_key": "systemNumber" }, { "placeholder_name": "productId", "system_key": "productId" }, { "placeholder_name": "ppmsProductVersionId", "system_key": "ppmsProductVersionId", "optional": true }, { "placeholder_name": "description", "system_key": "productDescription", "optional": true }, { "placeholder_name": "baseUrl", "system_key": "additionalUrls.mainUrl", "optional": true }, { "placeholder_name": "providerName", "system_key": "infrastructureProvider", "optional": true } ]'
    templateOverrideApplicationInput: '{"name": "{{name}}","description": "{{description}}","providerName": "{{providerName}}","statusCondition": "INITIAL","systemNumber": "{{systemNumber}}","labels": {"managed": "true","productId": "{{productId}}","ppmsProductVersionId": "{{ppmsProductVersionId}}"},"baseUrl": "{{baseUrl}}"}'
    http:
      client:
        skipSSLValidation: false
    oauth:
      client: "client_id"
      tokenEndpointProtocol: "https"
      tokenBaseHost: "compass-external-services-mock-sap-mtls"
      tokenPath: "/cert/token"
      scopesClaim: "scopes"
      tenantHeaderName: "x-zid"
      tokenRequestTimeout: 30s
      skipSSLValidation: true
    secret:
      name: "compass-system-fetcher-secret"
      clientIdKey: client-id
      oauthUrlKey: url
    paging:
      pageSize: 200
      sizeParam: "$top"
      skipParam: "$skip"
    containerName: "system-fetcher"
  tenantFetchers:
    job1:
      enabled: false
      job:
        interval: "5m"
      configMapNamespace: "compass-system"
      manageSecrets: true
      providerName: "compass"
      tenantType: "subaccount"
      schedule: "*/5 * * * *"
      tenantInsertChunkSize: "500"
      kubernetes:
        configMapNamespace: "compass-system"
        pollInterval: 2s
        pollTimeout: 1m
        timeout: 2m
      authConfig:
        skipSSLValidation: true
        oauthMode: "oauth-mtls"
        clientIDPath: "clientid"
        clientSecretPath: "secret"
        clientCertPath: "cert"
        clientKeyPath: "key"
        tokenEndpointPath: "url"
        tokenURLPath: "/cert/token"
      queryMapping:
        regionField: "region"
        pageNumField: "pageNum"
        pageSizeField: "pageSize"
        timestampField: "timestamp"
      query:
        startPage: "0"
        pageSize: "100"
      api:
        regionName: "central"
        authConfigSecretKey: "central"
        fieldMapping:
          totalPagesField: "totalPages"
          totalResultsField: "totalResults"
          tenantEventsField: "events"
          idField: "id"
          nameField: "name"
          customerIdField: "customerId"
          subdomainField: "subdomain"
          discriminatorField: ""
          discriminatorValue: ""
          detailsField: "details"
          entityTypeField: "entityType"
          globalAccountID: "gaID"
          regionField: "region"
          movedSubaccountTargetField: "targetGlobalAccountGUID"
          movedSubaccountSourceField: "sourceGlobalAccountGUID"
        endpoints:
          accountCreated: "127.0.0.1/events?type=account-created"
          accountDeleted: "127.0.0.1/events?type=account-deleted"
          accountUpdated: "127.0.0.1/events?type=account-updated"
          subaccountCreated: "127.0.0.1/events?type=subaccount-created"
          subaccountDeleted: "127.0.0.1/events?type=subaccount-deleted"
          subaccountUpdated: "127.0.0.1/events?type=subaccount-updated"
          subaccountMoved: "127.0.0.1/events?type=subaccount-moved"
      regionalConfig:
        fieldMapping:
          totalPagesField: "totalPages"
          totalResultsField: "totalResults"
          tenantEventsField: "events"
          idField: "guid"
          nameField: "displayName"
          customerIdField: "customerId"
          subdomainField: "subdomain"
          discriminatorField: ""
          discriminatorValue: ""
          detailsField: "details"
          entityTypeField: "entityType"
          globalAccountID: "globalAccountGUID"
          regionField: "region"
          movedSubaccountTargetField: "targetGlobalAccountGUID"
          movedSubaccountSourceField: "sourceGlobalAccountGUID"
        regions:
          eu-east:
            api:
              oauthMode: "oauth-mtls"
              authConfigSecretKey: "central"
              endpoints:
                accountCreated: "127.0.0.1/events?type=account-created"
                accountDeleted: "127.0.0.1/events?type=account-deleted"
                accountUpdated: "127.0.0.1/events?type=account-updated"
                subaccountCreated: "127.0.0.1/events?type=subaccount-created"
                subaccountDeleted: "127.0.0.1/events?type=subaccount-deleted"
                subaccountUpdated: "127.0.0.1/events?type=subaccount-updated"
                subaccountMoved: "127.0.0.1/events?type=subaccount-moved"
      dbPool:
        maxOpenConnections: 1
        maxIdleConnections: 1
  metrics:
    enabled: true
    pushEndpoint: http://monitoring-prometheus-pushgateway.kyma-system.svc.cluster.local:9091
  externalServicesMock:
    enabled: false
    certSecuredPort: 8081
    ordCertSecuredPort: 8082
    unsecuredPort: 8083
    basicSecuredPort: 8084
    oauthSecuredPort: 8085
    ordGlobalRegistryCertPort: 8086
    ordGlobalRegistryUnsecuredPort: 8087
    unsecuredPortWithAdditionalContent: 8088
    unsecuredMultiTenantPort: 8089
    certSecuredHost: compass-external-services-mock-sap-mtls
    ordCertSecuredHost: compass-external-services-mock-sap-mtls-ord
    ordGlobalCertSecuredHost: compass-external-services-mock-sap-mtls-global-ord-registry
    unSecuredHost: compass-external-services-mock
    host: compass-external-services-mock.compass-system.svc.cluster.local
    saasAppNamesSecret:
      manage: false
    regionInstancesCredentials:
      manage: false
    oauthSecret:
      manage: false
      name: compass-external-services-mock-oauth-credentials
      clientIdKey: client-id
      clientSecretKey: client-secret
      oauthUrlKey: url
      oauthTokenPath: "/secured/oauth/token"
    auditlog:
      applyMockConfiguration: false
      managementApiPath: /audit-log/v2/configuration-changes/search
      mtlsTokenPath: "/cert/token"
      secret:
        name: "auditlog-instance-management"
        urlKey: url
        tokenUrlKey: token-url
        clientIdKey: client-id
        clientSecretKey: client-secret
        clientCertKey: client-cert
        clientKeyKey: client-key
  tests:
    http:
      client:
        skipSSLValidation: false
    externalCertConfiguration:
      ouCertSubaccountID: "bad76f69-e5c2-4d55-bca5-240944824b83"
      issuerLocalityRegion2: "local"
    director:
      skipPattern: ""
      externalCertIntSystemCN: "integration-system-test"
      supportedOrdApplicationType: "SAP temp1"
    tenantFetcher:
      tenantOnDemandID: "8d42d818-d4c4-4036-b82f-b199db7ffeb5"
      region: "eu-1"
      region2: "eu-2"
    ordAggregator:
      skipPattern: ""
    ordService:
      accountTenantID: "5577cf46-4f78-45fa-b55f-a42a3bdba868" # testDefaultTenant from our testing tenants
      skipPattern: "(.*Requesting_filtering_of_Bundles_that_have_only_ODATA_APIs|.*Requesting_filtering_of_Bundles_that_do_not_have_only_ODATA_APIs)"
    externalServicesMock:
      skipPattern: ""
      formationAsyncApi:
        responseDelayInSeconds: 2
    selfRegistration:
      region: "eu-1"
      region2: "eu-2"
    destination:
      consumerSubdomain: "compass-external-services-mock-sap-mtls"
    subscription:
      consumerSubdomain: "compass-external-services-mock-sap-mtls"
      tenants:
        providerAccountID: "5577cf46-4f78-45fa-b55f-a42a3bdba868" # testDefaultTenant from our testing tenants
        providerSubaccountID: "47b4575a-f102-414a-8398-2d973ad65f3a" # TestProviderSubaccount from our testing tenants
        consumerAccountID: "5984a414-1eed-4972-af2c-b2b6a415c7d7" # ApplicationsForRuntimeTenantName from our testing tenants
        consumerSubaccountID: "1f538f34-30bf-4d3d-aeaa-02e69eef84ae" # randomly chosen
        consumerTenantID: "ba49f1aa-ddc1-43ff-943c-fe949857a34a" # randomly chosen
        providerSubaccountIDRegion2: "731b7bc4-5472-41d2-a447-e4c0f45de739" # TestProviderSubaccountRegion2 from our testing tenants
        consumerAccountIDTenantHierarchy: "5577cf46-4f78-45fa-b55f-a42a3bdba868" # testDefaultTenant from our testing tenants; more info in 'TestFormationNotificationsTenantHierarchy'
        consumerSubaccountIDTenantHierarchy: "3cfcdd62-320d-403b-b66a-4ee3cdd06947" # TestIntegrationSystemManagedSubaccount from our testing tenants; more info in 'TestFormationNotificationsTenantHierarchy'
      oauthSecret:
        manage: false
        name: compass-subscription-secret
        clientIdKey: client-id
        clientSecretKey: client-secret
        oauthUrlKey: url
      propagatedProviderSubaccountHeader: "X-Provider-Subaccount"
      externalClientCertTestSecretName: "external-client-certificate-test-secret"
      externalClientCertTestSecretNamespace: "compass-system"
      externalCertTestJobName: "external-certificate-rotation-test-job"
      certSvcInstanceTestSecretName: "cert-svc-secret"
      certSvcInstanceTestRegion2SecretName: "cert-svc-secret-eu2"
      consumerTokenURL: "http://compass-external-services-mock.compass-system.svc.cluster.local:8080"
      subscriptionURL: "http://compass-external-services-mock.compass-system.svc.cluster.local:8080"
      subscriptionProviderIdValue: "id-value!t12345"
      subscriptionProviderAppNameValue: "subscriptionProviderAppNameValue"
    namespace: kyma-system
    connectivityAdapterFQDN: http://compass-connectivity-adapter.compass-system.svc.cluster.local
    externalServicesMockFQDN: http://compass-external-services-mock.compass-system.svc.cluster.local
    ordServiceFQDN: http://compass-ord-service.compass-system.svc.cluster.local
    systemBrokerFQDN: http://compass-system-broker.compass-system.svc.cluster.local
    tenantFetcherFQDN: http://compass-tenant-fetcher.compass-system.svc.cluster.local
    hydratorFQDN: http://compass-hydrator.compass-system.svc.cluster.local
    basicCredentials:
      manage: false
      secretName: "test-basic-credentials-secret"
    db:
      maxOpenConnections: 3
      maxIdleConnections: 1
    securityContext: # Set on container level
      runAsUser: 2000
      allowPrivilegeEscalation: false
  expectedSchemaVersionUpdateJob:
    cm:
      name: "expected-schema-version"
  migratorJob:
    nodeSelectorEnabled: false
    pvc:
      name: "compass-director-migrations"
      namespace: "compass-system"
      migrationsPath: "/compass-migrations"
      storageClass: local-path
  http:
    client:
      skipSSLValidation: false
  pairingAdapter:
    templateName: "pairing-adapter-app-template"
    watcherCorrelationID: "pairing-adapter-watcher-id"
    configMap:
      manage: false
      key: "config.json"
      name: "pairing-adapter-config-local"
      namespace: "compass-system"
      localAdapterFQDN: "http://compass-pairing-adapter.compass-system.svc.cluster.local/adapter-local-mtls"
      integrationSystemID: "d3e9b9f5-25dc-4adb-a0a0-ed69ef371fb6"
    e2e:
      appName: "test-app"
      appID: "123-test-456"
      clientUser: "test-user"
      tenant: "test-tenant"
  # Scopes assigned for every new Client Credentials by given object type (Runtime / Application / Integration System)
  # and scopes mapped to a consumer with the given type, then that consumer is using a client certificate
  scopes:
    scopesPerConsumerType:
      business_integration:
        - "application_template:read"
        - "application_template:write"
        - "formation:read"
        - "formation:write"
        - "formation_template:read"
        - "formation_template:write"
        - "formation_template.webhooks:read"
      managed_application_provider_operator:
        - "application.local_tenant_id:write"
        - "application_template:write"
        - "application_template:read"
        - "application_template.webhooks:read"
        - "internal_visibility:read"
        - "webhook:write"
        - "certificate_subject_mapping:write"
      managed_application_consumer: []
      technical_client:
        - "tenant:read"
        - "tenant:write"
      runtime:
        - "runtime:read"
        - "runtime:write"
        - "application:read"
        - "runtime.auths:read"
        - "bundle.instance_auths:read"
        - "runtime.webhooks:read"
        - "webhook:write"
      external_certificate:
        - "runtime:read"
        - "runtime:write"
        - "application:read"
        - "application:write"
        - "runtime.auths:read"
        - "bundle.instance_auths:read"
        - "runtime.webhooks:read"
        - "webhook:write"
        - "application_template:read"
        - "application_template:write"
        - "formation_template:read"
        - "formation_template:write"
        - "formation_template.webhooks:read"
      application:
        - "application:read"
        - "application:write"
        - "application.auths:read"
        - "application.webhooks:read"
        - "bundle.instance_auths:read"
        - "document.fetch_request:read"
        - "event_spec.fetch_request:read"
        - "api_spec.fetch_request:read"
        - "fetch-request.auth:read"
        - "webhook:write"
      integration_system:
        - "application:read"
        - "application:write"
        - "application.local_tenant_id:write"
        - "application_template:read"
        - "application_template:write"
        - "runtime:read"
        - "runtime:write"
        - "integration_system:read"
        - "label_definition:read"
        - "label_definition:write"
        - "automatic_scenario_assignment:read"
        - "automatic_scenario_assignment:write"
        - "integration_system.auths:read"
        - "application_template.webhooks:read"
        - "formation:write"
        - "formation:read"
        - "internal_visibility:read"
        - "application.auths:read"
        - "webhook:write"
        - "formation_template:read"
        - "formation_template.webhooks:read"
      super_admin:
        - "application:read"
        - "application:write"
        - "application.local_tenant_id:write"
        - "application_template:read"
        - "application_template:write"
        - "integration_system:read"
        - "integration_system:write"
        - "runtime:read"
        - "runtime:write"
        - "label_definition:read"
        - "label_definition:write"
        - "eventing:manage"
        - "tenant:read"
        - "tenant:write"
        - "automatic_scenario_assignment:read"
        - "automatic_scenario_assignment:write"
        - "application.auths:read"
        - "application.webhooks:read"
        - "application_template.webhooks:read"
        - "bundle.instance_auths:read"
        - "document.fetch_request:read"
        - "event_spec.fetch_request:read"
        - "api_spec.fetch_request:read"
        - "integration_system.auths:read"
        - "runtime.auths:read"
        - "fetch-request.auth:read"
        - "webhooks.auth:read"
        - "formation:write"
        - "formation:read"
        - "internal_visibility:read"
        - "runtime.webhooks:read"
        - "webhook:write"
        - "formation_template:read"
        - "formation_template:write"
        - "formation_template.webhooks:read"
        - "formation_constraint:read"
        - "formation_constraint:write"
        - "certificate_subject_mapping:read"
        - "certificate_subject_mapping:write"
      default:
        - "runtime:read"
        - "runtime:write"
        - "tenant:read"<|MERGE_RESOLUTION|>--- conflicted
+++ resolved
@@ -139,11 +139,7 @@
       name: compass-pairing-adapter
     director:
       dir:
-<<<<<<< HEAD
       version: "PR-2909"
-=======
-      version: "PR-2905"
->>>>>>> ac5deac6
       name: compass-director
     hydrator:
       dir:
