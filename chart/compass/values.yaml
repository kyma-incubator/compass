--- conflicted
+++ resolved
@@ -38,14 +38,10 @@
       version: "PR-1698"
     schema_migrator:
       dir:
-<<<<<<< HEAD
-      version: "PR-1693"
+      version: "PR-1713"
     system_broker:
       dir:
       version: "PR-1700"
-=======
-      version: "PR-1713"
->>>>>>> 761b536f
     certs_setup_job:
       containerRegistry:
         path: eu.gcr.io/kyma-project
@@ -69,7 +65,7 @@
         version: "PR-1693"
       tenant_fetcher:
         dir:
-        version: "PR-1674"
+        version: "PR-1698"
       system_broker:
         dir:
         version: "PR-1700"
