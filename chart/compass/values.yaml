global:
  defaultTenant: 3e64ebae-38b5-46a0-b1ed-9ccee153a0ae
  tenants:
    - name: default
      id: 3e64ebae-38b5-46a0-b1ed-9ccee153a0ae
    - name: test-default-tenant
      id: 9ca034f1-11ab-5b25-b76f-dc77106f571d
    - name: foo
      id: 1eba80dd-8ff6-54ee-be4d-77944d17b10b
    - name: bar
      id: af9f84a9-1d3a-4d9f-ae0c-94f883b33b6e
    - name: foobar
      id: 2bf03de1-23b1-4063-9d3e-67096800accc
    - name: foobaz
      id: f739b36c-813f-4fc3-996e-dd03c7d13aa0

  images:
    containerRegistry:
      path: eu.gcr.io/kyma-project/incubator
    connector:
      dir:
      version: "PR-634"
    connectivity_adapter:
      dir:
      version: "PR-798"
    pairing_adapter:
      dir:
      version: "PR-798"
    director:
      dir:
<<<<<<< HEAD
      version: "PR-797"
=======
      version: "PR-798"
>>>>>>> 44c3ec64
    gateway:
      dir: pr/
      version: "PR-357"
    healthchecker:
      dir: pr/
      version: "PR-357"
    schema_migrator:
      dir:
      version: "PR-802"
    provisioner:
      dir:
      version: "PR-802"
    certs_setup_job:
      containerRegistry:
        path: eu.gcr.io/kyma-project
      dir: pr/
      version: "PR-5318"
    kyma_environment_broker:
      dir:
      version: "PR-854"
    tests:
      director:
        dir:
        version: "PR-792"
      connector:
        dir:
        version: "02e8358c"
      provisioner:
        dir:
        version: "PR-552"
      connectivity_adapter:
        dir:
        version: "PR-787"
  isLocalEnv: false
  oauth2:
    host: oauth2

  director:
    port: 3000

  tenantConfig:
    useDefaultTenants: true
    useExternalTenants: false

  connector:
    graphql:
      external:
        port: 3000
      internal:
        port: 3001
    validator:
      port: 8080
    # If secrets do not exist they will be created
    secrets:
      ca:
        name: compass-connector-app-ca
        namespace: compass-system
      rootCA:
        name: compass-connector-root-ca
        namespace: istio-system # For Ingress Gateway to work properly the namespace needs to be istio-system
    certificateDataHeader: "Certificate-Data"
    revocation:
      configmap:
        shouldCreate: true
        namespace: compass-system
        name: revocations-config
    # If key and certificate are not provided they will be generated
    caKey: ""
    caCertificate: ""

  provisioning:
    enabled: false

  kyma_environment_broker:
    secrets:
      integrationSystemCredentials:
        name: compass-kyma-environment-broker-credentials

  provisioner:
    graphql:
      port: 3000
    secrets:
      integrationSystemCredentials:
        name: compass-provisioner-credentials

  gateway:
    port: 3000
    tls:
      host: compass-gateway
      secure:
        oauth:
          host: compass-gateway-auth-oauth
    mtls:
      host: compass-gateway-mtls
    headers:
      request:
        remove:
          - "Client-Id-From-Token"
          - "Client-Id-From-Certificate"
          - "Client-Certificate-Hash"
          - "Certificate-Data"

  connectivity_adapter:
    port: 8080
    tls:
      host: adapter-gateway
    mtls:
      host: adapter-gateway-mtls

  rewriteFilters:
    workloadLabel: oathkeeper
    tokenDataHeader: "Connector-Token"
    certificateDataHeader: "Certificate-Data"

  ingress:
    domainName: kyma.local
    tlsCrt: "LS0tLS1CRUdJTiBDRVJUSUZJQ0FURS0tLS0tCk1JSUU4RENDQXRpZ0F3SUJBZ0lKQUpBKzlrQzZZZnZlTUEwR0NTcUdTSWIzRFFFQkN3VUFNQmN4RlRBVEJnTlYKQkFNTURDb3VhM2x0WVM1c2IyTmhiREFlRncweE9EQTNNVGd3T0RNNE1UTmFGdzB5T0RBM01UVXdPRE00TVROYQpNQmN4RlRBVEJnTlZCQU1NRENvdWEzbHRZUzVzYjJOaGJEQ0NBaUl3RFFZSktvWklodmNOQVFFQkJRQURnZ0lQCkFEQ0NBZ29DZ2dJQkFPZ05XbVROOU1ranlrUjdvQ0JGSFVqL01EcWh5bml3NEJITGo4ZTdDTFV5dFdwVHZXTkoKU1FiaFZDK3c5NkhHbU50MHZGUTR4OExUa3NNUmorcVZrdkcwKzBDTE1WQm14UjBVdnpZR09QRVRKREtsNTZkcQppMEM1Y2dnU3dkNjcveWxRZmQxc3FEVVBHM0pVZlNOSFFRWSs1SkUwaUpjZXhCQ3cvS200UXlUQXB0aEwzdEgxCm1ZRFBBQ0hUdVpsbGc2RVN4Z2RKY20rVmg5UkRvbWlON250ZjBZVG1xV1VIZXhZUkUrcTFGY0VhUHg5L2Q5QUwKZWd1WXZHTkduMVA4K1F3ZE5DKzVaMEVGa1EyS3RtalRBR09La2xJUG5NQkZubXhGSEtNZzNTa3RkYzYzSU5TNwpjSDM3dDNjb2l4N09HcDllcnRvSFZ5K2U5KzdiYnI3Z0lhWHNORVZUcjRGWXJIMlNPeHI1MjVRQUpHTys1dllQCkNYSlJJdXFNZWU3ZTg3aDRIU3JFVVdWTnhOdElBR1ZNYlRtV2F6aDJsSEFoazJjZVIzUkRaQzB3NGFOd3NRU1UKZE1yMmFCaUFobmFNSG40YnZIZnd1OHFRcjF5aVRUNG00SkltRkZTNDN2bGNETDZmVUJnNnF0U2p6QjF0WTFjTwp2Mnl1QXQzR1lKSENVMFd4R1ZEQk80T0ZncEc3aE5SRHoyRzVFMXQvRWU2VDUxdys2K295eXhib01pK09kVWdNCnBZOGlzcDdBTWhtdlZFOUdtNUhwQkpBRjYvcmE1WUNnNDh1SWtybkdZbm85eVNKcGhLU0JsMFRML01PNVFRaUoKb0hFNnV5ZkJXQjlZZ1NBdDl0MjJqU3FSWkpSdEtrbHB6bFJIRkROWTRwZlRraXlPSlFXYlM4RXJBZ01CQUFHagpQekE5TUFrR0ExVWRFd1FDTUFBd0N3WURWUjBQQkFRREFnWGdNQ01HQTFVZEVRUWNNQnFDQ210NWJXRXViRzlqCllXeUNEQ291YTNsdFlTNXNiMk5oYkRBTkJna3Foa2lHOXcwQkFRc0ZBQU9DQWdFQUlYYTlwenlyQ2dzMTRTOHUKZVFZdkorNEFzUE9uT1RGcExkaVl5UkVyNXdyNmJuMXUvMjZxc2FKckpxbkkyRk16SmdEQVRwZEtjbXRHYjBUOQp3S2wrYUJHcFFKcThrUWJwakVGTHhaWDJzaUNrRG82WittaUcrRjRKMHpKa3BKK0JHMS92eGZKbk0zK1ptdXQ5Ck9RV2ZjYTN3UHlhTWRDbGIyZjQwYlRFaFo5Mk9kcWlQMzFMbDlHWExSZmhaNTNsUzF0QWdvUGZoR25NbFY4b2MKWmxuSUROK25wS0Nma2tXUDJZUjlRLy9pa01tM01YRm9RSFppaVJseVZHSGFKZWRLMmNOQzlUYk4xNDFTaWZHZQo3V2FsQVBNcWNOQ3F3YStnN2RFSmR3ZjlRMklJTml0SjlDUVprT1dUZElYY2VHK2lZWWUrQXpmK1NkaHBocVdPCllFcDF6ek40dXI5U2VxU3NSaU9WY0RzVUFSa1M0clgrb0Vzb2hHL1Q5OTcrSDhjR2gzczl6TE84emtwRXZKSmEKS05QT0N5ODhVeEFOV2RRejFLMXRKVVQ2c3hkd0FEcXRJQnNPemhYVjlybDRRNStlZExlcmZPcUtCbUFRMUY5Swo2L1l0ZlNyY0JpeXZEU24wdFJ3OHJLRFVQU1hFNDFldXArOURNeThLVGl6T0RPTXVMSnR2dkJrTEFpNGNYQjVBCjQxMjBEdHdZQXNyNzNZYVl2SW8rWjV2OGZ4TjF3M3IwYS9KOVhZQlg3S3p1OFl4MnNUNWtWM2dNTHFCTXBaa3gKY29FTjNSandDMmV4VHl6dGc1ak1ZN2U4VFJ4OFFTeUxkK0pBd2t1Tm01NlNkcHFHNTE3cktJYkVMNDZzbkd0UgpCYUVOK01GeXNqdDU3ejhKQXJDMzhBMFN5dTQ9Ci0tLS0tRU5EIENFUlRJRklDQVRFLS0tLS0K"
    tlsKey: "LS0tLS1CRUdJTiBQUklWQVRFIEtFWS0tLS0tCk1JSUpRd0lCQURBTkJna3Foa2lHOXcwQkFRRUZBQVNDQ1Mwd2dna3BBZ0VBQW9JQ0FRRG9EVnBremZUSkk4cEUKZTZBZ1JSMUkvekE2b2NwNHNPQVJ5NC9IdXdpMU1yVnFVNzFqU1VrRzRWUXZzUGVoeHBqYmRMeFVPTWZDMDVMRApFWS9xbFpMeHRQdEFpekZRWnNVZEZMODJCamp4RXlReXBlZW5hb3RBdVhJSUVzSGV1LzhwVUgzZGJLZzFEeHR5ClZIMGpSMEVHUHVTUk5JaVhIc1FRc1B5cHVFTWt3S2JZUzk3UjlabUF6d0FoMDdtWlpZT2hFc1lIU1hKdmxZZlUKUTZKb2plNTdYOUdFNXFsbEIzc1dFUlBxdFJYQkdqOGZmM2ZRQzNvTG1MeGpScDlUL1BrTUhUUXZ1V2RCQlpFTgppclpvMHdCamlwSlNENXpBUlo1c1JSeWpJTjBwTFhYT3R5RFV1M0I5KzdkM0tJc2V6aHFmWHE3YUIxY3ZudmZ1CjIyNis0Q0dsN0RSRlU2K0JXS3g5a2pzYStkdVVBQ1JqdnViMkR3bHlVU0xxakhudTN2TzRlQjBxeEZGbFRjVGIKU0FCbFRHMDVsbXM0ZHBSd0laTm5Ia2QwUTJRdE1PR2pjTEVFbEhUSzltZ1lnSVoyakI1K0c3eDM4THZLa0s5YwpvazArSnVDU0poUlV1Tjc1WEF5K24xQVlPcXJVbzh3ZGJXTlhEcjlzcmdMZHhtQ1J3bE5Gc1JsUXdUdURoWUtSCnU0VFVRODlodVJOYmZ4SHVrK2RjUHV2cU1zc1c2REl2am5WSURLV1BJcktld0RJWnIxUlBScHVSNlFTUUJldjYKMnVXQW9PUExpSks1eG1KNlBja2lhWVNrZ1pkRXkvekR1VUVJaWFCeE9yc253VmdmV0lFZ0xmYmR0bzBxa1dTVQpiU3BKYWM1VVJ4UXpXT0tYMDVJc2ppVUZtMHZCS3dJREFRQUJBb0lDQUZDN3ZKUlB0M2QzVlRyb1MvaU9NemNmCldaYzhqT1hhbThwMUtRdlRQWjlWQ2hyNUVXNEdwRHFaa0tHYkR6eWdqTFBsZEZSVkFPTCtteFAwK3o0aFZlTjAKRk9vS3cxaDJ1T042UVdBNVgvdzNyYU5WWnpndThFM1BkeVhwNkx0bWFzcmo3elpuUkVwWmZESVZ4UWZPRllobgp2enZwckEvdnEwVW5YbkJwNUNwWVFIUUdTWHFBMlN3Z1dLcHNNQ2wzVVFsc0w2dC9XU29MT3h1VmdGNmg2clBQCnpXUlFuK1MvYW9wdDNLRU82WWVxYXdXNVltVG1hVXE1aytseU82S0w0OVhjSHpqdlowWU8rcjFjWWtRc0RQbVUKejMxdll4amQzOVZKWWtJNi85Y0Fzdmo5YTVXM3ROYVFDZStTRW56Z05oRDJieHo1NnRKdG0xTGwweXpqYTdEVgp0OW9aQVd6WURMOTVnMDFZWVlQMG51c3A4WWlNOXd0OUtLc2NkcUd3RFN5WHNrWFBrcWFLVjNVcHJYdmhFbFVaCkErMmtjcm9VaDNGbEV4bGpwUmtKVkhOZXJ3NHRLRi9oYTFWRjZPdE10eTVQcXV0N0dGQmIvamtWeUg5cnpueWUKTXQyTWVyTTVPazMwd1NuTThISUdTUXpxYlplekJEZlNaUzRzcWdZZnBIMlhtMEs0SjgrRUowQ2hhMXZVSmVNMAoyZ284d00vaHljdmtqTEgxSmM3OEhpaVBTQ01udkpHemUxc2tWdmtRRFhBSFdldzBTUHpUSTZHYjZCb0Y4aVNECm0wZjR2azNoV3NlUWZBaXVZSnlUeUZXNmRhOGE1K2lpSDN4cVRsUUN1MDN1Nmo0U0l4aThJZlNmd0YwQTBldVAKNGtzalZTZVZyT3ExUnlvNUtpR3hBb0lCQVFEOWZtYnl6aW9QdVhRYzl0QXBxMUpSMzErQzlCdFFzcDg5WkZkSQpQaU5xaTJ3NVlVcTA0OFM2Z3VBb3JGOHNObUI3QjhWa1JlclowQ3hub2NHY0tleWdTYWsvME5qVElndk5weGJwCnBGbkFnRjlmbW1oTEl2SlF2REo2Q0ZidDRCQlZIdkJEWlYyQnZqK0k3NUxkK01jN2RPVDdFek1FRjBXcUdzY2MKTUpyNjRXQi9UMkF5dWR1YXlRT2NobmJFQ25FUmdRcHFlbG54MVBraytqbGNvYUs5QjFYUStVOUgzOHppM0FYNApENUxMY0Nhem9YYWlvS0swckNlNE5Ga2hOVXd0TFV0QXhSTXk2aksyZUZudWczUFRlY3N1WktNMElITktqZ0dCCnpGanZVb2tMcFVFb3BJa3FHM09yc0xmanpHZW9jaVFPUXNEdzlUb3lXL0FSOFhmWkFvSUJBUURxV0s2TThVN3EKUXJPeTYzNnpEZlBaZ2ljeXlsUWVoOFdMclBlbW5NeWdQYzR4eWoybnMrTmVRSnNEUmtPT2tWY250SEFYaTcwWgoyT0NCV3dwZHJuTXlSc3RIMU05bjdFNU5TVHZlZDlkU3YxUzRBb3NzS1hDSmgyUHBjYjV0OE9nL3ZGTlNYUlUyClk2aUorWTdOcDBZNDNxSlJOVnlRemd3YmFzaEpiUVdkVFFoVEVhdEVRS2JsUlZSblhlQWRjOXlhNUpHbkRpaTkKbFQrRWEzdFpvN1dha05oeHJkYjVuTkZ3a0xoNEs3ZkFtT3ZzMVBMQWx0SUZqeURCeDEvY1ZHblpDUDBVQmJqZgpkU2FueXBBdVRuMzd1VUwrcXpPVDlYWEZENllGT0x0NWV4d3RxdnUwSzZCNjcvajFFTlJDRk45RnMzWlV5RFFXClZUaDcybFhWU3NLakFvSUJBUUR6ZE5pdXpTNDhWK0thaHJpNXJGNnRYeGkrRG0vRmV5ZlFzSFBiWUVKbmEyd1AKVjgrR0YxS3p4a28vQmYySjJ0ZWlrWDRVcGNtK1UxNnlVUG8vWDB4eFRRMk55cWpUYmRsa005dWZuVWJOeVB6UQpOdDEvZkJxNVMyWTNLWmREY25SOUsrK1k2dHQ1Wmh4akNhUkdKMDVCWGkwa3JmWExNZ2FvTG51WUtWNVBJUEdxCms3TlNSSW9UQ0llOVpxN2Q3U0ZXckZZeW1UdVZOUFByZlo1bHhwOGphTTRVbTd4MnpReGJ2UERHb3o1YXdHV0wKRThGNncwaEF1UzZValVJazBLbE9vamVxQnh3L1JBcGNrUTNlTXNXbEQwNENTb2tyNFJhWlBmVllrY2ZBWWNaWgpOdWR6ZjBKMC9GU0ZTbjN4L0RoNTROV2NGS1IxUnpBVGVaVUJ4cVZSQW9JQkFRRFlDNmZvVWpOQnJ2ckNFVzkrCkhYZlk1Ni9CbUZ4U3hUTHU0U2h6VncwakViZTltVWljQ2pDc1hQMUwySVJCdEdaWU9YWTVqdDlvSzlSV0RSdVMKWUZqZFdmemduU1lWRmZyZUw0emRQVGlxbGEvQjhMNWptVlNoeGNycmxheE02Uk1FWjFlZGtDa1ZPbTFQdmwzVAo1TW5OZGhySXFWeE1OMWxjRVdiU29vclJpUW9Lb3poMHRQSG9YckZBbG9BZVJ3bHpWeE9jb21ZVzJiaDBHUzdmCjVoaHZoZWUxYmVISnY3UXFoWkU3WUhxSU9iTVBaUWJqWEdnRkxmMnlDRitzM2Jtem1DRFJTN0V6ZVdxSXVDdVMKTlZUYU0rSzZyQlRoN0NLRjZUWlNqQW55SmZoRmRlT1ZKNzlNZDEzYWVJaG0zNTB6UWc3dWZKL2drdkorNUR2TApacC9uQW9JQkFBVlg4WHpFTzdMVk1sbENKZFVUdURTdXNPcDNrQVlFZ2dZNFFRM3FNTlcxRnl5WEM3WjBGOWJFCmtTSEhkalJtU2RUbFZueGN2UW1KTS9WL2tJanpNUHhFT3NCS1BVVkR3N3BhOHdiejlGcTRPOCtJb3lqN1ZXclcKMmExL1FNWXlzSGlpTlBzNy8vWUtvMy9rdkhCWUY2SnNkenkyQkVSTkQ0aTlVOWhDN0RqcGxKR3BSNktMTVBsegpNWFJ3VjVTM2V3cnBXZVcxQW5ONC9EKy9zUGlNQTNnS0swSlBFdGVBV1dndEZHTnNBSkJnaFBoUExxQi9CcDUvCkhOeC96M0w0MWtqRnpqOHNWaHMrVDRZYlhiaGF2R2xxc2h5ZldQbnRhV1VOMG15MjU1RFdQUDhWa24yeFNlV2kKVm1hVW5TSDBTZ2tlUENMRnlra25yQzgxU2pXZkRBMD0KLS0tLS1FTkQgUFJJVkFURSBLRVktLS0tLQo="

  istio:
    gateway:
      name: compass-istio-gateway
      namespace: compass-system

  database:
    manageSecrets: true
    embedded:
      enabled: true
      directorDBName: "postgres"
      provisionerDBName: "provisioner"
      brokerDBName: "broker"
    # Values for GCP managed PostgreSQL database
    managedGCP:
      serviceAccountKey: ""
      instanceConnectionName: ""
      dbUser: ""
      dbPassword: ""
      directorDBName: ""
      provisionerDBName: ""
      brokerDBName: ""
      host: "localhost"
      hostPort: "5432"
      sslMode: ""

  oathkeeper:
    host: ory-oathkeeper-proxy.kyma-system.svc.cluster.local
    port: 4455
    idTokenConfig:
      claims: "{\"scopes\": \"{{ print .Extra.scope }}\", \"tenant\": \"{{ print .Extra.tenant }}\", \"consumerID\": \"{{ print .Extra.consumerID}}\", \"consumerType\": \"{{ print .Extra.consumerType }}\"}"
    mutators:
      runtimeMappingService:
          config:
            api:
              url: http://compass-director.compass-system.svc.cluster.local:3000/runtime-mapping
              retry:
                give_up_after: 3s
                max_delay: 2000ms
      tenantMappingService:
        config:
          api:
            url: http://compass-director.compass-system.svc.cluster.local:3000/tenant-mapping
            retry:
              give_up_after: 3s
              max_delay: 2000ms
      certificateResolverService:
        config:
          api:
            url: http://compass-connector.compass-system.svc.cluster.local:8080/v1/certificate/data/resolve
            retry:
              give_up_after: 3s
              max_delay: 2000ms
      tokenResolverService:
        config:
          api:
            url: http://compass-connector.compass-system.svc.cluster.local:8080/v1/tokens/resolve
            retry:
              give_up_after: 3s
              max_delay: 2000ms

  tenantFetcher:
    enabled: false
    manageSecrets: true
    providerName: "compass"
    schedule: "*/5 * * * *"
    oauth:
      client: ""
      secret: ""
      tokenURL: ""
    endpoints:
      tenantCreated: "127.0.0.1/events?type=created"
      tenantDeleted: "127.0.0.1/events?type=deleted"
      tenantUpdated: "127.0.0.1/events?type=updated"
    fieldMapping:
      idField: "id"
      nameField: "name"
      discriminatorField: ""
      discriminatorValue: ""

pairing-adapter:
  enabled: false<|MERGE_RESOLUTION|>--- conflicted
+++ resolved
@@ -28,11 +28,7 @@
       version: "PR-798"
     director:
       dir:
-<<<<<<< HEAD
       version: "PR-797"
-=======
-      version: "PR-798"
->>>>>>> 44c3ec64
     gateway:
       dir: pr/
       version: "PR-357"
