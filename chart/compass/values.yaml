--- conflicted
+++ resolved
@@ -142,11 +142,7 @@
       version: "PR-68"
     e2e_tests:
       dir:
-<<<<<<< HEAD
       version: "PR-2455"
-=======
-      version: "PR-2481"
->>>>>>> 6e510a77
   isLocalEnv: false
   isForTesting: false
   oauth2:
