# Compass installation

You can install Compass both on a cluster and on your local machine in the following modes:
- Single Kyma cluster
- Compass as a Central Management Plane

## Prerequisites for cluster installation

### Required versions

- Kubernetes 1.21
- For more information about the required CLI tools versions, see: [Compass Prerequisites](https://github.com/kyma-incubator/compass#prerequisites) 

### Managed PostgreSQL Database

For more information about how you can use GCP managed PostgreSQL database instance with Compass, see: [Configure Managed GCP PostgreSQL](https://github.com/kyma-incubator/compass/blob/main/chart/compass/configure-managed-gcp-postgresql.md).

## Compass as a Central Management Plane

This is a multi-cluster installation mode, in which one cluster needs to be dedicated to Compass. This mode allows you to integrate your Runtimes with Applications and manage them in one central place.

Compass as a Central Management Plane cluster requires minimal Kyma installation. The installation steps can vary depending on the installation environment.

### Cluster installation

**Security Prerequisites**

- The proper work of JWT token flows and Compass Cockpit require a set up and configured OpenID Connect (OIDC) Authorization Server.
  The OIDC Authorization Server is needed for the support of the respective users, user groups, and scopes. The OIDC server host and client-id are specified as overrides of the Compass Helm chart. Then, a set of administrator scopes are granted to a user, based on the groups in the `id_token`. Those trusted groups can be configured with overrides as well.

> **NOTE:** Compass relies on the `name` claim in the id_token. Therefore, you must configure your IDP to contain that attribute in the resulting token as this is the claim that is used for user identification.

- For internal communication between components, Compass relies on Kubernetes Service Account tokens and [Service Account Issuer Discovery](https://kubernetes.io/docs/tasks/configure-pod-container/configure-service-account/#service-account-issuer-discovery) for the validation of the tokens.
Therefore, `serviceAccountTokenJWKS` and `serviceAccountTokenIssuer` need to be configured as overrides. This configuration could be infrastructure specific.

> For more information about GCP, see [getOpenid-configuration](https://cloud.google.com/kubernetes-engine/docs/reference/rest/v1/projects.locations.clusters.well-known/getOpenid-configuration). An example configuration of GKE clusters looks like this:
```yaml
   kubernetes:
       serviceAccountTokenIssuer: "https://container.googleapis.com/v1/projects/${PROJECT_NAME}/locations/${REGION}/clusters/${CLUSTER_NAME}"
       serviceAccountTokenJWKS: "https://container.googleapis.com/v1/projects/${PROJECT_NAME}/locations/${REGION}/clusters/${CLUSTER_NAME}/jwks"
```

> **NOTE:** The `serviceAccountTokenIssuer` must match exactly to the value in the `iss` claim of the service account token mounted to a pod (in `/var/run/secrets/kubernetes.io/serviceaccount/token`). This value can differ from the `iss` claim of the token in the service account secret.

#### Perform minimal Kyma installation

> **NOTE:** During the installation of Compass, the installed Kyma version (as a basis to Compass) must match to the one in the [`KYMA_VERSION`](../../installation/resources/KYMA_VERSION) file in the specific Compass commit.

If custom domains and certificates are needed, see the [Set up your custom domain TLS certificate](https://github.com/kyma-project/kyma/blob/10ae3a8acf7d57a329efa605890d11f9a9b40991/docs/03-tutorials/sec-01-tls-certificates-security.md#L1-L0) document in the Kyma installation guide, as well as the resources in the [Certificate Management](#certificate-management) section in this document.

Save the following .yaml code with installation overrides into a file (for example: additionalKymaOverrides.yaml)
```yaml
<<<<<<< HEAD
istio:
=======
ory:
  global:
    domainName: ${DOMAIN} # Optional, only needed if you use custom domains below.
  oathkeeper:
    oathkeeper:
      config:
        authenticators:
          jwt:
            config:
              jwks_urls:
                -  ${IDP_JWKS_URL}
istio-configuration:
>>>>>>> effe5523
   components:
      ingressGateways:
         config:
            service:
               loadBalancerIP: ${GATEWAY_IP_ADDRESS}
               type: LoadBalancer
   meshConfig:
      defaultConfig:
         holdApplicationUntilProxyStarts: true
global:
   loadBalancerIP: ${GATEWAY_IP_ADDRESS}
# If you want to proceed with your custom values, uncomment the values below; the default domain is `local.kyma.dev` and there is a default self-signed certificate and a key for that domain
   #domainName: ${DOMAIN} 
   #tlsCrt: ${TLS_CERT} 
   #tlsKey: ${TLS_KEY} 
   #ingress:
      #domainName: ${DOMAIN}
      #tlsCrt: ${TLS_CERT}
      #tlsKey: ${TLS_KEY}
```
And then start the Kyma installation by using the following command:

```bash
kyma deploy --source <version from ../../installation/resources/KYMA_VERSION> -c <minimal file from ../../installation/resources/kyma/kyma-components-minimal.yaml> -f <overrides file from ../../installation/resources/kyma/kyma-overrides-minimal.yaml> -f <file from above step - e.g. additionalKymaOverrides.yaml> --ci
```

#### Install Compass

> **NOTE:** If you installed Kyma on a cluster with a custom domain and certificates, you must apply the overrides to Compass as well.

Save the following .yaml code with installation overrides into a file (for example: additionalCompassOverrides.yaml)
```yaml
hydrator:
   adminGroupNames: ${ADMIN_GROUP_NAMES}
global:
   isLocalEnv: false
   migratorJob:
      pvc:
         storageClass: ${ANY_SUPPORTED_STORAGE_CLASS}
   kubernetes:
      serviceAccountTokenIssuer: ${TOKEN_ISSUER} # Default is kubernetes/serviceaccount 
      serviceAccountTokenJWKS: ${JWKS_ENDPOINT} # Default is https://kubernetes.default.svc.cluster.local/openid/v1/jwks
   loadBalancerIP: ${LOAD_BALANCER_SERVICE_EXTERNAL_IP}
   cockpit:
      auth:
         idpHost: ${IDP_HOST}
         clientID: ${CLIENT_ID}
# If you want to proceed with your custom values, uncomment the values below; the default domain is `local.kyma.dev` and there is a default self-signed certificate and a key for that domain
#   domainName: ${DOMAIN}
#   tlsCrt: ${TLS_CERT}
#   tlsKey: ${TLS_KEY}
#   ingress:
#      domainName: ${DOMAIN}
#      tlsCrt: ${TLS_CERT}
#      tlsKey: ${TLS_KEY}
```

And then start the Compass installation by using the following command:

```bash
<script from ../../installation/scripts/install-compass.sh> --overrides-file <file from ../../installation/resources/compass-overrides-local.yaml> --overrides-file <file from above step - e.g. additionalCompassOverrides.yaml> --timeout <e.g: 30m0s>
```

### Certificate Management

In case certificate rotation is needed, you can install JetStack's [Certificate Manager](https://github.com/jetstack/cert-manager) to take care of the certificates.

The following certificates can be rotated:
* Connector intermediate certificate that is used to issue Application and Runtime client certificates.
* Istio gateway certificate for the regular HTTPS gateway.
* Istio gateway certificate for the mTLS gateway.

#### Create issuers

To issue certificates, the Certificate Manager requires a resource called issuer.

Example with self provided CA certificate:

```yaml
apiVersion: cert-manager.io/v1alpha2
kind: ClusterIssuer
metadata:
  name: <name>
spec:
  ca:
    secretName: "<secret-name-containing-the-ca-cert>"
```

Example with **Let's encrypt** issuer:

```yaml
apiVersion: cert-manager.io/v1alpha2
kind: ClusterIssuer
metadata:
  name: <name>
spec:
  acme:
    email: <lets_encrypt_email>
    server: <lets_encrypt_server_url>
    privateKeySecretRef:
      name: <lets_encrypt_secret>
    solvers:
      - dns01:
          clouddns:
            project: <project_name>
            serviceAccountSecretRef:
              name: <secret_name>
              key: <secret_key>
```

For more information about the different cluster issuer configurations, see: [ACME Issuer](https://cert-manager.io/docs/configuration/acme/)

#### Connector certificate

```yaml
apiVersion: cert-manager.io/v1alpha2
kind: Certificate
metadata:
  name: <name>
  namespace: <namespace>
spec:
  secretName: "<secret-to-put-the-generated-certificate>"
  duration: 3d
  renewBefore: 1d
  issuerRef:
    name: <name-of-issuer-to-issue-certificates-from>
    kind: ClusterIssuer
  commonName: Kyma
  isCA: true
  keyAlgorithm: rsa
  keySize: 4096
  usages:
    - "digital signature"
    - "key encipherment"
    - "cert sign"

```

Certificate Manager's role is to rotate certificates as defined in the resources. Make sure that the certificate as shown in the example is specified as `isCA: true`. This means that the certificate is used to issue other certificates.

#### Domain certificates

Certificate Manager can also rotate Istio gateway certificates. The following example shows such certificate:

```yaml
apiVersion: cert-manager.io/v1alpha2
kind: Certificate
metadata:
  name: <name>
  namespace: <namespace>
spec:
  secretName: "<secret-to-put-the-generated-certificate>"
  issuerRef:
    name: <name-of-issuer-to-issue-certificates-from> (this can be Let's encrypt issuer)
    kind: ClusterIssuer
  commonName: <wildcard_domain_name>
  dnsNames:
    - <wildcard_domain_name>
    - <alternative_wildcard_domain_name>
```

In this case, as this certificate is not used to issue other certificates, it is not a CA certificate. Additionally, its validity depends on the settings by the issuer (for example **Let's encrypt**).

### Local k3d installation

For local development, install Compass with the minimal Kyma installation on k3d from the `main` branch. To do so, run the following script:

```bash
./installation/cmd/run.sh --oidc-host {URL_TO_OIDC_SERVER} --oidc-client-id {OIDC_CLIENT_ID} --oidc-admin-group {OIDC_ADMIN_GROUP}
```

The Kyma version is read from the [`KYMA_VERSION`](../../installation/resources/KYMA_VERSION) file. You can override it with the following command:

```bash
./installation/cmd/run.sh --kyma-release {KYMA_VERSION} --oidc-host {URL_TO_OIDC_SERVER} --oidc-client-id {OIDC_CLIENT_ID} --oidc-admin-group {OIDC_ADMIN_GROUP}
```
You can also specify if you want the Kyma installation to contain only `minimal` components or whether you want `full` Kyma

```bash
./installation/cmd/run.sh --kyma-installation full --oidc-host {URL_TO_OIDC_SERVER} --oidc-client-id {OIDC_CLIENT_ID} --oidc-admin-group {OIDC_ADMIN_GROUP}
```

Optionally, you can use the `--dump-db` flag to populate the DB with sample data. As a result, a DB dump is downloaded from the Compass development environment and is imported into the DB during the installation of Compass. Note that you can only use this feature if you are part of the Compass contributors. Otherwise, you will not have access to the development environment, from which the data is obtained.
Note that using this flag also results in building a new `schema-migrator` image from the local files.
```bash
./installation/cmd/run.sh --dump-db --oidc-host {URL_TO_OIDC_SERVER} --oidc-client-id {OIDC_CLIENT_ID} --oidc-admin-group {OIDC_ADMIN_GROUP}
```


>**NOTE:** The versions of the components that are installed depend on their tag versions listed in the `values.yaml` file in the Helm charts.
If you want to build and deploy the local source code version of a component (for example, Director), you can run the following command in the component directory:
  ```bash
  make deploy-on-k3d
  ```

> **_NOTE:_**  
>To configure an OIDC identity provider that is required for the JWT flows, the OIDC configuration arguments (`--oidc-host`, `--oidc-client-id`, `--oidc-admin-group`) are mandatory. If they are omitted, the **run.sh** script tries to get the required values from the **~/.compass.yaml** file. To run the `run.sh` script, you need the [yq](https://mikefarah.gitbook.io/yq/) tool.
>
>The  **~/compass.yaml** file must have the following structure:
>  > idpHost: {URL_TO_OIDC_SERVER}
>  >
>  > clientID: {OIDC_CLIENT_ID}
>  >
>  > adminGroupNames: {OIDC_ADMIN_GROUPS}
>
> Note that the JWT flows work properly only when the configuration arguments are passed and the **~.compass.yaml** file exists.

## Single cluster with Compass and Runtime Agent

This is a single-tenant mode, which provides the complete cluster Kyma installation with all components, including the Runtime Agent. You can install Compass on top of it.
In this mode, the Runtime Agent is already connected to Compass. This mode facilitates various kind of testing and development.

### Cluster installation

**Security Prerequisites**

- The proper work of JWT token flows and Compass Cockpit require a set up and configured OpenID Connect (OIDC) Authorization Server.
  The OIDC Authorization Server is needed for the support of the respective users, user groups, and scopes. The OIDC server host and client-id are specified as overrides of the Compass Helm chart. Then, a set of administrator scopes are granted to a user, based on the groups in the `id_token`. Those trusted groups can be configured with overrides as well.

> **NOTE:** Compass relies on the `name` claim in the `id_token`. Therefore, you must configure your IDP to contain that attribute in the resulting token as this is the claim that is used for user identification.

- For internal communication between components, Compass relies on Kubernetes Service Account tokens and [Service Account Issuer Discovery](https://kubernetes.io/docs/tasks/configure-pod-container/configure-service-account/#service-account-issuer-discovery) for the validation of the tokens.
Therefore, `serviceAccountTokenJWKS` and `serviceAccountTokenIssuer` need to be configured as overrides. This configuration could be infrastructure specific.

> For more information about GCP, see [getOpenid-configuration](https://cloud.google.com/kubernetes-engine/docs/reference/rest/v1/projects.locations.clusters.well-known/getOpenid-configuration). An example configuration of GKE clusters looks like this:
```yaml
   kubernetes:
       serviceAccountTokenIssuer: "https://container.googleapis.com/v1/projects/${PROJECT_NAME}/locations/${REGION}/clusters/${CLUSTER_NAME}"
       serviceAccountTokenJWKS: "https://container.googleapis.com/v1/projects/${PROJECT_NAME}/locations/${REGION}/clusters/${CLUSTER_NAME}/jwks"
```

> **NOTE:** The `serviceAccountTokenIssuer` must match exactly to the value in the `iss` claim of the service account token mounted to a pod (in `/var/run/secrets/kubernetes.io/serviceaccount/token`). This value can differ from the `iss` claim of the token in the service account secret.

To install the Compass and Runtime components on a single cluster, perform the following steps:

#### Kyma Prerequisite

> **NOTE:** During the installation of Kyma, the installed version must match to the one in the [`KYMA_VERSION`](../../installation/resources/KYMA_VERSION) file in the specific Compass commit.

You must have a Kyma installation with an enabled Runtime Agent. For more information, see [Enable Kyma with Runtime Agent](https://github.com/kyma-project/kyma/blob/2.0.4/docs/04-operation-guides/operations/ra-01-enable-kyma-with-runtime-agent.md). Therefore, you must add the compass-runtime-agent module in the compass-system namespace to the list of [minimal compass components file](../../installation/resources/kyma/kyma-overrides-minimal.yaml).

If custom domains and certificates are needed, see the [Set up your custom domain TLS certificate](https://github.com/kyma-project/kyma/blob/10ae3a8acf7d57a329efa605890d11f9a9b40991/docs/03-tutorials/sec-01-tls-certificates-security.md#L1-L0) document in the Kyma installation guide, as well as the resources in the [Certificate Management](#certificate-management) section in this document.

Save the following .yaml code with installation overrides to a file (for example: additionalKymaOverrides.yaml)
```yaml
ory:
  global:
    domainName: ${DOMAIN} # Optional, only needed if you use custom domains below.
  oathkeeper:
    oathkeeper:
      config:
        authenticators:
          jwt:
            config:
              jwks_urls:
                -  ${IDP_JWKS_URL}
istio-configuration:
   components:
      ingressGateways:
         config:
            service:
               loadBalancerIP: ${GATEWAY_IP_ADDRESS}
               type: LoadBalancer
   meshConfig:
      defaultConfig:
         holdApplicationUntilProxyStarts: true
global:
   loadBalancerIP: ${GATEWAY_IP_ADDRESS}
# If you want to proceed with your custom values, uncomment the values below; the default domain is `local.kyma.dev` and there is a default self-signed certificate and a key for that domain
   #domainName: ${DOMAIN} 
   #tlsCrt: ${TLS_CERT} 
   #tlsKey: ${TLS_KEY} 
   #ingress:
      #domainName: ${DOMAIN}
      #tlsCrt: ${TLS_CERT}
      #tlsKey: ${TLS_KEY}
```

And then, start the Kyma installation by using the following command:

```bash
kyma deploy --source <version from ../../installation/resources/KYMA_VERSION> -c <minimal file from ../../installation/resources/kyma/kyma-components-minimal.yaml> -f <overrides file from ../../installation/resources/kyma/kyma-overrides-minimal.yaml> -f <file from above step - e.g. additionalKymaOverrides.yaml> --ci
```

#### Install Compass

Save the following .yaml code with installation overrides into a file (for example: additionalCompassOverrides.yaml)
```yaml
hydrator:
   adminGroupNames: ${ADMIN_GROUP_NAMES}
global:
   agentPreconfiguration: true
   isLocalEnv: false
   migratorJob:
      pvc:
         storageClass: ${ANY_SUPPORTED_STORAGE_CLASS}
   kubernetes:
     serviceAccountTokenIssuer: ${TOKEN_ISSUER} # Default is kubernetes/serviceaccount 
     serviceAccountTokenJWKS: ${JWKS_ENDPOINT} # Default is https://kubernetes.default.svc.cluster.local/openid/v1/jwks
   loadBalancerIP: ${LOAD_BALANCER_SERVICE_EXTERNAL_IP}
   cockpit:
      auth:
         idpHost: ${IDP_HOST}
         clientID: ${CLIENT_ID}
# If you want to proceed with your custom values, uncomment the values below; the default domain is `local.kyma.dev` and there is a default self-signed certificate and a key for that domain
#   domainName: ${DOMAIN}
#   tlsCrt: ${TLS_CERT}
#   tlsKey: ${TLS_KEY}
#   ingress:
#      domainName: ${DOMAIN}
#      tlsCrt: ${TLS_CERT}
#      tlsKey: ${TLS_KEY}
```

```bash
<script from ../../installation/scripts/install-compass.sh> --overrides-file <file from ../../installation/resources/compass-overrides-local.yaml> --overrides-file <file from above step - e.g. additionalCompassOverrides.yaml> --timeout <e.g: 30m0s>
```

Once Compass is installed, the Runtime Agent will be configured to fetch the Runtime configuration from the Compass installation within the same cluster.<|MERGE_RESOLUTION|>--- conflicted
+++ resolved
@@ -50,9 +50,6 @@
 
 Save the following .yaml code with installation overrides into a file (for example: additionalKymaOverrides.yaml)
 ```yaml
-<<<<<<< HEAD
-istio:
-=======
 ory:
   global:
     domainName: ${DOMAIN} # Optional, only needed if you use custom domains below.
@@ -64,8 +61,7 @@
             config:
               jwks_urls:
                 -  ${IDP_JWKS_URL}
-istio-configuration:
->>>>>>> effe5523
+istio:
    components:
       ingressGateways:
          config:
