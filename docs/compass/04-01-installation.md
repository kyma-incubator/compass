--- conflicted
+++ resolved
@@ -60,11 +60,10 @@
 
 #### Install Compass
 
-<<<<<<< HEAD
 **Security Prerequisites**
 
 - The proper work of JWT token flows and Compass Cockpit require a set up and configured OpenID Connect (OIDC) Authorization Server.
-The OIDC Authorization Server is needed for the support of the respective users, user groups, and scopes. The OIDC server host and client-id are specified as overrides of the Compass Helm chart. Then a set of admin scopes are granted to a user based on the groups in the id_token, those trusted groups can be configured with overrides as well.
+  The OIDC Authorization Server is needed for the support of the respective users, user groups, and scopes. The OIDC server host and client-id are specified as overrides of the Compass Helm chart. Then, a set of administrator scopes are granted to a user, based on the groups in the `id_token`. Those trusted groups can be configured with overrides as well.
 - For internal communication between components Compass relies on Kubernetes Service Account tokens and [Service Account Issuer Discovery](https://kubernetes.io/docs/tasks/configure-pod-container/configure-service-account/#service-account-issuer-discovery) for validating the tokens.
 Therefore, `serviceAccountTokenJWKS` and `serviceAccountTokenIssuer` needs to be configured as overrides below. Note that this configuration may be infrastructure specific.
 
@@ -75,13 +74,7 @@
        serviceAccountTokenJWKS: "https://container.googleapis.com/v1/projects/${PROJECT_NAME}/locations/${REGION}/clusters/${CLUSTER_NAME}/jwks"
 ``` 
 
-> **NOTE:** If you installed Kyma on a cluster with a custom domain and certificates, you must apply that overrides to Compass as well.
-=======
 > **NOTE:** If you installed Kyma on a cluster with a custom domain and certificates, you must apply the overrides to Compass as well.
-
-The proper work of JWT token flows and Compass Cockpit require a set up and configured OpenID Connect (OIDC) Authorization Server.
-The OIDC Authorization Server is needed for the support of the respective users, user groups, and scopes. The OIDC server host and client-id are specified as overrides of the Compass Helm chart. Then, a set of administrator scopes are granted to a user, based on the groups in the `id_token`. Those trusted groups can be configured with overrides as well.
->>>>>>> 3fa3e812
 
 Save the following .yaml with installation overrides into a file (for example: additionalCompassOverrides.yaml)
 ```yaml
@@ -277,11 +270,10 @@
 
 #### Install Compass
 
-<<<<<<< HEAD
 **Security Prerequisites**
 
 - The proper work of JWT token flows and Compass Cockpit require a set up and configured OpenID Connect (OIDC) Authorization Server.
-  The OIDC Authorization Server is needed for the support of the respective users, user groups, and scopes. The OIDC server host and client-id are specified as overrides of the Compass Helm chart. Then a set of admin scopes are granted to a user based on the groups in the id_token, those trusted groups can be configured with overrides as well.
+  The OIDC Authorization Server is needed for the support of the respective users, user groups, and scopes. The OIDC server host and client-id are specified as overrides of the Compass Helm chart. Then, a set of administrator scopes are granted to a user, based on the groups in the `id_token`. Those trusted groups can be configured with overrides as well.
 - For internal communication between components Compass relies on Kubernetes Service Account tokens and [Service Account Issuer Discovery](https://kubernetes.io/docs/tasks/configure-pod-container/configure-service-account/#service-account-issuer-discovery) for validating the tokens.
   Therefore, `serviceAccountTokenJWKS` and `serviceAccountTokenIssuer` needs to be configured as overrides below. Note that this configuration may be infrastructure specific.
 
@@ -292,13 +284,7 @@
        serviceAccountTokenJWKS: "https://container.googleapis.com/v1/projects/${PROJECT_NAME}/locations/${REGION}/clusters/${CLUSTER_NAME}/jwks"
 ``` 
 
-> **NOTE:** If you installed Kyma on a cluster with a custom domain and certificates, you must apply that overrides to Compass as well.
-=======
 > **NOTE:** If you installed Kyma on a cluster with a custom domain and certificates, you must apply the overrides to Compass as well.
-
-The proper work of JWT token flows and Compass Cockpit require a set up and configured OpenID Connect (OIDC) Authorization Server.
-The OIDC Authorization Server is needed for the support of the respective users, user groups, and scopes. The OIDC server host and client-id are specified as overrides of the Compass Helm chart. Then, a set of administrator scopes are granted to a user, based on the groups in the `id_token`. Those trusted groups can be configured with overrides as well.
->>>>>>> 3fa3e812
 
 Save the following .yaml with installation overrides into a file (for example: additionalCompassOverrides.yaml)
 ```yaml
