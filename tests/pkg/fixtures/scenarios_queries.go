--- conflicted
+++ resolved
@@ -19,11 +19,6 @@
 import (
 	"context"
 
-<<<<<<< HEAD
-=======
-	"github.com/kyma-incubator/compass/tests/pkg/testctx"
-
->>>>>>> e5bb246d
 	"github.com/kyma-incubator/compass/components/director/pkg/graphql"
 	"github.com/kyma-incubator/compass/tests/pkg/testctx"
 	gcli "github.com/machinebox/graphql"
@@ -68,28 +63,4 @@
 	err = testctx.Tc.RunOperationWithCustomTenant(ctx, gqlClient, tenantID, req, &assignment)
 	require.NoError(t, err)
 	return assignment
-<<<<<<< HEAD
-}
-
-type TenantsResponse struct {
-	Result []*graphql.Tenant
-}
-
-func GetTenants(gqlClient *gcli.Client) ([]*graphql.Tenant, error) {
-	query := FixTenantsRequest().Query()
-
-	req := gcli.NewRequest(query)
-
-	var response TenantsResponse
-	ctx, cancel := context.WithTimeout(context.Background(), 10*time.Second)
-	defer cancel()
-
-	err := gqlClient.Run(ctx, req, &response)
-	if err != nil {
-		return nil, err
-	}
-
-	return response.Result, nil
-=======
->>>>>>> e5bb246d
 }