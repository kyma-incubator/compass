package fixtures

import (
	"encoding/json"
	"fmt"
	"io/ioutil"
	"net/http"
	"net/url"
	"strings"
	"time"

	"github.com/kyma-incubator/compass/tests/pkg/config"

	"github.com/kyma-incubator/compass/components/director/pkg/graphql/graphqlizer"

	"github.com/kyma-incubator/compass/components/director/pkg/graphql"

	"github.com/kyma-incubator/compass/tests/pkg/testctx"

	"github.com/kyma-incubator/compass/components/gateway/pkg/auditlog/model"
	gcli "github.com/machinebox/graphql"
	"github.com/stretchr/testify/require"
)

<<<<<<< HEAD
const (
	AuditlogTokenEndpoint        = "secured/oauth/token"
	auditlogSearchEndpoint       = "audit-log/v2/configuration-changes/search"
	auditlogDeleteEndpointFormat = "audit-log/v2/configuration-changes/%s"
)
=======
const timeFormat = "%d-%02d-%02dT%02d:%02d:%02d"
>>>>>>> 6731fba0

func FixEventDefinitionInBundleRequest(appID, bndlID, eventID string) *gcli.Request {
	return gcli.NewRequest(
		fmt.Sprintf(`query {
			result: application(id: "%s") {
						bundle(id: "%s"){
							eventDefinition(id: "%s"){
						%s
						}					
					}
				}
			}`, appID, bndlID, eventID, testctx.Tc.GQLFieldsProvider.ForEventDefinition()))
}

<<<<<<< HEAD
func SearchForAuditlogByString(t require.TestingT, client *http.Client, baseURL string, auditlogToken string, search string) []model.ConfigurationChange {
	req, err := http.NewRequest(http.MethodGet, fmt.Sprintf("%s%s", baseURL, auditlogSearchEndpoint), nil)
	require.NoError(t, err)

	req.URL.RawQuery = fmt.Sprintf("query=%s", search)
	req.Header.Add("Authorization", fmt.Sprintf("Bearer %s", auditlogToken))
=======
func GetAuditlogToken(t require.TestingT, client *http.Client, auditlogConfig config.AuditlogConfig) Token {
	form := url.Values{}
	form.Add("grant_type", "client_credentials")
	reqBody := strings.NewReader(form.Encode())
	req, err := http.NewRequest(http.MethodPost, auditlogConfig.TokenURL+"/oauth/token", reqBody)
	require.NoError(t, err)

	req.Header.Add("Content-Type", "application/x-www-form-urlencoded")
	req.Header.Add("Authorization", "Basic "+base64.URLEncoding.EncodeToString([]byte(fmt.Sprintf("%s:%s", auditlogConfig.ClientID, auditlogConfig.ClientSecret))))
	resp, err := client.Do(req)
	require.NoError(t, err)
	require.Equal(t, http.StatusOK, resp.StatusCode, fmt.Sprintf("failed to get token: unexpected status code: expected: %d, actual: %d", http.StatusOK, resp.StatusCode))

	var auditlogToken Token
	body, err := ioutil.ReadAll(resp.Body)
	require.NoError(t, err)

	err = json.Unmarshal(body, &auditlogToken)
	require.NoError(t, err)

	return auditlogToken
}

func SearchForAuditlogByTimestampAndString(t require.TestingT, client *http.Client, auditlogConfig config.AuditlogConfig, auditlogToken Token, search string, timeFrom, timeTo time.Time) []model.ConfigurationChange {
	req, err := http.NewRequest(http.MethodGet, fmt.Sprintf("%s%s", auditlogConfig.ManagementURL, auditlogConfig.ManagementAPIPath), nil)
	require.NoError(t, err)

	timeFromStr := fmt.Sprintf(timeFormat,
		timeFrom.Year(), timeFrom.Month(), timeFrom.Day(),
		timeFrom.Hour(), timeFrom.Minute(), timeFrom.Second())

	timeToStr := fmt.Sprintf(timeFormat,
		timeTo.Year(), timeTo.Month(), timeTo.Day(),
		timeTo.Hour(), timeTo.Minute(), timeTo.Second())

	req.URL.RawQuery = fmt.Sprintf("time_from=%s&time_to=%s", timeFromStr, timeToStr)
	req.Header.Add("Authorization", fmt.Sprintf("Bearer %s", auditlogToken.AccessToken))
>>>>>>> 6731fba0
	resp, err := client.Do(req)
	require.NoError(t, err)
	require.True(t, resp.StatusCode == http.StatusOK || resp.StatusCode == http.StatusNoContent, fmt.Sprintf("failed to fetch auditlogs: unexpected status code: expected: %d or %d, actual: %d", http.StatusOK, http.StatusNoContent, resp.StatusCode))

	if resp.StatusCode == http.StatusNoContent {
		return []model.ConfigurationChange{}
	}

	body, err := ioutil.ReadAll(resp.Body)
	require.NoError(t, err)

<<<<<<< HEAD
func DeleteAuditlogByID(t require.TestingT, client *http.Client, baseURL string, auditlogToken string, id string) {
	req, err := http.NewRequest(http.MethodDelete, fmt.Sprintf("%s%s", baseURL, fmt.Sprintf(auditlogDeleteEndpointFormat, id)), nil)
	require.NoError(t, err)

	req.Header.Add("Authorization", fmt.Sprintf("Bearer %s", auditlogToken))
	resp, err := client.Do(req)
=======
	type configurationChange struct {
		model.ConfigurationChange
		Message *string `json:"message"`
	}

	var auditlogs []configurationChange
	err = json.Unmarshal(body, &auditlogs)
>>>>>>> 6731fba0
	require.NoError(t, err)

	var matchingAuditlogs []model.ConfigurationChange
	for i := range auditlogs {

		// Our productive & mocked auditlog logic is all based on the the model.ConfigurationChange struct, which doesn't contain
		// the new Message attribute which is part of the payload when using the real Auditlog Management Read API.
		// This is why when running the e2e tests on real env we need to adapt and populate the existing model.ConfigurationChange struct
		// properties Attributes & Object with the ones contained in the new Message attribute.
		if auditlogs[i].Message != nil {
			message := struct {
				Attributes []model.Attribute `json:"attributes"`
				Object     model.Object      `json:"object"`
			}{}

			err := json.Unmarshal([]byte(*auditlogs[i].Message), &message)
			require.NoError(t, err)

			auditlogs[i].Attributes = message.Attributes
			auditlogs[i].Object = message.Object

			require.NoError(t, err)
		}
		for _, attribute := range auditlogs[i].Attributes {
			if strings.Contains(attribute.New, search) {
				matchingAuditlogs = append(matchingAuditlogs, auditlogs[i].ConfigurationChange)
			}
		}
	}

	return matchingAuditlogs
}

func FixGetViewerRequest() *gcli.Request {
	return gcli.NewRequest(
		fmt.Sprintf(`query {
			result: viewer {
					%s
				}
			}`,
			testctx.Tc.GQLFieldsProvider.ForViewer()))
}

func FixDeleteDocumentRequest(docID string) *gcli.Request {
	return gcli.NewRequest(
		fmt.Sprintf(`mutation {
			result: deleteDocument(id: "%s") {
					id
				}
			}`, docID))
}

func FixTenantsRequest() *gcli.Request {
	return gcli.NewRequest(
		fmt.Sprintf(`query {
				result: tenants {
						%s
					}
				}`, testctx.Tc.GQLFieldsProvider.Page(testctx.Tc.GQLFieldsProvider.OmitForTenant([]string{"labels", "initialized"}))))
}

func FixTenantsPageRequest(first int) *gcli.Request {
	return gcli.NewRequest(
		fmt.Sprintf(`query {
				result: tenants(first: %d) {
						%s
					}
				}`, first, testctx.Tc.GQLFieldsProvider.Page(testctx.Tc.GQLFieldsProvider.OmitForTenant([]string{"labels", "initialized"}))))
}

func FixTenantsSearchRequest(searchTerm string) *gcli.Request {
	return gcli.NewRequest(
		fmt.Sprintf(`query {
				result: tenants(searchTerm: "%s") {
						%s
					}
				}`, searchTerm, testctx.Tc.GQLFieldsProvider.Page(testctx.Tc.GQLFieldsProvider.OmitForTenant([]string{"labels", "initialized"}))))
}

func FixTenantsPageSearchRequest(searchTerm string, first int) *gcli.Request {
	return gcli.NewRequest(
		fmt.Sprintf(`query {
				result: tenants(searchTerm: "%s", first: %d) {
						%s
					}
				}`, searchTerm, first, testctx.Tc.GQLFieldsProvider.Page(testctx.Tc.GQLFieldsProvider.OmitForTenant([]string{"labels", "initialized"}))))
}

func FixTenantRequest(externalID string) *gcli.Request {
	return gcli.NewRequest(
		fmt.Sprintf(`query {
				result: tenantByExternalID(id: "%s") {
						%s
					}
				}`, externalID, testctx.Tc.GQLFieldsProvider.ForTenant()))
}

func FixWriteTenantsRequest(t require.TestingT, tenants []graphql.BusinessTenantMappingInput) *gcli.Request {
	gqlizer := graphqlizer.Graphqlizer{}
	in, err := gqlizer.WriteTenantsInputToGQL(tenants)
	require.NoError(t, err)

	tenantsQuery := fmt.Sprintf("mutation { writeTenants(in:[%s])}", in)
	return gcli.NewRequest(tenantsQuery)
}

func FixDeleteTenantsRequest(t require.TestingT, tenants []graphql.BusinessTenantMappingInput) *gcli.Request {
	gqlizer := graphqlizer.Graphqlizer{}
	in, err := gqlizer.DeleteTenantsInputToGQL(tenants)
	require.NoError(t, err)

	tenantsQuery := fmt.Sprintf("mutation { deleteTenants(in:[%s])}", in)
	return gcli.NewRequest(tenantsQuery)
}<|MERGE_RESOLUTION|>--- conflicted
+++ resolved
@@ -1,6 +1,7 @@
 package fixtures
 
 import (
+	"encoding/base64"
 	"encoding/json"
 	"fmt"
 	"io/ioutil"
@@ -22,15 +23,13 @@
 	"github.com/stretchr/testify/require"
 )
 
-<<<<<<< HEAD
-const (
-	AuditlogTokenEndpoint        = "secured/oauth/token"
-	auditlogSearchEndpoint       = "audit-log/v2/configuration-changes/search"
-	auditlogDeleteEndpointFormat = "audit-log/v2/configuration-changes/%s"
-)
-=======
 const timeFormat = "%d-%02d-%02dT%02d:%02d:%02d"
->>>>>>> 6731fba0
+
+type Token struct {
+	AccessToken string `json:"access_token"`
+	TokenType   string `json:"token_type"`
+	ExpiresIn   int    `json:"expires_in"`
+}
 
 func FixEventDefinitionInBundleRequest(appID, bndlID, eventID string) *gcli.Request {
 	return gcli.NewRequest(
@@ -45,14 +44,6 @@
 			}`, appID, bndlID, eventID, testctx.Tc.GQLFieldsProvider.ForEventDefinition()))
 }
 
-<<<<<<< HEAD
-func SearchForAuditlogByString(t require.TestingT, client *http.Client, baseURL string, auditlogToken string, search string) []model.ConfigurationChange {
-	req, err := http.NewRequest(http.MethodGet, fmt.Sprintf("%s%s", baseURL, auditlogSearchEndpoint), nil)
-	require.NoError(t, err)
-
-	req.URL.RawQuery = fmt.Sprintf("query=%s", search)
-	req.Header.Add("Authorization", fmt.Sprintf("Bearer %s", auditlogToken))
-=======
 func GetAuditlogToken(t require.TestingT, client *http.Client, auditlogConfig config.AuditlogConfig) Token {
 	form := url.Values{}
 	form.Add("grant_type", "client_credentials")
@@ -90,7 +81,6 @@
 
 	req.URL.RawQuery = fmt.Sprintf("time_from=%s&time_to=%s", timeFromStr, timeToStr)
 	req.Header.Add("Authorization", fmt.Sprintf("Bearer %s", auditlogToken.AccessToken))
->>>>>>> 6731fba0
 	resp, err := client.Do(req)
 	require.NoError(t, err)
 	require.True(t, resp.StatusCode == http.StatusOK || resp.StatusCode == http.StatusNoContent, fmt.Sprintf("failed to fetch auditlogs: unexpected status code: expected: %d or %d, actual: %d", http.StatusOK, http.StatusNoContent, resp.StatusCode))
@@ -102,14 +92,6 @@
 	body, err := ioutil.ReadAll(resp.Body)
 	require.NoError(t, err)
 
-<<<<<<< HEAD
-func DeleteAuditlogByID(t require.TestingT, client *http.Client, baseURL string, auditlogToken string, id string) {
-	req, err := http.NewRequest(http.MethodDelete, fmt.Sprintf("%s%s", baseURL, fmt.Sprintf(auditlogDeleteEndpointFormat, id)), nil)
-	require.NoError(t, err)
-
-	req.Header.Add("Authorization", fmt.Sprintf("Bearer %s", auditlogToken))
-	resp, err := client.Do(req)
-=======
 	type configurationChange struct {
 		model.ConfigurationChange
 		Message *string `json:"message"`
@@ -117,7 +99,6 @@
 
 	var auditlogs []configurationChange
 	err = json.Unmarshal(body, &auditlogs)
->>>>>>> 6731fba0
 	require.NoError(t, err)
 
 	var matchingAuditlogs []model.ConfigurationChange
