package fixtures

import (
	"context"
	"fmt"
	"testing"

	"github.com/kyma-incubator/compass/components/director/pkg/graphql"
	"github.com/kyma-incubator/compass/tests/pkg/assertions"
	"github.com/kyma-incubator/compass/tests/pkg/testctx"
	gcli "github.com/machinebox/graphql"
	"github.com/stretchr/testify/require"
)

func CreateFormationTemplate(t require.TestingT, ctx context.Context, gqlClient *gcli.Client, in graphql.FormationTemplateInput) *graphql.FormationTemplate {
	formationTemplateInputGQLString, err := testctx.Tc.Graphqlizer.FormationTemplateInputToGQL(in)
	require.NoError(t, err)
	createRequest := FixCreateFormationTemplateRequest(formationTemplateInputGQLString)

	formationTemplate := graphql.FormationTemplate{}
	require.NoError(t, testctx.Tc.RunOperationWithoutTenant(ctx, gqlClient, createRequest, &formationTemplate))
	require.NotEmpty(t, formationTemplate.ID)

	return &formationTemplate
}

<<<<<<< HEAD
func CreateFormationTemplateExpectError(t require.TestingT, ctx context.Context, gqlClient *gcli.Client, in graphql.FormationTemplateInput) {
	formationTemplateInputGQLString, err := testctx.Tc.Graphqlizer.FormationTemplateInputToGQL(in)
	require.NoError(t, err)
	createRequest := FixCreateFormationTemplateRequest(formationTemplateInputGQLString)
	formationTemplate := graphql.FormationTemplate{}
	err = testctx.Tc.RunOperationWithoutTenant(ctx, gqlClient, createRequest, &formationTemplate)

	// In case of successfully created formation template the require statement terminates the test case and the ID is not returned. Should clean up the formation template here.
	if formationTemplate.ID != "" {
		defer CleanupFormationTemplate(t, ctx, gqlClient, formationTemplate.ID)
	}

	require.Error(t, err)
	fmt.Println("Error: ", err.Error())
=======
func CreateFormationTemplateWithoutInput(t *testing.T, ctx context.Context, gqlClient *gcli.Client, formationTemplateName, runtimeType string, applicationTypes []string, runtimeArtifactKind graphql.ArtifactType) graphql.FormationTemplate {
	formationTmplInput := graphql.FormationTemplateInput{
		Name:                   formationTemplateName,
		ApplicationTypes:       applicationTypes,
		RuntimeTypes:           []string{runtimeType},
		RuntimeTypeDisplayName: formationTemplateName,
		RuntimeArtifactKind:    runtimeArtifactKind,
	}

	formationTmplGQLInput, err := testctx.Tc.Graphqlizer.FormationTemplateInputToGQL(formationTmplInput)
	require.NoError(t, err)
	formationTmplRequest := FixCreateFormationTemplateRequest(formationTmplGQLInput)

	ft := graphql.FormationTemplate{}
	t.Logf("Creating formation template with name: %q", formationTemplateName)
	err = testctx.Tc.RunOperationWithoutTenant(ctx, gqlClient, formationTmplRequest, &ft)
	require.NoError(t, err)
	return ft
>>>>>>> 16a372d6
}

func CreateFormationTemplateWithLeadingProductIDs(t *testing.T, ctx context.Context, gqlClient *gcli.Client, formationTemplateName, runtimeType string, applicationTypes []string, runtimeArtifactKind graphql.ArtifactType, leadingProductIDs []string) graphql.FormationTemplate {
	formationTmplInput := FixFormationTemplateInputWithLeadingProductIDs(formationTemplateName, runtimeType, applicationTypes, runtimeArtifactKind, leadingProductIDs)

	formationTmplGQLInput, err := testctx.Tc.Graphqlizer.FormationTemplateInputToGQL(formationTmplInput)
	require.NoError(t, err)
	formationTmplRequest := FixCreateFormationTemplateRequest(formationTmplGQLInput)

	ft := graphql.FormationTemplate{}
	t.Logf("Creating formation template with name: %q", formationTemplateName)
	err = testctx.Tc.RunOperationWithoutTenant(ctx, gqlClient, formationTmplRequest, &ft)
	require.NoError(t, err)
	return ft
}

func QueryFormationTemplate(t require.TestingT, ctx context.Context, gqlClient *gcli.Client, id string) *graphql.FormationTemplate {
	queryRequest := FixQueryFormationTemplateRequest(id)

	formationTemplate := graphql.FormationTemplate{}
	require.NoError(t, testctx.Tc.RunOperationWithoutTenant(ctx, gqlClient, queryRequest, &formationTemplate))
	require.NotEmpty(t, formationTemplate.ID)

	return &formationTemplate
}

func QueryFormationTemplatesWithPageSize(t require.TestingT, ctx context.Context, gqlClient *gcli.Client, pageSize int) *graphql.FormationTemplatePage {
	queryPaginationRequest := FixQueryFormationTemplatesRequestWithPageSize(pageSize)

	var formationTemplates graphql.FormationTemplatePage
	require.NoError(t, testctx.Tc.RunOperationWithoutTenant(ctx, gqlClient, queryPaginationRequest, &formationTemplates))
	require.NotEmpty(t, formationTemplates)

	return &formationTemplates
}

func QueryFormationTemplatesWithPageSizeAndTenant(t require.TestingT, ctx context.Context, gqlClient *gcli.Client, pageSize int, tenantID string) *graphql.FormationTemplatePage {
	queryPaginationRequest := FixQueryFormationTemplatesRequestWithPageSize(pageSize)

	var formationTemplates graphql.FormationTemplatePage
	require.NoError(t, testctx.Tc.RunOperationWithCustomTenant(ctx, gqlClient, tenantID, queryPaginationRequest, &formationTemplates))
	require.NotEmpty(t, formationTemplates)

	return &formationTemplates
}

func CleanupFormationTemplate(t require.TestingT, ctx context.Context, gqlClient *gcli.Client, id string) *graphql.FormationTemplate {
	deleteRequest := FixDeleteFormationTemplateRequest(id)

	formationTemplate := graphql.FormationTemplate{}
	err := testctx.Tc.RunOperationWithoutTenant(ctx, gqlClient, deleteRequest, &formationTemplate)

	assertions.AssertNoErrorForOtherThanNotFound(t, err)

	return &formationTemplate
}

func UpdateFormationTemplateExpectError(t require.TestingT, ctx context.Context, gqlClient *gcli.Client, id string, in graphql.FormationTemplateInput) {
	updatedFormationTemplateInputGQLString, err := testctx.Tc.Graphqlizer.FormationTemplateInputToGQL(in)
	require.NoError(t, err)

	updateFormationTemplateRequest := FixUpdateFormationTemplateRequest(id, updatedFormationTemplateInputGQLString)
	output := graphql.FormationTemplate{}

	// WHEN
	err = testctx.Tc.RunOperationWithoutTenant(ctx, gqlClient, updateFormationTemplateRequest, &output)

	//THEN
	require.Error(t, err)
	fmt.Println("Error: ", err.Error())
}<|MERGE_RESOLUTION|>--- conflicted
+++ resolved
@@ -24,7 +24,6 @@
 	return &formationTemplate
 }
 
-<<<<<<< HEAD
 func CreateFormationTemplateExpectError(t require.TestingT, ctx context.Context, gqlClient *gcli.Client, in graphql.FormationTemplateInput) {
 	formationTemplateInputGQLString, err := testctx.Tc.Graphqlizer.FormationTemplateInputToGQL(in)
 	require.NoError(t, err)
@@ -39,14 +38,14 @@
 
 	require.Error(t, err)
 	fmt.Println("Error: ", err.Error())
-=======
+}
 func CreateFormationTemplateWithoutInput(t *testing.T, ctx context.Context, gqlClient *gcli.Client, formationTemplateName, runtimeType string, applicationTypes []string, runtimeArtifactKind graphql.ArtifactType) graphql.FormationTemplate {
 	formationTmplInput := graphql.FormationTemplateInput{
 		Name:                   formationTemplateName,
 		ApplicationTypes:       applicationTypes,
 		RuntimeTypes:           []string{runtimeType},
-		RuntimeTypeDisplayName: formationTemplateName,
-		RuntimeArtifactKind:    runtimeArtifactKind,
+		RuntimeTypeDisplayName: &formationTemplateName,
+		RuntimeArtifactKind:    &runtimeArtifactKind,
 	}
 
 	formationTmplGQLInput, err := testctx.Tc.Graphqlizer.FormationTemplateInputToGQL(formationTmplInput)
@@ -58,7 +57,6 @@
 	err = testctx.Tc.RunOperationWithoutTenant(ctx, gqlClient, formationTmplRequest, &ft)
 	require.NoError(t, err)
 	return ft
->>>>>>> 16a372d6
 }
 
 func CreateFormationTemplateWithLeadingProductIDs(t *testing.T, ctx context.Context, gqlClient *gcli.Client, formationTemplateName, runtimeType string, applicationTypes []string, runtimeArtifactKind graphql.ArtifactType, leadingProductIDs []string) graphql.FormationTemplate {
