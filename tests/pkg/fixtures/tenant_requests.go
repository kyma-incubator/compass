--- conflicted
+++ resolved
@@ -26,9 +26,6 @@
 	return gqlClient.Run(ctx, req, nil)
 }
 
-<<<<<<< HEAD
-func AddTenantAccessForResource(t require.TestingT, ctx context.Context, gqlClient *gcli.Client, tenantID, resourceID string, resourceType graphql.TenantAccessObjectType, isOwner bool) {
-=======
 func UpdateTenant(t require.TestingT, ctx context.Context, gqlClient *gcli.Client, id string, tenant graphql.BusinessTenantMappingInput) (*graphql.Tenant, error) {
 	req := FixUpdateTenantRequest(t, id, tenant)
 
@@ -40,8 +37,7 @@
 	return response.Result, nil
 }
 
-func AddTenantAccess(t require.TestingT, ctx context.Context, gqlClient *gcli.Client, tenantID, applicationID string) {
->>>>>>> eabe5df7
+func AddTenantAccessForResource(t require.TestingT, ctx context.Context, gqlClient *gcli.Client, tenantID, resourceID string, resourceType graphql.TenantAccessObjectType, isOwner bool) {
 	in := graphql.TenantAccessInput{
 		TenantID:     tenantID,
 		ResourceType: resourceType,
