--- conflicted
+++ resolved
@@ -3,15 +3,9 @@
 import (
 	"context"
 	"fmt"
-<<<<<<< HEAD
-	"github.com/kyma-incubator/compass/tests/pkg/notifications/context-keys"
 	"github.com/pkg/errors"
 	"github.com/stretchr/testify/assert"
-	"github.com/stretchr/testify/require"
-	"github.com/tidwall/gjson"
 	"github.com/tidwall/sjson"
-=======
->>>>>>> de1cfea4
 	"io"
 	"net/http"
 	"testing"
@@ -36,7 +30,7 @@
 	region                             string
 	tenant                             string
 	tenantParentCustomer               string
-	config string
+	config                             string
 	externalServicesMockMtlsSecuredURL string
 	client                             *http.Client
 }
@@ -52,7 +46,7 @@
 		region:                             region,
 		tenant:                             tenant,
 		tenantParentCustomer:               tenantParentCustomer,
-		config: config,
+		config:                             config,
 		externalServicesMockMtlsSecuredURL: externalServicesMockMtlsSecuredURL,
 		client:                             client,
 	}
