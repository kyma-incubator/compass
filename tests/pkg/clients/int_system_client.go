--- conflicted
+++ resolved
@@ -33,11 +33,7 @@
 
 	ctx = context.WithValue(ctx, oauth2.HTTPClient, unsecuredHttpClient)
 	httpClient := conf.Client(ctx)
-<<<<<<< HEAD
-	httpClient.Timeout = 15 * time.Second
-=======
 	httpClient.Timeout = 20 * time.Second
->>>>>>> 37345658
 
 	return httpClient, nil
 }