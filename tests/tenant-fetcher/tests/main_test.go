--- conflicted
+++ resolved
@@ -49,13 +49,8 @@
 	TenantFetcherFullURL             string `envconfig:"-"`
 	TenantFetcherFullRegionalURL     string `envconfig:"-"`
 	TenantFetcherFullDependenciesURL string `envconfig:"-"`
-<<<<<<< HEAD
-	SubscriptionProviderLabelKey     string `envconfig:"APP_SUBSCRIPTION_PROVIDER_LABEL_KEY"`
-	ConsumerSubaccountIDsLabelKey    string `envconfig:"APP_CONSUMER_SUBACCOUNT_IDS_LABEL_KEY"`
 	SkipSSLValidation                bool   `envconfig:"default=false"`
 	CertLoaderConfig                 certloader.Config
-=======
->>>>>>> 6ca7fcf0
 }
 
 type TenantProviderConfig struct {
