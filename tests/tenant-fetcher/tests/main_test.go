package tests

import (
	"crypto/tls"
	"fmt"
	"net/http"
	"os"
	"strings"
	"testing"
	"time"

	"github.com/kyma-incubator/compass/tests/pkg/gql"
	"github.com/kyma-incubator/compass/tests/pkg/server"
	"github.com/machinebox/graphql"
	"github.com/pkg/errors"
	log "github.com/sirupsen/logrus"
	"github.com/vrischmann/envconfig"
)

var dexGraphQLClient *graphql.Client
var httpClient *http.Client

type testConfig struct {
	TenantFetcherURL          string
	RootAPI                   string
	HandlerEndpoint           string
	HandlerRegionalEndpoint   string
	TenantPathParam           string
	RegionPathParam           string
	DbUser                    string
	DbPassword                string
	DbHost                    string
	DbPort                    string
	DbName                    string
	DbSSL                     string
	DbMaxIdleConnections      string
	DbMaxOpenConnections      string
	Tenant                    string
	SubscriptionCallbackScope string
<<<<<<< HEAD
	TenantProviderConfig
}

type TenantProviderConfig struct {
	TenantIdProperty           string `envconfig:"APP_TENANT_PROVIDER_TENANT_ID_PROPERTY"`
	SubaccountTenantIdProperty string `envconfig:"APP_TENANT_PROVIDER_SUBACCOUNT_TENANT_ID_PROPERTY"`
	CustomerIdProperty         string `envconfig:"APP_TENANT_PROVIDER_CUSTOMER_ID_PROPERTY"`
	SubdomainProperty          string `envconfig:"APP_TENANT_PROVIDER_SUBDOMAIN_PROPERTY"`
=======
	TenantProvider            string
	ExternalServicesMockURL   string

	TenantFetcherFullURL string `envconfig:"-"`
>>>>>>> 7e420809
}

var config testConfig

func TestMain(m *testing.M) {
	err := envconfig.InitWithPrefix(&config, "APP")
	if err != nil {
		log.Fatal(errors.Wrap(err, "while initializing envconfig"))
	}

	dexToken := server.Token()
	dexGraphQLClient = gql.NewAuthorizedGraphQLClient(dexToken)

	httpClient = &http.Client{
		Timeout: 15 * time.Second,
		Transport: &http.Transport{
			TLSClientConfig: &tls.Config{InsecureSkipVerify: true},
		},
	}

	endpoint := strings.Replace(config.HandlerEndpoint, fmt.Sprintf("{%s}", config.TenantPathParam), tenantPathParamValue, 1)
	config.TenantFetcherFullURL = config.TenantFetcherURL + config.RootAPI + endpoint

	exitVal := m.Run()
	os.Exit(exitVal)
}<|MERGE_RESOLUTION|>--- conflicted
+++ resolved
@@ -37,8 +37,10 @@
 	DbMaxOpenConnections      string
 	Tenant                    string
 	SubscriptionCallbackScope string
-<<<<<<< HEAD
 	TenantProviderConfig
+	ExternalServicesMockURL      string
+	TenantFetcherFullURL         string `envconfig:"-"`
+	TenantFetcherFullRegionalURL string `envconfig:"-"`
 }
 
 type TenantProviderConfig struct {
@@ -46,12 +48,7 @@
 	SubaccountTenantIdProperty string `envconfig:"APP_TENANT_PROVIDER_SUBACCOUNT_TENANT_ID_PROPERTY"`
 	CustomerIdProperty         string `envconfig:"APP_TENANT_PROVIDER_CUSTOMER_ID_PROPERTY"`
 	SubdomainProperty          string `envconfig:"APP_TENANT_PROVIDER_SUBDOMAIN_PROPERTY"`
-=======
-	TenantProvider            string
-	ExternalServicesMockURL   string
-
-	TenantFetcherFullURL string `envconfig:"-"`
->>>>>>> 7e420809
+	TenantProvider             string
 }
 
 var config testConfig
