/*
 * Copyright 2020 The Compass Authors
 *
 * Licensed under the Apache License, Version 2.0 (the "License");
 * you may not use this file except in compliance with the License.
 * You may obtain a copy of the License at
 *
 *     http://www.apache.org/licenses/LICENSE-2.0
 *
 * Unless required by applicable law or agreed to in writing, software
 * distributed under the License is distributed on an "AS IS" BASIS,
 * WITHOUT WARRANTIES OR CONDITIONS OF ANY KIND, either express or implied.
 * See the License for the specific language governing permissions and
 * limitations under the License.
 */

package tests

import (
	"bytes"
	"encoding/json"
	"fmt"
	"io/ioutil"
	"net/http"
	"testing"
	"time"

	"github.com/tidwall/gjson"

	"github.com/google/uuid"
	"github.com/kyma-incubator/compass/components/director/pkg/graphql"
	"github.com/kyma-incubator/compass/tests/pkg/fixtures"
	"github.com/stretchr/testify/assert"
	"github.com/stretchr/testify/require"
)

const (
	tenantPathParamValue = "tenant"
	defaultSubdomain     = "default-subdomain"
)

type Tenant struct {
	TenantId   string `json:"tenantId"`
	CustomerId string `json:"customerId"`
	Subdomain  string `json:"subdomain"`
}

func TestOnboardingHandler(t *testing.T) {
	t.Run("Success with tenant and customerID", func(t *testing.T) {
		tenantWithCustomer := Tenant{
			TenantId:   uuid.New().String(),
			CustomerId: uuid.New().String(),
			Subdomain:  defaultSubdomain,
		}
<<<<<<< HEAD
		// GIVEN
		oldTenantState, err := fixtures.GetTenants(dexGraphQLClient)
		require.NoError(t, err)
=======
>>>>>>> e5bb246d

		// WHEN
		addTenantExpectStatusCode(t, tenantWithCustomer, http.StatusOK)

<<<<<<< HEAD
		tenants, err := fixtures.GetTenants(dexGraphQLClient)
		require.NoError(t, err)

		// THEN
		require.Equal(t, len(oldTenantState)+2, len(tenants))
		containsTenantWithTenantID(tenantWithCustomer.TenantId, tenants)
		containsTenantWithTenantID(tenantWithCustomer.CustomerId, tenants)
	})

	t.Run("Success with only tenant", func(t *testing.T) {
		tenant := Tenant{
			TenantId: uuid.New().String(),
		}
		// GIVEN
		oldTenantState, err := fixtures.GetTenants(dexGraphQLClient)
		require.NoError(t, err)
=======
		tenant, err := fixtures.GetTenantByExternalID(config.DirectorUrl, config.Tenant, providedTenant.TenantId)
		require.NoError(t, err)

		parent, err := fixtures.GetTenantByExternalID(config.DirectorUrl, config.Tenant, providedTenant.CustomerId)
		require.NoError(t, err)

		// THEN
		require.Equal(t, http.StatusOK, response.StatusCode)
		assertTenant(t, tenant, providedTenant.TenantId, providedTenant.Subdomain)
		assertTenant(t, parent, providedTenant.CustomerId, "")
	})

	t.Run("Success with only tenant", func(t *testing.T) {
		// GIVEN
		providedTenant := Tenant{
			TenantId:  uuid.New().String(),
			Subdomain: defaultSubdomain,
		}
>>>>>>> e5bb246d

		// WHEN
		addTenantExpectStatusCode(t, tenant, http.StatusOK)

<<<<<<< HEAD
		tenants, err := fixtures.GetTenants(dexGraphQLClient)
		require.NoError(t, err)

		// THEN
		require.Equal(t, len(oldTenantState)+1, len(tenants))
		containsTenantWithTenantID(tenant.TenantId, tenants)
=======
		tenant, err := fixtures.GetTenantByExternalID(config.DirectorUrl, config.Tenant, providedTenant.TenantId)
		require.NoError(t, err)

		// THEN
		require.Equal(t, http.StatusOK, response.StatusCode)
		assertTenant(t, tenant, providedTenant.TenantId, providedTenant.Subdomain)
	})

	t.Run("Should not fail when tenant already exists", func(t *testing.T) {
		//GIVEN
		providedTenant := Tenant{
			TenantId:   uuid.New().String(),
			CustomerId: uuid.New().String(),
			Subdomain:  defaultSubdomain,
		}

		//WHEN
		endpoint := strings.Replace(config.HandlerEndpoint, fmt.Sprintf("{%s}", config.TenantPathParam), tenantPathParamValue, 1)
		url := config.TenantFetcherURL + config.RootAPI + endpoint

		byteTenant, err := json.Marshal(providedTenant)
		require.NoError(t, err)

		var response *http.Response
		for i := 0; i < 10; i++ {
			request, err := http.NewRequest(http.MethodPut, url, bytes.NewBuffer(byteTenant))
			require.NoError(t, err)
			request.Header.Add("Authorization", fmt.Sprintf("Bearer %s", authentication.CreateNotSingedToken(t)))

			httpClient := http.DefaultClient
			httpClient.Timeout = 15 * time.Second

			response, err = httpClient.Do(request)
			require.NoError(t, err)
		}

		// THEN
		require.Equal(t, http.StatusOK, response.StatusCode)
>>>>>>> e5bb246d
	})

	t.Run("Should not add already existing tenants", func(t *testing.T) {
		tenantWithCustomer := Tenant{
			TenantId:   uuid.New().String(),
			CustomerId: uuid.New().String(),
			Subdomain:  defaultSubdomain,
		}
		//GIVEN
		oldTenantState, err := fixtures.GetTenants(dexGraphQLClient)
		require.NoError(t, err)

		//WHEN
		for i := 0; i < 10; i++ {
			addTenantExpectStatusCode(t, tenantWithCustomer, http.StatusOK)
		}

		tenants, err := fixtures.GetTenants(dexGraphQLClient)
		require.NoError(t, err)

		// THEN
		assert.Equal(t, len(oldTenantState)+2, len(tenants))
<<<<<<< HEAD
		containsTenantWithTenantID(tenantWithCustomer.TenantId, tenants)
		containsTenantWithTenantID(tenantWithCustomer.CustomerId, tenants)
=======
		require.Equal(t, http.StatusOK, response.StatusCode)
		assertTenantExists(t, tenants, providedTenant.TenantId)
		assertTenantExists(t, tenants, providedTenant.CustomerId)
>>>>>>> e5bb246d
	})

	t.Run("Should fail when tenantID is not provided", func(t *testing.T) {
		providedTenant := Tenant{
			CustomerId: uuid.New().String(),
			Subdomain:  defaultSubdomain,
		}

		oldTenantState, err := fixtures.GetTenants(config.DirectorUrl, config.Tenant)
		require.NoError(t, err)

		endpoint := strings.Replace(config.HandlerEndpoint, fmt.Sprintf("{%s}", config.TenantPathParam), tenantPathParamValue, 1)
		url := config.TenantFetcherURL + config.RootAPI + endpoint

		byteTenant, err := json.Marshal(providedTenant)
		require.NoError(t, err)

		request, err := http.NewRequest(http.MethodPut, url, bytes.NewBuffer(byteTenant))
		require.NoError(t, err)
		request.Header.Add("Authorization", fmt.Sprintf("Bearer %s", authentication.CreateNotSingedToken(t)))

		httpClient := http.DefaultClient
		httpClient.Timeout = 15 * time.Second

		response, err := httpClient.Do(request)
		require.NoError(t, err)

		tenants, err := fixtures.GetTenants(config.DirectorUrl, config.Tenant)
		require.NoError(t, err)

		// THEN
		assert.Equal(t, len(oldTenantState), len(tenants))
		require.Equal(t, http.StatusBadRequest, response.StatusCode)
	})
	t.Run("Should fail when subdomain is not provided", func(t *testing.T) {
		providedTenant := Tenant{
			TenantId:   uuid.New().String(),
			CustomerId: uuid.New().String(),
		}

		oldTenantState, err := fixtures.GetTenants(dexGraphQLClient)
		require.NoError(t, err)

		addTenantExpectStatusCode(t, providedTenant, http.StatusInternalServerError)

		tenants, err := fixtures.GetTenants(dexGraphQLClient)
		require.NoError(t, err)

		// THEN
		assert.Equal(t, len(oldTenantState), len(tenants))
<<<<<<< HEAD
=======
		require.Equal(t, http.StatusBadRequest, response.StatusCode)
>>>>>>> e5bb246d
	})
}

func TestDecommissioningHandler(t *testing.T) {
	t.Run("Success noop", func(t *testing.T) {
		providedTenant := Tenant{
			TenantId:  uuid.New().String(),
			Subdomain: defaultSubdomain,
		}

		addTenantExpectStatusCode(t, providedTenant, http.StatusOK)

		oldTenantState, err := fixtures.GetTenants(dexGraphQLClient)
		require.NoError(t, err)

		removeTenantExpectStatusCode(t, providedTenant, http.StatusOK)

		newTenantState, err := fixtures.GetTenants(dexGraphQLClient)
		require.NoError(t, err)

		// THEN
		assert.Equal(t, len(oldTenantState), len(newTenantState))
	})
}

func addTenantExpectStatusCode(t *testing.T, providedTenant Tenant, expectedStatusCode int) {
	makeTenantRequestExpectStatusCode(t, providedTenant, http.MethodPut, expectedStatusCode)
}

func removeTenantExpectStatusCode(t *testing.T, providedTenant Tenant, expectedStatusCode int) {
	makeTenantRequestExpectStatusCode(t, providedTenant, http.MethodDelete, expectedStatusCode)
}

func makeTenantRequestExpectStatusCode(t *testing.T, providedTenant Tenant, httpMethod string, expectedStatusCode int) {
	byteTenant, err := json.Marshal(providedTenant)
	require.NoError(t, err)

	request, err := http.NewRequest(httpMethod, config.TenantFetcherFullURL, bytes.NewBuffer(byteTenant))
	require.NoError(t, err)
	request.Header.Add("Authorization", fmt.Sprintf("Bearer %s", fetchToken(t)))

	response, err := httpClient.Do(request)
	require.NoError(t, err)
	require.Equal(t, expectedStatusCode, response.StatusCode)
}

func fetchToken(t *testing.T) string {
	claims := map[string]interface{}{
		"test": "tenant-fetcher",
		"scope": []string{
			"prefix.Callback",
		},
		"tenant":   "tenant",
		"identity": "tenant-fetcher-tests",
		"iss":      config.ExternalServicesMockURL,
		"exp":      time.Now().Unix() + int64(time.Minute.Seconds()),
	}

	data, err := json.Marshal(claims)
	require.NoError(t, err)

	req, err := http.NewRequest(http.MethodPost, config.ExternalServicesMockURL+"/oauth/token", bytes.NewBuffer(data))
	require.NoError(t, err)

	resp, err := httpClient.Do(req)
	require.NoError(t, err)
	require.Equal(t, http.StatusOK, resp.StatusCode)

	body, err := ioutil.ReadAll(resp.Body)
	require.NoError(t, err)
	defer func() {
		require.NoError(t, resp.Body.Close())
	}()

	token := gjson.GetBytes(body, "access_token")
	require.True(t, token.Exists())

	return token.String()
}

func assertTenant(t *testing.T, tenant *graphql.Tenant, tenantID, subdomain string) {
	require.Equal(t, tenantID, tenant.ID)
	if len(subdomain) > 0 {
		require.Equal(t, subdomain, tenant.Labels["subdomain"])
	}
}

func assertTenantExists(t *testing.T, tenants []*graphql.Tenant, tenantID string) {
	for _, tenant := range tenants {
		if tenant.ID == tenantID {
			return
		}
	}

	require.Fail(t, fmt.Sprintf("Tenant with ID %q not found in %v", tenantID, tenants))
}<|MERGE_RESOLUTION|>--- conflicted
+++ resolved
@@ -22,6 +22,7 @@
 	"fmt"
 	"io/ioutil"
 	"net/http"
+	"strings"
 	"testing"
 	"time"
 
@@ -52,104 +53,33 @@
 			CustomerId: uuid.New().String(),
 			Subdomain:  defaultSubdomain,
 		}
-<<<<<<< HEAD
-		// GIVEN
-		oldTenantState, err := fixtures.GetTenants(dexGraphQLClient)
-		require.NoError(t, err)
-=======
->>>>>>> e5bb246d
-
 		// WHEN
 		addTenantExpectStatusCode(t, tenantWithCustomer, http.StatusOK)
 
-<<<<<<< HEAD
-		tenants, err := fixtures.GetTenants(dexGraphQLClient)
-		require.NoError(t, err)
-
-		// THEN
-		require.Equal(t, len(oldTenantState)+2, len(tenants))
-		containsTenantWithTenantID(tenantWithCustomer.TenantId, tenants)
-		containsTenantWithTenantID(tenantWithCustomer.CustomerId, tenants)
+		tenant, err := fixtures.GetTenantByExternalID(dexGraphQLClient, tenantWithCustomer.TenantId)
+		require.NoError(t, err)
+
+		parent, err := fixtures.GetTenantByExternalID(dexGraphQLClient, tenantWithCustomer.CustomerId)
+		require.NoError(t, err)
+
+		// THEN
+		assertTenant(t, tenant, tenantWithCustomer.TenantId, tenantWithCustomer.Subdomain)
+		assertTenant(t, parent, tenantWithCustomer.CustomerId, "")
 	})
 
 	t.Run("Success with only tenant", func(t *testing.T) {
 		tenant := Tenant{
 			TenantId: uuid.New().String(),
-		}
-		// GIVEN
-		oldTenantState, err := fixtures.GetTenants(dexGraphQLClient)
-		require.NoError(t, err)
-=======
-		tenant, err := fixtures.GetTenantByExternalID(config.DirectorUrl, config.Tenant, providedTenant.TenantId)
-		require.NoError(t, err)
-
-		parent, err := fixtures.GetTenantByExternalID(config.DirectorUrl, config.Tenant, providedTenant.CustomerId)
-		require.NoError(t, err)
-
-		// THEN
-		require.Equal(t, http.StatusOK, response.StatusCode)
-		assertTenant(t, tenant, providedTenant.TenantId, providedTenant.Subdomain)
-		assertTenant(t, parent, providedTenant.CustomerId, "")
-	})
-
-	t.Run("Success with only tenant", func(t *testing.T) {
-		// GIVEN
-		providedTenant := Tenant{
-			TenantId:  uuid.New().String(),
 			Subdomain: defaultSubdomain,
 		}
->>>>>>> e5bb246d
-
-		// WHEN
+
 		addTenantExpectStatusCode(t, tenant, http.StatusOK)
 
-<<<<<<< HEAD
-		tenants, err := fixtures.GetTenants(dexGraphQLClient)
-		require.NoError(t, err)
-
-		// THEN
-		require.Equal(t, len(oldTenantState)+1, len(tenants))
-		containsTenantWithTenantID(tenant.TenantId, tenants)
-=======
-		tenant, err := fixtures.GetTenantByExternalID(config.DirectorUrl, config.Tenant, providedTenant.TenantId)
-		require.NoError(t, err)
-
-		// THEN
-		require.Equal(t, http.StatusOK, response.StatusCode)
-		assertTenant(t, tenant, providedTenant.TenantId, providedTenant.Subdomain)
-	})
-
-	t.Run("Should not fail when tenant already exists", func(t *testing.T) {
-		//GIVEN
-		providedTenant := Tenant{
-			TenantId:   uuid.New().String(),
-			CustomerId: uuid.New().String(),
-			Subdomain:  defaultSubdomain,
-		}
-
-		//WHEN
-		endpoint := strings.Replace(config.HandlerEndpoint, fmt.Sprintf("{%s}", config.TenantPathParam), tenantPathParamValue, 1)
-		url := config.TenantFetcherURL + config.RootAPI + endpoint
-
-		byteTenant, err := json.Marshal(providedTenant)
-		require.NoError(t, err)
-
-		var response *http.Response
-		for i := 0; i < 10; i++ {
-			request, err := http.NewRequest(http.MethodPut, url, bytes.NewBuffer(byteTenant))
-			require.NoError(t, err)
-			request.Header.Add("Authorization", fmt.Sprintf("Bearer %s", authentication.CreateNotSingedToken(t)))
-
-			httpClient := http.DefaultClient
-			httpClient.Timeout = 15 * time.Second
-
-			response, err = httpClient.Do(request)
-			require.NoError(t, err)
-		}
-
-		// THEN
-		require.Equal(t, http.StatusOK, response.StatusCode)
->>>>>>> e5bb246d
+		tnt, err := fixtures.GetTenantByExternalID(dexGraphQLClient, tenant.TenantId)
+		require.NoError(t, err)
+
+		// THEN
+		assertTenant(t, tnt, tenant.TenantId, tenant.Subdomain)
 	})
 
 	t.Run("Should not add already existing tenants", func(t *testing.T) {
@@ -172,49 +102,28 @@
 
 		// THEN
 		assert.Equal(t, len(oldTenantState)+2, len(tenants))
-<<<<<<< HEAD
-		containsTenantWithTenantID(tenantWithCustomer.TenantId, tenants)
-		containsTenantWithTenantID(tenantWithCustomer.CustomerId, tenants)
-=======
-		require.Equal(t, http.StatusOK, response.StatusCode)
-		assertTenantExists(t, tenants, providedTenant.TenantId)
-		assertTenantExists(t, tenants, providedTenant.CustomerId)
->>>>>>> e5bb246d
-	})
-
-	t.Run("Should fail when tenantID is not provided", func(t *testing.T) {
+		assertTenantExists(t, tenants, tenantWithCustomer.TenantId)
+		assertTenantExists(t, tenants, tenantWithCustomer.CustomerId)
+	})
+
+	t.Run("Should fail when no tenantID is provided", func(t *testing.T) {
 		providedTenant := Tenant{
 			CustomerId: uuid.New().String(),
-			Subdomain:  defaultSubdomain,
-		}
-
-		oldTenantState, err := fixtures.GetTenants(config.DirectorUrl, config.Tenant)
-		require.NoError(t, err)
-
-		endpoint := strings.Replace(config.HandlerEndpoint, fmt.Sprintf("{%s}", config.TenantPathParam), tenantPathParamValue, 1)
-		url := config.TenantFetcherURL + config.RootAPI + endpoint
-
-		byteTenant, err := json.Marshal(providedTenant)
-		require.NoError(t, err)
-
-		request, err := http.NewRequest(http.MethodPut, url, bytes.NewBuffer(byteTenant))
-		require.NoError(t, err)
-		request.Header.Add("Authorization", fmt.Sprintf("Bearer %s", authentication.CreateNotSingedToken(t)))
-
-		httpClient := http.DefaultClient
-		httpClient.Timeout = 15 * time.Second
-
-		response, err := httpClient.Do(request)
-		require.NoError(t, err)
-
-		tenants, err := fixtures.GetTenants(config.DirectorUrl, config.Tenant)
+		}
+
+		oldTenantState, err := fixtures.GetTenants(dexGraphQLClient)
+		require.NoError(t, err)
+
+		addTenantExpectStatusCode(t, providedTenant, http.StatusBadRequest)
+
+		tenants, err := fixtures.GetTenants(dexGraphQLClient)
 		require.NoError(t, err)
 
 		// THEN
 		assert.Equal(t, len(oldTenantState), len(tenants))
-		require.Equal(t, http.StatusBadRequest, response.StatusCode)
-	})
-	t.Run("Should fail when subdomain is not provided", func(t *testing.T) {
+	})
+
+	t.Run("Should fail when no subdomain is provided", func(t *testing.T) {
 		providedTenant := Tenant{
 			TenantId:   uuid.New().String(),
 			CustomerId: uuid.New().String(),
@@ -223,17 +132,13 @@
 		oldTenantState, err := fixtures.GetTenants(dexGraphQLClient)
 		require.NoError(t, err)
 
-		addTenantExpectStatusCode(t, providedTenant, http.StatusInternalServerError)
+		addTenantExpectStatusCode(t, providedTenant, http.StatusBadRequest)
 
 		tenants, err := fixtures.GetTenants(dexGraphQLClient)
 		require.NoError(t, err)
 
 		// THEN
 		assert.Equal(t, len(oldTenantState), len(tenants))
-<<<<<<< HEAD
-=======
-		require.Equal(t, http.StatusBadRequest, response.StatusCode)
->>>>>>> e5bb246d
 	})
 }
 
