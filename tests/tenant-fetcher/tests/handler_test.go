--- conflicted
+++ resolved
@@ -26,117 +26,36 @@
 	"time"
 
 	"github.com/tidwall/gjson"
+	"github.com/tidwall/sjson"
 
 	"github.com/google/uuid"
 	"github.com/kyma-incubator/compass/components/director/pkg/graphql"
 	"github.com/kyma-incubator/compass/tests/pkg/fixtures"
 	"github.com/stretchr/testify/assert"
 	"github.com/stretchr/testify/require"
-	"github.com/tidwall/sjson"
 )
 
 const (
 	tenantPathParamValue       = "tenant"
-	regionPathParamValue       = "eu-1"
 	defaultSubdomain           = "default-subdomain"
-	defaultSubaccountSubdomain = "default-subdomain-eu1"
+	defaultSubaccountSubdomain = "default-subaccount-subdomain"
 )
 
 type Tenant struct {
-	TenantID     string
-	SubaccountID string
-	CustomerID   string
-	Subdomain    string
+	TenantId     string `json:"TenantId"`
+	SubaccountId string
+	CustomerId   string `json:"CustomerId"`
+	Subdomain    string `json:"subdomain"`
 }
 
 func TestOnboardingHandler(t *testing.T) {
-	t.Run("Success with tenant and customerID", func(t *testing.T) {
-<<<<<<< HEAD
-		// GIVEN
-		providedTenant := Tenant{
-			TenantID:   uuid.New().String(),
-			CustomerID: uuid.New().String(),
-=======
+	t.Run("Success with tenant and CustomerId", func(t *testing.T) {
 		tenantWithCustomer := Tenant{
 			TenantId:   uuid.New().String(),
 			CustomerId: uuid.New().String(),
->>>>>>> 7e420809
 			Subdomain:  defaultSubdomain,
 		}
 		// WHEN
-<<<<<<< HEAD
-		request := createAccountTenantRequest(t, providedTenant)
-
-		httpClient := http.DefaultClient
-		httpClient.Timeout = 15 * time.Second
-
-		response, err := httpClient.Do(request)
-		require.NoError(t, err)
-
-		tenant, err := fixtures.GetTenantByExternalID(config.DirectorUrl, config.Tenant, providedTenant.TenantID)
-		require.NoError(t, err)
-
-		parent, err := fixtures.GetTenantByExternalID(config.DirectorUrl, config.Tenant, providedTenant.CustomerID)
-		require.NoError(t, err)
-
-		// THEN
-		require.Equal(t, http.StatusOK, response.StatusCode)
-		assertTenant(t, tenant, providedTenant.TenantID, providedTenant.Subdomain)
-		assertTenant(t, parent, providedTenant.CustomerID, "")
-	})
-
-	t.Run("Success with only tenant", func(t *testing.T) {
-		// GIVEN
-		providedTenant := Tenant{
-			TenantID:  uuid.New().String(),
-			Subdomain: defaultSubdomain,
-		}
-
-		// WHEN
-		request := createAccountTenantRequest(t, providedTenant)
-
-		httpClient := http.DefaultClient
-		httpClient.Timeout = 15 * time.Second
-
-		response, err := httpClient.Do(request)
-		require.NoError(t, err)
-
-		tenant, err := fixtures.GetTenantByExternalID(config.DirectorUrl, config.Tenant, providedTenant.TenantID)
-		require.NoError(t, err)
-
-		// THEN
-		require.Equal(t, http.StatusOK, response.StatusCode)
-		assertTenant(t, tenant, providedTenant.TenantID, providedTenant.Subdomain)
-	})
-
-	t.Run("Should not fail when tenant already exists", func(t *testing.T) {
-		//GIVEN
-		providedTenant := Tenant{
-			TenantID:   uuid.New().String(),
-			CustomerID: uuid.New().String(),
-			Subdomain:  defaultSubdomain,
-		}
-
-		//WHEN\
-		for i := 0; i < 10; i++ {
-			request := createAccountTenantRequest(t, providedTenant)
-
-			httpClient := http.DefaultClient
-			httpClient.Timeout = 15 * time.Second
-
-			// THEN
-			response, err := httpClient.Do(request)
-			require.NoError(t, err)
-			require.Equal(t, http.StatusOK, response.StatusCode)
-		}
-	})
-
-	t.Run("Should not add already existing tenants", func(t *testing.T) {
-		//GIVEN
-		providedTenant := Tenant{
-			TenantID:   uuid.New().String(),
-			CustomerID: uuid.New().String(),
-=======
 		addTenantExpectStatusCode(t, tenantWithCustomer, http.StatusOK)
 
 		tenant, err := fixtures.GetTenantByExternalID(dexGraphQLClient, tenantWithCustomer.TenantId)
@@ -169,7 +88,6 @@
 		tenantWithCustomer := Tenant{
 			TenantId:   uuid.New().String(),
 			CustomerId: uuid.New().String(),
->>>>>>> 7e420809
 			Subdomain:  defaultSubdomain,
 		}
 		//GIVEN
@@ -177,20 +95,8 @@
 		require.NoError(t, err)
 
 		//WHEN
-<<<<<<< HEAD
-		var response *http.Response
-		for i := 0; i < 10; i++ {
-			request := createAccountTenantRequest(t, providedTenant)
-
-			httpClient := http.DefaultClient
-			httpClient.Timeout = 15 * time.Second
-
-			response, err = httpClient.Do(request)
-			require.NoError(t, err)
-=======
 		for i := 0; i < 10; i++ {
 			addTenantExpectStatusCode(t, tenantWithCustomer, http.StatusOK)
->>>>>>> 7e420809
 		}
 
 		tenants, err := fixtures.GetTenants(dexGraphQLClient)
@@ -198,81 +104,65 @@
 
 		// THEN
 		assert.Equal(t, len(oldTenantState)+2, len(tenants))
-<<<<<<< HEAD
-		require.Equal(t, http.StatusOK, response.StatusCode)
-		assertTenantExists(t, tenants, providedTenant.TenantID)
-		assertTenantExists(t, tenants, providedTenant.CustomerID)
-=======
 		assertTenantExists(t, tenants, tenantWithCustomer.TenantId)
 		assertTenantExists(t, tenants, tenantWithCustomer.CustomerId)
->>>>>>> 7e420809
-	})
-
-	t.Run("Should fail when no tenantID is provided", func(t *testing.T) {
-		providedTenant := Tenant{
-<<<<<<< HEAD
-			CustomerID: uuid.New().String(),
-			Subdomain:  defaultSubdomain,
-=======
+	})
+
+	t.Run("Should fail when no TenantId is provided", func(t *testing.T) {
+		providedTenant := Tenant{
 			CustomerId: uuid.New().String(),
->>>>>>> 7e420809
-		}
-
-		oldTenantState, err := fixtures.GetTenants(dexGraphQLClient)
-		require.NoError(t, err)
-
-<<<<<<< HEAD
-		request := createAccountTenantRequest(t, providedTenant)
-
-		httpClient := http.DefaultClient
-		httpClient.Timeout = 15 * time.Second
-
-		response, err := httpClient.Do(request)
-		require.NoError(t, err)
-
-		tenants, err := fixtures.GetTenants(config.DirectorUrl, config.Tenant)
+		}
+
+		oldTenantState, err := fixtures.GetTenants(dexGraphQLClient)
+		require.NoError(t, err)
+
+		addTenantExpectStatusCode(t, providedTenant, http.StatusBadRequest)
+
+		tenants, err := fixtures.GetTenants(dexGraphQLClient)
 		require.NoError(t, err)
 
 		// THEN
 		assert.Equal(t, len(oldTenantState), len(tenants))
-		require.Equal(t, http.StatusBadRequest, response.StatusCode)
-		body, err := ioutil.ReadAll(response.Body)
-		require.NoError(t, err)
-		require.Contains(t, string(body), fmt.Sprintf("mandatory property %q is missing from request body", config.TenantIdProperty))
-	})
-
-	t.Run("Should fail when subdomain is not provided", func(t *testing.T) {
-		providedTenant := Tenant{
-			TenantID:   uuid.New().String(),
-			CustomerID: uuid.New().String(),
-		}
-
-		oldTenantState, err := fixtures.GetTenants(config.DirectorUrl, config.Tenant)
-		require.NoError(t, err)
-
-		request := createAccountTenantRequest(t, providedTenant)
-
-		httpClient := http.DefaultClient
-		httpClient.Timeout = 15 * time.Second
-
-		response, err := httpClient.Do(request)
-		require.NoError(t, err)
-
-		tenants, err := fixtures.GetTenants(config.DirectorUrl, config.Tenant)
-=======
+	})
+
+	t.Run("Should fail when no subdomain is provided", func(t *testing.T) {
+		providedTenant := Tenant{
+			TenantId:   uuid.New().String(),
+			CustomerId: uuid.New().String(),
+		}
+
+		oldTenantState, err := fixtures.GetTenants(dexGraphQLClient)
+		require.NoError(t, err)
+
 		addTenantExpectStatusCode(t, providedTenant, http.StatusBadRequest)
 
 		tenants, err := fixtures.GetTenants(dexGraphQLClient)
->>>>>>> 7e420809
 		require.NoError(t, err)
 
 		// THEN
 		assert.Equal(t, len(oldTenantState), len(tenants))
-<<<<<<< HEAD
-		require.Equal(t, http.StatusBadRequest, response.StatusCode)
-		body, err := ioutil.ReadAll(response.Body)
-		require.NoError(t, err)
-		require.Contains(t, string(body), fmt.Sprintf("mandatory property %q is missing from request body", config.SubdomainProperty))
+	})
+}
+
+func TestDecommissioningHandler(t *testing.T) {
+	t.Run("Success noop", func(t *testing.T) {
+		providedTenant := Tenant{
+			TenantId:  uuid.New().String(),
+			Subdomain: defaultSubdomain,
+		}
+
+		addTenantExpectStatusCode(t, providedTenant, http.StatusOK)
+
+		oldTenantState, err := fixtures.GetTenants(dexGraphQLClient)
+		require.NoError(t, err)
+
+		removeTenantExpectStatusCode(t, providedTenant, http.StatusOK)
+
+		newTenantState, err := fixtures.GetTenants(dexGraphQLClient)
+		require.NoError(t, err)
+
+		// THEN
+		assert.Equal(t, len(oldTenantState), len(newTenantState))
 	})
 }
 
@@ -280,230 +170,172 @@
 	t.Run("Success with subaccount tenant and parent account tenant", func(t *testing.T) {
 		// GIVEN
 		parentTenant := Tenant{
-			TenantID:  uuid.New().String(),
+			TenantId:  uuid.New().String(),
 			Subdomain: defaultSubdomain,
 		}
 		childTenant := Tenant{
-			SubaccountID: uuid.New().String(),
-			TenantID:     parentTenant.TenantID,
-			Subdomain:    defaultSubaccountSubdomain,
-		}
-
-		parentRequest := createAccountTenantRequest(t, parentTenant)
-		tenantRequest := createRegionalTenantRequest(t, childTenant)
-
-		httpClient := http.DefaultClient
-		httpClient.Timeout = 15 * time.Second
-
-		response, err := httpClient.Do(parentRequest)
-		require.NoError(t, err)
-		require.Equal(t, http.StatusOK, response.StatusCode)
-
-		parent, err := fixtures.GetTenantByExternalID(config.DirectorUrl, config.Tenant, parentTenant.TenantID)
-		require.NoError(t, err)
-		assertTenant(t, parent, parentTenant.TenantID, parentTenant.Subdomain)
-
-		// WHEN
-		response, err = httpClient.Do(tenantRequest)
-		require.NoError(t, err)
-		require.Equal(t, http.StatusOK, response.StatusCode)
-
-		// THEN
-		tenant, err := fixtures.GetTenantByExternalID(config.DirectorUrl, config.Tenant, childTenant.SubaccountID)
-		require.NoError(t, err)
-		assertTenant(t, tenant, childTenant.SubaccountID, childTenant.Subdomain)
+			SubaccountId: uuid.New().String(),
+			TenantId:     parentTenant.TenantId,
+			Subdomain:    defaultSubdomain,
+		}
+
+		addTenantExpectStatusCode(t, parentTenant, http.StatusOK)
+
+		parent, err := fixtures.GetTenantByExternalID(dexGraphQLClient, parentTenant.TenantId)
+		require.NoError(t, err)
+		assertTenant(t, parent, parentTenant.TenantId, parentTenant.Subdomain)
+
+		// WHEN
+		addTenantExpectStatusCode(t, childTenant, http.StatusOK)
+
+		// THEN
+		tenant, err := fixtures.GetTenantByExternalID(dexGraphQLClient, childTenant.SubaccountId)
+		require.NoError(t, err)
+		assertTenant(t, tenant, childTenant.SubaccountId, childTenant.Subdomain)
 	})
 
 	t.Run("Should not fail when tenant already exists", func(t *testing.T) {
 		// GIVEN
 		parentTenantId := uuid.New().String()
 		parentTenant := Tenant{
-			TenantID:  parentTenantId,
+			TenantId:  parentTenantId,
 			Subdomain: defaultSubaccountSubdomain,
 		}
 		childTenant := Tenant{
-			TenantID:     parentTenantId,
-			CustomerID:   uuid.New().String(),
-			SubaccountID: uuid.New().String(),
+			TenantId:     parentTenantId,
+			CustomerId:   uuid.New().String(),
+			SubaccountId: uuid.New().String(),
 			Subdomain:    defaultSubaccountSubdomain,
 		}
-		oldTenantState, err := fixtures.GetTenants(config.DirectorUrl, config.Tenant)
-		require.NoError(t, err)
-
-		// WHEN
-		parentRequest := createAccountTenantRequest(t, parentTenant)
-
-		httpClient := http.DefaultClient
-		httpClient.Timeout = 15 * time.Second
-
-		response, err := httpClient.Do(parentRequest)
-		require.NoError(t, err)
-		require.Equal(t, http.StatusOK, response.StatusCode)
-
-		parent, err := fixtures.GetTenantByExternalID(config.DirectorUrl, config.Tenant, parentTenant.TenantID)
-		require.NoError(t, err)
-
+		oldTenantState, err := fixtures.GetTenants(dexGraphQLClient)
+		require.NoError(t, err)
+
+		addTenantExpectStatusCode(t, parentTenant, http.StatusOK)
+		parent, err := fixtures.GetTenantByExternalID(dexGraphQLClient, parentTenant.TenantId)
+		require.NoError(t, err)
+		assertTenant(t, parent, parentTenant.TenantId, parentTenant.Subdomain)
+
+		// WHEN
 		for i := 0; i < 10; i++ {
-			tenantRequest := createRegionalTenantRequest(t, childTenant)
-			response, err = httpClient.Do(tenantRequest)
-			require.NoError(t, err)
-			require.Equal(t, http.StatusOK, response.StatusCode)
-		}
-		tenant, err := fixtures.GetTenantByExternalID(config.DirectorUrl, config.Tenant, childTenant.SubaccountID)
-		require.NoError(t, err)
-
-		tenants, err := fixtures.GetTenants(config.DirectorUrl, config.Tenant)
-		require.NoError(t, err)
-
-		// THEN
-		// THEN
-		assertTenant(t, parent, parentTenant.TenantID, parentTenant.Subdomain)
-		assertTenant(t, tenant, childTenant.SubaccountID, childTenant.Subdomain)
+			addRegionalTenantExpectStatusCode(t, childTenant, http.StatusOK)
+		}
+
+		tenant, err := fixtures.GetTenantByExternalID(dexGraphQLClient, childTenant.SubaccountId)
+		require.NoError(t, err)
+
+		tenants, err := fixtures.GetTenants(dexGraphQLClient)
+		require.NoError(t, err)
+
+		// THEN
+		assertTenant(t, tenant, childTenant.SubaccountId, childTenant.Subdomain)
 		assert.Equal(t, len(oldTenantState)+2, len(tenants))
 	})
 
 	t.Run("Should fail when parent tenant does not exist", func(t *testing.T) {
 		// GIVEN
 		providedTenant := Tenant{
-			TenantID:     uuid.New().String(),
-			CustomerID:   uuid.New().String(),
-			SubaccountID: uuid.New().String(),
+			TenantId:     uuid.New().String(),
+			CustomerId:   uuid.New().String(),
+			SubaccountId: uuid.New().String(),
 			Subdomain:    defaultSubaccountSubdomain,
 		}
 
-		// WHEN
-		request := createRegionalTenantRequest(t, providedTenant)
-
-		httpClient := http.DefaultClient
-		httpClient.Timeout = 15 * time.Second
-
-		response, err := httpClient.Do(request)
-		require.NoError(t, err)
-
-		// THEN
-		require.Equal(t, http.StatusInternalServerError, response.StatusCode)
-	})
-
-	t.Run("Should fail when parent tenantID is not provided", func(t *testing.T) {
-		// GIVEN
-		providedTenant := Tenant{
-			CustomerID:   uuid.New().String(),
-			SubaccountID: uuid.New().String(),
+		// THEN
+		addRegionalTenantExpectStatusCode(t, providedTenant, http.StatusInternalServerError)
+	})
+
+	t.Run("Should fail when parent TenantId is not provided", func(t *testing.T) {
+		// GIVEN
+		providedTenant := Tenant{
+			CustomerId:   uuid.New().String(),
+			SubaccountId: uuid.New().String(),
 			Subdomain:    defaultSubaccountSubdomain,
 		}
-		oldTenantState, err := fixtures.GetTenants(config.DirectorUrl, config.Tenant)
-		require.NoError(t, err)
-
-		request := createRegionalTenantRequest(t, providedTenant)
-
-		httpClient := http.DefaultClient
-		httpClient.Timeout = 15 * time.Second
-
-		// WHEN
-		response, err := httpClient.Do(request)
-=======
-	})
-
-	t.Run("Should fail when no subdomain is provided", func(t *testing.T) {
-		providedTenant := Tenant{
-			TenantId:   uuid.New().String(),
-			CustomerId: uuid.New().String(),
-		}
-
-		oldTenantState, err := fixtures.GetTenants(dexGraphQLClient)
-		require.NoError(t, err)
-
-		addTenantExpectStatusCode(t, providedTenant, http.StatusBadRequest)
-
-		tenants, err := fixtures.GetTenants(dexGraphQLClient)
->>>>>>> 7e420809
-		require.NoError(t, err)
-
-		// THEN
-		require.Equal(t, http.StatusBadRequest, response.StatusCode)
-		tenants, err := fixtures.GetTenants(config.DirectorUrl, config.Tenant)
+		oldTenantState, err := fixtures.GetTenants(dexGraphQLClient)
+		require.NoError(t, err)
+
+		// WHEN
+		addRegionalTenantExpectStatusCode(t, providedTenant, http.StatusBadRequest)
+
+		// THEN
+		tenants, err := fixtures.GetTenants(dexGraphQLClient)
 		require.NoError(t, err)
 		assert.Equal(t, len(oldTenantState), len(tenants))
-<<<<<<< HEAD
 	})
 
 	t.Run("Should fail when subdomain is not provided", func(t *testing.T) {
 		// GIVEN
 		providedTenant := Tenant{
-			TenantID:     uuid.New().String(),
-			SubaccountID: uuid.New().String(),
-			CustomerID:   uuid.New().String(),
-		}
-		oldTenantState, err := fixtures.GetTenants(config.DirectorUrl, config.Tenant)
-		require.NoError(t, err)
-
-		request := createRegionalTenantRequest(t, providedTenant)
-
-		httpClient := http.DefaultClient
-		httpClient.Timeout = 15 * time.Second
-
-		// WHEN
-		response, err := httpClient.Do(request)
-		require.NoError(t, err)
-
-		// THEN
-		require.Equal(t, http.StatusBadRequest, response.StatusCode)
-		tenants, err := fixtures.GetTenants(config.DirectorUrl, config.Tenant)
+			TenantId:     uuid.New().String(),
+			SubaccountId: uuid.New().String(),
+			CustomerId:   uuid.New().String(),
+		}
+		oldTenantState, err := fixtures.GetTenants(dexGraphQLClient)
+		require.NoError(t, err)
+
+		// WHEN
+		addRegionalTenantExpectStatusCode(t, providedTenant, http.StatusBadRequest)
+
+		// THEN
+		tenants, err := fixtures.GetTenants(dexGraphQLClient)
 		require.NoError(t, err)
 		assert.Equal(t, len(oldTenantState), len(tenants))
-=======
->>>>>>> 7e420809
-	})
-}
-
-func TestDecommissioningHandler(t *testing.T) {
-	t.Run("Success noop", func(t *testing.T) {
-<<<<<<< HEAD
-		// GIVEN
-		providedTenant := map[string]string{
-			config.TenantIdProperty:  uuid.New().String(),
-			config.SubdomainProperty: defaultSubdomain,
-=======
-		providedTenant := Tenant{
-			TenantId:  uuid.New().String(),
-			Subdomain: defaultSubdomain,
->>>>>>> 7e420809
-		}
-
-		addTenantExpectStatusCode(t, providedTenant, http.StatusOK)
-
-		oldTenantState, err := fixtures.GetTenants(dexGraphQLClient)
-		require.NoError(t, err)
-
-		removeTenantExpectStatusCode(t, providedTenant, http.StatusOK)
-
-		newTenantState, err := fixtures.GetTenants(dexGraphQLClient)
-		require.NoError(t, err)
-
-		// THEN
-		assert.Equal(t, len(oldTenantState), len(newTenantState))
 	})
 }
 
 func addTenantExpectStatusCode(t *testing.T, providedTenant Tenant, expectedStatusCode int) {
-	makeTenantRequestExpectStatusCode(t, providedTenant, http.MethodPut, expectedStatusCode)
+	makeTenantRequestExpectStatusCode(t, providedTenant, http.MethodPut, config.TenantFetcherFullURL, expectedStatusCode)
+}
+
+func addRegionalTenantExpectStatusCode(t *testing.T, providedTenant Tenant, expectedStatusCode int) {
+	makeTenantRequestExpectStatusCode(t, providedTenant, http.MethodPut, config.TenantFetcherFullRegionalURL, expectedStatusCode)
 }
 
 func removeTenantExpectStatusCode(t *testing.T, providedTenant Tenant, expectedStatusCode int) {
-	makeTenantRequestExpectStatusCode(t, providedTenant, http.MethodDelete, expectedStatusCode)
-}
-
-func makeTenantRequestExpectStatusCode(t *testing.T, providedTenant Tenant, httpMethod string, expectedStatusCode int) {
-	byteTenant, err := json.Marshal(providedTenant)
-	require.NoError(t, err)
-
-	request, err := http.NewRequest(httpMethod, config.TenantFetcherFullURL, bytes.NewBuffer(byteTenant))
+	makeTenantRequestExpectStatusCode(t, providedTenant, http.MethodDelete, config.TenantFetcherFullURL, expectedStatusCode)
+}
+
+func removeRegionalTenantExpectStatusCode(t *testing.T, providedTenant Tenant, expectedStatusCode int) {
+	makeTenantRequestExpectStatusCode(t, providedTenant, http.MethodDelete, config.TenantFetcherFullRegionalURL, expectedStatusCode)
+}
+
+func makeTenantRequestExpectStatusCode(t *testing.T, providedTenant Tenant, httpMethod, url string, expectedStatusCode int) {
+	request := createTenantRequest(t, providedTenant, httpMethod, url)
+
+	response, err := httpClient.Do(request)
+	require.NoError(t, err)
+	require.Equal(t, expectedStatusCode, response.StatusCode)
+}
+
+func createTenantRequest(t *testing.T, tenant Tenant, httpMethod string, url string) *http.Request {
+	var (
+		body = "{}"
+		err  error
+	)
+
+	if len(tenant.TenantId) > 0 {
+		body, err = sjson.Set(body, config.TenantIdProperty, tenant.TenantId)
+		require.NoError(t, err)
+	}
+	if len(tenant.SubaccountId) > 0 {
+		body, err = sjson.Set(body, config.SubaccountTenantIdProperty, tenant.SubaccountId)
+		require.NoError(t, err)
+	}
+	if len(tenant.CustomerId) > 0 {
+		body, err = sjson.Set(body, config.CustomerIdProperty, tenant.CustomerId)
+		require.NoError(t, err)
+	}
+	if len(tenant.Subdomain) > 0 {
+		body, err = sjson.Set(body, config.SubdomainProperty, tenant.Subdomain)
+		require.NoError(t, err)
+	}
+
+	require.NoError(t, err)
+	request, err := http.NewRequest(httpMethod, url, bytes.NewBuffer([]byte(body)))
 	require.NoError(t, err)
 	request.Header.Add("Authorization", fmt.Sprintf("Bearer %s", fetchToken(t)))
 
-	response, err := httpClient.Do(request)
-	require.NoError(t, err)
-	require.Equal(t, expectedStatusCode, response.StatusCode)
+	return request
 }
 
 func fetchToken(t *testing.T) string {
@@ -540,66 +372,19 @@
 	return token.String()
 }
 
-func createAccountTenantRequest(t *testing.T, tenant Tenant) *http.Request {
-	endpoint := strings.Replace(config.HandlerEndpoint, fmt.Sprintf("{%s}", config.TenantPathParam), tenantPathParamValue, 1)
-	url := config.TenantFetcherURL + config.RootAPI + endpoint
-
-	return createTenantRequest(t, tenant, url)
-}
-
-func createRegionalTenantRequest(t *testing.T, tenant Tenant) *http.Request {
-	endpoint := strings.Replace(config.HandlerRegionalEndpoint, fmt.Sprintf("{%s}", config.TenantPathParam), tenantPathParamValue, 1)
-	endpoint = strings.Replace(config.HandlerRegionalEndpoint, fmt.Sprintf("{%s}", config.RegionPathParam), regionPathParamValue, 1)
-	url := config.TenantFetcherURL + config.RootAPI + endpoint
-
-	return createTenantRequest(t, tenant, url)
-}
-
-func createTenantRequest(t *testing.T, tenant Tenant, url string) *http.Request {
-	var (
-		body = "{}"
-		err  error
-	)
-
-	if len(tenant.TenantID) > 0 {
-		body, err = sjson.Set(body, config.TenantIdProperty, tenant.TenantID)
-		require.NoError(t, err)
-	}
-	if len(tenant.SubaccountID) > 0 {
-		body, err = sjson.Set(body, config.SubaccountTenantIdProperty, tenant.SubaccountID)
-		require.NoError(t, err)
-	}
-	if len(tenant.CustomerID) > 0 {
-		body, err = sjson.Set(body, config.CustomerIdProperty, tenant.CustomerID)
-		require.NoError(t, err)
-	}
-	if len(tenant.Subdomain) > 0 {
-		body, err = sjson.Set(body, config.SubdomainProperty, tenant.Subdomain)
-		require.NoError(t, err)
-	}
-
-	t.Log(fmt.Sprintf("SENDING BODY %s", body))
-	require.NoError(t, err)
-	request, err := http.NewRequest(http.MethodPut, url, bytes.NewBuffer([]byte(body)))
-	require.NoError(t, err)
-	request.Header.Add("Authorization", fmt.Sprintf("Bearer %s", authentication.CreateNotSingedToken(t)))
-
-	return request
-}
-
-func assertTenant(t *testing.T, tenant *graphql.Tenant, tenantID, subdomain string) {
-	require.Equal(t, tenantID, tenant.ID)
+func assertTenant(t *testing.T, tenant *graphql.Tenant, TenantId, subdomain string) {
+	require.Equal(t, TenantId, tenant.ID)
 	if len(subdomain) > 0 {
 		require.Equal(t, subdomain, tenant.Labels["subdomain"])
 	}
 }
 
-func assertTenantExists(t *testing.T, tenants []*graphql.Tenant, tenantID string) {
+func assertTenantExists(t *testing.T, tenants []*graphql.Tenant, TenantId string) {
 	for _, tenant := range tenants {
-		if tenant.ID == tenantID {
+		if tenant.ID == TenantId {
 			return
 		}
 	}
 
-	require.Fail(t, fmt.Sprintf("Tenant with ID %q not found in %v", tenantID, tenants))
+	require.Fail(t, fmt.Sprintf("Tenant with ID %q not found in %v", TenantId, tenants))
 }