/*
 * Copyright 2020 The Compass Authors
 *
 * Licensed under the Apache License, Version 2.0 (the "License");
 * you may not use this file except in compliance with the License.
 * You may obtain a copy of the License at
 *
 *     http://www.apache.org/licenses/LICENSE-2.0
 *
 * Unless required by applicable law or agreed to in writing, software
 * distributed under the License is distributed on an "AS IS" BASIS,
 * WITHOUT WARRANTIES OR CONDITIONS OF ANY KIND, either express or implied.
 * See the License for the specific language governing permissions and
 * limitations under the License.
 */

package tests

import (
	"context"
	"encoding/json"
	"fmt"
	"io/ioutil"
	"net/http"
	"testing"

	"github.com/kyma-incubator/compass/components/director/pkg/str"
	"github.com/stretchr/testify/assert"

	"github.com/kyma-incubator/compass/tests/pkg/tenant"

	"github.com/google/uuid"
	directorSchema "github.com/kyma-incubator/compass/components/director/pkg/graphql"
	"github.com/kyma-incubator/compass/tests/pkg/fixtures"
	"github.com/kyma-incubator/compass/tests/pkg/tenantfetcher"
	"github.com/kyma-incubator/compass/tests/pkg/token"
	"github.com/stretchr/testify/require"
)

func TestRegionalOnboardingHandler(t *testing.T) {
<<<<<<< HEAD
	t.Run("Regional account tenant creation", func(t *testing.T) {
		t.Run("Success", func(t *testing.T) {
			// GIVEN
			providedTenant := tenantfetcher.Tenant{
				TenantID:                    uuid.New().String(),
				Subdomain:                   tenantfetcher.DefaultSubdomain,
				SubscriptionProviderID:      uuid.New().String(),
				ProviderSubaccountID:        tenant.TestTenants.GetDefaultTenantID(),
				ConsumerTenantID:            uuid.New().String(),
				SubscriptionProviderAppName: tenantfetcher.SubscriptionProviderAppName,
			}

			// WHEN
			addRegionalTenantExpectStatusCode(t, providedTenant, http.StatusOK)

			// THEN
			tenant, err := fixtures.GetTenantByExternalID(certSecuredGraphQLClient, providedTenant.TenantID)
			require.NoError(t, err)
			assertTenant(t, tenant, providedTenant.TenantID, providedTenant.Subdomain)
			require.Equal(t, tenantfetcher.RegionPathParamValue, tenant.Labels[tenantfetcher.RegionKey])
		})
	})

	t.Run("Regional subaccount tenant creation", func(t *testing.T) {
		t.Run("Success when parent account tenant is pre-existing", func(t *testing.T) {
			// GIVEN
			parentTenant := tenantfetcher.Tenant{
				TenantID:                    uuid.New().String(),
				Subdomain:                   tenantfetcher.DefaultSubdomain,
				SubscriptionProviderID:      uuid.New().String(),
				ProviderSubaccountID:        tenant.TestTenants.GetDefaultTenantID(),
				ConsumerTenantID:            uuid.New().String(),
				SubscriptionProviderAppName: tenantfetcher.SubscriptionProviderAppName,
			}
			childTenant := tenantfetcher.Tenant{
				SubaccountID:                uuid.New().String(),
				TenantID:                    parentTenant.TenantID,
				Subdomain:                   tenantfetcher.DefaultSubaccountSubdomain,
				SubscriptionProviderID:      uuid.New().String(),
				ProviderSubaccountID:        tenant.TestTenants.GetDefaultTenantID(),
				ConsumerTenantID:            uuid.New().String(),
				SubscriptionProviderAppName: tenantfetcher.SubscriptionProviderAppName,
			}

			addRegionalTenantExpectStatusCode(t, parentTenant, http.StatusOK)

			parent, err := fixtures.GetTenantByExternalID(certSecuredGraphQLClient, parentTenant.TenantID)
			require.NoError(t, err)
			assertTenant(t, parent, parentTenant.TenantID, parentTenant.Subdomain)
			require.Equal(t, tenantfetcher.RegionPathParamValue, parent.Labels[tenantfetcher.RegionKey])

			// WHEN
			addRegionalTenantExpectStatusCode(t, childTenant, http.StatusOK)

			// THEN
			tenant, err := fixtures.GetTenantByExternalID(certSecuredGraphQLClient, childTenant.SubaccountID)
			require.NoError(t, err)
			assertTenant(t, tenant, childTenant.SubaccountID, childTenant.Subdomain)
			require.Equal(t, tenantfetcher.RegionPathParamValue, tenant.Labels[tenantfetcher.RegionKey])

			parentTenantAfterInsert, err := fixtures.GetTenantByExternalID(certSecuredGraphQLClient, parentTenant.TenantID)
			require.NoError(t, err)
			assertTenant(t, parentTenantAfterInsert, parentTenant.TenantID, parentTenant.Subdomain)
			require.Equal(t, tenantfetcher.RegionPathParamValue, parentTenantAfterInsert.Labels[tenantfetcher.RegionKey])
		})

		t.Run("Success when parent account tenant does not exist", func(t *testing.T) {
			// GIVEN
			providedTenant := tenantfetcher.Tenant{
				TenantID:                    uuid.New().String(),
				CustomerID:                  uuid.New().String(),
				SubaccountID:                uuid.New().String(),
				Subdomain:                   tenantfetcher.DefaultSubaccountSubdomain,
				SubscriptionProviderID:      uuid.New().String(),
				ProviderSubaccountID:        tenant.TestTenants.GetDefaultTenantID(),
				ConsumerTenantID:            uuid.New().String(),
				SubscriptionProviderAppName: tenantfetcher.SubscriptionProviderAppName,
			}

			// THEN
			addRegionalTenantExpectStatusCode(t, providedTenant, http.StatusOK)

			// THEN
			childTenant, err := fixtures.GetTenantByExternalID(certSecuredGraphQLClient, providedTenant.SubaccountID)
			require.NoError(t, err)
			assertTenant(t, childTenant, providedTenant.SubaccountID, providedTenant.Subdomain)
			require.Equal(t, tenantfetcher.RegionPathParamValue, childTenant.Labels[tenantfetcher.RegionKey])

			parentTenant, err := fixtures.GetTenantByExternalID(certSecuredGraphQLClient, providedTenant.TenantID)
			require.NoError(t, err)
			assertTenant(t, parentTenant, providedTenant.TenantID, "")
			require.Empty(t, parentTenant.Labels)

			customerTenant, err := fixtures.GetTenantByExternalID(certSecuredGraphQLClient, providedTenant.CustomerID)
			require.NoError(t, err)
			assertTenant(t, customerTenant, providedTenant.CustomerID, "")
			require.Empty(t, customerTenant.Labels)
		})

		t.Run("Should not fail when tenant already exists", func(t *testing.T) {
			// GIVEN
			parentTenantId := uuid.New().String()
			parentTenant := tenantfetcher.Tenant{
				TenantID:                    parentTenantId,
				Subdomain:                   tenantfetcher.DefaultSubaccountSubdomain,
				SubscriptionProviderID:      uuid.New().String(),
				ProviderSubaccountID:        tenant.TestTenants.GetDefaultTenantID(),
				ConsumerTenantID:            uuid.New().String(),
				SubscriptionProviderAppName: tenantfetcher.SubscriptionProviderAppName,
			}
			childTenant := tenantfetcher.Tenant{
				TenantID:                    parentTenantId,
				SubaccountID:                uuid.New().String(),
				Subdomain:                   tenantfetcher.DefaultSubaccountSubdomain,
				SubscriptionProviderID:      uuid.New().String(),
				ProviderSubaccountID:        tenant.TestTenants.GetDefaultTenantID(),
				ConsumerTenantID:            uuid.New().String(),
				SubscriptionProviderAppName: tenantfetcher.SubscriptionProviderAppName,
			}
			oldTenantState, err := fixtures.GetTenants(certSecuredGraphQLClient)
			require.NoError(t, err)

			addRegionalTenantExpectStatusCode(t, parentTenant, http.StatusOK)
			parent, err := fixtures.GetTenantByExternalID(certSecuredGraphQLClient, parentTenant.TenantID)
			require.NoError(t, err)
			assertTenant(t, parent, parentTenant.TenantID, parentTenant.Subdomain)

			// WHEN
			for i := 0; i < 10; i++ {
=======
	t.Run("Runtime flows", func(t *testing.T) {
		// GIVEN
		ctx := context.TODO()
		input := fixRuntimeInput("runtime-tf-e2e")
		runtime, err := fixtures.RegisterRuntimeFromInputWithinTenant(t, ctx, certSecuredGraphQLClient, tenant.TestTenants.GetDefaultTenantID(), &input)
		defer fixtures.CleanupRuntime(t, ctx, certSecuredGraphQLClient, tenant.TestTenants.GetDefaultTenantID(), &runtime)
		require.NoError(t, err)

		t.Run("Regional account tenant creation", func(t *testing.T) {
			t.Run("Success", func(t *testing.T) {
				// GIVEN
				providedTenantIDs := tenantfetcher.Tenant{
					TenantID:               uuid.New().String(),
					Subdomain:              tenantfetcher.DefaultSubdomain,
					SubscriptionProviderID: config.SelfRegDistinguishLabelValue,
					ProviderSubaccountID:   tenant.TestTenants.GetDefaultTenantID(),
					SubscriptionAppName:    "app-name",
				}

				// WHEN
				addRegionalTenantExpectStatusCode(t, providedTenantIDs, http.StatusOK)

				// THEN
				tenant, err := fixtures.GetTenantByExternalID(certSecuredGraphQLClient, providedTenantIDs.TenantID)
				require.NoError(t, err)
				assertTenant(t, tenant, providedTenantIDs.TenantID, providedTenantIDs.Subdomain)
				require.Equal(t, tenantfetcher.RegionPathParamValue, tenant.Labels[tenantfetcher.RegionKey])
			})
		})

		t.Run("Regional subaccount tenant creation", func(t *testing.T) {
			t.Run("Success when parent account tenant is pre-existing", func(t *testing.T) {
				// GIVEN
				parentTenant := tenantfetcher.Tenant{
					TenantID:               uuid.New().String(),
					Subdomain:              tenantfetcher.DefaultSubdomain,
					SubscriptionProviderID: config.SelfRegDistinguishLabelValue,
					ProviderSubaccountID:   tenant.TestTenants.GetDefaultTenantID(),
					SubscriptionAppName:    "app-name",
				}
				childTenant := tenantfetcher.Tenant{
					SubaccountID:           uuid.New().String(),
					TenantID:               parentTenant.TenantID,
					Subdomain:              tenantfetcher.DefaultSubaccountSubdomain,
					SubscriptionProviderID: config.SelfRegDistinguishLabelValue,
					ProviderSubaccountID:   tenant.TestTenants.GetDefaultTenantID(),
					SubscriptionAppName:    "app-name",
				}

				addRegionalTenantExpectStatusCode(t, parentTenant, http.StatusOK)

				parent, err := fixtures.GetTenantByExternalID(certSecuredGraphQLClient, parentTenant.TenantID)
				require.NoError(t, err)
				assertTenant(t, parent, parentTenant.TenantID, parentTenant.Subdomain)
				require.Equal(t, tenantfetcher.RegionPathParamValue, parent.Labels[tenantfetcher.RegionKey])

				// WHEN
>>>>>>> 0659a5d3
				addRegionalTenantExpectStatusCode(t, childTenant, http.StatusOK)

<<<<<<< HEAD
		t.Run("Should fail when parent tenantID is not provided", func(t *testing.T) {
			// GIVEN
			providedTenant := tenantfetcher.Tenant{
				CustomerID:                  uuid.New().String(),
				SubaccountID:                uuid.New().String(),
				Subdomain:                   tenantfetcher.DefaultSubaccountSubdomain,
				SubscriptionProviderID:      uuid.New().String(),
				ProviderSubaccountID:        tenant.TestTenants.GetDefaultTenantID(),
				ConsumerTenantID:            uuid.New().String(),
				SubscriptionProviderAppName: tenantfetcher.SubscriptionProviderAppName,
			}
			oldTenantState, err := fixtures.GetTenants(certSecuredGraphQLClient)
			require.NoError(t, err)

			// WHEN
			addRegionalTenantExpectStatusCode(t, providedTenant, http.StatusBadRequest)

			// THEN
			tenants, err := fixtures.GetTenants(certSecuredGraphQLClient)
			require.NoError(t, err)
			assert.Equal(t, oldTenantState.TotalCount, tenants.TotalCount)
		})

		t.Run("Should fail when subdomain is not provided", func(t *testing.T) {
			// GIVEN
			providedTenant := tenantfetcher.Tenant{
				TenantID:                    uuid.New().String(),
				SubaccountID:                uuid.New().String(),
				CustomerID:                  uuid.New().String(),
				SubscriptionProviderID:      uuid.New().String(),
				ProviderSubaccountID:        tenant.TestTenants.GetDefaultTenantID(),
				ConsumerTenantID:            uuid.New().String(),
				SubscriptionProviderAppName: tenantfetcher.SubscriptionProviderAppName,
			}
			oldTenantState, err := fixtures.GetTenants(certSecuredGraphQLClient)
			require.NoError(t, err)

			// WHEN
			addRegionalTenantExpectStatusCode(t, providedTenant, http.StatusBadRequest)

			// THEN
			tenants, err := fixtures.GetTenants(certSecuredGraphQLClient)
			require.NoError(t, err)
			assert.Equal(t, oldTenantState.TotalCount, tenants.TotalCount)
=======
				// THEN
				tenant, err := fixtures.GetTenantByExternalID(certSecuredGraphQLClient, childTenant.SubaccountID)
				require.NoError(t, err)
				assertTenant(t, tenant, childTenant.SubaccountID, childTenant.Subdomain)
				require.Equal(t, tenantfetcher.RegionPathParamValue, tenant.Labels[tenantfetcher.RegionKey])

				parentTenantAfterInsert, err := fixtures.GetTenantByExternalID(certSecuredGraphQLClient, parentTenant.TenantID)
				require.NoError(t, err)
				assertTenant(t, parentTenantAfterInsert, parentTenant.TenantID, parentTenant.Subdomain)
				require.Equal(t, tenantfetcher.RegionPathParamValue, parentTenantAfterInsert.Labels[tenantfetcher.RegionKey])
			})

			t.Run("Success when parent account tenant does not exist", func(t *testing.T) {
				// GIVEN
				providedTenantIDs := tenantfetcher.Tenant{
					TenantID:               uuid.New().String(),
					CustomerID:             uuid.New().String(),
					SubaccountID:           uuid.New().String(),
					Subdomain:              tenantfetcher.DefaultSubaccountSubdomain,
					SubscriptionProviderID: config.SelfRegDistinguishLabelValue,
					ProviderSubaccountID:   tenant.TestTenants.GetDefaultTenantID(),
					SubscriptionAppName:    "app-name",
				}

				// THEN
				addRegionalTenantExpectStatusCode(t, providedTenantIDs, http.StatusOK)

				// THEN
				childTenant, err := fixtures.GetTenantByExternalID(certSecuredGraphQLClient, providedTenantIDs.SubaccountID)
				require.NoError(t, err)
				assertTenant(t, childTenant, providedTenantIDs.SubaccountID, providedTenantIDs.Subdomain)
				require.Equal(t, tenantfetcher.RegionPathParamValue, childTenant.Labels[tenantfetcher.RegionKey])

				parentTenant, err := fixtures.GetTenantByExternalID(certSecuredGraphQLClient, providedTenantIDs.TenantID)
				require.NoError(t, err)
				assertTenant(t, parentTenant, providedTenantIDs.TenantID, "")
				require.Empty(t, parentTenant.Labels)

				customerTenant, err := fixtures.GetTenantByExternalID(certSecuredGraphQLClient, providedTenantIDs.CustomerID)
				require.NoError(t, err)
				assertTenant(t, customerTenant, providedTenantIDs.CustomerID, "")
				require.Empty(t, customerTenant.Labels)
			})

			t.Run("Should not fail when tenant already exists", func(t *testing.T) {
				// GIVEN
				parentTenantId := uuid.New().String()
				parentTenant := tenantfetcher.Tenant{
					TenantID:               parentTenantId,
					Subdomain:              tenantfetcher.DefaultSubaccountSubdomain,
					SubscriptionProviderID: config.SelfRegDistinguishLabelValue,
					ProviderSubaccountID:   tenant.TestTenants.GetDefaultTenantID(),
					SubscriptionAppName:    "app-name",
				}
				childTenant := tenantfetcher.Tenant{
					TenantID:               parentTenantId,
					SubaccountID:           uuid.New().String(),
					Subdomain:              tenantfetcher.DefaultSubaccountSubdomain,
					SubscriptionProviderID: config.SelfRegDistinguishLabelValue,
					ProviderSubaccountID:   tenant.TestTenants.GetDefaultTenantID(),
					SubscriptionAppName:    "app-name",
				}
				oldTenantState, err := fixtures.GetTenants(certSecuredGraphQLClient)
				require.NoError(t, err)

				addRegionalTenantExpectStatusCode(t, parentTenant, http.StatusOK)
				parent, err := fixtures.GetTenantByExternalID(certSecuredGraphQLClient, parentTenant.TenantID)
				require.NoError(t, err)
				assertTenant(t, parent, parentTenant.TenantID, parentTenant.Subdomain)

				// WHEN
				for i := 0; i < 10; i++ {
					addRegionalTenantExpectStatusCode(t, childTenant, http.StatusOK)
				}

				tenant, err := fixtures.GetTenantByExternalID(certSecuredGraphQLClient, childTenant.SubaccountID)
				require.NoError(t, err)

				tenants, err := fixtures.GetTenants(certSecuredGraphQLClient)
				require.NoError(t, err)

				// THEN
				assertTenant(t, tenant, childTenant.SubaccountID, childTenant.Subdomain)
				assert.Equal(t, oldTenantState.TotalCount+2, tenants.TotalCount)
			})

			t.Run("Should fail when parent tenantID is not provided", func(t *testing.T) {
				// GIVEN
				providedTenantIDs := tenantfetcher.Tenant{
					CustomerID:             uuid.New().String(),
					SubaccountID:           uuid.New().String(),
					Subdomain:              tenantfetcher.DefaultSubaccountSubdomain,
					SubscriptionProviderID: config.SelfRegDistinguishLabelValue,
					ProviderSubaccountID:   tenant.TestTenants.GetDefaultTenantID(),
					SubscriptionAppName:    "app-name",
				}
				oldTenantState, err := fixtures.GetTenants(certSecuredGraphQLClient)
				require.NoError(t, err)

				// WHEN
				addRegionalTenantExpectStatusCode(t, providedTenantIDs, http.StatusBadRequest)

				// THEN
				tenants, err := fixtures.GetTenants(certSecuredGraphQLClient)
				require.NoError(t, err)
				assert.Equal(t, oldTenantState.TotalCount, tenants.TotalCount)
			})

			t.Run("Should fail when subdomain is not provided", func(t *testing.T) {
				// GIVEN
				providedTenantIDs := tenantfetcher.Tenant{
					TenantID:               uuid.New().String(),
					SubaccountID:           uuid.New().String(),
					CustomerID:             uuid.New().String(),
					SubscriptionProviderID: config.SelfRegDistinguishLabelValue,
					ProviderSubaccountID:   tenant.TestTenants.GetDefaultTenantID(),
					SubscriptionAppName:    "app-name",
				}
				oldTenantState, err := fixtures.GetTenants(certSecuredGraphQLClient)
				require.NoError(t, err)

				// WHEN
				addRegionalTenantExpectStatusCode(t, providedTenantIDs, http.StatusBadRequest)

				// THEN
				tenants, err := fixtures.GetTenants(certSecuredGraphQLClient)
				require.NoError(t, err)
				assert.Equal(t, oldTenantState.TotalCount, tenants.TotalCount)
			})

			t.Run("Should fail when SubscriptionProviderID is not provided", func(t *testing.T) {
				// GIVEN
				providedTenantIDs := tenantfetcher.Tenant{
					TenantID:             uuid.New().String(),
					SubaccountID:         uuid.New().String(),
					CustomerID:           uuid.New().String(),
					ProviderSubaccountID: tenant.TestTenants.GetDefaultTenantID(),
					SubscriptionAppName:  "app-name",
				}
				oldTenantState, err := fixtures.GetTenants(certSecuredGraphQLClient)
				require.NoError(t, err)

				// WHEN
				addRegionalTenantExpectStatusCode(t, providedTenantIDs, http.StatusBadRequest)

				// THEN
				tenants, err := fixtures.GetTenants(certSecuredGraphQLClient)
				require.NoError(t, err)
				assert.Equal(t, oldTenantState.TotalCount, tenants.TotalCount)
			})

			t.Run("Should fail when providerSubaccountID is not provided", func(t *testing.T) {
				// GIVEN
				providedTenantIDs := tenantfetcher.Tenant{
					TenantID:               uuid.New().String(),
					SubaccountID:           uuid.New().String(),
					Subdomain:              tenantfetcher.DefaultSubaccountSubdomain,
					CustomerID:             uuid.New().String(),
					SubscriptionProviderID: config.SelfRegDistinguishLabelValue,
					SubscriptionAppName:    "app-name",
				}
				oldTenantState, err := fixtures.GetTenants(certSecuredGraphQLClient)
				require.NoError(t, err)

				// WHEN
				addRegionalTenantExpectStatusCode(t, providedTenantIDs, http.StatusBadRequest)

				// THEN
				tenants, err := fixtures.GetTenants(certSecuredGraphQLClient)
				require.NoError(t, err)
				assert.Equal(t, oldTenantState.TotalCount, tenants.TotalCount)
			})
>>>>>>> 0659a5d3
		})
	})

<<<<<<< HEAD
		t.Run("Should fail when SubscriptionProviderID is not provided", func(t *testing.T) {
			// GIVEN
			providedTenant := tenantfetcher.Tenant{
				TenantID:                    uuid.New().String(),
				SubaccountID:                uuid.New().String(),
				CustomerID:                  uuid.New().String(),
				ProviderSubaccountID:        tenant.TestTenants.GetDefaultTenantID(),
				ConsumerTenantID:            uuid.New().String(),
				SubscriptionProviderAppName: tenantfetcher.SubscriptionProviderAppName,
			}
			oldTenantState, err := fixtures.GetTenants(certSecuredGraphQLClient)
			require.NoError(t, err)

			// WHEN
			addRegionalTenantExpectStatusCode(t, providedTenant, http.StatusBadRequest)

			// THEN
			tenants, err := fixtures.GetTenants(certSecuredGraphQLClient)
			require.NoError(t, err)
			assert.Equal(t, oldTenantState.TotalCount, tenants.TotalCount)
		})

		t.Run("Should fail when providerSubaccountID is not provided", func(t *testing.T) {
			// GIVEN
			providedTenant := tenantfetcher.Tenant{
				TenantID:                    uuid.New().String(),
				SubaccountID:                uuid.New().String(),
				Subdomain:                   tenantfetcher.DefaultSubaccountSubdomain,
				CustomerID:                  uuid.New().String(),
				SubscriptionProviderID:      uuid.New().String(),
				ConsumerTenantID:            uuid.New().String(),
				SubscriptionProviderAppName: tenantfetcher.SubscriptionProviderAppName,
			}
			oldTenantState, err := fixtures.GetTenants(certSecuredGraphQLClient)
			require.NoError(t, err)

			// WHEN
			addRegionalTenantExpectStatusCode(t, providedTenant, http.StatusBadRequest)

			// THEN
			tenants, err := fixtures.GetTenants(certSecuredGraphQLClient)
			require.NoError(t, err)
			assert.Equal(t, oldTenantState.TotalCount, tenants.TotalCount)
		})

		t.Run("Should fail when consumerTenantID is not provided", func(t *testing.T) {
			// GIVEN
			providedTenant := tenantfetcher.Tenant{
				TenantID:                    uuid.New().String(),
				SubaccountID:                uuid.New().String(),
				Subdomain:                   tenantfetcher.DefaultSubaccountSubdomain,
				CustomerID:                  uuid.New().String(),
				SubscriptionProviderID:      uuid.New().String(),
				ProviderSubaccountID:        uuid.New().String(),
				SubscriptionProviderAppName: tenantfetcher.SubscriptionProviderAppName,
			}
			oldTenantState, err := fixtures.GetTenants(certSecuredGraphQLClient)
			require.NoError(t, err)

			// WHEN
			addRegionalTenantExpectStatusCode(t, providedTenant, http.StatusBadRequest)

			// THEN
			tenants, err := fixtures.GetTenants(certSecuredGraphQLClient)
			require.NoError(t, err)
			assert.Equal(t, oldTenantState.TotalCount, tenants.TotalCount)
		})

		t.Run("Should fail when subscriptionProviderAppName is not provided", func(t *testing.T) {
			// GIVEN
			providedTenant := tenantfetcher.Tenant{
				TenantID:               uuid.New().String(),
				SubaccountID:           uuid.New().String(),
				Subdomain:              tenantfetcher.DefaultSubaccountSubdomain,
				CustomerID:             uuid.New().String(),
				SubscriptionProviderID: uuid.New().String(),
				ConsumerTenantID:       uuid.New().String(),
			}
			oldTenantState, err := fixtures.GetTenants(certSecuredGraphQLClient)
			require.NoError(t, err)

			// WHEN
			addRegionalTenantExpectStatusCode(t, providedTenant, http.StatusBadRequest)

			// THEN
			tenants, err := fixtures.GetTenants(certSecuredGraphQLClient)
			require.NoError(t, err)
			assert.Equal(t, oldTenantState.TotalCount, tenants.TotalCount)
=======
	t.Run("Application flows", func(t *testing.T) {
		//GIVEN
		tmplName := fmt.Sprintf("SAP %s (%s)", "app-flow-tmpl-name", config.SelfRegRegion)
		ctx := context.TODO()
		appTmplInput := fixAppTemplateInput(tmplName)
		appTemplate, err := fixtures.CreateApplicationTemplateFromInput(t, ctx, certSecuredGraphQLClient, tenant.TestTenants.GetDefaultTenantID(), appTmplInput)
		defer fixtures.CleanupApplicationTemplate(t, ctx, certSecuredGraphQLClient, tenant.TestTenants.GetDefaultTenantID(), &appTemplate)
		require.NoError(t, err)
		require.NotEmpty(t, appTemplate.ID)

		t.Run("Regional account tenant creation", func(t *testing.T) {
			t.Run("Success", func(t *testing.T) {
				// GIVEN
				providedTenantIDs := tenantfetcher.Tenant{
					TenantID:               uuid.New().String(),
					Subdomain:              tenantfetcher.DefaultSubdomain,
					SubscriptionProviderID: config.SelfRegDistinguishLabelValue,
					ProviderSubaccountID:   tenant.TestTenants.GetDefaultTenantID(),
					SubscriptionAppName:    "app-name",
				}

				// WHEN
				addRegionalTenantExpectStatusCode(t, providedTenantIDs, http.StatusOK)

				// THEN
				tnt, err := fixtures.GetTenantByExternalID(certSecuredGraphQLClient, providedTenantIDs.TenantID)
				apps := fixtures.GetApplicationPage(t, ctx, certSecuredGraphQLClient, tenant.TestTenants.GetDefaultTenantID())
				require.Greater(t, apps.TotalCount, 0)
				appExists := false

				var appID string
				for _, v := range apps.Data {
					if str.PtrStrToStr(v.ApplicationTemplateID) == appTemplate.ID {
						appExists = true
						appID = v.ID
					}
				}

				defer fixtures.UnregisterApplication(t, ctx, certSecuredGraphQLClient, tenant.TestTenants.GetDefaultTenantID(), appID)

				require.True(t, appExists)
				require.NoError(t, err)
				assertTenant(t, tnt, providedTenantIDs.TenantID, providedTenantIDs.Subdomain)
				require.Equal(t, tenantfetcher.RegionPathParamValue, tnt.Labels[tenantfetcher.RegionKey])
			})
		})

		t.Run("Regional account tenant deletion", func(t *testing.T) {
			t.Run("Success", func(t *testing.T) {
				// GIVEN
				providedTenantIDs := tenantfetcher.Tenant{
					TenantID:               uuid.New().String(),
					Subdomain:              tenantfetcher.DefaultSubdomain,
					SubscriptionProviderID: config.SelfRegDistinguishLabelValue,
					ProviderSubaccountID:   tenant.TestTenants.GetDefaultTenantID(),
					SubscriptionAppName:    "app-name",
				}

				addRegionalTenantExpectStatusCode(t, providedTenantIDs, http.StatusOK)

				apps := fixtures.GetApplicationPage(t, ctx, certSecuredGraphQLClient, tenant.TestTenants.GetDefaultTenantID())
				require.Greater(t, apps.TotalCount, 0)

				appExists := false
				for _, v := range apps.Data {
					if str.PtrStrToStr(v.ApplicationTemplateID) == appTemplate.ID {
						appExists = true
					}
				}
				require.True(t, appExists)

				// WHEN
				removeRegionalTenantExpectStatusCode(t, providedTenantIDs, http.StatusOK)

				// THEN
				apps = fixtures.GetApplicationPage(t, ctx, certSecuredGraphQLClient, tenant.TestTenants.GetDefaultTenantID())
				appExists = false
				for _, v := range apps.Data {
					if str.PtrStrToStr(v.ApplicationTemplateID) == appTemplate.ID {
						appExists = true
					}
				}
				require.False(t, appExists)
			})
>>>>>>> 0659a5d3
		})
	})
}

func TestGetDependenciesHandler(t *testing.T) {
	t.Run("Returns empty body", func(t *testing.T) {
		// GIVEN
		request, err := http.NewRequest(http.MethodGet, config.TenantFetcherFullDependenciesURL, nil)
		require.NoError(t, err)

		tkn := token.GetClientCredentialsToken(t, context.Background(), config.ExternalServicesMockURL+"/secured/oauth/token", config.ClientID, config.ClientSecret, "tenantFetcherClaims")
		request.Header.Add("Authorization", fmt.Sprintf("Bearer %s", tkn))

		// WHEN
		response, err := httpClient.Do(request)
		require.NoError(t, err)
		require.Equal(t, http.StatusOK, response.StatusCode)

		responseBody, err := ioutil.ReadAll(response.Body)
		require.NoError(t, err)
		responseBodyJson := make(map[string]interface{}, 0)

		// THEN
		err = json.Unmarshal(responseBody, &responseBodyJson)
		require.NoError(t, err)
		require.Empty(t, responseBodyJson)
	})
}

func addRegionalTenantExpectStatusCode(t *testing.T, providedTenant tenantfetcher.Tenant, expectedStatusCode int) {
	makeTenantRequestExpectStatusCode(t, providedTenant, http.MethodPut, config.TenantFetcherFullRegionalURL, expectedStatusCode)
}

<<<<<<< HEAD
func makeTenantRequestExpectStatusCode(t *testing.T, providedTenant tenantfetcher.Tenant, httpMethod, url string, expectedStatusCode int) {
	tenantProperties := tenantfetcher.TenantIDProperties{
		TenantIDProperty:                    config.TenantIDProperty,
		SubaccountTenantIDProperty:          config.SubaccountTenantIDProperty,
		CustomerIDProperty:                  config.CustomerIDProperty,
		SubdomainProperty:                   config.SubdomainProperty,
		SubscriptionProviderIDProperty:      config.SubscriptionProviderIDProperty,
		ProviderSubaccountIdProperty:        config.ProviderSubaccountIDProperty,
		ConsumerTenantIDProperty:            config.ConsumerTenantIDProperty,
		SubscriptionProviderAppNameProperty: config.SubscriptionProviderAppNameProperty,
=======
func removeRegionalTenantExpectStatusCode(t *testing.T, providedTenantIDs tenantfetcher.Tenant, expectedStatusCode int) {
	makeTenantRequestExpectStatusCode(t, providedTenantIDs, http.MethodDelete, config.TenantFetcherFullRegionalURL, expectedStatusCode)
}

func makeTenantRequestExpectStatusCode(t *testing.T, providedTenantIDs tenantfetcher.Tenant, httpMethod, url string, expectedStatusCode int) {
	tenantProperties := tenantfetcher.TenantIDProperties{
		TenantIDProperty:               config.TenantIDProperty,
		SubaccountTenantIDProperty:     config.SubaccountTenantIDProperty,
		CustomerIDProperty:             config.CustomerIDProperty,
		SubdomainProperty:              config.SubdomainProperty,
		SubscriptionProviderIDProperty: config.SubscriptionProviderIDProperty,
		ProviderSubaccountIdProperty:   config.ProviderSubaccountIDProperty,
		SubscriptionAppNameProperty:    config.SubscriptionAppNameProperty,
>>>>>>> 0659a5d3
	}

	request := tenantfetcher.CreateTenantRequest(t, providedTenant, tenantProperties, httpMethod, url, config.ExternalServicesMockURL, config.ClientID, config.ClientSecret)

	t.Log(fmt.Sprintf("Provisioning tenant with ID %s", tenantfetcher.ActualTenantID(providedTenant)))
	response, err := httpClient.Do(request)
	require.NoError(t, err)
	require.Equal(t, expectedStatusCode, response.StatusCode)
}

func assertTenant(t *testing.T, tenant *directorSchema.Tenant, tenantID, subdomain string) {
	require.Equal(t, tenantID, tenant.ID)
	if len(subdomain) > 0 {
		require.Equal(t, subdomain, tenant.Labels["subdomain"])
	}
}

func fixRuntimeInput(name string) directorSchema.RuntimeRegisterInput {
	input := fixtures.FixRuntimeRegisterInput(name)
	input.Labels[config.SelfRegDistinguishLabelKey] = []interface{}{config.SelfRegDistinguishLabelValue}
	input.Labels[tenantfetcher.RegionKey] = config.SelfRegRegion
	delete(input.Labels, "placeholder")

	return input
}

func fixAppTemplateInput(name string) directorSchema.ApplicationTemplateInput {
	input := fixtures.FixApplicationTemplate(name)
	input.Labels[config.SelfRegDistinguishLabelKey] = []interface{}{config.SelfRegDistinguishLabelValue}
	input.Labels[tenantfetcher.RegionKey] = config.SelfRegRegion
	input.ApplicationInput.Name = "{{name}}"
	input.ApplicationInput.Description = str.Ptr("{{display-name}}")
	input.Placeholders = []*directorSchema.PlaceholderDefinitionInput{
		{Name: "name", Description: str.Ptr("description")},
		{Name: "display-name", Description: str.Ptr("description")},
	}

	return input
}<|MERGE_RESOLUTION|>--- conflicted
+++ resolved
@@ -37,15 +37,15 @@
 	"github.com/stretchr/testify/require"
 )
 
+// todo:: double check/fix
 func TestRegionalOnboardingHandler(t *testing.T) {
-<<<<<<< HEAD
 	t.Run("Regional account tenant creation", func(t *testing.T) {
 		t.Run("Success", func(t *testing.T) {
 			// GIVEN
 			providedTenant := tenantfetcher.Tenant{
 				TenantID:                    uuid.New().String(),
 				Subdomain:                   tenantfetcher.DefaultSubdomain,
-				SubscriptionProviderID:      uuid.New().String(),
+				SubscriptionProviderID:      config.SelfRegDistinguishLabelValue,
 				ProviderSubaccountID:        tenant.TestTenants.GetDefaultTenantID(),
 				ConsumerTenantID:            uuid.New().String(),
 				SubscriptionProviderAppName: tenantfetcher.SubscriptionProviderAppName,
@@ -69,7 +69,7 @@
 				TenantID:                    uuid.New().String(),
 				Subdomain:                   tenantfetcher.DefaultSubdomain,
 				SubscriptionProviderID:      uuid.New().String(),
-				ProviderSubaccountID:        tenant.TestTenants.GetDefaultTenantID(),
+				ProviderSubaccountID:        config.SelfRegDistinguishLabelValue,
 				ConsumerTenantID:            uuid.New().String(),
 				SubscriptionProviderAppName: tenantfetcher.SubscriptionProviderAppName,
 			}
@@ -77,7 +77,7 @@
 				SubaccountID:                uuid.New().String(),
 				TenantID:                    parentTenant.TenantID,
 				Subdomain:                   tenantfetcher.DefaultSubaccountSubdomain,
-				SubscriptionProviderID:      uuid.New().String(),
+				SubscriptionProviderID:      config.SelfRegDistinguishLabelValue,
 				ProviderSubaccountID:        tenant.TestTenants.GetDefaultTenantID(),
 				ConsumerTenantID:            uuid.New().String(),
 				SubscriptionProviderAppName: tenantfetcher.SubscriptionProviderAppName,
@@ -112,7 +112,7 @@
 				CustomerID:                  uuid.New().String(),
 				SubaccountID:                uuid.New().String(),
 				Subdomain:                   tenantfetcher.DefaultSubaccountSubdomain,
-				SubscriptionProviderID:      uuid.New().String(),
+				SubscriptionProviderID:      config.SelfRegDistinguishLabelValue,
 				ProviderSubaccountID:        tenant.TestTenants.GetDefaultTenantID(),
 				ConsumerTenantID:            uuid.New().String(),
 				SubscriptionProviderAppName: tenantfetcher.SubscriptionProviderAppName,
@@ -145,7 +145,7 @@
 				TenantID:                    parentTenantId,
 				Subdomain:                   tenantfetcher.DefaultSubaccountSubdomain,
 				SubscriptionProviderID:      uuid.New().String(),
-				ProviderSubaccountID:        tenant.TestTenants.GetDefaultTenantID(),
+				ProviderSubaccountID:        config.SelfRegDistinguishLabelValue,
 				ConsumerTenantID:            uuid.New().String(),
 				SubscriptionProviderAppName: tenantfetcher.SubscriptionProviderAppName,
 			}
@@ -153,7 +153,7 @@
 				TenantID:                    parentTenantId,
 				SubaccountID:                uuid.New().String(),
 				Subdomain:                   tenantfetcher.DefaultSubaccountSubdomain,
-				SubscriptionProviderID:      uuid.New().String(),
+				SubscriptionProviderID:      config.SelfRegDistinguishLabelValue,
 				ProviderSubaccountID:        tenant.TestTenants.GetDefaultTenantID(),
 				ConsumerTenantID:            uuid.New().String(),
 				SubscriptionProviderAppName: tenantfetcher.SubscriptionProviderAppName,
@@ -168,75 +168,27 @@
 
 			// WHEN
 			for i := 0; i < 10; i++ {
-=======
-	t.Run("Runtime flows", func(t *testing.T) {
-		// GIVEN
-		ctx := context.TODO()
-		input := fixRuntimeInput("runtime-tf-e2e")
-		runtime, err := fixtures.RegisterRuntimeFromInputWithinTenant(t, ctx, certSecuredGraphQLClient, tenant.TestTenants.GetDefaultTenantID(), &input)
-		defer fixtures.CleanupRuntime(t, ctx, certSecuredGraphQLClient, tenant.TestTenants.GetDefaultTenantID(), &runtime)
-		require.NoError(t, err)
-
-		t.Run("Regional account tenant creation", func(t *testing.T) {
-			t.Run("Success", func(t *testing.T) {
-				// GIVEN
-				providedTenantIDs := tenantfetcher.Tenant{
-					TenantID:               uuid.New().String(),
-					Subdomain:              tenantfetcher.DefaultSubdomain,
-					SubscriptionProviderID: config.SelfRegDistinguishLabelValue,
-					ProviderSubaccountID:   tenant.TestTenants.GetDefaultTenantID(),
-					SubscriptionAppName:    "app-name",
-				}
-
-				// WHEN
-				addRegionalTenantExpectStatusCode(t, providedTenantIDs, http.StatusOK)
-
-				// THEN
-				tenant, err := fixtures.GetTenantByExternalID(certSecuredGraphQLClient, providedTenantIDs.TenantID)
-				require.NoError(t, err)
-				assertTenant(t, tenant, providedTenantIDs.TenantID, providedTenantIDs.Subdomain)
-				require.Equal(t, tenantfetcher.RegionPathParamValue, tenant.Labels[tenantfetcher.RegionKey])
-			})
-		})
-
-		t.Run("Regional subaccount tenant creation", func(t *testing.T) {
-			t.Run("Success when parent account tenant is pre-existing", func(t *testing.T) {
-				// GIVEN
-				parentTenant := tenantfetcher.Tenant{
-					TenantID:               uuid.New().String(),
-					Subdomain:              tenantfetcher.DefaultSubdomain,
-					SubscriptionProviderID: config.SelfRegDistinguishLabelValue,
-					ProviderSubaccountID:   tenant.TestTenants.GetDefaultTenantID(),
-					SubscriptionAppName:    "app-name",
-				}
-				childTenant := tenantfetcher.Tenant{
-					SubaccountID:           uuid.New().String(),
-					TenantID:               parentTenant.TenantID,
-					Subdomain:              tenantfetcher.DefaultSubaccountSubdomain,
-					SubscriptionProviderID: config.SelfRegDistinguishLabelValue,
-					ProviderSubaccountID:   tenant.TestTenants.GetDefaultTenantID(),
-					SubscriptionAppName:    "app-name",
-				}
-
-				addRegionalTenantExpectStatusCode(t, parentTenant, http.StatusOK)
-
-				parent, err := fixtures.GetTenantByExternalID(certSecuredGraphQLClient, parentTenant.TenantID)
-				require.NoError(t, err)
-				assertTenant(t, parent, parentTenant.TenantID, parentTenant.Subdomain)
-				require.Equal(t, tenantfetcher.RegionPathParamValue, parent.Labels[tenantfetcher.RegionKey])
-
-				// WHEN
->>>>>>> 0659a5d3
 				addRegionalTenantExpectStatusCode(t, childTenant, http.StatusOK)
-
-<<<<<<< HEAD
+			}
+
+			tenant, err := fixtures.GetTenantByExternalID(certSecuredGraphQLClient, childTenant.SubaccountID)
+			require.NoError(t, err)
+
+			tenants, err := fixtures.GetTenants(certSecuredGraphQLClient)
+			require.NoError(t, err)
+
+			// THEN
+			assertTenant(t, tenant, childTenant.SubaccountID, childTenant.Subdomain)
+			assert.Equal(t, oldTenantState.TotalCount+2, tenants.TotalCount)
+		})
+
 		t.Run("Should fail when parent tenantID is not provided", func(t *testing.T) {
 			// GIVEN
 			providedTenant := tenantfetcher.Tenant{
 				CustomerID:                  uuid.New().String(),
 				SubaccountID:                uuid.New().String(),
 				Subdomain:                   tenantfetcher.DefaultSubaccountSubdomain,
-				SubscriptionProviderID:      uuid.New().String(),
+				SubscriptionProviderID:      config.SelfRegDistinguishLabelValue,
 				ProviderSubaccountID:        tenant.TestTenants.GetDefaultTenantID(),
 				ConsumerTenantID:            uuid.New().String(),
 				SubscriptionProviderAppName: tenantfetcher.SubscriptionProviderAppName,
@@ -259,199 +211,23 @@
 				TenantID:                    uuid.New().String(),
 				SubaccountID:                uuid.New().String(),
 				CustomerID:                  uuid.New().String(),
-				SubscriptionProviderID:      uuid.New().String(),
-				ProviderSubaccountID:        tenant.TestTenants.GetDefaultTenantID(),
-				ConsumerTenantID:            uuid.New().String(),
-				SubscriptionProviderAppName: tenantfetcher.SubscriptionProviderAppName,
-			}
-			oldTenantState, err := fixtures.GetTenants(certSecuredGraphQLClient)
-			require.NoError(t, err)
-
-			// WHEN
-			addRegionalTenantExpectStatusCode(t, providedTenant, http.StatusBadRequest)
-
-			// THEN
-			tenants, err := fixtures.GetTenants(certSecuredGraphQLClient)
-			require.NoError(t, err)
-			assert.Equal(t, oldTenantState.TotalCount, tenants.TotalCount)
-=======
-				// THEN
-				tenant, err := fixtures.GetTenantByExternalID(certSecuredGraphQLClient, childTenant.SubaccountID)
-				require.NoError(t, err)
-				assertTenant(t, tenant, childTenant.SubaccountID, childTenant.Subdomain)
-				require.Equal(t, tenantfetcher.RegionPathParamValue, tenant.Labels[tenantfetcher.RegionKey])
-
-				parentTenantAfterInsert, err := fixtures.GetTenantByExternalID(certSecuredGraphQLClient, parentTenant.TenantID)
-				require.NoError(t, err)
-				assertTenant(t, parentTenantAfterInsert, parentTenant.TenantID, parentTenant.Subdomain)
-				require.Equal(t, tenantfetcher.RegionPathParamValue, parentTenantAfterInsert.Labels[tenantfetcher.RegionKey])
-			})
-
-			t.Run("Success when parent account tenant does not exist", func(t *testing.T) {
-				// GIVEN
-				providedTenantIDs := tenantfetcher.Tenant{
-					TenantID:               uuid.New().String(),
-					CustomerID:             uuid.New().String(),
-					SubaccountID:           uuid.New().String(),
-					Subdomain:              tenantfetcher.DefaultSubaccountSubdomain,
-					SubscriptionProviderID: config.SelfRegDistinguishLabelValue,
-					ProviderSubaccountID:   tenant.TestTenants.GetDefaultTenantID(),
-					SubscriptionAppName:    "app-name",
-				}
-
-				// THEN
-				addRegionalTenantExpectStatusCode(t, providedTenantIDs, http.StatusOK)
-
-				// THEN
-				childTenant, err := fixtures.GetTenantByExternalID(certSecuredGraphQLClient, providedTenantIDs.SubaccountID)
-				require.NoError(t, err)
-				assertTenant(t, childTenant, providedTenantIDs.SubaccountID, providedTenantIDs.Subdomain)
-				require.Equal(t, tenantfetcher.RegionPathParamValue, childTenant.Labels[tenantfetcher.RegionKey])
-
-				parentTenant, err := fixtures.GetTenantByExternalID(certSecuredGraphQLClient, providedTenantIDs.TenantID)
-				require.NoError(t, err)
-				assertTenant(t, parentTenant, providedTenantIDs.TenantID, "")
-				require.Empty(t, parentTenant.Labels)
-
-				customerTenant, err := fixtures.GetTenantByExternalID(certSecuredGraphQLClient, providedTenantIDs.CustomerID)
-				require.NoError(t, err)
-				assertTenant(t, customerTenant, providedTenantIDs.CustomerID, "")
-				require.Empty(t, customerTenant.Labels)
-			})
-
-			t.Run("Should not fail when tenant already exists", func(t *testing.T) {
-				// GIVEN
-				parentTenantId := uuid.New().String()
-				parentTenant := tenantfetcher.Tenant{
-					TenantID:               parentTenantId,
-					Subdomain:              tenantfetcher.DefaultSubaccountSubdomain,
-					SubscriptionProviderID: config.SelfRegDistinguishLabelValue,
-					ProviderSubaccountID:   tenant.TestTenants.GetDefaultTenantID(),
-					SubscriptionAppName:    "app-name",
-				}
-				childTenant := tenantfetcher.Tenant{
-					TenantID:               parentTenantId,
-					SubaccountID:           uuid.New().String(),
-					Subdomain:              tenantfetcher.DefaultSubaccountSubdomain,
-					SubscriptionProviderID: config.SelfRegDistinguishLabelValue,
-					ProviderSubaccountID:   tenant.TestTenants.GetDefaultTenantID(),
-					SubscriptionAppName:    "app-name",
-				}
-				oldTenantState, err := fixtures.GetTenants(certSecuredGraphQLClient)
-				require.NoError(t, err)
-
-				addRegionalTenantExpectStatusCode(t, parentTenant, http.StatusOK)
-				parent, err := fixtures.GetTenantByExternalID(certSecuredGraphQLClient, parentTenant.TenantID)
-				require.NoError(t, err)
-				assertTenant(t, parent, parentTenant.TenantID, parentTenant.Subdomain)
-
-				// WHEN
-				for i := 0; i < 10; i++ {
-					addRegionalTenantExpectStatusCode(t, childTenant, http.StatusOK)
-				}
-
-				tenant, err := fixtures.GetTenantByExternalID(certSecuredGraphQLClient, childTenant.SubaccountID)
-				require.NoError(t, err)
-
-				tenants, err := fixtures.GetTenants(certSecuredGraphQLClient)
-				require.NoError(t, err)
-
-				// THEN
-				assertTenant(t, tenant, childTenant.SubaccountID, childTenant.Subdomain)
-				assert.Equal(t, oldTenantState.TotalCount+2, tenants.TotalCount)
-			})
-
-			t.Run("Should fail when parent tenantID is not provided", func(t *testing.T) {
-				// GIVEN
-				providedTenantIDs := tenantfetcher.Tenant{
-					CustomerID:             uuid.New().String(),
-					SubaccountID:           uuid.New().String(),
-					Subdomain:              tenantfetcher.DefaultSubaccountSubdomain,
-					SubscriptionProviderID: config.SelfRegDistinguishLabelValue,
-					ProviderSubaccountID:   tenant.TestTenants.GetDefaultTenantID(),
-					SubscriptionAppName:    "app-name",
-				}
-				oldTenantState, err := fixtures.GetTenants(certSecuredGraphQLClient)
-				require.NoError(t, err)
-
-				// WHEN
-				addRegionalTenantExpectStatusCode(t, providedTenantIDs, http.StatusBadRequest)
-
-				// THEN
-				tenants, err := fixtures.GetTenants(certSecuredGraphQLClient)
-				require.NoError(t, err)
-				assert.Equal(t, oldTenantState.TotalCount, tenants.TotalCount)
-			})
-
-			t.Run("Should fail when subdomain is not provided", func(t *testing.T) {
-				// GIVEN
-				providedTenantIDs := tenantfetcher.Tenant{
-					TenantID:               uuid.New().String(),
-					SubaccountID:           uuid.New().String(),
-					CustomerID:             uuid.New().String(),
-					SubscriptionProviderID: config.SelfRegDistinguishLabelValue,
-					ProviderSubaccountID:   tenant.TestTenants.GetDefaultTenantID(),
-					SubscriptionAppName:    "app-name",
-				}
-				oldTenantState, err := fixtures.GetTenants(certSecuredGraphQLClient)
-				require.NoError(t, err)
-
-				// WHEN
-				addRegionalTenantExpectStatusCode(t, providedTenantIDs, http.StatusBadRequest)
-
-				// THEN
-				tenants, err := fixtures.GetTenants(certSecuredGraphQLClient)
-				require.NoError(t, err)
-				assert.Equal(t, oldTenantState.TotalCount, tenants.TotalCount)
-			})
-
-			t.Run("Should fail when SubscriptionProviderID is not provided", func(t *testing.T) {
-				// GIVEN
-				providedTenantIDs := tenantfetcher.Tenant{
-					TenantID:             uuid.New().String(),
-					SubaccountID:         uuid.New().String(),
-					CustomerID:           uuid.New().String(),
-					ProviderSubaccountID: tenant.TestTenants.GetDefaultTenantID(),
-					SubscriptionAppName:  "app-name",
-				}
-				oldTenantState, err := fixtures.GetTenants(certSecuredGraphQLClient)
-				require.NoError(t, err)
-
-				// WHEN
-				addRegionalTenantExpectStatusCode(t, providedTenantIDs, http.StatusBadRequest)
-
-				// THEN
-				tenants, err := fixtures.GetTenants(certSecuredGraphQLClient)
-				require.NoError(t, err)
-				assert.Equal(t, oldTenantState.TotalCount, tenants.TotalCount)
-			})
-
-			t.Run("Should fail when providerSubaccountID is not provided", func(t *testing.T) {
-				// GIVEN
-				providedTenantIDs := tenantfetcher.Tenant{
-					TenantID:               uuid.New().String(),
-					SubaccountID:           uuid.New().String(),
-					Subdomain:              tenantfetcher.DefaultSubaccountSubdomain,
-					CustomerID:             uuid.New().String(),
-					SubscriptionProviderID: config.SelfRegDistinguishLabelValue,
-					SubscriptionAppName:    "app-name",
-				}
-				oldTenantState, err := fixtures.GetTenants(certSecuredGraphQLClient)
-				require.NoError(t, err)
-
-				// WHEN
-				addRegionalTenantExpectStatusCode(t, providedTenantIDs, http.StatusBadRequest)
-
-				// THEN
-				tenants, err := fixtures.GetTenants(certSecuredGraphQLClient)
-				require.NoError(t, err)
-				assert.Equal(t, oldTenantState.TotalCount, tenants.TotalCount)
-			})
->>>>>>> 0659a5d3
-		})
-	})
-
-<<<<<<< HEAD
+				SubscriptionProviderID:      config.SelfRegDistinguishLabelValue,
+				ProviderSubaccountID:        tenant.TestTenants.GetDefaultTenantID(),
+				ConsumerTenantID:            uuid.New().String(),
+				SubscriptionProviderAppName: tenantfetcher.SubscriptionProviderAppName,
+			}
+			oldTenantState, err := fixtures.GetTenants(certSecuredGraphQLClient)
+			require.NoError(t, err)
+
+			// WHEN
+			addRegionalTenantExpectStatusCode(t, providedTenant, http.StatusBadRequest)
+
+			// THEN
+			tenants, err := fixtures.GetTenants(certSecuredGraphQLClient)
+			require.NoError(t, err)
+			assert.Equal(t, oldTenantState.TotalCount, tenants.TotalCount)
+		})
+
 		t.Run("Should fail when SubscriptionProviderID is not provided", func(t *testing.T) {
 			// GIVEN
 			providedTenant := tenantfetcher.Tenant{
@@ -481,7 +257,7 @@
 				SubaccountID:                uuid.New().String(),
 				Subdomain:                   tenantfetcher.DefaultSubaccountSubdomain,
 				CustomerID:                  uuid.New().String(),
-				SubscriptionProviderID:      uuid.New().String(),
+				SubscriptionProviderID:      config.SelfRegDistinguishLabelValue,
 				ConsumerTenantID:            uuid.New().String(),
 				SubscriptionProviderAppName: tenantfetcher.SubscriptionProviderAppName,
 			}
@@ -540,7 +316,9 @@
 			tenants, err := fixtures.GetTenants(certSecuredGraphQLClient)
 			require.NoError(t, err)
 			assert.Equal(t, oldTenantState.TotalCount, tenants.TotalCount)
-=======
+		})
+	})
+
 	t.Run("Application flows", func(t *testing.T) {
 		//GIVEN
 		tmplName := fmt.Sprintf("SAP %s (%s)", "app-flow-tmpl-name", config.SelfRegRegion)
@@ -559,7 +337,7 @@
 					Subdomain:              tenantfetcher.DefaultSubdomain,
 					SubscriptionProviderID: config.SelfRegDistinguishLabelValue,
 					ProviderSubaccountID:   tenant.TestTenants.GetDefaultTenantID(),
-					SubscriptionAppName:    "app-name",
+					SubscriptionProviderAppName:    "app-name",
 				}
 
 				// WHEN
@@ -596,7 +374,7 @@
 					Subdomain:              tenantfetcher.DefaultSubdomain,
 					SubscriptionProviderID: config.SelfRegDistinguishLabelValue,
 					ProviderSubaccountID:   tenant.TestTenants.GetDefaultTenantID(),
-					SubscriptionAppName:    "app-name",
+					SubscriptionProviderAppName:    "app-name",
 				}
 
 				addRegionalTenantExpectStatusCode(t, providedTenantIDs, http.StatusOK)
@@ -625,7 +403,6 @@
 				}
 				require.False(t, appExists)
 			})
->>>>>>> 0659a5d3
 		})
 	})
 }
@@ -659,23 +436,11 @@
 	makeTenantRequestExpectStatusCode(t, providedTenant, http.MethodPut, config.TenantFetcherFullRegionalURL, expectedStatusCode)
 }
 
-<<<<<<< HEAD
+func removeRegionalTenantExpectStatusCode(t *testing.T, providedTenant tenantfetcher.Tenant, expectedStatusCode int) {
+	makeTenantRequestExpectStatusCode(t, providedTenant, http.MethodDelete, config.TenantFetcherFullRegionalURL, expectedStatusCode)
+}
+
 func makeTenantRequestExpectStatusCode(t *testing.T, providedTenant tenantfetcher.Tenant, httpMethod, url string, expectedStatusCode int) {
-	tenantProperties := tenantfetcher.TenantIDProperties{
-		TenantIDProperty:                    config.TenantIDProperty,
-		SubaccountTenantIDProperty:          config.SubaccountTenantIDProperty,
-		CustomerIDProperty:                  config.CustomerIDProperty,
-		SubdomainProperty:                   config.SubdomainProperty,
-		SubscriptionProviderIDProperty:      config.SubscriptionProviderIDProperty,
-		ProviderSubaccountIdProperty:        config.ProviderSubaccountIDProperty,
-		ConsumerTenantIDProperty:            config.ConsumerTenantIDProperty,
-		SubscriptionProviderAppNameProperty: config.SubscriptionProviderAppNameProperty,
-=======
-func removeRegionalTenantExpectStatusCode(t *testing.T, providedTenantIDs tenantfetcher.Tenant, expectedStatusCode int) {
-	makeTenantRequestExpectStatusCode(t, providedTenantIDs, http.MethodDelete, config.TenantFetcherFullRegionalURL, expectedStatusCode)
-}
-
-func makeTenantRequestExpectStatusCode(t *testing.T, providedTenantIDs tenantfetcher.Tenant, httpMethod, url string, expectedStatusCode int) {
 	tenantProperties := tenantfetcher.TenantIDProperties{
 		TenantIDProperty:               config.TenantIDProperty,
 		SubaccountTenantIDProperty:     config.SubaccountTenantIDProperty,
@@ -683,8 +448,8 @@
 		SubdomainProperty:              config.SubdomainProperty,
 		SubscriptionProviderIDProperty: config.SubscriptionProviderIDProperty,
 		ProviderSubaccountIdProperty:   config.ProviderSubaccountIDProperty,
-		SubscriptionAppNameProperty:    config.SubscriptionAppNameProperty,
->>>>>>> 0659a5d3
+		ConsumerTenantIDProperty:            config.ConsumerTenantIDProperty,
+		SubscriptionProviderAppNameProperty: config.SubscriptionProviderAppNameProperty,
 	}
 
 	request := tenantfetcher.CreateTenantRequest(t, providedTenant, tenantProperties, httpMethod, url, config.ExternalServicesMockURL, config.ClientID, config.ClientSecret)
