/*
 * Copyright 2020 The Compass Authors
 *
 * Licensed under the Apache License, Version 2.0 (the "License");
 * you may not use this file except in compliance with the License.
 * You may obtain a copy of the License at
 *
 *     http://www.apache.org/licenses/LICENSE-2.0
 *
 * Unless required by applicable law or agreed to in writing, software
 * distributed under the License is distributed on an "AS IS" BASIS,
 * WITHOUT WARRANTIES OR CONDITIONS OF ANY KIND, either express or implied.
 * See the License for the specific language governing permissions and
 * limitations under the License.
 */

package tests

import (
	"bytes"
	"encoding/json"
	"fmt"
	"github.com/kyma-incubator/compass/tests/pkg/fixtures"
	"net/http"
	"os"
	"strings"
	"testing"
	"time"

	"github.com/kyma-incubator/compass/tests/pkg/authentication"

	"github.com/stretchr/testify/assert"

	"github.com/stretchr/testify/require"
)

const (
	tenantFetcherURL          = "TENANT_FETCHER_URL"
	rootAPI                   = "ROOT_API"
	handlerEndpoint           = "HANDLER_ENDPOINT"
	tenantPathParam           = "TENANT_PATH_PARAM"
	dbUser                    = "APP_DB_USER"
	dbPassword                = "APP_DB_PASSWORD"
	dbHost                    = "APP_DB_HOST"
	dbPort                    = "APP_DB_PORT"
	dbName                    = "APP_DB_NAME"
	dbSSL                     = "APP_DB_SSL"
	dbMaxOpenConnections      = "APP_DB_MAX_OPEN_CONNECTIONS"
	dbMaxIdleConnections      = "APP_DB_MAX_IDLE_CONNECTIONS"
	identityZone              = "APP_TENANT_IDENTITY_ZONE"
	defaultTenant             = "APP_TENANT"
	directorURL               = "APP_DIRECTOR_URL"
	subscriptionCallbackScope = "APP_SUBSCRIPTION_CALLBACK_SCOPE"
	tenantProvider            = "APP_TENANT_PROVIDER"
)

type config struct {
	TenantFetcherURL          string
	RootAPI                   string
	HandlerEndpoint           string
	TenantPathParam           string
	DbUser                    string
	DbPassword                string
	DbHost                    string
	DbPort                    string
	DbName                    string
	DbSSL                     string
	DbMaxIdleConnections      string
	DbMaxOpenConnections      string
	IdentityZone              string
	Tenant                    string
	DirectorUrl               string
	SubscriptionCallbackScope string
	TenantProvider            string
}

type Tenant struct {
	TenantId string `json:"tenantId"`
}

func TestOnboardingHandler(t *testing.T) {
	config := loadConfig(t)

	t.Run("Success", func(t *testing.T) {
		// GIVEN

		providedTenant := &Tenant{
			TenantId: "ad0bb8f2-7b44-4dd2-bce1-fa0c19169b72",
		}

<<<<<<< HEAD
	oldTenantState, err := fixtures.GetTenants(config.DirectorUrl, config.Tenant)
	require.NoError(t, err)
=======
		cleanUp(t, providedTenant, config)
>>>>>>> 3609a48f

		oldTenantState, err := director.GetTenants(config.DirectorUrl, config.Tenant)
		require.NoError(t, err)

		// WHEN
		endpoint := strings.Replace(config.HandlerEndpoint, fmt.Sprintf("{%s}", config.TenantPathParam), providedTenant.TenantId, 1)
		url := config.TenantFetcherURL + config.RootAPI + endpoint

		byteTenant, err := json.Marshal(providedTenant)
		require.NoError(t, err)
		request, err := http.NewRequest(http.MethodPut, url, bytes.NewBuffer(byteTenant))
		require.NoError(t, err)
		request.Header.Add("Authorization", fmt.Sprintf("Bearer %s", authentication.CreateNotSingedToken(t)))

		httpClient := http.DefaultClient
		httpClient.Timeout = 15 * time.Second

<<<<<<< HEAD
	tenants, err := fixtures.GetTenants(config.DirectorUrl, config.Tenant)
	require.NoError(t, err)
=======
		response, err := httpClient.Do(request)
		require.NoError(t, err)
>>>>>>> 3609a48f

		tenants, err := director.GetTenants(config.DirectorUrl, config.Tenant)
		require.NoError(t, err)

		// THEN
		assert.Greater(t, len(tenants), len(oldTenantState))
		require.Equal(t, http.StatusOK, response.StatusCode)
	})

	t.Run("Should not fail when tenant already exists", func(t *testing.T) {
		providedTenant := &Tenant{
			TenantId: config.Tenant,
		}

		oldTenantState, err := director.GetTenants(config.DirectorUrl, config.Tenant)
		require.NoError(t, err)

		endpoint := strings.Replace(config.HandlerEndpoint, fmt.Sprintf("{%s}", config.TenantPathParam), providedTenant.TenantId, 1)
		url := config.TenantFetcherURL + config.RootAPI + endpoint

<<<<<<< HEAD
	// Initial state
	oldTenantState, err := fixtures.GetTenants(config.DirectorUrl, config.Tenant)
	require.NoError(t, err)
=======
		byteTenant, err := json.Marshal(providedTenant)
		require.NoError(t, err)
		request, err := http.NewRequest(http.MethodPut, url, bytes.NewBuffer(byteTenant))
		require.NoError(t, err)
		request.Header.Add("Authorization", fmt.Sprintf("Bearer %s", authentication.CreateNotSingedToken(t)))
>>>>>>> 3609a48f

		httpClient := http.DefaultClient
		httpClient.Timeout = 15 * time.Second

		response, err := httpClient.Do(request)
		require.NoError(t, err)

<<<<<<< HEAD
	newTenantState, err := fixtures.GetTenants(config.DirectorUrl, config.Tenant)
	require.NoError(t, err)
=======
		tenants, err := director.GetTenants(config.DirectorUrl, config.Tenant)
		require.NoError(t, err)
>>>>>>> 3609a48f

		// THEN
		assert.Equal(t, len(tenants), len(oldTenantState))
		require.Equal(t, http.StatusOK, response.StatusCode)
	})
}

func TestDecommissioningHandler(t *testing.T) {
	config := loadConfig(t)

	t.Run("Success", func(t *testing.T) {
		// GIVEN
		providedTenant := &Tenant{
			TenantId: "cb0bb8f2-7b44-4dd2-bce1-fa0c19169b79",
		}
		cleanUp(t, providedTenant, config)
		// WHEN
		tenantID := "ad0bb8f2-7b44-4dd2-bce1-fa0c19169b72"
		endpoint := strings.Replace(config.HandlerEndpoint, fmt.Sprintf("{%s}", config.TenantPathParam), tenantID, 1)
		url := config.TenantFetcherURL + config.RootAPI + endpoint

		// Add test tenant
		byteTenant, err := json.Marshal(providedTenant)
		require.NoError(t, err)
		request, err := http.NewRequest(http.MethodPut, url, bytes.NewBuffer(byteTenant))
		require.NoError(t, err)
		request.Header.Add("Authorization", fmt.Sprintf("Bearer %s", authentication.CreateNotSingedToken(t)))

		httpClient := http.DefaultClient
		httpClient.Timeout = 15 * time.Second

		response, err := httpClient.Do(request)
		require.NoError(t, err)
		require.Equal(t, http.StatusOK, response.StatusCode)

		// Initial state
		oldTenantState, err := director.GetTenants(config.DirectorUrl, config.Tenant)
		require.NoError(t, err)

		request, err = http.NewRequest(http.MethodDelete, url, bytes.NewBuffer(byteTenant))
		require.NoError(t, err)
		request.Header.Add("Authorization", fmt.Sprintf("Bearer %s", authentication.CreateNotSingedToken(t)))

		response, err = httpClient.Do(request)
		require.NoError(t, err)

		newTenantState, err := director.GetTenants(config.DirectorUrl, config.Tenant)
		require.NoError(t, err)

		// THEN
		assert.Greater(t, len(oldTenantState), len(newTenantState))
		require.Equal(t, http.StatusOK, response.StatusCode)
	})

	t.Run("Should not fail when tenant does not exists", func(t *testing.T) {
		providedTenant := &Tenant{
			TenantId: "cb0bb8f2-7b44-4dd2-bce1-fa0c19169b79",
		}
		cleanUp(t, providedTenant, config)

		endpoint := strings.Replace(config.HandlerEndpoint, fmt.Sprintf("{%s}", config.TenantPathParam), providedTenant.TenantId, 1)
		url := config.TenantFetcherURL + config.RootAPI + endpoint

		oldTenantState, err := director.GetTenants(config.DirectorUrl, config.Tenant)
		require.NoError(t, err)

		byteTenant, err := json.Marshal(providedTenant)
		require.NoError(t, err)
		request, err := http.NewRequest(http.MethodDelete, url, bytes.NewBuffer(byteTenant))
		require.NoError(t, err)
		request.Header.Add("Authorization", fmt.Sprintf("Bearer %s", authentication.CreateNotSingedToken(t)))

		httpClient := http.DefaultClient
		httpClient.Timeout = 15 * time.Second

		response, err := httpClient.Do(request)
		require.NoError(t, err)

		newTenantState, err := director.GetTenants(config.DirectorUrl, config.Tenant)
		require.NoError(t, err)

		// THEN
		assert.Equal(t, len(oldTenantState), len(newTenantState))
		require.Equal(t, http.StatusOK, response.StatusCode)
	})
}

func loadConfig(t *testing.T) config {
	config := config{
		TenantFetcherURL:          os.Getenv(tenantFetcherURL),
		RootAPI:                   os.Getenv(rootAPI),
		HandlerEndpoint:           os.Getenv(handlerEndpoint),
		TenantPathParam:           os.Getenv(tenantPathParam),
		DbUser:                    os.Getenv(dbUser),
		DbPassword:                os.Getenv(dbPassword),
		DbHost:                    os.Getenv(dbHost),
		DbPort:                    os.Getenv(dbPort),
		DbName:                    os.Getenv(dbName),
		DbSSL:                     os.Getenv(dbSSL),
		DbMaxIdleConnections:      os.Getenv(dbMaxIdleConnections),
		DbMaxOpenConnections:      os.Getenv(dbMaxOpenConnections),
		IdentityZone:              os.Getenv(identityZone),
		Tenant:                    os.Getenv(defaultTenant),
		DirectorUrl:               os.Getenv(directorURL),
		SubscriptionCallbackScope: os.Getenv(subscriptionCallbackScope),
		TenantProvider:            os.Getenv(tenantProvider),
	}

	require.NotEmpty(t, config.TenantFetcherURL)
	require.NotEmpty(t, config.RootAPI)
	require.NotEmpty(t, config.HandlerEndpoint)
	require.NotEmpty(t, config.TenantPathParam)
	require.NotEmpty(t, config.DbUser)
	require.NotEmpty(t, config.DbPassword)
	require.NotEmpty(t, config.DbHost)
	require.NotEmpty(t, config.DbPort)
	require.NotEmpty(t, config.DbName)
	require.NotEmpty(t, config.DbSSL)
	require.NotEmpty(t, config.DbMaxIdleConnections)
	require.NotEmpty(t, config.DbMaxOpenConnections)
	require.NotEmpty(t, config.IdentityZone)
	require.NotEmpty(t, config.Tenant)
	require.NotEmpty(t, config.DirectorUrl)
	require.NotEmpty(t, config.SubscriptionCallbackScope)
	require.NotEmpty(t, config.TenantProvider)

	return config
}

func cleanUp(t *testing.T, tenant *Tenant, config config) {
	tenantID := "ad0bb8f2-7b44-4dd2-bce1-fa0c19169b72"
	endpoint := strings.Replace(config.HandlerEndpoint, fmt.Sprintf("{%s}", config.TenantPathParam), tenantID, 1)
	url := config.TenantFetcherURL + config.RootAPI + endpoint

	byteTenant, err := json.Marshal(tenant)
	require.NoError(t, err)

	request, err := http.NewRequest(http.MethodDelete, url, bytes.NewBuffer(byteTenant))
	request.Header.Add("Authorization", fmt.Sprintf("Bearer %s", authentication.CreateNotSingedToken(t)))
	require.NoError(t, err)

	httpClient := http.DefaultClient
	httpClient.Timeout = 15 * time.Second

	_, err = httpClient.Do(request)
	require.NoError(t, err)
}<|MERGE_RESOLUTION|>--- conflicted
+++ resolved
@@ -88,15 +88,10 @@
 			TenantId: "ad0bb8f2-7b44-4dd2-bce1-fa0c19169b72",
 		}
 
-<<<<<<< HEAD
+	cleanUp(t, providedTenant, config)
+
 	oldTenantState, err := fixtures.GetTenants(config.DirectorUrl, config.Tenant)
 	require.NoError(t, err)
-=======
-		cleanUp(t, providedTenant, config)
->>>>>>> 3609a48f
-
-		oldTenantState, err := director.GetTenants(config.DirectorUrl, config.Tenant)
-		require.NoError(t, err)
 
 		// WHEN
 		endpoint := strings.Replace(config.HandlerEndpoint, fmt.Sprintf("{%s}", config.TenantPathParam), providedTenant.TenantId, 1)
@@ -111,15 +106,11 @@
 		httpClient := http.DefaultClient
 		httpClient.Timeout = 15 * time.Second
 
-<<<<<<< HEAD
-	tenants, err := fixtures.GetTenants(config.DirectorUrl, config.Tenant)
-	require.NoError(t, err)
-=======
-		response, err := httpClient.Do(request)
-		require.NoError(t, err)
->>>>>>> 3609a48f
-
-		tenants, err := director.GetTenants(config.DirectorUrl, config.Tenant)
+
+		response, err := httpClient.Do(request)
+		require.NoError(t, err)
+
+		tenants, err := fixtures.GetTenants(config.DirectorUrl, config.Tenant)
 		require.NoError(t, err)
 
 		// THEN
@@ -132,37 +123,27 @@
 			TenantId: config.Tenant,
 		}
 
-		oldTenantState, err := director.GetTenants(config.DirectorUrl, config.Tenant)
+		oldTenantState, err := fixtures.GetTenants(config.DirectorUrl, config.Tenant)
 		require.NoError(t, err)
 
 		endpoint := strings.Replace(config.HandlerEndpoint, fmt.Sprintf("{%s}", config.TenantPathParam), providedTenant.TenantId, 1)
 		url := config.TenantFetcherURL + config.RootAPI + endpoint
 
-<<<<<<< HEAD
-	// Initial state
-	oldTenantState, err := fixtures.GetTenants(config.DirectorUrl, config.Tenant)
-	require.NoError(t, err)
-=======
+
 		byteTenant, err := json.Marshal(providedTenant)
 		require.NoError(t, err)
 		request, err := http.NewRequest(http.MethodPut, url, bytes.NewBuffer(byteTenant))
 		require.NoError(t, err)
 		request.Header.Add("Authorization", fmt.Sprintf("Bearer %s", authentication.CreateNotSingedToken(t)))
->>>>>>> 3609a48f
-
-		httpClient := http.DefaultClient
-		httpClient.Timeout = 15 * time.Second
-
-		response, err := httpClient.Do(request)
-		require.NoError(t, err)
-
-<<<<<<< HEAD
-	newTenantState, err := fixtures.GetTenants(config.DirectorUrl, config.Tenant)
-	require.NoError(t, err)
-=======
-		tenants, err := director.GetTenants(config.DirectorUrl, config.Tenant)
-		require.NoError(t, err)
->>>>>>> 3609a48f
+
+		httpClient := http.DefaultClient
+		httpClient.Timeout = 15 * time.Second
+
+		response, err := httpClient.Do(request)
+		require.NoError(t, err)
+
+		tenants, err := fixtures.GetTenants(config.DirectorUrl, config.Tenant)
+		require.NoError(t, err)
 
 		// THEN
 		assert.Equal(t, len(tenants), len(oldTenantState))
@@ -199,7 +180,7 @@
 		require.Equal(t, http.StatusOK, response.StatusCode)
 
 		// Initial state
-		oldTenantState, err := director.GetTenants(config.DirectorUrl, config.Tenant)
+		oldTenantState, err := fixtures.GetTenants(config.DirectorUrl, config.Tenant)
 		require.NoError(t, err)
 
 		request, err = http.NewRequest(http.MethodDelete, url, bytes.NewBuffer(byteTenant))
@@ -209,7 +190,7 @@
 		response, err = httpClient.Do(request)
 		require.NoError(t, err)
 
-		newTenantState, err := director.GetTenants(config.DirectorUrl, config.Tenant)
+		newTenantState, err := fixtures.GetTenants(config.DirectorUrl, config.Tenant)
 		require.NoError(t, err)
 
 		// THEN
@@ -226,7 +207,7 @@
 		endpoint := strings.Replace(config.HandlerEndpoint, fmt.Sprintf("{%s}", config.TenantPathParam), providedTenant.TenantId, 1)
 		url := config.TenantFetcherURL + config.RootAPI + endpoint
 
-		oldTenantState, err := director.GetTenants(config.DirectorUrl, config.Tenant)
+		oldTenantState, err := fixtures.GetTenants(config.DirectorUrl, config.Tenant)
 		require.NoError(t, err)
 
 		byteTenant, err := json.Marshal(providedTenant)
@@ -241,7 +222,7 @@
 		response, err := httpClient.Do(request)
 		require.NoError(t, err)
 
-		newTenantState, err := director.GetTenants(config.DirectorUrl, config.Tenant)
+		newTenantState, err := fixtures.GetTenants(config.DirectorUrl, config.Tenant)
 		require.NoError(t, err)
 
 		// THEN
