--- conflicted
+++ resolved
@@ -34,11 +34,8 @@
 type config struct {
 	DefaultTestTenant                     string
 	DirectorURL                           string
-<<<<<<< HEAD
 	DirectorExternalCertSecuredURL        string
-=======
 	DirectorGraphqlOauthURL               string
->>>>>>> 6ca7fcf0
 	ORDServiceURL                         string
 	AggregatorSchedule                    string
 	ExternalServicesMockBaseURL           string
