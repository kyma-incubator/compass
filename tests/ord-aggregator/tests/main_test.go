--- conflicted
+++ resolved
@@ -33,7 +33,6 @@
 )
 
 type config struct {
-<<<<<<< HEAD
 	DefaultTestTenant                  string
 	DirectorURL                        string
 	ORDServiceURL                      string
@@ -42,16 +41,7 @@
 	ExternalServicesMockAbsoluteURL    string
 	ExternalServicesMockCertSecuredURL string
 	ORDServiceDefaultResponseType      string
-=======
-	DefaultTestTenant               string
-	DirectorURL                     string
-	ORDServiceURL                   string
-	AggregatorSchedule              string
-	ExternalServicesMockBaseURL     string
-	ExternalServicesMockAbsoluteURL string
-	ORDServiceDefaultResponseType   string
-	SecuredApplicationTypes         []string
->>>>>>> e5431d0d
+	SecuredApplicationTypes            []string
 }
 
 var (
