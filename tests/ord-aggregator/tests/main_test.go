/*
 * Copyright 2020 The Compass Authors
 *
 * Licensed under the Apache License, Version 2.0 (the "License");
 * you may not use this file except in compliance with the License.
 * You may obtain a copy of the License at
 *
 *     http://www.apache.org/licenses/LICENSE-2.0
 *
 * Unless required by applicable law or agreed to in writing, software
 * distributed under the License is distributed on an "AS IS" BASIS,
 * WITHOUT WARRANTIES OR CONDITIONS OF ANY KIND, either express or implied.
 * See the License for the specific language governing permissions and
 * limitations under the License.
 */

package tests

import (
	"os"
	"testing"
	"time"

	"github.com/kyma-incubator/compass/components/director/pkg/certloader"
	"github.com/kyma-incubator/compass/tests/pkg/gql"
	"github.com/kyma-incubator/compass/tests/pkg/server"
	"github.com/machinebox/graphql"
	"github.com/pkg/errors"
	c "github.com/robfig/cron/v3"
	log "github.com/sirupsen/logrus"
	"github.com/vrischmann/envconfig"
)

type config struct {
<<<<<<< HEAD
	DefaultTestTenant                     string
	DirectorURL                           string
	ORDServiceURL                         string
	AggregatorSchedule                    string
	ExternalServicesMockBaseURL           string
	ExternalServicesMockUnsecuredURL      string
	ExternalServicesMockAbsoluteURL       string
	ExternalServicesMockOrdCertSecuredURL string
	ExternalServicesMockOauthURL          string
	ClientID                              string
	ClientSecret                          string
	ExternalServicesMockBasicURL          string
	BasicUsername                         string
	BasicPassword                         string
	ORDServiceDefaultResponseType         string
=======
	DefaultTestTenant                  string
	DirectorURL                        string
	ORDServiceURL                      string
	AggregatorSchedule                 string
	ExternalServicesMockBaseURL        string
	ExternalServicesMockUnsecuredURL   string
	ExternalServicesMockAbsoluteURL    string
	ExternalServicesMockCertSecuredURL string
	ExternalServicesMockOauthURL       string
	ClientID                           string
	ClientSecret                       string
	ExternalServicesMockBasicURL       string
	BasicUsername                      string
	BasicPassword                      string
	ORDServiceDefaultResponseType      string
	GlobalRegistryURL                  string
	CertLoaderConfig                   certloader.Config
	ClientTimeout                      time.Duration `envconfig:"default=60s"`
	SkipSSLValidation                  bool          `envconfig:"default=false"`
>>>>>>> 2a27b3d3
}

var (
	testConfig       config
	dexGraphQLClient *graphql.Client
)

func TestMain(m *testing.M) {
	err := envconfig.Init(&testConfig)
	if err != nil {
		log.Fatal(errors.Wrap(err, "while initializing envconfig"))
	}

	dexToken := server.Token()

	dexGraphQLClient = gql.NewAuthorizedGraphQLClient(dexToken)

	exitVal := m.Run()
	os.Exit(exitVal)

}

func parseCronTime(cronTime string) (time.Duration, error) {
	parser := c.NewParser(c.Minute | c.Hour | c.Dom | c.Month | c.Dow)
	scheduleTime, err := parser.Parse(cronTime)
	if err != nil {
		return 0, errors.New("error while parsing cron time")
	}

	// This is the starting time that will be subtracted from the next activation cron time below. This way the cron time duration can be estimated.
	year, month, day := time.Now().Date()
	startingTime := time.Date(year, month, day, 0, 0, 0, 0, time.Now().Location())

	nextTime := scheduleTime.Next(startingTime)
	cronTimeDuration := nextTime.Sub(startingTime)

	return cronTimeDuration, nil
}<|MERGE_RESOLUTION|>--- conflicted
+++ resolved
@@ -32,7 +32,6 @@
 )
 
 type config struct {
-<<<<<<< HEAD
 	DefaultTestTenant                     string
 	DirectorURL                           string
 	ORDServiceURL                         string
@@ -48,27 +47,10 @@
 	BasicUsername                         string
 	BasicPassword                         string
 	ORDServiceDefaultResponseType         string
-=======
-	DefaultTestTenant                  string
-	DirectorURL                        string
-	ORDServiceURL                      string
-	AggregatorSchedule                 string
-	ExternalServicesMockBaseURL        string
-	ExternalServicesMockUnsecuredURL   string
-	ExternalServicesMockAbsoluteURL    string
-	ExternalServicesMockCertSecuredURL string
-	ExternalServicesMockOauthURL       string
-	ClientID                           string
-	ClientSecret                       string
-	ExternalServicesMockBasicURL       string
-	BasicUsername                      string
-	BasicPassword                      string
-	ORDServiceDefaultResponseType      string
-	GlobalRegistryURL                  string
-	CertLoaderConfig                   certloader.Config
-	ClientTimeout                      time.Duration `envconfig:"default=60s"`
-	SkipSSLValidation                  bool          `envconfig:"default=false"`
->>>>>>> 2a27b3d3
+	GlobalRegistryURL                     string
+	CertLoaderConfig                      certloader.Config
+	ClientTimeout                         time.Duration `envconfig:"default=60s"`
+	SkipSSLValidation                     bool          `envconfig:"default=false"`
 }
 
 var (
