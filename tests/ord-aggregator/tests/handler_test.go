--- conflicted
+++ resolved
@@ -76,27 +76,15 @@
 	expectedTombstoneOrdIDRegex             = "ns:apiResource:API_ID2(.+):v1"
 	expectedVendorTitle                     = "SAP SE"
 
-<<<<<<< HEAD
 	expectedNumberOfSystemInstances = 6
 	expectedNumberOfPackages        = 6
 	expectedNumberOfBundles         = 12
-	expectedNumberOfProducts        = 7
 	expectedNumberOfAPIs            = 18
 	expectedNumberOfEvents          = 24
 	expectedNumberOfTombstones      = 6
-	expectedNumberOfVendors         = 7
 
 	expectedNumberOfPublicAPIs   = 6
 	expectedNumberOfPublicEvents = 12
-=======
-	expectedNumberOfSystemInstances           = 6
-	expectedNumberOfPackages                  = 6
-	expectedNumberOfBundles                   = 12
-	expectedNumberOfAPIs                      = 6
-	expectedNumberOfResourceDefinitionsPerAPI = 3
-	expectedNumberOfEvents                    = 12
-	expectedNumberOfTombstones                = 6
->>>>>>> 56cdf42e
 
 	expectedNumberOfAPIsInFirstBundle    = 1
 	expectedNumberOfAPIsInSecondBundle   = 1
@@ -255,10 +243,9 @@
 		httpClient := cfgWithInternalVisibilityScope.Client(ctx)
 		httpClient.Timeout = 20 * time.Second
 
-<<<<<<< HEAD
 		httpClientWithoutVisibilityScope := cfgWithoutScopes.Client(ctx)
 		httpClientWithoutVisibilityScope.Timeout = 20 * time.Second
-=======
+
 		globalProductsNumber, globalVendorsNumber := getGlobalResourcesNumber(ctx, t, unsecuredHttpClient)
 		t.Logf("Global products number: %d, Global vendors number: %d", globalProductsNumber, globalVendorsNumber)
 
@@ -289,7 +276,6 @@
 		sixthApp, err := fixtures.RegisterApplicationFromInput(t, ctx, dexGraphQLClient, testConfig.DefaultTestTenant, sixthAppInput)
 		defer fixtures.CleanupApplication(t, ctx, dexGraphQLClient, testConfig.DefaultTestTenant, &sixthApp)
 		require.NoError(t, err)
->>>>>>> 56cdf42e
 
 		scheduleTime, err := parseCronTime(testConfig.AggregatorSchedule)
 		require.NoError(t, err)
@@ -472,13 +458,13 @@
 	return ordAndInternalIDsMapping
 }
 
-<<<<<<< HEAD
 func verifyEntitiesWithPublicVisibility(t *testing.T, httpClient *http.Client, publicEntitiesMap map[string]string, entity string, expectedNumberOfPublicEntities int) {
 	respBody := makeRequestWithHeaders(t, httpClient, testConfig.ORDServiceURL+fmt.Sprintf("/%s?$format=json", entity), map[string][]string{tenantHeader: {testConfig.DefaultTestTenant}})
 
 	assertions.AssertMultipleEntitiesFromORDService(t, respBody, publicEntitiesMap, expectedNumberOfPublicEntities, descriptionField)
 	t.Logf("Successfully verified public %s", entity)
-=======
+}
+
 func getGlobalResourcesNumber(ctx context.Context, t *testing.T, httpClient *http.Client) (int, int) {
 	certCache, err := certloader.StartCertLoader(ctx, testConfig.CertLoaderConfig)
 	require.NoError(t, err, "Failed to initialize certificate loader")
@@ -492,5 +478,4 @@
 		t.Fail()
 	}
 	return products, vendors
->>>>>>> 56cdf42e
 }