--- conflicted
+++ resolved
@@ -40,10 +40,12 @@
 	expectedSecondSystemInstanceName        = "second-test-app"
 	expectedThirdSystemInstanceName         = "third-test-app"
 	expectedFourthSystemInstanceName        = "fourth-test-app"
+	expectedFifthSystemInstanceName        = "fifth-test-app"
 	expectedSystemInstanceDescription       = "test-app1-description"
 	expectedSecondSystemInstanceDescription = "test-app2-description"
 	expectedThirdSystemInstanceDescription  = "test-app3-description"
 	expectedFourthSystemInstanceDescription = "test-app4-description"
+	expectedFifthSystemInstanceDescription = "test-app5-description"
 	expectedBundleTitle                     = "BUNDLE TITLE"
 	secondExpectedBundleTitle               = "BUNDLE TITLE 2"
 	expectedBundleDescription               = "lorem ipsum dolor nsq sme"
@@ -61,15 +63,15 @@
 	expectedTombstoneOrdID                  = "ns:apiResource:API_ID2:v1"
 	expectedVendorTitle                     = "SAP"
 
-	expectedNumberOfSystemInstances           = 4
-	expectedNumberOfPackages                  = 4
-	expectedNumberOfBundles                   = 8
-	expectedNumberOfProducts                  = 4
-	expectedNumberOfAPIs                      = 4
+	expectedNumberOfSystemInstances           = 5
+	expectedNumberOfPackages                  = 5
+	expectedNumberOfBundles                   = 10
+	expectedNumberOfProducts                  = 5
+	expectedNumberOfAPIs                      = 5
 	expectedNumberOfResourceDefinitionsPerAPI = 3
-	expectedNumberOfEvents                    = 8
-	expectedNumberOfTombstones                = 4
-	expectedNumberOfVendors                   = 8
+	expectedNumberOfEvents                    = 10
+	expectedNumberOfTombstones                = 5
+	expectedNumberOfVendors                   = 10
 
 	expectedNumberOfAPIsInFirstBundle    = 1
 	expectedNumberOfAPIsInSecondBundle   = 1
@@ -94,18 +96,6 @@
 }
 
 func TestORDAggregator(t *testing.T) {
-<<<<<<< HEAD
-	appInput := fixtures.FixSampleApplicationRegisterInputWithORDWebhooks(expectedSystemInstanceName, expectedSystemInstanceDescription, testConfig.ExternalServicesMockBaseURL)
-	secondAppInput := fixtures.FixSampleApplicationRegisterInputWithORDWebhooks(expectedSecondSystemInstanceName, expectedSecondSystemInstanceDescription, testConfig.ExternalServicesMockBaseURL)
-	thirdAppInput := fixtures.FixSampleApplicationRegisterInputWithORDWebhooks(expectedThirdSystemInstanceName, expectedThirdSystemInstanceDescription, testConfig.ExternalServicesMockAbsoluteURL)
-	fourthAppInput := fixtures.FixSampleApplicationRegisterInputWithORDWebhooks(expectedFourthSystemInstanceName, expectedFourthSystemInstanceDescription, testConfig.ExternalServicesMockCertSecuredURL)
-
-	systemInstancesMap := make(map[string]string)
-	systemInstancesMap[expectedSystemInstanceName] = expectedSystemInstanceDescription
-	systemInstancesMap[expectedSecondSystemInstanceName] = expectedSecondSystemInstanceDescription
-	systemInstancesMap[expectedThirdSystemInstanceName] = expectedThirdSystemInstanceDescription
-	systemInstancesMap[expectedFourthSystemInstanceName] = expectedFourthSystemInstanceDescription
-=======
 	basicORDConfigSecurity := &fixtures.ORDConfigSecurity{
 		Enabled:  true,
 		Username: randString(8),
@@ -118,23 +108,24 @@
 		Password: randString(8),
 		TokenURL: testConfig.ExternalServicesMockBaseURL + "/oauth/token",
 	}
->>>>>>> e5431d0d
 
 	toggleORDConfigSecurity(t, testConfig.ExternalServicesMockBaseURL+"/.well-known/open-resource-discovery/basic/configure", basicORDConfigSecurity)
 	toggleORDConfigSecurity(t, testConfig.ExternalServicesMockBaseURL+"/.well-known/open-resource-discovery/oauth/configure", oauthORDConfigSecurity)
 
-	var appInput, secondAppInput, thirdAppInput, fourthAppInput directorSchema.ApplicationRegisterInput
+	var appInput, secondAppInput, thirdAppInput, fourthAppInput, fifthAppInput directorSchema.ApplicationRegisterInput
 	t.Run("Verifying ORD Document to be valid", func(t *testing.T) {
 		appInput = fixtures.FixSampleApplicationRegisterInputWithORDWebhooks(expectedSystemInstanceName, expectedSystemInstanceDescription, testConfig.ExternalServicesMockAbsoluteURL, &fixtures.ORDConfigSecurity{})
 		secondAppInput = fixtures.FixSampleApplicationRegisterInputWithORDWebhooks(expectedSecondSystemInstanceName, expectedSecondSystemInstanceDescription, testConfig.ExternalServicesMockBaseURL, &fixtures.ORDConfigSecurity{})
 		thirdAppInput = fixtures.FixSampleApplicationRegisterInputWithORDWebhooks(expectedThirdSystemInstanceName, expectedThirdSystemInstanceDescription, testConfig.ExternalServicesMockBaseURL+"/.well-known/open-resource-discovery/basic", basicORDConfigSecurity)
 		fourthAppInput = fixtures.FixSampleApplicationRegisterInputWithORDWebhooks(expectedFourthSystemInstanceName, expectedFourthSystemInstanceDescription, testConfig.ExternalServicesMockBaseURL+"/.well-known/open-resource-discovery/oauth", oauthORDConfigSecurity)
+		fifthAppInput = fixtures.FixSampleApplicationRegisterInputWithORDWebhooks(expectedFifthSystemInstanceName, expectedFifthSystemInstanceDescription, testConfig.ExternalServicesMockCertSecuredURL, &fixtures.ORDConfigSecurity{})
 
 		systemInstancesMap := make(map[string]string)
 		systemInstancesMap[expectedSystemInstanceName] = expectedSystemInstanceDescription
 		systemInstancesMap[expectedSecondSystemInstanceName] = expectedSecondSystemInstanceDescription
 		systemInstancesMap[expectedThirdSystemInstanceName] = expectedThirdSystemInstanceDescription
 		systemInstancesMap[expectedFourthSystemInstanceName] = expectedFourthSystemInstanceDescription
+		systemInstancesMap[expectedFifthSystemInstanceName] = expectedFifthSystemInstanceDescription
 
 		eventsMap := make(map[string]string)
 		eventsMap[firstEventTitle] = firstEventDescription
@@ -162,21 +153,10 @@
 
 		ctx := context.Background()
 
-<<<<<<< HEAD
-	fourthApp, err := fixtures.RegisterApplicationFromInput(t, ctx, dexGraphQLClient, testConfig.DefaultTestTenant, fourthAppInput)
-	defer fixtures.CleanupApplication(t, ctx, dexGraphQLClient, testConfig.DefaultTestTenant, &fourthApp)
-	require.NoError(t, err)
-
-	t.Log("Create integration system")
-	intSys, err := fixtures.RegisterIntegrationSystem(t, ctx, dexGraphQLClient, "", "test-int-system")
-	defer fixtures.CleanupIntegrationSystem(t, ctx, dexGraphQLClient, "", intSys)
-	require.NoError(t, err)
-	require.NotEmpty(t, intSys.ID)
-=======
+
 		app, err := fixtures.RegisterApplicationFromInput(t, ctx, dexGraphQLClient, testConfig.DefaultTestTenant, appInput)
 		defer fixtures.CleanupApplication(t, ctx, dexGraphQLClient, testConfig.DefaultTestTenant, &app)
 		require.NoError(t, err)
->>>>>>> e5431d0d
 
 		secondApp, err := fixtures.RegisterApplicationFromInput(t, ctx, dexGraphQLClient, testConfig.DefaultTestTenant, secondAppInput)
 		defer fixtures.CleanupApplication(t, ctx, dexGraphQLClient, testConfig.DefaultTestTenant, &secondApp)
@@ -193,6 +173,10 @@
 		require.NoError(t, err)
 
 		fixtures.SetApplicationLabelWithTenant(t, ctx, dexGraphQLClient, testConfig.DefaultTestTenant, fourthApp.ID, applicationTypeLabelKey, testConfig.SecuredApplicationTypes[0])
+
+		fifthApp, err := fixtures.RegisterApplicationFromInput(t, ctx, dexGraphQLClient, testConfig.DefaultTestTenant, fifthAppInput)
+		defer fixtures.CleanupApplication(t, ctx, dexGraphQLClient, testConfig.DefaultTestTenant, &fifthApp)
+		require.NoError(t, err)
 
 		t.Log("Create integration system")
 		intSys, err := fixtures.RegisterIntegrationSystem(t, ctx, dexGraphQLClient, "", "test-int-system")
