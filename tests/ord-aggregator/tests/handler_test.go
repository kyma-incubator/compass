package tests

import (
	"bytes"
	"context"
	"crypto/tls"
<<<<<<< HEAD
	"errors"
=======
	"encoding/json"
>>>>>>> 2b858fd4
	"fmt"
	"io/ioutil"
	"net/http"
	"strings"
	"testing"
	"time"

	"github.com/kyma-incubator/compass/components/external-services-mock/pkg/claims"

	"github.com/kyma-incubator/compass/tests/pkg/subscription"
	"github.com/kyma-incubator/compass/tests/pkg/testctx"
	"golang.org/x/oauth2"

	"golang.org/x/oauth2/clientcredentials"

	"github.com/kyma-incubator/compass/components/director/pkg/str"
	"github.com/kyma-incubator/compass/tests/pkg/util"

	testingx "github.com/kyma-incubator/compass/tests/pkg/testing"

	"github.com/kyma-incubator/compass/tests/pkg/gql"
	"github.com/kyma-incubator/compass/tests/pkg/token"
	gcli "github.com/machinebox/graphql"

	"github.com/kyma-incubator/compass/components/director/pkg/accessstrategy"
	directorSchema "github.com/kyma-incubator/compass/components/director/pkg/graphql"
	"github.com/kyma-incubator/compass/tests/pkg/assertions"
	"github.com/kyma-incubator/compass/tests/pkg/fixtures"
	"github.com/kyma-incubator/compass/tests/pkg/request"
	"github.com/stretchr/testify/require"
	"github.com/tidwall/gjson"
)

const (
	tenantHeader            = "Tenant"
	internalVisibilityScope = "internal_visibility:read"

	descriptionField      = "description"
	shortDescriptionField = "shortDescription"
	apisField             = "apis"
	eventsField           = "events"
	publicAPIsField       = "publicAPIs"
	publicEventsField     = "publicEvents"

	expectedSpecType                         = "openapi-v3"
	expectedSpecFormat                       = "application/json"
	expectedSystemInstanceName               = "test-app"
	expectedSecondSystemInstanceName         = "second-test-app"
	expectedThirdSystemInstanceName          = "third-test-app"
	expectedFourthSystemInstanceName         = "fourth-test-app"
	expectedFifthSystemInstanceName          = "fifth-test-app"
	expectedSixthSystemInstanceName          = "sixth-test-app"
	expectedSeventhSystemInstanceName        = "seventh-test-app"
	expectedSystemInstanceDescription        = "test-app1-description"
	expectedSecondSystemInstanceDescription  = "test-app2-description"
	expectedThirdSystemInstanceDescription   = "test-app3-description"
	expectedFourthSystemInstanceDescription  = "test-app4-description"
	expectedFifthSystemInstanceDescription   = "test-app5-description"
	expectedSixthSystemInstanceDescription   = "test-app6-description"
	expectedSeventhSystemInstanceDescription = "test-app7-description"
	expectedBundleTitle                      = "BUNDLE TITLE"
	secondExpectedBundleTitle                = "BUNDLE TITLE 2"
	expectedBundleDescription                = "lorem ipsum dolor nsq sme"
	secondExpectedBundleDescription          = ""
	firstBundleOrdIDRegex                    = "ns:consumptionBundle:BUNDLE_ID(.+):v1"
	expectedPackageTitle                     = "PACKAGE 1 TITLE"
	expectedPackageDescription               = "lorem ipsum dolor set"
	firstProductTitle                        = "PRODUCT TITLE"
	firstProductShortDescription             = "lorem ipsum"
	secondProductTitle                       = "SAP Business Technology Platform"
	secondProductShortDescription            = "Accelerate business outcomes with integration, data to value, and extensibility."
	firstAPIExpectedTitle                    = "API TITLE"
	firstAPIExpectedDescription              = "lorem ipsum dolor sit amet"
	firstAPIExpectedNumberOfSpecs            = 3
	secondAPIExpectedTitle                   = "API TITLE INTERNAL"
	secondAPIExpectedDescription             = "Test description internal"
	secondAPIExpectedNumberOfSpecs           = 2
	thirdAPIExpectedTitle                    = "API TITLE PRIVATE"
	thirdAPIExpectedDescription              = "Test description private"
	thirdAPIExpectedNumberOfSpecs            = 2
	firstEventTitle                          = "EVENT TITLE"
	firstEventDescription                    = "lorem ipsum dolor sit amet"
	secondEventTitle                         = "EVENT TITLE 2"
	secondEventDescription                   = "lorem ipsum dolor sit amet"
	thirdEventTitle                          = "EVENT TITLE INTERNAL"
	thirdEventDescription                    = "Test description internal"
	fourthEventTitle                         = "EVENT TITLE PRIVATE"
	fourthEventDescription                   = "Test description private"
	expectedTombstoneOrdIDRegex              = "ns:apiResource:API_ID2(.+):v1"
	expectedVendorTitle                      = "SAP SE"

	expectedNumberOfSystemInstances               = 7
	expectedNumberOfSystemInstancesInSubscription = 1
	expectedNumberOfPackages                      = 7
	expectedNumberOfPackagesInSubscription        = 1
	expectedNumberOfBundles                       = 14
	expectedNumberOfBundlesInSubscription         = 2
	expectedNumberOfAPIs                          = 21
	expectedNumberOfAPIsInSubscription            = 3
	expectedNumberOfEvents                        = 28
	expectedNumberOfEventsInSubscription          = 4
	expectedNumberOfTombstones                    = 7
	expectedNumberOfTombstonesInSubscription      = 1

	expectedNumberOfPublicAPIs   = 7
	expectedNumberOfPublicEvents = 14

	expectedNumberOfAPIsInFirstBundle    = 2
	expectedNumberOfAPIsInSecondBundle   = 2
	expectedNumberOfEventsInFirstBundle  = 3
	expectedNumberOfEventsInSecondBundle = 3

	expectedNumberOfPublicAPIsInFirstBundle    = 1
	expectedNumberOfPublicAPIsInSecondBundle   = 1
	expectedNumberOfPublicEventsInFirstBundle  = 2
	expectedNumberOfPublicEventsInSecondBundle = 2

	firstCorrelationID  = "sap.s4:communicationScenario:SAP_COM_0001"
	secondCorrelationID = "sap.s4:communicationScenario:SAP_COM_0002"

	documentationLabelKey         = "Documentation label key"
	documentationLabelFirstValue  = "Markdown Documentation with links"
	documentationLabelSecondValue = "With multiple values"
)

var (
	// The expected number is increased with initial number of global vendors/products before test execution
	expectedNumberOfProducts               = 7
	expectedNumberOfProductsInSubscription = 1
	expectedNumberOfVendors                = 7
	expectedNumberOfVendorsInSubscription  = 1
)

func TestORDAggregator(stdT *testing.T) {
	t := testingx.NewT(stdT)

	basicORDConfigSecurity := &fixtures.ORDConfigSecurity{
		Username: testConfig.BasicUsername,
		Password: testConfig.BasicPassword,
	}

	oauthORDConfigSecurity := &fixtures.ORDConfigSecurity{
		Username: testConfig.ClientID,
		Password: testConfig.ClientSecret,
		TokenURL: testConfig.ExternalServicesMockBaseURL + "/secured/oauth/token",
	}

	accessStrategyConfigSecurity := &fixtures.ORDConfigSecurity{
		AccessStrategy: "sap:cmp-mtls:v1",
	}

	var appInput, secondAppInput, thirdAppInput, fourthAppInput, fifthAppInput, sixthAppInput, seventhAppInput directorSchema.ApplicationRegisterInput
	t.Run("Verifying ORD Document to be valid", func(t *testing.T) {
		// Unsecured config endpoint with full absolute URL in the webhook; unsecured document; doc baseURL from the webhook
		appInput = fixtures.FixSampleApplicationRegisterInputWithORDWebhooks(expectedSystemInstanceName, expectedSystemInstanceDescription, testConfig.ExternalServicesMockAbsoluteURL, nil)
		// Unsecured config endpoint with automatic .well-known/open-resource-discovery; unsecured document; doc baseURL from the webhook
		secondAppInput = fixtures.FixSampleApplicationRegisterInputWithORDWebhooks(expectedSecondSystemInstanceName, expectedSecondSystemInstanceDescription, testConfig.ExternalServicesMockUnsecuredURL, nil)
		// Basic secured config endpoint; unsecured document; doc baseURL from the webhook
		thirdAppInput = fixtures.FixSampleApplicationRegisterInputWithORDWebhooks(expectedThirdSystemInstanceName, expectedThirdSystemInstanceDescription, testConfig.ExternalServicesMockBasicURL, basicORDConfigSecurity)
		// Oauth secured config endpoint; unsecured document; doc baseURL from the webhook
		fourthAppInput = fixtures.FixSampleApplicationRegisterInputWithORDWebhooks(expectedFourthSystemInstanceName, expectedFourthSystemInstanceDescription, testConfig.ExternalServicesMockOauthURL, oauthORDConfigSecurity)
		// Unsecured config endpoint with full absolute URL in the webhook; cert secured document; doc baseURL configured in the config response
		fifthAppInput = fixtures.FixSampleApplicationRegisterInputWithORDWebhooks(expectedFifthSystemInstanceName, expectedFifthSystemInstanceDescription, testConfig.ExternalServicesMockBaseURL+"/cert", nil)
		// Cert secured config endpoint with automatic .well-known/open-resource-discovery; cert secured document; doc baseURL from the webhook
		sixthAppInput = fixtures.FixSampleApplicationRegisterInputWithORDWebhooks(expectedSixthSystemInstanceName, expectedSixthSystemInstanceDescription, testConfig.ExternalServicesMockOrdCertSecuredURL, accessStrategyConfigSecurity)
		// Unsecured config endpoint with automatic .well-known/open-resource-discovery; unsecured document; doc baseURL from the webhook; with additional content
		seventhAppInput = fixtures.FixSampleApplicationRegisterInputWithORDWebhooks(expectedSeventhSystemInstanceName, expectedSeventhSystemInstanceDescription, testConfig.ExternalServicesMockUnsecuredWithAdditionalContentURL, nil)

		systemInstancesMap := make(map[string]string)
		systemInstancesMap[expectedSystemInstanceName] = expectedSystemInstanceDescription
		systemInstancesMap[expectedSecondSystemInstanceName] = expectedSecondSystemInstanceDescription
		systemInstancesMap[expectedThirdSystemInstanceName] = expectedThirdSystemInstanceDescription
		systemInstancesMap[expectedFourthSystemInstanceName] = expectedFourthSystemInstanceDescription
		systemInstancesMap[expectedFifthSystemInstanceName] = expectedFifthSystemInstanceDescription
		systemInstancesMap[expectedSixthSystemInstanceName] = expectedSixthSystemInstanceDescription
		systemInstancesMap[expectedSeventhSystemInstanceName] = expectedSeventhSystemInstanceDescription

		apisMap := make(map[string]string)
		apisMap[firstAPIExpectedTitle] = firstAPIExpectedDescription
		apisMap[secondAPIExpectedTitle] = secondAPIExpectedDescription
		apisMap[thirdAPIExpectedTitle] = thirdAPIExpectedDescription

		publicApisMap := make(map[string]string)
		publicApisMap[firstAPIExpectedTitle] = firstAPIExpectedDescription

		apisDefaultBundleMap := make(map[string]string)
		apisDefaultBundleMap[firstAPIExpectedTitle] = firstBundleOrdIDRegex

		apiSpecsMap := make(map[string]int)
		apiSpecsMap[firstAPIExpectedTitle] = firstAPIExpectedNumberOfSpecs
		apiSpecsMap[secondAPIExpectedTitle] = secondAPIExpectedNumberOfSpecs
		apiSpecsMap[thirdAPIExpectedTitle] = thirdAPIExpectedNumberOfSpecs

		eventsMap := make(map[string]string)
		eventsMap[firstEventTitle] = firstEventDescription
		eventsMap[secondEventTitle] = secondEventDescription
		eventsMap[thirdEventTitle] = thirdEventDescription
		eventsMap[fourthEventTitle] = fourthEventDescription

		publicEventsMap := make(map[string]string)
		publicEventsMap[firstEventTitle] = firstEventDescription
		publicEventsMap[secondEventTitle] = secondEventDescription

		eventsDefaultBundleMap := make(map[string]string)
		eventsDefaultBundleMap[firstEventTitle] = firstBundleOrdIDRegex

		apisAndEventsNumber := make(map[string]int)
		apisAndEventsNumber[apisField] = expectedNumberOfAPIsInFirstBundle + expectedNumberOfAPIsInSecondBundle
		apisAndEventsNumber[publicAPIsField] = expectedNumberOfPublicAPIsInFirstBundle + expectedNumberOfPublicAPIsInSecondBundle
		apisAndEventsNumber[eventsField] = expectedNumberOfEventsInFirstBundle + expectedNumberOfEventsInSecondBundle
		apisAndEventsNumber[publicEventsField] = expectedNumberOfPublicEventsInFirstBundle + expectedNumberOfPublicEventsInSecondBundle

		bundlesMap := make(map[string]string)
		bundlesMap[expectedBundleTitle] = expectedBundleDescription
		bundlesMap[secondExpectedBundleTitle] = secondExpectedBundleDescription

		bundlesAPIsNumberMap := make(map[string]int)
		bundlesAPIsNumberMap[expectedBundleTitle] = expectedNumberOfAPIsInFirstBundle
		bundlesAPIsNumberMap[secondExpectedBundleTitle] = expectedNumberOfAPIsInSecondBundle

		bundlesAPIsData := make(map[string][]string)
		bundlesAPIsData[expectedBundleTitle] = []string{firstAPIExpectedTitle, secondAPIExpectedTitle}
		bundlesAPIsData[secondExpectedBundleTitle] = []string{firstAPIExpectedTitle, thirdAPIExpectedTitle}

		bundlesEventsNumberMap := make(map[string]int)
		bundlesEventsNumberMap[expectedBundleTitle] = expectedNumberOfEventsInFirstBundle
		bundlesEventsNumberMap[secondExpectedBundleTitle] = expectedNumberOfEventsInSecondBundle

		bundlesEventsData := make(map[string][]string)
		bundlesEventsData[expectedBundleTitle] = []string{firstEventTitle, secondEventTitle, thirdEventTitle}
		bundlesEventsData[secondExpectedBundleTitle] = []string{firstEventTitle, secondEventTitle, fourthEventTitle}

		bundlesCorrelationIDs := make(map[string][]string)
		bundlesCorrelationIDs[expectedBundleTitle] = []string{firstCorrelationID, secondCorrelationID}
		bundlesCorrelationIDs[secondExpectedBundleTitle] = []string{firstCorrelationID, secondCorrelationID}

		documentationLabelsPossibleValues := []string{documentationLabelFirstValue, documentationLabelSecondValue}

		productsMap := make(map[string]string)
		productsMap[firstProductTitle] = firstProductShortDescription
		productsMap[secondProductTitle] = secondProductShortDescription

		ctx := context.Background()

		t.Log("Create integration system")
		intSys, err := fixtures.RegisterIntegrationSystem(t, ctx, certSecuredGraphQLClient, "", "test-int-system")
		defer fixtures.CleanupIntegrationSystem(t, ctx, certSecuredGraphQLClient, "", intSys)
		require.NoError(t, err)
		require.NotEmpty(t, intSys.ID)

		intSystemCredentials := fixtures.RequestClientCredentialsForIntegrationSystem(t, ctx, certSecuredGraphQLClient, "", intSys.ID)
		defer fixtures.DeleteSystemAuthForIntegrationSystem(t, ctx, certSecuredGraphQLClient, intSystemCredentials.ID)

		unsecuredHttpClient := http.DefaultClient
		unsecuredHttpClient.Transport = &http.Transport{
			TLSClientConfig: &tls.Config{
				InsecureSkipVerify: true,
			},
		}

		oauthCredentialData, ok := intSystemCredentials.Auth.Credential.(*directorSchema.OAuthCredentialData)
		require.True(t, ok)

		cfgWithInternalVisibilityScope := &clientcredentials.Config{
			ClientID:     oauthCredentialData.ClientID,
			ClientSecret: oauthCredentialData.ClientSecret,
			TokenURL:     oauthCredentialData.URL,
			Scopes:       []string{internalVisibilityScope},
		}

		cfgWithoutScopes := &clientcredentials.Config{
			ClientID:     oauthCredentialData.ClientID,
			ClientSecret: oauthCredentialData.ClientSecret,
			TokenURL:     oauthCredentialData.URL,
		}

		ctx = context.WithValue(ctx, oauth2.HTTPClient, unsecuredHttpClient)
		httpClient := cfgWithInternalVisibilityScope.Client(ctx)
		httpClient.Timeout = 20 * time.Second

		httpClientWithoutVisibilityScope := cfgWithoutScopes.Client(ctx)
		httpClientWithoutVisibilityScope.Timeout = 20 * time.Second

		// create client to call Director graphql api with internal_visibility:read scope
		accessTokenWithInternalVisibility := token.GetAccessToken(t, oauthCredentialData, token.IntegrationSystemScopes)
		oauthGraphQLClientWithInternalVisibility := gql.NewAuthorizedGraphQLClientWithCustomURL(accessTokenWithInternalVisibility, testConfig.DirectorGraphqlOauthURL)

		// create client to call Director graphql api without internal_visibility:read scope
		accessTokenWithoutInternalVisibility := token.GetAccessToken(t, oauthCredentialData, token.IntegrationSystemScopesWithoutInternalVisibility)
		oauthGraphQLClientWithoutInternalVisibility := gql.NewAuthorizedGraphQLClientWithCustomURL(accessTokenWithoutInternalVisibility, testConfig.DirectorGraphqlOauthURL)

		globalProductsNumber, globalVendorsNumber := getGlobalResourcesNumber(ctx, t, unsecuredHttpClient)
		t.Logf("Global products number: %d, Global vendors number: %d", globalProductsNumber, globalVendorsNumber)

		expectedTotalNumberOfProducts := expectedNumberOfProducts + globalProductsNumber
		expectedTotalNumberOfVendors := expectedNumberOfVendors + globalVendorsNumber

		// Register systems
		app, err := fixtures.RegisterApplicationFromInput(t, ctx, certSecuredGraphQLClient, testConfig.DefaultTestTenant, appInput)
		defer fixtures.CleanupApplication(t, ctx, certSecuredGraphQLClient, testConfig.DefaultTestTenant, &app)
		require.NoError(t, err)

		secondApp, err := fixtures.RegisterApplicationFromInput(t, ctx, certSecuredGraphQLClient, testConfig.DefaultTestTenant, secondAppInput)
		defer fixtures.CleanupApplication(t, ctx, certSecuredGraphQLClient, testConfig.DefaultTestTenant, &secondApp)
		require.NoError(t, err)

		thirdApp, err := fixtures.RegisterApplicationFromInput(t, ctx, certSecuredGraphQLClient, testConfig.DefaultTestTenant, thirdAppInput)
		defer fixtures.CleanupApplication(t, ctx, certSecuredGraphQLClient, testConfig.DefaultTestTenant, &thirdApp)
		require.NoError(t, err)

		fourthApp, err := fixtures.RegisterApplicationFromInput(t, ctx, certSecuredGraphQLClient, testConfig.DefaultTestTenant, fourthAppInput)
		defer fixtures.CleanupApplication(t, ctx, certSecuredGraphQLClient, testConfig.DefaultTestTenant, &fourthApp)
		require.NoError(t, err)

		fifthApp, err := fixtures.RegisterApplicationFromInput(t, ctx, certSecuredGraphQLClient, testConfig.DefaultTestTenant, fifthAppInput)
		defer fixtures.CleanupApplication(t, ctx, certSecuredGraphQLClient, testConfig.DefaultTestTenant, &fifthApp)
		require.NoError(t, err)

		sixthApp, err := fixtures.RegisterApplicationFromInput(t, ctx, certSecuredGraphQLClient, testConfig.DefaultTestTenant, sixthAppInput)
		defer fixtures.CleanupApplication(t, ctx, certSecuredGraphQLClient, testConfig.DefaultTestTenant, &sixthApp)
		require.NoError(t, err)

		seventhApp, err := fixtures.RegisterApplicationFromInput(t, ctx, certSecuredGraphQLClient, testConfig.DefaultTestTenant, seventhAppInput)
		defer fixtures.CleanupApplication(t, ctx, certSecuredGraphQLClient, testConfig.DefaultTestTenant, &seventhApp)
		require.NoError(t, err)

		defaultTestTimeout := 5 * time.Minute
		defaultCheckInterval := defaultTestTimeout / 20

		err = verifyORDDocument(defaultCheckInterval, defaultTestTimeout, func() bool {

			var respBody string

			// Verify system instances
			respBody = makeRequestWithHeaders(t, httpClient, testConfig.ORDServiceURL+"/systemInstances?$format=json", map[string][]string{tenantHeader: {testConfig.DefaultTestTenant}})
			if len(gjson.Get(respBody, "value").Array()) < expectedNumberOfSystemInstances {
				t.Log("Missing System Instances...will try again")
				return false
			}
			assertions.AssertMultipleEntitiesFromORDService(t, respBody, systemInstancesMap, expectedNumberOfSystemInstances, descriptionField)

			// Verify packages
			respBody = makeRequestWithHeaders(t, httpClient, testConfig.ORDServiceURL+"/packages?$format=json", map[string][]string{tenantHeader: {testConfig.DefaultTestTenant}})
			if len(gjson.Get(respBody, "value").Array()) < expectedNumberOfPackages {
				t.Log("Missing Packages...will try again")
				return false
			}
			assertions.AssertDocumentationLabels(t, respBody, documentationLabelKey, documentationLabelsPossibleValues, expectedNumberOfPackages)
			assertions.AssertSingleEntityFromORDService(t, respBody, expectedNumberOfPackages, expectedPackageTitle, expectedPackageDescription, descriptionField)
			t.Log("Successfully verified packages")

			// Verify bundles
			respBody = makeRequestWithHeaders(t, httpClient, testConfig.ORDServiceURL+"/consumptionBundles?$format=json", map[string][]string{tenantHeader: {testConfig.DefaultTestTenant}})
			if len(gjson.Get(respBody, "value").Array()) < expectedNumberOfBundles {
				t.Log("Missing Bundles...will try again")
				return false
			}
			assertions.AssertDocumentationLabels(t, respBody, documentationLabelKey, documentationLabelsPossibleValues, expectedNumberOfBundles)
			assertions.AssertMultipleEntitiesFromORDService(t, respBody, bundlesMap, expectedNumberOfBundles, descriptionField)
			assertions.AssertBundleCorrelationIds(t, respBody, bundlesCorrelationIDs, expectedNumberOfBundles)
			ordAndInternalIDsMappingForBundles := storeMappingBetweenORDAndInternalBundleID(t, respBody, expectedNumberOfBundles)
			t.Log("Successfully verified bundles")

			respBody = makeRequestWithHeaders(t, httpClient, testConfig.ORDServiceURL+"/consumptionBundles?$expand=apis&$format=json", map[string][]string{tenantHeader: {testConfig.DefaultTestTenant}})
			assertions.AssertRelationBetweenBundleAndEntityFromORDService(t, respBody, apisField, bundlesAPIsNumberMap, bundlesAPIsData)
			t.Log("Successfully verified relation between apis and bundles")

			respBody = makeRequestWithHeaders(t, httpClient, testConfig.ORDServiceURL+"/consumptionBundles?$expand=events&$format=json", map[string][]string{tenantHeader: {testConfig.DefaultTestTenant}})
			assertions.AssertRelationBetweenBundleAndEntityFromORDService(t, respBody, eventsField, bundlesEventsNumberMap, bundlesEventsData)
			t.Log("Successfully verified relation between events and bundles")

			// Verify products
			respBody = makeRequestWithHeaders(t, httpClient, testConfig.ORDServiceURL+"/products?$format=json", map[string][]string{tenantHeader: {testConfig.DefaultTestTenant}})
			if len(gjson.Get(respBody, "value").Array()) < expectedTotalNumberOfProducts {
				t.Log("Missing Products...will try again")
				return false
			}
			assertions.AssertDocumentationLabels(t, respBody, documentationLabelKey, documentationLabelsPossibleValues, expectedTotalNumberOfProducts)
			assertions.AssertProducts(t, respBody, productsMap, expectedTotalNumberOfProducts, shortDescriptionField)
			t.Log("Successfully verified products")

			// Verify apis
			respBody = makeRequestWithHeaders(t, httpClient, testConfig.ORDServiceURL+"/apis?$format=json", map[string][]string{tenantHeader: {testConfig.DefaultTestTenant}})
			if len(gjson.Get(respBody, "value").Array()) < expectedNumberOfAPIs {
				t.Log("Missing APIs...will try again")
				return false
			}
			assertions.AssertDocumentationLabels(t, respBody, documentationLabelKey, documentationLabelsPossibleValues, expectedNumberOfAPIs)
			// In the document there are actually 4 APIs but there is a tombstone for one of them so in the end there will be 3 APIs
			assertions.AssertMultipleEntitiesFromORDService(t, respBody, apisMap, expectedNumberOfAPIs, descriptionField)
			t.Log("Successfully verified apis")

			assertions.AssertDefaultBundleID(t, respBody, expectedNumberOfAPIs, apisDefaultBundleMap, ordAndInternalIDsMappingForBundles)
			t.Log("Successfully verified defaultBundles for apis")

			// Verify the api spec
			specs := assertions.AssertSpecsFromORDService(t, respBody, expectedNumberOfAPIs, apiSpecsMap)
			t.Log("Successfully verified specs for apis")

			var specURL string
			for _, s := range specs {
				specType := s.Get("type").String()
				specFormat := s.Get("mediaType").String()
				if specType == expectedSpecType && specFormat == expectedSpecFormat {
					specURL = s.Get("url").String()
					break
				}
			}

			respBody = makeRequestWithHeaders(t, httpClient, specURL, map[string][]string{tenantHeader: {testConfig.DefaultTestTenant}})
			if len(respBody) == 0 || !strings.Contains(respBody, "swagger") {
				t.Logf("Spec %s not successfully fetched... will try again", specURL)
				return false
			}
			t.Log("Successfully verified api spec")

			// verify public apis via ORD Service
			verifyEntitiesWithPublicVisibilityInORD(t, httpClientWithoutVisibilityScope, publicApisMap, apisField, expectedNumberOfPublicAPIs)

			// Verify events
			respBody = makeRequestWithHeaders(t, httpClient, testConfig.ORDServiceURL+"/events?$format=json", map[string][]string{tenantHeader: {testConfig.DefaultTestTenant}})

			if len(gjson.Get(respBody, "value").Array()) < expectedNumberOfEvents {
				t.Log("Missing Events...will try again")
				return false
			}
			assertions.AssertDocumentationLabels(t, respBody, documentationLabelKey, documentationLabelsPossibleValues, expectedNumberOfEvents)
			assertions.AssertMultipleEntitiesFromORDService(t, respBody, eventsMap, expectedNumberOfEvents, descriptionField)
			t.Log("Successfully verified events")

			// Verify defaultBundle for events
			assertions.AssertDefaultBundleID(t, respBody, expectedNumberOfEvents, eventsDefaultBundleMap, ordAndInternalIDsMappingForBundles)
			t.Log("Successfully verified defaultBundles for events")

			// verify public events via ORD Service
			verifyEntitiesWithPublicVisibilityInORD(t, httpClientWithoutVisibilityScope, publicEventsMap, eventsField, expectedNumberOfPublicEvents)

			// verify apis and events visibility via Director's graphql
			verifyEntitiesVisibilityViaGraphql(t, oauthGraphQLClientWithInternalVisibility, oauthGraphQLClientWithoutInternalVisibility, mergeMaps(apisMap, eventsMap), mergeMaps(publicApisMap, publicEventsMap), apisAndEventsNumber, app.ID)

			// Verify tombstones
			respBody = makeRequestWithHeaders(t, httpClient, testConfig.ORDServiceURL+"/tombstones?$format=json", map[string][]string{tenantHeader: {testConfig.DefaultTestTenant}})
			if len(gjson.Get(respBody, "value").Array()) < expectedNumberOfTombstones {
				t.Log("Missing Tombstones...will try again")
				return false
			}
			assertions.AssertTombstoneFromORDService(t, respBody, expectedNumberOfTombstones, expectedTombstoneOrdIDRegex)
			t.Log("Successfully verified tombstones")

			// Verify vendors
			respBody = makeRequestWithHeaders(t, httpClient, testConfig.ORDServiceURL+"/vendors?$format=json", map[string][]string{tenantHeader: {testConfig.DefaultTestTenant}})
			if len(gjson.Get(respBody, "value").Array()) < expectedTotalNumberOfVendors {
				t.Log("Missing Vendors...will try again")
				return false
			}
			assertions.AssertDocumentationLabels(t, respBody, documentationLabelKey, documentationLabelsPossibleValues, expectedTotalNumberOfVendors)
			assertions.AssertVendorFromORDService(t, respBody, expectedTotalNumberOfVendors, expectedNumberOfVendors, expectedVendorTitle)
			t.Log("Successfully verified vendors")

			return true
		})
		require.NoError(t, err)
		t.Log("Successfully verified all ORD documents")
	})
	t.Run("Verifying ORD Document for subscribed tenant", func(t *testing.T) {
		ctx := context.Background()

		apisMap := make(map[string]string)
		apisMap[firstAPIExpectedTitle] = firstAPIExpectedDescription
		apisMap[secondAPIExpectedTitle] = secondAPIExpectedDescription
		apisMap[thirdAPIExpectedTitle] = thirdAPIExpectedDescription

		publicApisMap := make(map[string]string)
		publicApisMap[firstAPIExpectedTitle] = firstAPIExpectedDescription

		apisDefaultBundleMap := make(map[string]string)
		apisDefaultBundleMap[firstAPIExpectedTitle] = firstBundleOrdIDRegex

		apiSpecsMap := make(map[string]int)
		apiSpecsMap[firstAPIExpectedTitle] = firstAPIExpectedNumberOfSpecs
		apiSpecsMap[secondAPIExpectedTitle] = secondAPIExpectedNumberOfSpecs
		apiSpecsMap[thirdAPIExpectedTitle] = thirdAPIExpectedNumberOfSpecs

		eventsMap := make(map[string]string)
		eventsMap[firstEventTitle] = firstEventDescription
		eventsMap[secondEventTitle] = secondEventDescription
		eventsMap[thirdEventTitle] = thirdEventDescription
		eventsMap[fourthEventTitle] = fourthEventDescription

		publicEventsMap := make(map[string]string)
		publicEventsMap[firstEventTitle] = firstEventDescription
		publicEventsMap[secondEventTitle] = secondEventDescription

		eventsDefaultBundleMap := make(map[string]string)
		eventsDefaultBundleMap[firstEventTitle] = firstBundleOrdIDRegex

		apisAndEventsNumber := make(map[string]int)
		apisAndEventsNumber[apisField] = expectedNumberOfAPIsInFirstBundle + expectedNumberOfAPIsInSecondBundle
		apisAndEventsNumber[publicAPIsField] = expectedNumberOfPublicAPIsInFirstBundle + expectedNumberOfPublicAPIsInSecondBundle
		apisAndEventsNumber[eventsField] = expectedNumberOfEventsInFirstBundle + expectedNumberOfEventsInSecondBundle
		apisAndEventsNumber[publicEventsField] = expectedNumberOfPublicEventsInFirstBundle + expectedNumberOfPublicEventsInSecondBundle

		bundlesMap := make(map[string]string)
		bundlesMap[expectedBundleTitle] = expectedBundleDescription
		bundlesMap[secondExpectedBundleTitle] = secondExpectedBundleDescription

		bundlesAPIsNumberMap := make(map[string]int)
		bundlesAPIsNumberMap[expectedBundleTitle] = expectedNumberOfAPIsInFirstBundle
		bundlesAPIsNumberMap[secondExpectedBundleTitle] = expectedNumberOfAPIsInSecondBundle

		bundlesAPIsData := make(map[string][]string)
		bundlesAPIsData[expectedBundleTitle] = []string{firstAPIExpectedTitle, secondAPIExpectedTitle}
		bundlesAPIsData[secondExpectedBundleTitle] = []string{firstAPIExpectedTitle, thirdAPIExpectedTitle}

		bundlesEventsNumberMap := make(map[string]int)
		bundlesEventsNumberMap[expectedBundleTitle] = expectedNumberOfEventsInFirstBundle
		bundlesEventsNumberMap[secondExpectedBundleTitle] = expectedNumberOfEventsInSecondBundle

		bundlesEventsData := make(map[string][]string)
		bundlesEventsData[expectedBundleTitle] = []string{firstEventTitle, secondEventTitle, thirdEventTitle}
		bundlesEventsData[secondExpectedBundleTitle] = []string{firstEventTitle, secondEventTitle, fourthEventTitle}

		bundlesCorrelationIDs := make(map[string][]string)
		bundlesCorrelationIDs[expectedBundleTitle] = []string{firstCorrelationID, secondCorrelationID}
		bundlesCorrelationIDs[secondExpectedBundleTitle] = []string{firstCorrelationID, secondCorrelationID}

		documentationLabelsPossibleValues := []string{documentationLabelFirstValue, documentationLabelSecondValue}

		productsMap := make(map[string]string)
		productsMap[firstProductTitle] = firstProductShortDescription
		productsMap[secondProductTitle] = secondProductShortDescription

		appTemplateName := createAppTemplateName("ORD-aggregator-test-app-template")
		appTemplateInput := fixAppTemplateInputWitSelfRegLabel(appTemplateName, testConfig.ExternalServicesMockUnsecuredMultiTenantURL)
		placeholderName := "name"
		placeholderDisplayName := "display-name"
		appTemplateInput.Placeholders = []*directorSchema.PlaceholderDefinitionInput{
			{
				Name:        "name",
				Description: &placeholderName,
				JSONPath:    str.Ptr(fmt.Sprintf("$.%s", testConfig.SubscriptionProviderAppNameProperty)),
			},
			{
				Name:        "display-name",
				Description: &placeholderDisplayName,
				JSONPath:    str.Ptr(fmt.Sprintf("$.%s", testConfig.SubscriptionProviderAppNameProperty)),
			},
		}
		appTemplate, err := fixtures.CreateApplicationTemplateFromInput(t, ctx, certSecuredGraphQLClient, testConfig.DefaultTestSubaccount, appTemplateInput)
		defer fixtures.CleanupApplicationTemplate(t, ctx, certSecuredGraphQLClient, testConfig.DefaultTestSubaccount, appTemplate)
		require.NoError(t, err)
		require.NotEmpty(t, appTemplate)

		selfRegLabelValue, ok := appTemplate.Labels[testConfig.SubscriptionConfig.SelfRegisterLabelKey].(string)
		require.True(t, ok)
		require.Contains(t, selfRegLabelValue, testConfig.SubscriptionConfig.SelfRegisterLabelValuePrefix+appTemplate.ID)

		httpClient := &http.Client{
			Timeout: 2 * time.Minute,
			Transport: &http.Transport{
				TLSClientConfig: &tls.Config{InsecureSkipVerify: testConfig.SkipSSLValidation},
			},
		}

		deps, err := json.Marshal([]string{selfRegLabelValue})
		require.NoError(t, err)
		depConfigureReq, err := http.NewRequest(http.MethodPost, testConfig.ExternalServicesMockBaseURL+"/v1/dependencies/configure", bytes.NewBuffer(deps))
		require.NoError(t, err)
		response, err := httpClient.Do(depConfigureReq)
		defer func() {
			if err := response.Body.Close(); err != nil {
				t.Logf("Could not close response body %s", err)
			}
		}()
		require.NoError(t, err)
		require.Equal(t, http.StatusOK, response.StatusCode)

		subscriptionProviderSubaccountID := testConfig.TestProviderSubaccountID
		subscriptionConsumerSubaccountID := testConfig.TestConsumerSubaccountID

		apiPath := fmt.Sprintf("/saas-manager/v1/applications/%s/subscription", testConfig.SubscriptionProviderAppNameValue)
		subscribeReq, err := http.NewRequest(http.MethodPost, testConfig.SubscriptionConfig.URL+apiPath, bytes.NewBuffer([]byte("{\"subscriptionParams\": {}}")))
		require.NoError(t, err)
		subscriptionToken := token.GetClientCredentialsToken(t, ctx, testConfig.SubscriptionConfig.TokenURL+testConfig.TokenPath, testConfig.SubscriptionConfig.ClientID, testConfig.SubscriptionConfig.ClientSecret, claims.TenantFetcherClaimKey)
		subscribeReq.Header.Add(util.AuthorizationHeader, fmt.Sprintf("Bearer %s", subscriptionToken))
		subscribeReq.Header.Add(util.ContentTypeHeader, util.ContentTypeApplicationJSON)
		subscribeReq.Header.Add(testConfig.SubscriptionConfig.PropagatedProviderSubaccountHeader, subscriptionProviderSubaccountID)
		subscribeReq.Header.Add(testConfig.SubscriptionConfig.SubscriptionFlowHeaderKey, testConfig.SubscriptionConfig.StandardFlow)
		//unsubscribe request execution to ensure no resources/subscriptions are left unintentionally due to old unsubscribe failures or broken tests in the middle.
		//In case there isn't subscription it will fail-safe without error
		subscription.BuildAndExecuteUnsubscribeRequest(t, appTemplate.ID, appTemplate.Name, httpClient, testConfig.SubscriptionConfig.URL, apiPath, subscriptionToken, testConfig.SubscriptionConfig.PropagatedProviderSubaccountHeader, subscriptionConsumerSubaccountID, "", subscriptionProviderSubaccountID, testConfig.SubscriptionConfig.StandardFlow, testConfig.SubscriptionConfig.SubscriptionFlowHeaderKey)

		t.Logf("Creating a subscription between consumer with subaccount id: %q, and provider with name: %q, id: %q and subaccount id: %q", subscriptionConsumerSubaccountID, appTemplate.Name, appTemplate.ID, subscriptionProviderSubaccountID)
		resp, err := httpClient.Do(subscribeReq)
		defer subscription.BuildAndExecuteUnsubscribeRequest(t, appTemplate.ID, appTemplate.Name, httpClient, testConfig.SubscriptionConfig.URL, apiPath, subscriptionToken, testConfig.SubscriptionConfig.PropagatedProviderSubaccountHeader, subscriptionConsumerSubaccountID, "", subscriptionProviderSubaccountID, testConfig.SubscriptionConfig.StandardFlow, testConfig.SubscriptionConfig.SubscriptionFlowHeaderKey)
		defer func() {
			if err := resp.Body.Close(); err != nil {
				t.Logf("Could not close response body %s", err)
			}
		}()
		require.NoError(t, err)
		body, err := ioutil.ReadAll(resp.Body)
		require.NoError(t, err)
		require.Equal(t, http.StatusAccepted, resp.StatusCode, fmt.Sprintf("actual status code %d is different from the expected one: %d. Reason: %v", resp.StatusCode, http.StatusAccepted, string(body)))

		err = resp.Body.Close()
		require.NoError(t, err)

		subJobStatusPath := resp.Header.Get(subscription.LocationHeader)
		require.NotEmpty(t, subJobStatusPath)
		subJobStatusURL := testConfig.SubscriptionConfig.URL + subJobStatusPath
		require.Eventually(t, func() bool {
			return subscription.GetSubscriptionJobStatus(t, httpClient, subJobStatusURL, subscriptionToken) == subscription.JobSucceededStatus
		}, subscription.EventuallyTimeout, subscription.EventuallyTick)
		t.Logf("Successfully created subscription between consumer with subaccount id: %q, and provider with name: %q, id: %q and subaccount id: %q", subscriptionConsumerSubaccountID, appTemplate.Name, appTemplate.ID, subscriptionProviderSubaccountID)

		t.Log("Create integration system")
		intSys, err := fixtures.RegisterIntegrationSystem(t, ctx, certSecuredGraphQLClient, "", "test-int-system")
		defer fixtures.CleanupIntegrationSystem(t, ctx, certSecuredGraphQLClient, "", intSys)
		require.NoError(t, err)
		require.NotEmpty(t, intSys.ID)

		intSystemCredentials := fixtures.RequestClientCredentialsForIntegrationSystem(t, ctx, certSecuredGraphQLClient, "", intSys.ID)
		defer fixtures.DeleteSystemAuthForIntegrationSystem(t, ctx, certSecuredGraphQLClient, intSystemCredentials.ID)

		oauthCredentialData, ok := intSystemCredentials.Auth.Credential.(*directorSchema.OAuthCredentialData)
		require.True(t, ok)

		unsecuredHttpClient := http.DefaultClient
		unsecuredHttpClient.Transport = &http.Transport{
			TLSClientConfig: &tls.Config{
				InsecureSkipVerify: true,
			},
		}

		cfgWithInternalVisibilityScope := &clientcredentials.Config{
			ClientID:     oauthCredentialData.ClientID,
			ClientSecret: oauthCredentialData.ClientSecret,
			TokenURL:     oauthCredentialData.URL,
			Scopes:       []string{internalVisibilityScope},
		}

		ctx = context.WithValue(ctx, oauth2.HTTPClient, unsecuredHttpClient)
		httpClient = cfgWithInternalVisibilityScope.Client(ctx)
		httpClient.Timeout = 20 * time.Second

		actualAppPage := directorSchema.ApplicationPage{}
		getSrcAppReq := fixtures.FixGetApplicationsRequestWithPagination()
		err = testctx.Tc.RunOperationWithCustomTenant(ctx, certSecuredGraphQLClient, subscriptionConsumerSubaccountID, getSrcAppReq, &actualAppPage)

		require.NoError(t, err)

		require.Len(t, actualAppPage.Data, 1)
		require.Equal(t, appTemplate.ID, *actualAppPage.Data[0].ApplicationTemplateID)

		defaultTestTimeout := 5 * time.Minute
		defaultCheckInterval := defaultTestTimeout / 20

		err = verifyORDDocument(defaultCheckInterval, defaultTestTimeout, func() bool {
			var respBody string

			// Verify system instances
			respBody = makeRequestWithHeaders(t, httpClient, testConfig.ORDServiceURL+"/systemInstances?$format=json", map[string][]string{tenantHeader: {testConfig.TestConsumerSubaccountID}})
			if len(gjson.Get(respBody, "value").Array()) < expectedNumberOfSystemInstancesInSubscription {
				t.Log("Missing System Instances...will try again")
				return false
			}

			// Verify packages
			respBody = makeRequestWithHeaders(t, httpClient, testConfig.ORDServiceURL+"/packages?$format=json", map[string][]string{tenantHeader: {testConfig.TestConsumerSubaccountID}})
			if len(gjson.Get(respBody, "value").Array()) < expectedNumberOfPackagesInSubscription {
				t.Log("Missing Packages...will try again")
				return false
			}
			assertions.AssertDocumentationLabels(t, respBody, documentationLabelKey, documentationLabelsPossibleValues, expectedNumberOfSystemInstancesInSubscription)
			assertions.AssertSingleEntityFromORDService(t, respBody, expectedNumberOfSystemInstancesInSubscription, expectedPackageTitle, expectedPackageDescription, descriptionField)
			t.Log("Successfully verified packages")

			// Verify bundles
			respBody = makeRequestWithHeaders(t, httpClient, testConfig.ORDServiceURL+"/consumptionBundles?$format=json", map[string][]string{tenantHeader: {testConfig.TestConsumerSubaccountID}})
			if len(gjson.Get(respBody, "value").Array()) < expectedNumberOfBundlesInSubscription {
				t.Log("Missing Bundles...will try again")
				return false
			}
			assertions.AssertDocumentationLabels(t, respBody, documentationLabelKey, documentationLabelsPossibleValues, expectedNumberOfBundlesInSubscription)
			assertions.AssertMultipleEntitiesFromORDService(t, respBody, bundlesMap, expectedNumberOfBundlesInSubscription, descriptionField)
			assertions.AssertBundleCorrelationIds(t, respBody, bundlesCorrelationIDs, expectedNumberOfBundlesInSubscription)
			ordAndInternalIDsMappingForBundles := storeMappingBetweenORDAndInternalBundleID(t, respBody, expectedNumberOfBundlesInSubscription)
			t.Log("Successfully verified bundles")

			respBody = makeRequestWithHeaders(t, httpClient, testConfig.ORDServiceURL+"/consumptionBundles?$expand=apis&$format=json", map[string][]string{tenantHeader: {testConfig.TestConsumerSubaccountID}})
			assertions.AssertRelationBetweenBundleAndEntityFromORDService(t, respBody, apisField, bundlesAPIsNumberMap, bundlesAPIsData)
			t.Log("Successfully verified relation between apis and bundles")

			respBody = makeRequestWithHeaders(t, httpClient, testConfig.ORDServiceURL+"/consumptionBundles?$expand=events&$format=json", map[string][]string{tenantHeader: {testConfig.TestConsumerSubaccountID}})
			assertions.AssertRelationBetweenBundleAndEntityFromORDService(t, respBody, eventsField, bundlesEventsNumberMap, bundlesEventsData)
			t.Log("Successfully verified relation between events and bundles")

			globalProductsNumber, globalVendorsNumber := getGlobalResourcesNumber(ctx, t, unsecuredHttpClient)
			t.Logf("Global products number: %d, Global vendors number: %d", globalProductsNumber, globalVendorsNumber)

			expectedTotalNumberOfProducts := expectedNumberOfProductsInSubscription + globalProductsNumber
			expectedTotalNumberOfVendors := expectedNumberOfVendorsInSubscription + globalVendorsNumber

			// Verify products
			respBody = makeRequestWithHeaders(t, httpClient, testConfig.ORDServiceURL+"/products?$format=json", map[string][]string{tenantHeader: {testConfig.TestConsumerSubaccountID}})
			if len(gjson.Get(respBody, "value").Array()) < expectedTotalNumberOfProducts {
				t.Log("Missing Products...will try again")
				return false
			}
			assertions.AssertDocumentationLabels(t, respBody, documentationLabelKey, documentationLabelsPossibleValues, expectedTotalNumberOfProducts)
			assertions.AssertProducts(t, respBody, productsMap, expectedTotalNumberOfProducts, shortDescriptionField)
			t.Log("Successfully verified products")

			// Verify apis
			respBody = makeRequestWithHeaders(t, httpClient, testConfig.ORDServiceURL+"/apis?$format=json", map[string][]string{tenantHeader: {testConfig.TestConsumerSubaccountID}})
			if len(gjson.Get(respBody, "value").Array()) < expectedNumberOfAPIsInSubscription {
				t.Log("Missing APIs...will try again")
				return false
			}
			assertions.AssertDocumentationLabels(t, respBody, documentationLabelKey, documentationLabelsPossibleValues, expectedNumberOfAPIsInSubscription)
			// In the document there are actually 4 APIs but there is a tombstone for one of them so in the end there will be 3 APIs
			assertions.AssertMultipleEntitiesFromORDService(t, respBody, apisMap, expectedNumberOfAPIsInSubscription, descriptionField)
			t.Log("Successfully verified apis")

			// Verify defaultBundle for apis
			assertions.AssertDefaultBundleID(t, respBody, expectedNumberOfAPIsInSubscription, apisDefaultBundleMap, ordAndInternalIDsMappingForBundles)
			t.Log("Successfully verified defaultBundles for apis")

			// Verify the api spec
			specs := assertions.AssertSpecsFromORDService(t, respBody, expectedNumberOfAPIsInSubscription, apiSpecsMap)
			t.Log("Successfully verified specs for apis")

			var specURL string
			for _, s := range specs {
				specType := s.Get("type").String()
				specFormat := s.Get("mediaType").String()
				if specType == expectedSpecType && specFormat == expectedSpecFormat {
					specURL = s.Get("url").String()
					break
				}
			}

			respBody = makeRequestWithHeaders(t, httpClient, specURL, map[string][]string{tenantHeader: {testConfig.TestConsumerSubaccountID}})
			if len(respBody) == 0 || !strings.Contains(respBody, "swagger") {
				t.Logf("Spec %s not successfully fetched... will try again", specURL)
				return false
			}
			t.Log("Successfully verified api spec")

			// Verify events
			respBody = makeRequestWithHeaders(t, httpClient, testConfig.ORDServiceURL+"/events?$format=json", map[string][]string{tenantHeader: {testConfig.TestConsumerSubaccountID}})
			if len(gjson.Get(respBody, "value").Array()) < expectedNumberOfEventsInSubscription {
				t.Log("Missing Events...will try again")
				return false
			}
			assertions.AssertDocumentationLabels(t, respBody, documentationLabelKey, documentationLabelsPossibleValues, expectedNumberOfEventsInSubscription)
			assertions.AssertMultipleEntitiesFromORDService(t, respBody, eventsMap, expectedNumberOfEventsInSubscription, descriptionField)
			t.Log("Successfully verified events")

			// Verify defaultBundle for events
			assertions.AssertDefaultBundleID(t, respBody, expectedNumberOfEventsInSubscription, eventsDefaultBundleMap, ordAndInternalIDsMappingForBundles)
			t.Log("Successfully verified defaultBundles for events")

			// Verify tombstones
			respBody = makeRequestWithHeaders(t, httpClient, testConfig.ORDServiceURL+"/tombstones?$format=json", map[string][]string{tenantHeader: {testConfig.TestConsumerSubaccountID}})
			if len(gjson.Get(respBody, "value").Array()) < expectedNumberOfTombstonesInSubscription {
				t.Log("Missing Tombstones...will try again")
				return false
			}
			assertions.AssertTombstoneFromORDService(t, respBody, expectedNumberOfTombstonesInSubscription, expectedTombstoneOrdIDRegex)
			t.Log("Successfully verified tombstones")

			// Verify vendors
			respBody = makeRequestWithHeaders(t, httpClient, testConfig.ORDServiceURL+"/vendors?$format=json", map[string][]string{tenantHeader: {testConfig.TestConsumerSubaccountID}})
			if len(gjson.Get(respBody, "value").Array()) < expectedTotalNumberOfVendors {
				t.Log("Missing Vendors...will try again")
				return false
			}
			assertions.AssertDocumentationLabels(t, respBody, documentationLabelKey, documentationLabelsPossibleValues, expectedTotalNumberOfVendors)
			assertions.AssertVendorFromORDService(t, respBody, expectedTotalNumberOfVendors, expectedNumberOfVendorsInSubscription, expectedVendorTitle)
			t.Log("Successfully verified vendors")

			return true
		})
		require.NoError(t, err)
		t.Log("Successfully verified all ORD documents")
	})
	t.Run("Verify ORD document that is accessible through a proxy", func(t *testing.T) {
		numberOfProducts := 1
		numberOfVendors := 1
		numberOfSystemInstances := 1
		numberOfPackages := 1
		numberOfBundles := 2
		numberOfAPIs := 3
		numberOfPublicAPIs := 1
		numberOfEvents := 4
		numberOfPublicEvents := 2
		numberOfTombstones := 1

		ctx := context.Background()

		// Create integration system for credentials
		t.Log("Create integration system")
		intSys, err := fixtures.RegisterIntegrationSystem(t, ctx, certSecuredGraphQLClient, "", "test-int-system")
		defer fixtures.CleanupIntegrationSystem(t, ctx, certSecuredGraphQLClient, "", intSys)
		require.NoError(t, err)
		require.NotEmpty(t, intSys.ID)

		intSystemCredentials := fixtures.RequestClientCredentialsForIntegrationSystem(t, ctx, certSecuredGraphQLClient, "", intSys.ID)
		defer fixtures.DeleteSystemAuthForIntegrationSystem(t, ctx, certSecuredGraphQLClient, intSystemCredentials.ID)

		// Create Application Template
		appTemplateInput := fixtures.FixApplicationTemplate(testConfig.ProxyApplicationTemplateName)

		appTemplate, err := fixtures.CreateApplicationTemplateFromInputWithoutTenant(t, ctx, certSecuredGraphQLClient, appTemplateInput)
		defer fixtures.CleanupApplicationTemplate(t, ctx, certSecuredGraphQLClient, "", appTemplate)
		require.NoError(t, err)
		require.NotEmpty(t, appTemplate)

		// Create Application from Template
		app := fixtures.RegisterApplicationFromTemplate(t, ctx, certSecuredGraphQLClient, testConfig.ProxyApplicationTemplateName, expectedSystemInstanceName, expectedSystemInstanceName, testConfig.DefaultTestTenant)
		defer fixtures.CleanupApplication(t, ctx, certSecuredGraphQLClient, testConfig.DefaultTestTenant, &app)

		// Update Application to simulate successful Pairing flow and to add an ORD webhook from the mappings in Director
		updatedDescription := "appUpdated"
		updateAppInput := fixtures.FixSampleApplicationUpdateInput(updatedDescription)
		updateAppInput.BaseURL = str.Ptr("http://test.com/test/v1")
		_, err = fixtures.UpdateApplicationWithinTenant(t, ctx, certSecuredGraphQLClient, testConfig.DefaultTestTenant, app.ID, updateAppInput)
		require.NoError(t, err)

		// Define assertion data
		systemInstancesMap := make(map[string]string)
		systemInstancesMap[expectedSystemInstanceName] = updatedDescription

		apisMap := make(map[string]string)
		apisMap[firstAPIExpectedTitle] = firstAPIExpectedDescription
		apisMap[secondAPIExpectedTitle] = secondAPIExpectedDescription
		apisMap[thirdAPIExpectedTitle] = thirdAPIExpectedDescription

		publicApisMap := make(map[string]string)
		publicApisMap[firstAPIExpectedTitle] = firstAPIExpectedDescription

		apisDefaultBundleMap := make(map[string]string)
		apisDefaultBundleMap[firstAPIExpectedTitle] = firstBundleOrdIDRegex

		apiSpecsMap := make(map[string]int)
		apiSpecsMap[firstAPIExpectedTitle] = firstAPIExpectedNumberOfSpecs
		apiSpecsMap[secondAPIExpectedTitle] = secondAPIExpectedNumberOfSpecs
		apiSpecsMap[thirdAPIExpectedTitle] = thirdAPIExpectedNumberOfSpecs

		eventsMap := make(map[string]string)
		eventsMap[firstEventTitle] = firstEventDescription
		eventsMap[secondEventTitle] = secondEventDescription
		eventsMap[thirdEventTitle] = thirdEventDescription
		eventsMap[fourthEventTitle] = fourthEventDescription

		publicEventsMap := make(map[string]string)
		publicEventsMap[firstEventTitle] = firstEventDescription
		publicEventsMap[secondEventTitle] = secondEventDescription

		eventsDefaultBundleMap := make(map[string]string)
		eventsDefaultBundleMap[firstEventTitle] = firstBundleOrdIDRegex

		apisAndEventsNumber := make(map[string]int)
		apisAndEventsNumber[apisField] = expectedNumberOfAPIsInFirstBundle + expectedNumberOfAPIsInSecondBundle
		apisAndEventsNumber[publicAPIsField] = expectedNumberOfPublicAPIsInFirstBundle + expectedNumberOfPublicAPIsInSecondBundle
		apisAndEventsNumber[eventsField] = expectedNumberOfEventsInFirstBundle + expectedNumberOfEventsInSecondBundle
		apisAndEventsNumber[publicEventsField] = expectedNumberOfPublicEventsInFirstBundle + expectedNumberOfPublicEventsInSecondBundle

		bundlesMap := make(map[string]string)
		bundlesMap[expectedBundleTitle] = expectedBundleDescription
		bundlesMap[secondExpectedBundleTitle] = secondExpectedBundleDescription

		bundlesAPIsNumberMap := make(map[string]int)
		bundlesAPIsNumberMap[expectedBundleTitle] = expectedNumberOfAPIsInFirstBundle
		bundlesAPIsNumberMap[secondExpectedBundleTitle] = expectedNumberOfAPIsInSecondBundle

		bundlesAPIsData := make(map[string][]string)
		bundlesAPIsData[expectedBundleTitle] = []string{firstAPIExpectedTitle, secondAPIExpectedTitle}
		bundlesAPIsData[secondExpectedBundleTitle] = []string{firstAPIExpectedTitle, thirdAPIExpectedTitle}

		bundlesEventsNumberMap := make(map[string]int)
		bundlesEventsNumberMap[expectedBundleTitle] = expectedNumberOfEventsInFirstBundle
		bundlesEventsNumberMap[secondExpectedBundleTitle] = expectedNumberOfEventsInSecondBundle

		bundlesEventsData := make(map[string][]string)
		bundlesEventsData[expectedBundleTitle] = []string{firstEventTitle, secondEventTitle, thirdEventTitle}
		bundlesEventsData[secondExpectedBundleTitle] = []string{firstEventTitle, secondEventTitle, fourthEventTitle}

		bundlesCorrelationIDs := make(map[string][]string)
		bundlesCorrelationIDs[expectedBundleTitle] = []string{firstCorrelationID, secondCorrelationID}
		bundlesCorrelationIDs[secondExpectedBundleTitle] = []string{firstCorrelationID, secondCorrelationID}

		documentationLabelsPossibleValues := []string{documentationLabelFirstValue, documentationLabelSecondValue}

		productsMap := make(map[string]string)
		productsMap[firstProductTitle] = firstProductShortDescription
		productsMap[secondProductTitle] = secondProductShortDescription

		unsecuredHttpClient := http.DefaultClient
		unsecuredHttpClient.Transport = &http.Transport{
			TLSClientConfig: &tls.Config{
				InsecureSkipVerify: true,
			},
		}

		oauthCredentialData, ok := intSystemCredentials.Auth.Credential.(*directorSchema.OAuthCredentialData)
		require.True(t, ok)

		cfgWithInternalVisibilityScope := &clientcredentials.Config{
			ClientID:     oauthCredentialData.ClientID,
			ClientSecret: oauthCredentialData.ClientSecret,
			TokenURL:     oauthCredentialData.URL,
			Scopes:       []string{internalVisibilityScope},
		}

		cfgWithoutScopes := &clientcredentials.Config{
			ClientID:     oauthCredentialData.ClientID,
			ClientSecret: oauthCredentialData.ClientSecret,
			TokenURL:     oauthCredentialData.URL,
		}

		httpClient := cfgWithInternalVisibilityScope.Client(ctx)
		httpClient.Timeout = 20 * time.Second

		httpClientWithoutVisibilityScope := cfgWithoutScopes.Client(ctx)
		httpClientWithoutVisibilityScope.Timeout = 20 * time.Second

		// create client to call Director graphql api with internal_visibility:read scope
		accessTokenWithInternalVisibility := token.GetAccessToken(t, oauthCredentialData, token.IntegrationSystemScopes)
		oauthGraphQLClientWithInternalVisibility := gql.NewAuthorizedGraphQLClientWithCustomURL(accessTokenWithInternalVisibility, testConfig.DirectorGraphqlOauthURL)

		// create client to call Director graphql api without internal_visibility:read scope
		accessTokenWithoutInternalVisibility := token.GetAccessToken(t, oauthCredentialData, token.IntegrationSystemScopesWithoutInternalVisibility)
		oauthGraphQLClientWithoutInternalVisibility := gql.NewAuthorizedGraphQLClientWithCustomURL(accessTokenWithoutInternalVisibility, testConfig.DirectorGraphqlOauthURL)

		globalProductsNumber, globalVendorsNumber := getGlobalResourcesNumber(ctx, t, unsecuredHttpClient)
		t.Logf("Global products number: %d, Global vendors number: %d", globalProductsNumber, globalVendorsNumber)

		expectedTotalNumberOfProducts := numberOfProducts + globalProductsNumber
		expectedTotalNumberOfVendors := numberOfVendors + globalVendorsNumber

		defaultTestTimeout := 5 * time.Minute
		defaultCheckInterval := defaultTestTimeout / 20

		err = verifyORDDocument(defaultCheckInterval, defaultTestTimeout, func() bool {
			var respBody string

			// Verify system instances
			respBody = makeRequestWithHeaders(t, httpClient, testConfig.ORDServiceURL+"/systemInstances?$format=json", map[string][]string{tenantHeader: {testConfig.DefaultTestTenant}})
			if len(gjson.Get(respBody, "value").Array()) < numberOfSystemInstances {
				t.Log("Missing System Instances...will try again")
				return false
			}
			assertions.AssertMultipleEntitiesFromORDService(t, respBody, systemInstancesMap, numberOfSystemInstances, descriptionField)

			// Verify packages
			respBody = makeRequestWithHeaders(t, httpClient, testConfig.ORDServiceURL+"/packages?$format=json", map[string][]string{tenantHeader: {testConfig.DefaultTestTenant}})
			if len(gjson.Get(respBody, "value").Array()) < 1 {
				t.Log("Missing Packages...will try again")
				return false
			}
			assertions.AssertDocumentationLabels(t, respBody, documentationLabelKey, documentationLabelsPossibleValues, numberOfPackages)
			assertions.AssertSingleEntityFromORDService(t, respBody, numberOfPackages, expectedPackageTitle, expectedPackageDescription, descriptionField)
			t.Log("Successfully verified packages")

			// Verify bundles
			respBody = makeRequestWithHeaders(t, httpClient, testConfig.ORDServiceURL+"/consumptionBundles?$format=json", map[string][]string{tenantHeader: {testConfig.DefaultTestTenant}})
			if len(gjson.Get(respBody, "value").Array()) < numberOfBundles {
				t.Log("Missing Bundles...will try again")
				return false
			}
			assertions.AssertDocumentationLabels(t, respBody, documentationLabelKey, documentationLabelsPossibleValues, 2)
			assertions.AssertMultipleEntitiesFromORDService(t, respBody, bundlesMap, numberOfBundles, descriptionField)
			assertions.AssertBundleCorrelationIds(t, respBody, bundlesCorrelationIDs, numberOfBundles)
			ordAndInternalIDsMappingForBundles := storeMappingBetweenORDAndInternalBundleID(t, respBody, 2)
			t.Log("Successfully verified bundles")

			respBody = makeRequestWithHeaders(t, httpClient, testConfig.ORDServiceURL+"/consumptionBundles?$expand=apis&$format=json", map[string][]string{tenantHeader: {testConfig.DefaultTestTenant}})
			assertions.AssertRelationBetweenBundleAndEntityFromORDService(t, respBody, apisField, bundlesAPIsNumberMap, bundlesAPIsData)
			t.Log("Successfully verified relation between apis and bundles")

			respBody = makeRequestWithHeaders(t, httpClient, testConfig.ORDServiceURL+"/consumptionBundles?$expand=events&$format=json", map[string][]string{tenantHeader: {testConfig.DefaultTestTenant}})
			assertions.AssertRelationBetweenBundleAndEntityFromORDService(t, respBody, eventsField, bundlesEventsNumberMap, bundlesEventsData)
			t.Log("Successfully verified relation between events and bundles")

			// Verify products
			respBody = makeRequestWithHeaders(t, httpClient, testConfig.ORDServiceURL+"/products?$format=json", map[string][]string{tenantHeader: {testConfig.DefaultTestTenant}})
			if len(gjson.Get(respBody, "value").Array()) < expectedTotalNumberOfProducts {
				t.Log("Missing Products...will try again")
				return false
			}
			assertions.AssertDocumentationLabels(t, respBody, documentationLabelKey, documentationLabelsPossibleValues, expectedTotalNumberOfProducts)
			assertions.AssertProducts(t, respBody, productsMap, expectedTotalNumberOfProducts, shortDescriptionField)
			t.Log("Successfully verified products")

			// Verify apis
			respBody = makeRequestWithHeaders(t, httpClient, testConfig.ORDServiceURL+"/apis?$format=json", map[string][]string{tenantHeader: {testConfig.DefaultTestTenant}})
			if len(gjson.Get(respBody, "value").Array()) < 3 {
				t.Log("Missing APIs...will try again")
				return false
			}
			assertions.AssertDocumentationLabels(t, respBody, documentationLabelKey, documentationLabelsPossibleValues, numberOfAPIs)
			assertions.AssertMultipleEntitiesFromORDService(t, respBody, apisMap, numberOfAPIs, descriptionField)
			t.Log("Successfully verified apis")

			// Verify defaultBundle for apis
			assertions.AssertDefaultBundleID(t, respBody, numberOfAPIs, apisDefaultBundleMap, ordAndInternalIDsMappingForBundles)
			t.Log("Successfully verified defaultBundles for apis")

			// Verify the api spec
			specs := assertions.AssertSpecsFromORDService(t, respBody, numberOfAPIs, apiSpecsMap)
			t.Log("Successfully verified specs for apis")

			var specURL string
			for _, s := range specs {
				specType := s.Get("type").String()
				specFormat := s.Get("mediaType").String()
				if specType == expectedSpecType && specFormat == expectedSpecFormat {
					specURL = s.Get("url").String()
					break
				}
			}

			respBody = makeRequestWithHeaders(t, httpClient, specURL, map[string][]string{tenantHeader: {testConfig.DefaultTestTenant}})
			if len(respBody) == 0 || !strings.Contains(respBody, "swagger") {
				t.Logf("Spec %s not successfully fetched... will try again", specURL)
				return false
			}
			t.Log("Successfully verified api spec")

			// verify public apis via ORD Service
			verifyEntitiesWithPublicVisibilityInORD(t, httpClientWithoutVisibilityScope, publicApisMap, apisField, numberOfPublicAPIs)

			// Verify events
			respBody = makeRequestWithHeaders(t, httpClient, testConfig.ORDServiceURL+"/events?$format=json", map[string][]string{tenantHeader: {testConfig.DefaultTestTenant}})
			if len(gjson.Get(respBody, "value").Array()) < numberOfEvents {
				t.Log("Missing Events...will try again")
				return false
			}
			assertions.AssertDocumentationLabels(t, respBody, documentationLabelKey, documentationLabelsPossibleValues, numberOfEvents)
			assertions.AssertMultipleEntitiesFromORDService(t, respBody, eventsMap, numberOfEvents, descriptionField)
			t.Log("Successfully verified events")

			// Verify defaultBundle for events
			assertions.AssertDefaultBundleID(t, respBody, numberOfEvents, eventsDefaultBundleMap, ordAndInternalIDsMappingForBundles)
			t.Log("Successfully verified defaultBundles for events")

			// verify public events via ORD Service
			verifyEntitiesWithPublicVisibilityInORD(t, httpClientWithoutVisibilityScope, publicEventsMap, eventsField, numberOfPublicEvents)

			// verify apis and events visibility via Director's graphql
			verifyEntitiesVisibilityViaGraphql(t, oauthGraphQLClientWithInternalVisibility, oauthGraphQLClientWithoutInternalVisibility, mergeMaps(apisMap, eventsMap), mergeMaps(publicApisMap, publicEventsMap), apisAndEventsNumber, app.ID)

			// Verify tombstones
			respBody = makeRequestWithHeaders(t, httpClient, testConfig.ORDServiceURL+"/tombstones?$format=json", map[string][]string{tenantHeader: {testConfig.DefaultTestTenant}})
			if len(gjson.Get(respBody, "value").Array()) < numberOfTombstones {
				t.Log("Missing Tombstones...will try again")
				return false
			}
			assertions.AssertTombstoneFromORDService(t, respBody, numberOfTombstones, expectedTombstoneOrdIDRegex)
			t.Log("Successfully verified tombstones")

			// Verify vendors
			respBody = makeRequestWithHeaders(t, httpClient, testConfig.ORDServiceURL+"/vendors?$format=json", map[string][]string{tenantHeader: {testConfig.DefaultTestTenant}})
			if len(gjson.Get(respBody, "value").Array()) < expectedTotalNumberOfVendors {
				t.Log("Missing Vendors...will try again")
				return false
			}
			assertions.AssertDocumentationLabels(t, respBody, documentationLabelKey, documentationLabelsPossibleValues, expectedTotalNumberOfVendors)
			assertions.AssertVendorFromORDService(t, respBody, expectedTotalNumberOfVendors, numberOfVendors, expectedVendorTitle)
			t.Log("Successfully verified vendors")

			return true
		})
		require.NoError(t, err)
		t.Log("Successfully verified all ORD documents")
	})
}

func verifyORDDocument(interval time.Duration, timeout time.Duration, conditionalFunc func() bool) error {
	done := time.After(timeout)
	ticker := time.Tick(interval)

	for {
		if conditionalFunc() {
			return nil
		}

		select {
		case <-done:
			return errors.New("timeout waiting for entities to be present in DB")
		case <-ticker:
		}
	}
}

func makeRequestWithHeaders(t *testing.T, httpClient *http.Client, url string, headers map[string][]string) string {
	return request.MakeRequestWithHeadersAndStatusExpect(t, httpClient, url, headers, http.StatusOK, testConfig.ORDServiceDefaultResponseType)
}

func storeMappingBetweenORDAndInternalBundleID(t *testing.T, respBody string, numberOfEntities int) map[string]string {
	ordAndInternalIDsMapping := make(map[string]string)

	for i := 0; i < numberOfEntities; i++ {
		internalBundleID := gjson.Get(respBody, fmt.Sprintf("value.%d.id", i)).String()
		require.NotEmpty(t, internalBundleID)

		ordID := gjson.Get(respBody, fmt.Sprintf("value.%d.ordId", i)).String()
		require.NotEmpty(t, ordID)

		ordAndInternalIDsMapping[internalBundleID] = ordID
	}

	return ordAndInternalIDsMapping
}

func verifyEntitiesWithPublicVisibilityInORD(t *testing.T, httpClient *http.Client, publicEntitiesMap map[string]string, entity string, expectedNumberOfPublicEntities int) {
	respBody := makeRequestWithHeaders(t, httpClient, testConfig.ORDServiceURL+fmt.Sprintf("/%s?$format=json", entity), map[string][]string{tenantHeader: {testConfig.DefaultTestTenant}})

	assertions.AssertMultipleEntitiesFromORDService(t, respBody, publicEntitiesMap, expectedNumberOfPublicEntities, descriptionField)
	t.Logf("Successfully verified public %s", entity)
}

func verifyEntitiesVisibilityViaGraphql(t *testing.T, clientWithInternalScope, clientWithoutInternalScope *gcli.Client, entitiesMap, publicEntitiesMap map[string]string, expectedNumberOfEntities map[string]int, appID string) {
	appWithAllEntities := fixtures.GetApplication(t, context.Background(), clientWithInternalScope, testConfig.DefaultTestTenant, appID)
	appWithPublicEntities := fixtures.GetApplication(t, context.Background(), clientWithoutInternalScope, testConfig.DefaultTestTenant, appID)

	var allAPIs []*directorSchema.APIDefinitionExt
	var allEvents []*directorSchema.EventAPIDefinitionExt

	for _, bndl := range appWithAllEntities.Bundles.Data {
		allAPIs = append(allAPIs, bndl.APIDefinitions.Data...)
		allEvents = append(allEvents, bndl.EventDefinitions.Data...)
	}

	var publicAPIs []*directorSchema.APIDefinitionExt
	var publicEvents []*directorSchema.EventAPIDefinitionExt

	for _, bndl := range appWithPublicEntities.Bundles.Data {
		publicAPIs = append(publicAPIs, bndl.APIDefinitions.Data...)
		publicEvents = append(publicEvents, bndl.EventDefinitions.Data...)
	}

	t.Log("Start verifying all APIs via Director graphql api")
	for _, api := range allAPIs {
		require.Equal(t, entitiesMap[api.Name], *api.Description)
	}
	require.Equal(t, len(allAPIs), expectedNumberOfEntities[apisField])
	t.Log("Successfully verified all APIs via Director graphql api")

	t.Log("Start verifying public APIs via Director graphql api")
	for _, api := range publicAPIs {
		require.Equal(t, publicEntitiesMap[api.Name], *api.Description)
	}
	require.Equal(t, len(publicAPIs), expectedNumberOfEntities[publicAPIsField])
	t.Log("Successfully verified public APIs via Director graphql api")

	t.Log("Start verifying all Events via Director graphql api")
	for _, event := range allEvents {
		require.Equal(t, entitiesMap[event.Name], *event.Description)
	}
	require.Equal(t, len(allEvents), expectedNumberOfEntities[eventsField])
	t.Log("Successfully verified all Events via Director graphql api")

	t.Log("Start verifying public Events via Director graphql api")
	for _, event := range publicEvents {
		require.Equal(t, publicEntitiesMap[event.Name], *event.Description)
	}
	require.Equal(t, len(publicEvents), expectedNumberOfEntities[publicEventsField])
	t.Log("Successfully verified public Events via Director graphql api")

}

func getGlobalResourcesNumber(ctx context.Context, t *testing.T, httpClient *http.Client) (int, int) {
	accessStrategyExecutorProvider := accessstrategy.NewDefaultExecutorProvider(certCache, testConfig.ExternalClientCertSecretName, testConfig.ExtSvcClientCertSecretName)
	ordClient := NewGlobalRegistryClient(httpClient, accessStrategyExecutorProvider)

	products, vendors, err := ordClient.GetGlobalProductsAndVendorsNumber(ctx, testConfig.GlobalRegistryURL)
	if err != nil {
		t.Fatalf("while fetching global registry resources from %s %v", testConfig.GlobalRegistryURL, err)
	}
	return products, vendors
}

func mergeMaps(first, second map[string]string) map[string]string {
	for k, v := range second {
		first[k] = v
	}
	return first
}

func createAppTemplateName(name string) string {
	return fmt.Sprintf("SAP %s", name)
}

func fixAppTemplateInput(name, webhookURL string) directorSchema.ApplicationTemplateInput {
	return fixtures.FixApplicationTemplateWithORDWebhook(name, webhookURL)
}

func fixAppTemplateInputWitSelfRegLabel(name, webhookURL string) directorSchema.ApplicationTemplateInput {
	input := fixtures.FixApplicationTemplateWithORDWebhook(name, webhookURL)
	input.Labels[testConfig.SubscriptionConfig.SelfRegDistinguishLabelKey] = testConfig.SubscriptionConfig.SelfRegDistinguishLabelValue

	return input
}<|MERGE_RESOLUTION|>--- conflicted
+++ resolved
@@ -4,11 +4,8 @@
 	"bytes"
 	"context"
 	"crypto/tls"
-<<<<<<< HEAD
 	"errors"
-=======
 	"encoding/json"
->>>>>>> 2b858fd4
 	"fmt"
 	"io/ioutil"
 	"net/http"
