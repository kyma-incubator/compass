--- conflicted
+++ resolved
@@ -195,11 +195,7 @@
 
 		ctx = context.WithValue(ctx, oauth2.HTTPClient, unsecuredHttpClient)
 		httpClient := conf.Client(ctx)
-<<<<<<< HEAD
-		httpClient.Timeout = 15 * time.Second
-=======
 		httpClient.Timeout = 20 * time.Second
->>>>>>> 37345658
 
 		scheduleTime, err := parseCronTime(testConfig.AggregatorSchedule)
 		require.NoError(t, err)
