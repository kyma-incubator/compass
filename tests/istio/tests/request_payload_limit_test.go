--- conflicted
+++ resolved
@@ -4,11 +4,12 @@
 	"bytes"
 	"context"
 	"encoding/json"
-	"github.com/kyma-incubator/compass/tests/pkg/tenantfetcher"
 	"io/ioutil"
 	"net/http"
 	"strings"
 	"testing"
+
+	"github.com/kyma-incubator/compass/tests/pkg/tenantfetcher"
 
 	"github.com/kyma-incubator/compass/components/connector/pkg/graphql/externalschema"
 	"github.com/kyma-incubator/compass/components/director/pkg/graphql"
@@ -26,21 +27,12 @@
 	connectorPath = "/connector/graphql"
 )
 
-<<<<<<< HEAD
-=======
-var (
-	runtimeInput = &graphql.RuntimeRegisterInput{
-		Name: "test-runtime",
-	}
-)
-
->>>>>>> 5be8932a
 func TestCallingCompassGateways(t *testing.T) {
 	var (
 		ctx          = context.TODO()
 		err          error
 		tenant       = conf.DefaultTenant
-		runtimeInput = &graphql.RuntimeInput{
+		runtimeInput = &graphql.RuntimeRegisterInput{
 			Name: "test-runtime",
 			Labels: graphql.Labels{
 				conf.SelfRegDistinguishLabelKey: []interface{}{conf.SelfRegDistinguishLabelValue},
