--- conflicted
+++ resolved
@@ -1406,80 +1406,26 @@
 	require.Equal(t, 2, unassignNotificationsFound, "two notifications for unassign app2 expected")
 }
 
-<<<<<<< HEAD
 func TestRuntimeContextToApplicationFormationNotifications(stdT *testing.T) {
 	t := testingx.NewT(stdT)
 	t.Run("Runtime Context to Application formation notifications", func(t *testing.T) {
-=======
-func TestFormationAssignments(stdT *testing.T) {
-	t := testingx.NewT(stdT)
-	t.Run("Formation Assignments", func(t *testing.T) {
->>>>>>> 07df4d3f
 		ctx := context.Background()
 		subscriptionProviderSubaccountID := conf.TestProviderSubaccountID // in local set up the parent is testDefaultTenant
 		subscriptionConsumerAccountID := conf.TestConsumerAccountID
 		subscriptionConsumerSubaccountID := conf.TestConsumerSubaccountID // in local set up the parent is ApplicationsForRuntimeTenantName
 		subscriptionConsumerTenantID := conf.TestConsumerTenantID
 
-<<<<<<< HEAD
-=======
-		urlTemplateRuntime := "{\\\"path\\\":\\\"" + conf.ExternalServicesMockMtlsSecuredURL + "/formation-callback/{{.RuntimeContext.Value}}{{if eq .Operation \\\"unassign\\\"}}/{{.Application.ID}}{{end}}\\\",\\\"method\\\":\\\"{{if eq .Operation \\\"assign\\\"}}PATCH{{else}}DELETE{{end}}\\\"}"
-		inputTemplateRuntime := "{\\\"ucl-formation-id\\\":\\\"{{.FormationID}}\\\",\\\"items\\\":[{\\\"region\\\":\\\"{{ if .Application.Labels.region }}{{.Application.Labels.region}}{{ else }}{{.ApplicationTemplate.Labels.region}}{{ end }}\\\",\\\"application-namespace\\\":\\\"{{.ApplicationTemplate.ApplicationNamespace}}\\\",\\\"tenant-id\\\":\\\"{{.Application.LocalTenantID}}\\\",\\\"ucl-system-tenant-id\\\":\\\"{{.Application.ID}}\\\"}]}"
-		outputTemplateRuntime := "{\\\"config\\\":\\\"{{.Body.Config}}\\\", \\\"location\\\":\\\"{{.Headers.Location}}\\\",\\\"error\\\": \\\"{{.Body.error}}\\\",\\\"success_status_code\\\": 200, \\\"incomplete_status_code\\\": 204}"
-
-		urlTemplateApplication := "{\\\"path\\\":\\\"" + conf.ExternalServicesMockMtlsSecuredURL + "/formation-callback/configuration/{{.RuntimeContext.Value}}{{if eq .Operation \\\"unassign\\\"}}/{{.Application.ID}}{{end}}\\\",\\\"method\\\":\\\"{{if eq .Operation \\\"assign\\\"}}PATCH{{else}}DELETE{{end}}\\\"}"
-		inputTemplateApplication := "{\\\"ucl-formation-id\\\":\\\"{{.FormationID}}\\\",\\\"items\\\":[{\\\"region\\\":\\\"{{ if .Application.Labels.region }}{{.Application.Labels.region}}{{ else }}{{.ApplicationTemplate.Labels.region}}{{ end }}\\\",\\\"application-namespace\\\":\\\"{{.ApplicationTemplate.ApplicationNamespace}}\\\",\\\"tenant-id\\\":\\\"{{.Application.LocalTenantID}}\\\",\\\"ucl-system-tenant-id\\\":\\\"{{.Application.ID}}\\\"}]}"
-		outputTemplateApplication := "{\\\"config\\\":\\\"{{.Body.Config}}\\\", \\\"location\\\":\\\"{{.Headers.Location}}\\\",\\\"error\\\": \\\"{{.Body.error}}\\\",\\\"success_status_code\\\": 200, \\\"incomplete_status_code\\\": 204}"
-
-		certSecuredHTTPClient := &http.Client{
-			Timeout: 10 * time.Second,
-			Transport: &http.Transport{
-				TLSClientConfig: &tls.Config{
-					Certificates: []tls.Certificate{
-						{
-							Certificate: cc.Get()[conf.ExternalClientCertSecretName].Certificate,
-							PrivateKey:  cc.Get()[conf.ExternalClientCertSecretName].PrivateKey,
-						},
-					},
-					ClientAuth:         tls.RequireAndVerifyClientCert,
-					InsecureSkipVerify: conf.SkipSSLValidation,
-				},
-			},
-		}
-		cleanupNotificationsFromExternalSvcMock(t, certSecuredHTTPClient)
-		defer cleanupNotificationsFromExternalSvcMock(t, certSecuredHTTPClient)
-
->>>>>>> 07df4d3f
 		// Prepare provider external client certificate and secret and Build graphql director client configured with certificate
 		providerClientKey, providerRawCertChain := certprovider.NewExternalCertFromConfig(t, ctx, conf.ExternalCertProviderConfig)
 		directorCertSecuredClient := gql.NewCertAuthorizedGraphQLClientWithCustomURL(conf.DirectorExternalCertSecuredURL, providerClientKey, providerRawCertChain, conf.SkipSSLValidation)
 
-<<<<<<< HEAD
 		// Register provider runtime
-=======
-		mode := graphql.WebhookModeSync
->>>>>>> 07df4d3f
 		providerRuntimeInput := graphql.RuntimeRegisterInput{
 			Name:        "providerRuntime",
 			Description: ptr.String("providerRuntime-description"),
 			Labels: graphql.Labels{
 				conf.SubscriptionConfig.SelfRegDistinguishLabelKey: conf.SubscriptionConfig.SelfRegDistinguishLabelValue,
 			},
-<<<<<<< HEAD
-=======
-			Webhooks: []*graphql.WebhookInput{
-				{
-					Type: graphql.WebhookTypeConfigurationChanged,
-					Auth: &graphql.AuthInput{
-						AccessStrategy: str.Ptr("sap:cmp-mtls:v1"),
-					},
-					Mode:           &mode,
-					URLTemplate:    &urlTemplateRuntime,
-					InputTemplate:  &inputTemplateRuntime,
-					OutputTemplate: &outputTemplateRuntime,
-				},
-			},
->>>>>>> 07df4d3f
 		}
 
 		providerRuntime := fixtures.RegisterRuntimeFromInputWithoutTenant(t, ctx, directorCertSecuredClient, &providerRuntimeInput)
@@ -1494,13 +1440,10 @@
 		require.True(t, ok)
 		require.NotEmpty(t, saasAppLbl)
 
-<<<<<<< HEAD
 		regionLbl, ok := providerRuntime.Labels[tenantfetcher.RegionKey].(string)
 		require.True(t, ok)
 		require.NotEmpty(t, regionLbl)
 
-=======
->>>>>>> 07df4d3f
 		httpClient := &http.Client{
 			Timeout: 10 * time.Second,
 			Transport: &http.Transport{
@@ -1552,7 +1495,6 @@
 		}, subscription.EventuallyTimeout, subscription.EventuallyTick)
 		t.Logf("Successfully created subscription between consumer with subaccount id: %q and tenant id: %q, and provider with name: %q, id: %q and subaccount id: %q", subscriptionConsumerSubaccountID, subscriptionConsumerTenantID, providerRuntime.Name, providerRuntime.ID, subscriptionProviderSubaccountID)
 
-<<<<<<< HEAD
 		t.Log("Assert provider runtime is visible in the consumer's subaccount after successful subscription")
 		consumerSubaccountRuntime := fixtures.GetRuntime(t, ctx, certSecuredGraphQLClient, subscriptionConsumerSubaccountID, providerRuntime.ID)
 		require.Equal(t, providerRuntime.ID, consumerSubaccountRuntime.ID)
@@ -1563,14 +1505,6 @@
 		require.Equal(t, conf.SubscriptionLabelKey, consumerSubaccountRuntime.RuntimeContexts.Data[0].Key)
 		require.Equal(t, subscriptionConsumerTenantID, consumerSubaccountRuntime.RuntimeContexts.Data[0].Value)
 		rtCtx := consumerSubaccountRuntime.RuntimeContexts.Data[0]
-=======
-		rtmRequest := fixtures.FixGetRuntimeContextsRequest(providerRuntime.ID)
-		rtm := graphql.RuntimeExt{}
-		err = testctx.Tc.RunOperationWithCustomTenant(ctx, certSecuredGraphQLClient, subscriptionConsumerAccountID, rtmRequest, &rtm)
-		require.NoError(t, err)
-		require.Equal(t, 1, len(rtm.RuntimeContexts.Data))
-		runtimeContextID := rtm.RuntimeContexts.Data[0].ID
->>>>>>> 07df4d3f
 
 		providerFormationTmplName := "provider-formation-template-name"
 		t.Logf("Creating formation template for the provider runtime type %q with name %q", conf.SubscriptionProviderAppNameValue, providerFormationTmplName)
@@ -1580,20 +1514,12 @@
 		providerFormationName := "provider-formation-name"
 		t.Logf("Creating formation with name: %q from template with name: %q", providerFormationName, providerFormationTmplName)
 		formation := fixtures.CreateFormationFromTemplateWithinTenant(t, ctx, certSecuredGraphQLClient, subscriptionConsumerAccountID, providerFormationName, &providerFormationTmplName)
-<<<<<<< HEAD
 		defer fixtures.DeleteFormationWithinTenant(t, ctx, certSecuredGraphQLClient, subscriptionConsumerAccountID, providerFormationName)
 
 		mode := graphql.WebhookModeSync
 		urlTemplate := "{\\\"path\\\":\\\"" + conf.ExternalServicesMockMtlsSecuredURL + "/formation-callback/{{.Application.LocalTenantID}}{{if eq .Operation \\\"unassign\\\"}}/{{.RuntimeContext.ID}}{{end}}\\\",\\\"method\\\":\\\"{{if eq .Operation \\\"assign\\\"}}PATCH{{else}}DELETE{{end}}\\\"}"
 		inputTemplate := "{\\\"ucl-formation-id\\\":\\\"{{.FormationID}}\\\",\\\"items\\\":[{\\\"region\\\":\\\"{{.Runtime.Labels.region }}\\\",\\\"application-namespace\\\":\\\"\\\",\\\"application-tenant-id\\\":\\\"{{.RuntimeContext.Value}}\\\",\\\"ucl-system-tenant-id\\\":\\\"{{.RuntimeContext.ID}}\\\"}]}"
 		outputTemplate := "{\\\"location\\\":\\\"{{.Headers.Location}}\\\",\\\"error\\\": \\\"{{.Body.error}}\\\",\\\"success_status_code\\\": 200}"
-=======
-		require.NotEmpty(t, formation.ID)
-		defer fixtures.DeleteFormationWithinTenant(t, ctx, certSecuredGraphQLClient, subscriptionConsumerAccountID, providerFormationName)
-
-		//list assignments - expect 0
-		assertFormationAssignments(t, ctx, subscriptionConsumerAccountID, formation.ID, 0, nil)
->>>>>>> 07df4d3f
 
 		t.Log("Create integration system")
 		intSys, err := fixtures.RegisterIntegrationSystem(t, ctx, certSecuredGraphQLClient, subscriptionConsumerAccountID, "app-template")
@@ -1615,11 +1541,7 @@
 		applicationType := "provider-app-type-1"
 		appRegion := "test-app-region"
 		appNamespace := "compass.test"
-<<<<<<< HEAD
 		localTenantID := "local-tenant-id-test"
-=======
-		localTenantID := "local-tenant-id"
->>>>>>> 07df4d3f
 		t.Logf("Create application template for type %q", applicationType)
 		appTemplateInput := graphql.ApplicationTemplateInput{
 			Name:        applicationType,
@@ -1636,15 +1558,9 @@
 							AccessStrategy: str.Ptr("sap:cmp-mtls:v1"),
 						},
 						Mode:           &mode,
-<<<<<<< HEAD
 						URLTemplate:    &urlTemplate,
 						InputTemplate:  &inputTemplate,
 						OutputTemplate: &outputTemplate,
-=======
-						URLTemplate:    &urlTemplateApplication,
-						InputTemplate:  &inputTemplateApplication,
-						OutputTemplate: &outputTemplateApplication,
->>>>>>> 07df4d3f
 					},
 				},
 				Labels: graphql.Labels{
@@ -1663,18 +1579,11 @@
 			ApplicationNamespace: &appNamespace,
 			AccessLevel:          graphql.ApplicationTemplateAccessLevelGlobal,
 		}
-<<<<<<< HEAD
-=======
-		appTmpl, err := fixtures.CreateApplicationTemplateFromInput(t, ctx, oauthGraphQLClient, "", appTemplateInput)
-		defer fixtures.CleanupApplicationTemplate(t, ctx, oauthGraphQLClient, "", appTmpl)
-		require.NoError(t, err)
->>>>>>> 07df4d3f
 
 		appFromTmplSrc := graphql.ApplicationFromTemplateInput{
 			TemplateName: applicationType, Values: []*graphql.TemplateValueInput{
 				{
 					Placeholder: "name",
-<<<<<<< HEAD
 					Value:       "rtctx-to-app-notifications-tests",
 				},
 				{
@@ -1701,49 +1610,16 @@
 		t.Logf("Assign application to formation %s", providerFormationName)
 		assignReq := fixtures.FixAssignFormationRequest(app.ID, string(graphql.FormationObjectTypeApplication), providerFormationName)
 		var assignedFormation graphql.Formation
-=======
-					Value:       "app1-formation-notifications-tests",
-				},
-				{
-					Placeholder: "display-name",
-					Value:       "App 1",
-				},
-			},
-		}
-
-		t.Log("Create application")
-		appFromTmplSrcGQL, err := testctx.Tc.Graphqlizer.ApplicationFromTemplateInputToGQL(appFromTmplSrc)
-		require.NoError(t, err)
-		createAppFromTmplFirstRequest := fixtures.FixRegisterApplicationFromTemplate(appFromTmplSrcGQL)
-		actualApp := graphql.ApplicationExt{}
-		err = testctx.Tc.RunOperationWithCustomTenant(ctx, certSecuredGraphQLClient, subscriptionConsumerAccountID, createAppFromTmplFirstRequest, &actualApp)
-		defer fixtures.CleanupApplication(t, ctx, certSecuredGraphQLClient, subscriptionConsumerAccountID, &actualApp)
-		require.NoError(t, err)
-		require.NotEmpty(t, actualApp.ID)
-		t.Logf("actualApp ID: %q", actualApp.ID)
-
-		var assignedFormation graphql.Formation
-
-		t.Logf("Assign tenant %s to formation %s", subscriptionConsumerSubaccountID, providerFormationName)
-		assignReq := fixtures.FixAssignFormationRequest(subscriptionConsumerSubaccountID, "TENANT", providerFormationName)
->>>>>>> 07df4d3f
 		err = testctx.Tc.RunOperationWithCustomTenant(ctx, certSecuredGraphQLClient, subscriptionConsumerAccountID, assignReq, &assignedFormation)
 		require.NoError(t, err)
 		require.Equal(t, providerFormationName, assignedFormation.Name)
 
-<<<<<<< HEAD
 		t.Logf("Assign tenant %s to formation %s", subscriptionConsumerSubaccountID, providerFormationName)
 		assignReq = fixtures.FixAssignFormationRequest(subscriptionConsumerSubaccountID, "TENANT", providerFormationName)
-=======
-		t.Logf("Application to formation %s", formation.Name)
-		defer fixtures.CleanupFormation(t, ctx, certSecuredGraphQLClient, graphql.FormationInput{Name: providerFormationName}, actualApp.ID, graphql.FormationObjectTypeApplication, subscriptionConsumerTenantID)
-		assignReq = fixtures.FixAssignFormationRequest(actualApp.ID, string(graphql.FormationObjectTypeApplication), providerFormationName)
->>>>>>> 07df4d3f
 		err = testctx.Tc.RunOperationWithCustomTenant(ctx, certSecuredGraphQLClient, subscriptionConsumerAccountID, assignReq, &assignedFormation)
 		require.NoError(t, err)
 		require.Equal(t, providerFormationName, assignedFormation.Name)
 
-<<<<<<< HEAD
 		defer fixtures.CleanupFormationWithTenantObjectType(t, ctx, certSecuredGraphQLClient, assignedFormation.Name, subscriptionConsumerSubaccountID, subscriptionConsumerAccountID)
 
 		certSecuredHTTPClient := &http.Client{
@@ -1796,7 +1672,266 @@
 
 		notificationsForConsumerTenant = gjson.GetBytes(body, localTenantID)
 		assertSeveralFormationNotifications(t, notificationsForConsumerTenant, rtCtx, formation.ID, regionLbl, assignOperation, 2)
-=======
+
+		t.Logf("Unassign tenant %s from formation %s", subscriptionConsumerSubaccountID, providerFormationName)
+		unassignReq = fixtures.FixUnassignFormationRequest(subscriptionConsumerSubaccountID, "TENANT", providerFormationName)
+		err = testctx.Tc.RunOperationWithCustomTenant(ctx, certSecuredGraphQLClient, subscriptionConsumerAccountID, unassignReq, &unassignFormation)
+		require.NoError(t, err)
+		require.Equal(t, providerFormationName, unassignFormation.Name)
+
+		body = getNotificationsFromExternalSvcMock(t, certSecuredHTTPClient)
+		assertNotificationsCountForTenant(t, body, localTenantID, 4)
+
+		notificationsForConsumerTenant = gjson.GetBytes(body, localTenantID)
+		assertSeveralFormationNotifications(t, notificationsForConsumerTenant, rtCtx, formation.ID, regionLbl, unassignOperation, 2)
+	})
+}
+
+func TestFormationAssignments(stdT *testing.T) {
+	t := testingx.NewT(stdT)
+	t.Run("Formation Assignments", func(t *testing.T) {
+		ctx := context.Background()
+		subscriptionProviderSubaccountID := conf.TestProviderSubaccountID // in local set up the parent is testDefaultTenant
+		subscriptionConsumerAccountID := conf.TestConsumerAccountID
+		subscriptionConsumerSubaccountID := conf.TestConsumerSubaccountID // in local set up the parent is ApplicationsForRuntimeTenantName
+		subscriptionConsumerTenantID := conf.TestConsumerTenantID
+
+		urlTemplateRuntime := "{\\\"path\\\":\\\"" + conf.ExternalServicesMockMtlsSecuredURL + "/formation-callback/{{.RuntimeContext.Value}}{{if eq .Operation \\\"unassign\\\"}}/{{.Application.ID}}{{end}}\\\",\\\"method\\\":\\\"{{if eq .Operation \\\"assign\\\"}}PATCH{{else}}DELETE{{end}}\\\"}"
+		inputTemplateRuntime := "{\\\"ucl-formation-id\\\":\\\"{{.FormationID}}\\\",\\\"items\\\":[{\\\"region\\\":\\\"{{ if .Application.Labels.region }}{{.Application.Labels.region}}{{ else }}{{.ApplicationTemplate.Labels.region}}{{ end }}\\\",\\\"application-namespace\\\":\\\"{{.ApplicationTemplate.ApplicationNamespace}}\\\",\\\"tenant-id\\\":\\\"{{.Application.LocalTenantID}}\\\",\\\"ucl-system-tenant-id\\\":\\\"{{.Application.ID}}\\\"}]}"
+		outputTemplateRuntime := "{\\\"config\\\":\\\"{{.Body.Config}}\\\", \\\"location\\\":\\\"{{.Headers.Location}}\\\",\\\"error\\\": \\\"{{.Body.error}}\\\",\\\"success_status_code\\\": 200, \\\"incomplete_status_code\\\": 204}"
+
+		urlTemplateApplication := "{\\\"path\\\":\\\"" + conf.ExternalServicesMockMtlsSecuredURL + "/formation-callback/configuration/{{.RuntimeContext.Value}}{{if eq .Operation \\\"unassign\\\"}}/{{.Application.ID}}{{end}}\\\",\\\"method\\\":\\\"{{if eq .Operation \\\"assign\\\"}}PATCH{{else}}DELETE{{end}}\\\"}"
+		inputTemplateApplication := "{\\\"ucl-formation-id\\\":\\\"{{.FormationID}}\\\",\\\"items\\\":[{\\\"region\\\":\\\"{{ if .Application.Labels.region }}{{.Application.Labels.region}}{{ else }}{{.ApplicationTemplate.Labels.region}}{{ end }}\\\",\\\"application-namespace\\\":\\\"{{.ApplicationTemplate.ApplicationNamespace}}\\\",\\\"tenant-id\\\":\\\"{{.Application.LocalTenantID}}\\\",\\\"ucl-system-tenant-id\\\":\\\"{{.Application.ID}}\\\"}]}"
+		outputTemplateApplication := "{\\\"config\\\":\\\"{{.Body.Config}}\\\", \\\"location\\\":\\\"{{.Headers.Location}}\\\",\\\"error\\\": \\\"{{.Body.error}}\\\",\\\"success_status_code\\\": 200, \\\"incomplete_status_code\\\": 204}"
+
+		certSecuredHTTPClient := &http.Client{
+			Timeout: 10 * time.Second,
+			Transport: &http.Transport{
+				TLSClientConfig: &tls.Config{
+					Certificates: []tls.Certificate{
+						{
+							Certificate: cc.Get()[conf.ExternalClientCertSecretName].Certificate,
+							PrivateKey:  cc.Get()[conf.ExternalClientCertSecretName].PrivateKey,
+						},
+					},
+					ClientAuth:         tls.RequireAndVerifyClientCert,
+					InsecureSkipVerify: conf.SkipSSLValidation,
+				},
+			},
+		}
+		cleanupNotificationsFromExternalSvcMock(t, certSecuredHTTPClient)
+		defer cleanupNotificationsFromExternalSvcMock(t, certSecuredHTTPClient)
+
+		// Prepare provider external client certificate and secret and Build graphql director client configured with certificate
+		providerClientKey, providerRawCertChain := certprovider.NewExternalCertFromConfig(t, ctx, conf.ExternalCertProviderConfig)
+		directorCertSecuredClient := gql.NewCertAuthorizedGraphQLClientWithCustomURL(conf.DirectorExternalCertSecuredURL, providerClientKey, providerRawCertChain, conf.SkipSSLValidation)
+
+		mode := graphql.WebhookModeSync
+		providerRuntimeInput := graphql.RuntimeRegisterInput{
+			Name:        "providerRuntime",
+			Description: ptr.String("providerRuntime-description"),
+			Labels: graphql.Labels{
+				conf.SubscriptionConfig.SelfRegDistinguishLabelKey: conf.SubscriptionConfig.SelfRegDistinguishLabelValue,
+			},
+			Webhooks: []*graphql.WebhookInput{
+				{
+					Type: graphql.WebhookTypeConfigurationChanged,
+					Auth: &graphql.AuthInput{
+						AccessStrategy: str.Ptr("sap:cmp-mtls:v1"),
+					},
+					Mode:           &mode,
+					URLTemplate:    &urlTemplateRuntime,
+					InputTemplate:  &inputTemplateRuntime,
+					OutputTemplate: &outputTemplateRuntime,
+				},
+			},
+		}
+
+		providerRuntime := fixtures.RegisterRuntimeFromInputWithoutTenant(t, ctx, directorCertSecuredClient, &providerRuntimeInput)
+		defer fixtures.CleanupRuntimeWithoutTenant(t, ctx, directorCertSecuredClient, &providerRuntime)
+		require.NotEmpty(t, providerRuntime.ID)
+
+		selfRegLabelValue, ok := providerRuntime.Labels[conf.SubscriptionConfig.SelfRegisterLabelKey].(string)
+		require.True(t, ok)
+		require.Contains(t, selfRegLabelValue, conf.SubscriptionConfig.SelfRegisterLabelValuePrefix+providerRuntime.ID)
+
+		saasAppLbl, ok := providerRuntime.Labels[conf.SaaSAppNameLabelKey].(string)
+		require.True(t, ok)
+		require.NotEmpty(t, saasAppLbl)
+
+		httpClient := &http.Client{
+			Timeout: 10 * time.Second,
+			Transport: &http.Transport{
+				TLSClientConfig: &tls.Config{InsecureSkipVerify: conf.SkipSSLValidation},
+			},
+		}
+
+		depConfigureReq, err := http.NewRequest(http.MethodPost, conf.ExternalServicesMockBaseURL+"/v1/dependencies/configure", bytes.NewBuffer([]byte(selfRegLabelValue)))
+		require.NoError(t, err)
+		response, err := httpClient.Do(depConfigureReq)
+		require.NoError(t, err)
+		defer func() {
+			if err := response.Body.Close(); err != nil {
+				t.Logf("Could not close response body %s", err)
+			}
+		}()
+		require.Equal(t, http.StatusOK, response.StatusCode)
+
+		apiPath := fmt.Sprintf("/saas-manager/v1/application/tenants/%s/subscriptions", subscriptionConsumerTenantID)
+		subscribeReq, err := http.NewRequest(http.MethodPost, conf.SubscriptionConfig.URL+apiPath, bytes.NewBuffer([]byte("{\"subscriptionParams\": {}}")))
+		require.NoError(t, err)
+		subscriptionToken := token.GetClientCredentialsToken(t, ctx, conf.SubscriptionConfig.TokenURL+conf.TokenPath, conf.SubscriptionConfig.ClientID, conf.SubscriptionConfig.ClientSecret, "tenantFetcherClaims")
+		subscribeReq.Header.Add(subscription.AuthorizationHeader, fmt.Sprintf("Bearer %s", subscriptionToken))
+		subscribeReq.Header.Add(subscription.ContentTypeHeader, subscription.ContentTypeApplicationJson)
+		subscribeReq.Header.Add(conf.SubscriptionConfig.PropagatedProviderSubaccountHeader, subscriptionProviderSubaccountID)
+
+		// unsubscribe request execution to ensure no resources/subscriptions are left unintentionally due to old unsubscribe failures or broken tests in the middle.
+		// In case there isn't subscription it will fail-safe without error
+		subscription.BuildAndExecuteUnsubscribeRequest(t, providerRuntime.ID, providerRuntime.Name, httpClient, conf.SubscriptionConfig.URL, apiPath, subscriptionToken, conf.SubscriptionConfig.PropagatedProviderSubaccountHeader, subscriptionConsumerSubaccountID, subscriptionConsumerTenantID, subscriptionProviderSubaccountID)
+
+		t.Logf("Creating a subscription between consumer with subaccount id: %q and tenant id: %q, and provider with name: %q, id: %q and subaccount id: %q", subscriptionConsumerSubaccountID, subscriptionConsumerTenantID, providerRuntime.Name, providerRuntime.ID, subscriptionProviderSubaccountID)
+		resp, err := httpClient.Do(subscribeReq)
+		defer subscription.BuildAndExecuteUnsubscribeRequest(t, providerRuntime.ID, providerRuntime.Name, httpClient, conf.SubscriptionConfig.URL, apiPath, subscriptionToken, conf.SubscriptionConfig.PropagatedProviderSubaccountHeader, subscriptionConsumerSubaccountID, subscriptionConsumerTenantID, subscriptionProviderSubaccountID)
+		require.NoError(t, err)
+		defer func() {
+			if err := resp.Body.Close(); err != nil {
+				t.Logf("Could not close response body %s", err)
+			}
+		}()
+		body, err := ioutil.ReadAll(resp.Body)
+		require.NoError(t, err)
+		require.Equal(t, http.StatusAccepted, resp.StatusCode, fmt.Sprintf("actual status code %d is different from the expected one: %d. Reason: %v", resp.StatusCode, http.StatusAccepted, string(body)))
+
+		subJobStatusPath := resp.Header.Get(subscription.LocationHeader)
+		require.NotEmpty(t, subJobStatusPath)
+		subJobStatusURL := conf.SubscriptionConfig.URL + subJobStatusPath
+		require.Eventually(t, func() bool {
+			return subscription.GetSubscriptionJobStatus(t, httpClient, subJobStatusURL, subscriptionToken) == subscription.JobSucceededStatus
+		}, subscription.EventuallyTimeout, subscription.EventuallyTick)
+		t.Logf("Successfully created subscription between consumer with subaccount id: %q and tenant id: %q, and provider with name: %q, id: %q and subaccount id: %q", subscriptionConsumerSubaccountID, subscriptionConsumerTenantID, providerRuntime.Name, providerRuntime.ID, subscriptionProviderSubaccountID)
+
+		rtmRequest := fixtures.FixGetRuntimeContextsRequest(providerRuntime.ID)
+		rtm := graphql.RuntimeExt{}
+		err = testctx.Tc.RunOperationWithCustomTenant(ctx, certSecuredGraphQLClient, subscriptionConsumerAccountID, rtmRequest, &rtm)
+		require.NoError(t, err)
+		require.Equal(t, 1, len(rtm.RuntimeContexts.Data))
+		runtimeContextID := rtm.RuntimeContexts.Data[0].ID
+
+		providerFormationTmplName := "provider-formation-template-name"
+		t.Logf("Creating formation template for the provider runtime type %q with name %q", conf.SubscriptionProviderAppNameValue, providerFormationTmplName)
+		ft := createFormationTemplate(t, ctx, "provider", providerFormationTmplName, conf.SubscriptionProviderAppNameValue, graphql.ArtifactTypeSubscription)
+		defer fixtures.CleanupFormationTemplate(t, ctx, certSecuredGraphQLClient, ft.ID)
+
+		providerFormationName := "provider-formation-name"
+		t.Logf("Creating formation with name: %q from template with name: %q", providerFormationName, providerFormationTmplName)
+		formation := fixtures.CreateFormationFromTemplateWithinTenant(t, ctx, certSecuredGraphQLClient, subscriptionConsumerAccountID, providerFormationName, &providerFormationTmplName)
+		require.NotEmpty(t, formation.ID)
+		defer fixtures.DeleteFormationWithinTenant(t, ctx, certSecuredGraphQLClient, subscriptionConsumerAccountID, providerFormationName)
+
+		//list assignments - expect 0
+		assertFormationAssignments(t, ctx, subscriptionConsumerAccountID, formation.ID, 0, nil)
+
+		t.Log("Create integration system")
+		intSys, err := fixtures.RegisterIntegrationSystem(t, ctx, certSecuredGraphQLClient, subscriptionConsumerAccountID, "app-template")
+		defer fixtures.CleanupIntegrationSystem(t, ctx, certSecuredGraphQLClient, subscriptionConsumerAccountID, intSys)
+		require.NoError(t, err)
+		require.NotEmpty(t, intSys.ID)
+
+		intSysAuth := fixtures.RequestClientCredentialsForIntegrationSystem(t, ctx, certSecuredGraphQLClient, subscriptionConsumerAccountID, intSys.ID)
+		require.NotEmpty(t, intSysAuth)
+		defer fixtures.DeleteSystemAuthForIntegrationSystem(t, ctx, certSecuredGraphQLClient, intSysAuth.ID)
+
+		intSysOauthCredentialData, ok := intSysAuth.Auth.Credential.(*graphql.OAuthCredentialData)
+		require.True(t, ok)
+
+		t.Log("Issue a Hydra token with Client Credentials")
+		accessToken := token.GetAccessToken(t, intSysOauthCredentialData, token.IntegrationSystemScopes)
+		oauthGraphQLClient := gql.NewAuthorizedGraphQLClientWithCustomURL(accessToken, conf.GatewayOauth)
+
+		applicationType := "provider-app-type-1"
+		appRegion := "test-app-region"
+		appNamespace := "compass.test"
+		localTenantID := "local-tenant-id"
+		t.Logf("Create application template for type %q", applicationType)
+		appTemplateInput := graphql.ApplicationTemplateInput{
+			Name:        applicationType,
+			Description: &applicationType,
+			ApplicationInput: &graphql.ApplicationRegisterInput{
+				Name:          "{{name}}",
+				ProviderName:  str.Ptr("compass"),
+				Description:   ptr.String("test {{display-name}}"),
+				LocalTenantID: &localTenantID,
+				Webhooks: []*graphql.WebhookInput{
+					{
+						Type: graphql.WebhookTypeConfigurationChanged,
+						Auth: &graphql.AuthInput{
+							AccessStrategy: str.Ptr("sap:cmp-mtls:v1"),
+						},
+						Mode:           &mode,
+						URLTemplate:    &urlTemplateApplication,
+						InputTemplate:  &inputTemplateApplication,
+						OutputTemplate: &outputTemplateApplication,
+					},
+				},
+				Labels: graphql.Labels{
+					"applicationType": applicationType,
+					"region":          appRegion,
+				},
+			},
+			Placeholders: []*graphql.PlaceholderDefinitionInput{
+				{
+					Name: "name",
+				},
+				{
+					Name: "display-name",
+				},
+			},
+			ApplicationNamespace: &appNamespace,
+			AccessLevel:          graphql.ApplicationTemplateAccessLevelGlobal,
+		}
+		appTmpl, err := fixtures.CreateApplicationTemplateFromInput(t, ctx, oauthGraphQLClient, "", appTemplateInput)
+		defer fixtures.CleanupApplicationTemplate(t, ctx, oauthGraphQLClient, "", appTmpl)
+		require.NoError(t, err)
+
+		appFromTmplSrc := graphql.ApplicationFromTemplateInput{
+			TemplateName: applicationType, Values: []*graphql.TemplateValueInput{
+				{
+					Placeholder: "name",
+					Value:       "app1-formation-notifications-tests",
+				},
+				{
+					Placeholder: "display-name",
+					Value:       "App 1",
+				},
+			},
+		}
+
+		t.Log("Create application")
+		appFromTmplSrcGQL, err := testctx.Tc.Graphqlizer.ApplicationFromTemplateInputToGQL(appFromTmplSrc)
+		require.NoError(t, err)
+		createAppFromTmplFirstRequest := fixtures.FixRegisterApplicationFromTemplate(appFromTmplSrcGQL)
+		actualApp := graphql.ApplicationExt{}
+		err = testctx.Tc.RunOperationWithCustomTenant(ctx, certSecuredGraphQLClient, subscriptionConsumerAccountID, createAppFromTmplFirstRequest, &actualApp)
+		defer fixtures.CleanupApplication(t, ctx, certSecuredGraphQLClient, subscriptionConsumerAccountID, &actualApp)
+		require.NoError(t, err)
+		require.NotEmpty(t, actualApp.ID)
+		t.Logf("actualApp ID: %q", actualApp.ID)
+
+		var assignedFormation graphql.Formation
+
+		t.Logf("Assign tenant %s to formation %s", subscriptionConsumerSubaccountID, providerFormationName)
+		assignReq := fixtures.FixAssignFormationRequest(subscriptionConsumerSubaccountID, "TENANT", providerFormationName)
+		err = testctx.Tc.RunOperationWithCustomTenant(ctx, certSecuredGraphQLClient, subscriptionConsumerAccountID, assignReq, &assignedFormation)
+		require.NoError(t, err)
+		require.Equal(t, providerFormationName, assignedFormation.Name)
+
+		t.Logf("Application to formation %s", formation.Name)
+		defer fixtures.CleanupFormation(t, ctx, certSecuredGraphQLClient, graphql.FormationInput{Name: providerFormationName}, actualApp.ID, graphql.FormationObjectTypeApplication, subscriptionConsumerTenantID)
+		assignReq = fixtures.FixAssignFormationRequest(actualApp.ID, string(graphql.FormationObjectTypeApplication), providerFormationName)
+		err = testctx.Tc.RunOperationWithCustomTenant(ctx, certSecuredGraphQLClient, subscriptionConsumerAccountID, assignReq, &assignedFormation)
+		require.NoError(t, err)
+		require.Equal(t, providerFormationName, assignedFormation.Name)
+
 		expectedAssignments := map[string]map[string]fixtures.AssignmentState{
 			runtimeContextID: {actualApp.ID: fixtures.AssignmentState{State: "READY", Config: str.Ptr("null")}}, // Should expect CONFIG_PENDING state when reverse notifications are implemented
 			actualApp.ID:     {runtimeContextID: fixtures.AssignmentState{State: "READY", Config: str.Ptr("{\"key\":\"value\",\"key2\":{\"key\":\"value2\"}}")}},
@@ -1839,22 +1974,12 @@
 
 		//list assignments - expect 0
 		assertFormationAssignments(t, ctx, subscriptionConsumerAccountID, formation.ID, 0, nil)
->>>>>>> 07df4d3f
 
 		t.Logf("Unassign tenant %s from formation %s", subscriptionConsumerSubaccountID, providerFormationName)
 		unassignReq = fixtures.FixUnassignFormationRequest(subscriptionConsumerSubaccountID, "TENANT", providerFormationName)
 		err = testctx.Tc.RunOperationWithCustomTenant(ctx, certSecuredGraphQLClient, subscriptionConsumerAccountID, unassignReq, &unassignFormation)
 		require.NoError(t, err)
 		require.Equal(t, providerFormationName, unassignFormation.Name)
-<<<<<<< HEAD
-
-		body = getNotificationsFromExternalSvcMock(t, certSecuredHTTPClient)
-		assertNotificationsCountForTenant(t, body, localTenantID, 4)
-
-		notificationsForConsumerTenant = gjson.GetBytes(body, localTenantID)
-		assertSeveralFormationNotifications(t, notificationsForConsumerTenant, rtCtx, formation.ID, regionLbl, unassignOperation, 2)
-=======
->>>>>>> 07df4d3f
 	})
 }
 
