--- conflicted
+++ resolved
@@ -4035,7 +4035,6 @@
 	t.Logf("Successfully unassigned tenant: %q from formation with name: %q", objectID, formationName)
 }
 
-<<<<<<< HEAD
 func createFormationTemplate(t *testing.T, ctx context.Context, formationTemplateName, runtimeType string, applicationTypes []string, runtimeArtifactKind graphql.ArtifactType) graphql.FormationTemplate {
 	formationTmplInput := graphql.FormationTemplateInput{
 		Name:                   formationTemplateName,
@@ -4056,8 +4055,6 @@
 	return ft
 }
 
-=======
->>>>>>> 16a372d6
 func createFormationTemplateWithMultipleRuntimeTypes(t *testing.T, ctx context.Context, formationTemplateName string, runtimeTypes []string, applicationTypes []string, runtimeArtifactKind graphql.ArtifactType) graphql.FormationTemplate {
 	formationTmplInput := graphql.FormationTemplateInput{
 		Name:                   formationTemplateName,
