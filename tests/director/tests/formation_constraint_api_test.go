--- conflicted
+++ resolved
@@ -431,7 +431,18 @@
 	require.Equal(t, expected.ResourceSubtype, actual.ResourceSubtype)
 	require.Equal(t, expected.InputTemplate, actual.InputTemplate)
 	require.Equal(t, expected.ConstraintScope, actual.ConstraintScope)
-<<<<<<< HEAD
+	require.Equal(t, expected.Priority, actual.Priority)
+}
+
+func assertConstraints(t *testing.T, expected, actual []*graphql.FormationConstraint) {
+	constraintToName := make(map[string]*graphql.FormationConstraint, len(actual))
+	for _, constraint := range actual {
+		constraintToName[constraint.Name] = constraint
+	}
+
+	for _, constraint := range expected {
+		assertConstraint(t, constraint, constraintToName[constraint.Name])
+	}
 }
 
 func findConstraintByName(t *testing.T, name string, actualFormationConstraints []*graphql.FormationConstraint) *graphql.FormationConstraint {
@@ -442,18 +453,4 @@
 	}
 	assert.Failf(t, "Could not find constraint with name %q", name)
 	return nil
-=======
-	require.Equal(t, expected.Priority, actual.Priority)
-}
-
-func assertConstraints(t *testing.T, expected, actual []*graphql.FormationConstraint) {
-	constraintToName := make(map[string]*graphql.FormationConstraint, len(actual))
-	for _, constraint := range actual {
-		constraintToName[constraint.Name] = constraint
-	}
-
-	for _, constraint := range expected {
-		assertConstraint(t, constraint, constraintToName[constraint.Name])
-	}
->>>>>>> c2613887
 }