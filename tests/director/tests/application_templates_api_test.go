package tests

import (
	"context"
	"fmt"
	"testing"

	"github.com/kyma-incubator/compass/components/director/pkg/str"

	gcli "github.com/machinebox/graphql"

	"github.com/kyma-incubator/compass/tests/pkg/certs/certprovider"

	"github.com/kyma-incubator/compass/tests/pkg/tenantfetcher"

	"github.com/kyma-incubator/compass/tests/pkg/token"

	"github.com/kyma-incubator/compass/tests/pkg/assertions"
	"github.com/kyma-incubator/compass/tests/pkg/fixtures"
	"github.com/kyma-incubator/compass/tests/pkg/gql"
	"github.com/kyma-incubator/compass/tests/pkg/tenant"
	"github.com/kyma-incubator/compass/tests/pkg/testctx"

	"github.com/kyma-incubator/compass/tests/pkg/ptr"

	"github.com/stretchr/testify/assert"

	"github.com/kyma-incubator/compass/components/director/pkg/graphql"
	"github.com/stretchr/testify/require"
)

func TestCreateApplicationTemplate(t *testing.T) {
	t.Run("Success", func(t *testing.T) {
		// GIVEN
		ctx := context.Background()
		appTemplateName := createAppTemplateName("app-template-name")
		appTemplateInput := fixAppTemplateInputWithDefaultDistinguishLabel(appTemplateName)
		appTemplate, err := testctx.Tc.Graphqlizer.ApplicationTemplateInputToGQL(appTemplateInput)
		require.NoError(t, err)

		createApplicationTemplateRequest := fixtures.FixCreateApplicationTemplateRequest(appTemplate)
		output := graphql.ApplicationTemplate{}

		// WHEN
		t.Log("Create application template")
		err = testctx.Tc.RunOperationNoTenant(ctx, certSecuredGraphQLClient, createApplicationTemplateRequest, &output)
		defer fixtures.CleanupApplicationTemplate(t, ctx, certSecuredGraphQLClient, tenant.TestTenants.GetDefaultTenantID(), output)

		//THEN
		require.NoError(t, err)
		require.NotEmpty(t, output.ID)

		require.NotEmpty(t, output.Name)
		require.Equal(t, conf.SubscriptionConfig.SelfRegRegion, output.Labels[tenantfetcher.RegionKey])
		saveExample(t, createApplicationTemplateRequest.Query(), "create application template")

		t.Log("Check if application template was created")

		getApplicationTemplateRequest := fixtures.FixApplicationTemplateRequest(output.ID)
		appTemplateOutput := graphql.ApplicationTemplate{}

		err = testctx.Tc.RunOperation(ctx, certSecuredGraphQLClient, getApplicationTemplateRequest, &appTemplateOutput)

		appTemplateInput.Labels[conf.SubscriptionConfig.SelfRegisterLabelKey] = appTemplateOutput.Labels[conf.SubscriptionConfig.SelfRegisterLabelKey]
		appTemplateInput.Labels["global_subaccount_id"] = conf.ConsumerID
		appTemplateInput.ApplicationInput.Labels["applicationType"] = appTemplateName
		appTemplateInput.Labels[tenantfetcher.RegionKey] = conf.SubscriptionConfig.SelfRegRegion

		require.NoError(t, err)
		require.NotEmpty(t, appTemplateOutput)
		assertions.AssertApplicationTemplate(t, appTemplateInput, appTemplateOutput)
		saveExample(t, getApplicationTemplateRequest.Query(), "query application template")
	})

	t.Run("Error when Self Registered Application Template already exists for a given region and distinguished label key", func(t *testing.T) {
		// GIVEN
		ctx := context.Background()
		appTemplateName1 := createAppTemplateName("app-template-name-self-reg-1")
		appTemplateInput1 := fixAppTemplateInputWithDefaultDistinguishLabel(appTemplateName1)
		appTemplate1, err := testctx.Tc.Graphqlizer.ApplicationTemplateInputToGQL(appTemplateInput1)
		require.NoError(t, err)

		createApplicationTemplateRequest1 := fixtures.FixCreateApplicationTemplateRequest(appTemplate1)
		output1 := graphql.ApplicationTemplate{}

		appTemplateName2 := createAppTemplateName("app-template-name-self-reg-2")
		appTemplateInput2 := fixAppTemplateInputWithDefaultDistinguishLabel(appTemplateName2)
		appTemplate2, err := testctx.Tc.Graphqlizer.ApplicationTemplateInputToGQL(appTemplateInput2)
		require.NoError(t, err)

		createApplicationTemplateRequest2 := fixtures.FixCreateApplicationTemplateRequest(appTemplate2)
		output2 := graphql.ApplicationTemplate{}

		t.Log("Create first application template")
		err = testctx.Tc.RunOperationNoTenant(ctx, certSecuredGraphQLClient, createApplicationTemplateRequest1, &output1)
		defer fixtures.CleanupApplicationTemplate(t, ctx, certSecuredGraphQLClient, tenant.TestTenants.GetDefaultTenantID(), output1)

		require.NoError(t, err)
		require.NotEmpty(t, output1.ID)
		require.Equal(t, conf.SubscriptionConfig.SelfRegRegion, output1.Labels[tenantfetcher.RegionKey])

		// WHEN
		t.Log("Create second application template")
		err = testctx.Tc.RunOperationNoTenant(ctx, certSecuredGraphQLClient, createApplicationTemplateRequest2, &output2)
		defer fixtures.CleanupApplicationTemplate(t, ctx, certSecuredGraphQLClient, tenant.TestTenants.GetDefaultTenantID(), output2)

		//THEN
		require.Error(t, err)
		require.Contains(t, err.Error(), fmt.Sprintf("Cannot have more than one application template with labels %q: %q and %q: %q", tenantfetcher.RegionKey, conf.SubscriptionConfig.SelfRegRegion, conf.SubscriptionConfig.SelfRegDistinguishLabelKey, conf.SubscriptionConfig.SelfRegDistinguishLabelValue))
		require.Empty(t, output2.ID)
	})
}

func TestCreateApplicationTemplate_ValidApplicationTypeLabel(t *testing.T) {
	// GIVEN
	ctx := context.Background()
	appTemplateName := "SAP app-template"
	appTemplateInput := fixAppTemplateInputWithDefaultDistinguishLabel(appTemplateName)
	appTemplateInput.ApplicationInput.Labels["applicationType"] = appTemplateName

	// WHEN
	t.Log("Create application template")
	appTemplate, err := fixtures.CreateApplicationTemplateFromInput(t, ctx, certSecuredGraphQLClient, tenant.TestTenants.GetDefaultTenantID(), appTemplateInput)
	defer fixtures.CleanupApplicationTemplate(t, ctx, certSecuredGraphQLClient, tenant.TestTenants.GetDefaultTenantID(), appTemplate)

	// THEN
	require.NoError(t, err)
	require.NotEmpty(t, appTemplate.ID)
	require.NotEmpty(t, appTemplate.Name)
	require.Equal(t, conf.SubscriptionConfig.SelfRegRegion, appTemplate.Labels[tenantfetcher.RegionKey])

	t.Log("Check if application template was created")
	appTemplateOutput := fixtures.GetApplicationTemplate(t, ctx, certSecuredGraphQLClient, tenant.TestTenants.GetDefaultTenantID(), appTemplate.ID)
	appTemplateInput.Labels[conf.SubscriptionConfig.SelfRegisterLabelKey] = appTemplateOutput.Labels[conf.SubscriptionConfig.SelfRegisterLabelKey]
	appTemplateInput.Labels["global_subaccount_id"] = conf.ConsumerID
	appTemplateInput.Labels[tenantfetcher.RegionKey] = conf.SubscriptionConfig.SelfRegRegion

	require.NotEmpty(t, appTemplateOutput)
	assertions.AssertApplicationTemplate(t, appTemplateInput, appTemplateOutput)
}

func TestCreateApplicationTemplate_InvalidApplicationTypeLabel(t *testing.T) {
	// GIVEN
	ctx := context.Background()
	appTemplateInput := fixAppTemplateInputWithDefaultDistinguishLabel("SAP app-template")
	appTemplateInput.ApplicationInput.Labels["applicationType"] = "random-app-type"

	// WHEN
	t.Log("Create application template")
	appTemplate, err := fixtures.CreateApplicationTemplateFromInput(t, ctx, certSecuredGraphQLClient, tenant.TestTenants.GetDefaultTenantID(), appTemplateInput)
	defer fixtures.CleanupApplicationTemplate(t, ctx, certSecuredGraphQLClient, tenant.TestTenants.GetDefaultTenantID(), appTemplate)

	// THEN
	require.NotNil(t, err)
	require.Contains(t, err.Error(), "\"applicationType\" label value does not match the application template name")
}

func TestCreateApplicationTemplate_SameNamesAndRegion(t *testing.T) {
	ctx := context.Background()
	appTemplateName := "SAP app-template"
	appTemplateRegion := conf.SubscriptionConfig.SelfRegRegion
	appTemplateOneInput := fixAppTemplateInputWithDefaultDistinguishLabel(appTemplateName)

	t.Log("Create first application template")
	appTemplateOne, err := fixtures.CreateApplicationTemplateFromInput(t, ctx, certSecuredGraphQLClient, tenant.TestTenants.GetDefaultTenantID(), appTemplateOneInput)
	defer fixtures.CleanupApplicationTemplate(t, ctx, certSecuredGraphQLClient, tenant.TestTenants.GetDefaultTenantID(), appTemplateOne)

	//THEN
	require.NoError(t, err)
	require.NotEmpty(t, appTemplateOne.ID)
	require.NotEmpty(t, appTemplateOne.Name)

	t.Log("Check if application template one was created")
	appTemplateOneOutput := fixtures.GetApplicationTemplate(t, ctx, certSecuredGraphQLClient, tenant.TestTenants.GetDefaultTenantID(), appTemplateOne.ID)

	appTemplateOneInput.Labels[conf.SubscriptionConfig.SelfRegisterLabelKey] = appTemplateOneOutput.Labels[conf.SubscriptionConfig.SelfRegisterLabelKey]
	appTemplateOneInput.Labels["global_subaccount_id"] = conf.ConsumerID
	appTemplateOneInput.ApplicationInput.Labels["applicationType"] = appTemplateName
	appTemplateOneInput.Labels[tenantfetcher.RegionKey] = conf.SubscriptionConfig.SelfRegRegion

	require.NotEmpty(t, appTemplateOneOutput)
	assertions.AssertApplicationTemplate(t, appTemplateOneInput, appTemplateOneOutput)

	appTemplateTwoInput := fixAppTemplateInputWithDistinguishLabel(appTemplateName, "other-distinguished-label")

	t.Log("Create second application template")
	appTemplateTwo, err := fixtures.CreateApplicationTemplateFromInput(t, ctx, certSecuredGraphQLClient, tenant.TestTenants.GetDefaultTenantID(), appTemplateTwoInput)
	defer fixtures.CleanupApplicationTemplate(t, ctx, certSecuredGraphQLClient, tenant.TestTenants.GetDefaultTenantID(), appTemplateTwo)

	require.NotNil(t, err)
	require.Contains(t, err.Error(), fmt.Sprintf("application template with name \"SAP app-template\" and region %s already exists", appTemplateRegion))
}

func TestCreateApplicationTemplate_SameNamesAndDifferentRegions(t *testing.T) {
	ctx := context.Background()
	appTemplateName := "SAP app-template"
	appTemplateOneInput := fixAppTemplateInputWithDefaultDistinguishLabel(appTemplateName)

	t.Log("Create first application template")
	appTemplateOne, err := fixtures.CreateApplicationTemplateFromInput(t, ctx, certSecuredGraphQLClient, tenant.TestTenants.GetDefaultTenantID(), appTemplateOneInput)
	defer fixtures.CleanupApplicationTemplate(t, ctx, certSecuredGraphQLClient, tenant.TestTenants.GetDefaultTenantID(), appTemplateOne)

	//THEN
	require.NoError(t, err)
	require.NotEmpty(t, appTemplateOne.ID)
	require.NotEmpty(t, appTemplateOne.Name)

	t.Log("Check if application template one was created")
	appTemplateOneOutput := fixtures.GetApplicationTemplate(t, ctx, certSecuredGraphQLClient, tenant.TestTenants.GetDefaultTenantID(), appTemplateOne.ID)

	appTemplateOneInput.Labels[conf.SubscriptionConfig.SelfRegisterLabelKey] = appTemplateOneOutput.Labels[conf.SubscriptionConfig.SelfRegisterLabelKey]
	appTemplateOneInput.Labels["global_subaccount_id"] = conf.ConsumerID
	appTemplateOneInput.ApplicationInput.Labels["applicationType"] = appTemplateName
	appTemplateOneInput.Labels[tenantfetcher.RegionKey] = conf.SubscriptionConfig.SelfRegRegion

	require.NotEmpty(t, appTemplateOneOutput)
	assertions.AssertApplicationTemplate(t, appTemplateOneInput, appTemplateOneOutput)

	appTemplateTwoInput := fixAppTemplateInputWithDistinguishLabel(appTemplateName, "other-distinguished-label")

	directorCertClientForAnotherRegion := createDirectorCertClientForAnotherRegion(t, ctx)

	t.Log("Create second application template")
	appTemplateTwo, err := fixtures.CreateApplicationTemplateFromInput(t, ctx, directorCertClientForAnotherRegion, tenant.TestTenants.GetDefaultTenantID(), appTemplateTwoInput)
	defer fixtures.CleanupApplicationTemplate(t, ctx, directorCertClientForAnotherRegion, tenant.TestTenants.GetDefaultTenantID(), appTemplateTwo)

	require.NoError(t, err)
	require.NotEmpty(t, appTemplateTwo.ID)
	require.NotEmpty(t, appTemplateTwo.Name)

	t.Log("Check if application template two was created")
	appTemplateTwoOutput := fixtures.GetApplicationTemplate(t, ctx, certSecuredGraphQLClient, tenant.TestTenants.GetDefaultTenantID(), appTemplateTwo.ID)

	appTemplateTwoInput.Labels[conf.SubscriptionConfig.SelfRegisterLabelKey] = appTemplateTwoOutput.Labels[conf.SubscriptionConfig.SelfRegisterLabelKey]
	appTemplateTwoInput.Labels["global_subaccount_id"] = conf.TestProviderSubaccountIDRegion2
	appTemplateTwoInput.ApplicationInput.Labels["applicationType"] = appTemplateName
	appTemplateTwoInput.Labels[tenantfetcher.RegionKey] = conf.SubscriptionConfig.SelfRegRegion2

	require.NotEmpty(t, appTemplateTwoOutput)
	assertions.AssertApplicationTemplate(t, appTemplateTwoInput, appTemplateTwoOutput)
}

func TestCreateApplicationTemplate_NotValid(t *testing.T) {
	namePlaceholder := "name-placeholder"
	displayNamePlaceholder := "display-name-placeholder"
<<<<<<< HEAD
	sapProvider := "SAP"
=======
	nameJSONPath := "name-json-path"
	displayNameJSONPath := "display-name-json-path"
>>>>>>> de7f225c

	testCases := []struct {
		Name                    string
		AppTemplateName         string
		AppTemplatePlaceholders []*graphql.PlaceholderDefinitionInput
		AppInputDescription     *string
		ExpectedErrMessage      string
	}{
		{
			Name:            "not compliant name",
			AppTemplateName: "not-compliant-name",
			AppTemplatePlaceholders: []*graphql.PlaceholderDefinitionInput{
				{
					Name:        "name",
					Description: &namePlaceholder,
					JSONPath:    &nameJSONPath,
				},
				{
					Name:        "display-name",
					Description: &displayNamePlaceholder,
					JSONPath:    &displayNameJSONPath,
				},
			},
			AppInputDescription: nil,
			ExpectedErrMessage:  "application template name \"not-compliant-name\" does not comply with the following naming convention",
		},
		{
			Name:            "missing mandatory placeholders",
			AppTemplateName: fmt.Sprintf("SAP %s", "app-template-name"),
			AppTemplatePlaceholders: []*graphql.PlaceholderDefinitionInput{
				{
					Name:        "name",
					Description: &namePlaceholder,
					JSONPath:    &nameJSONPath,
				},
			},
			AppInputDescription: ptr.String("test {{not-compliant}}"),
			ExpectedErrMessage:  "\"name\" or \"display-name\" placeholder is missing. They must be present in order to proceed.",
		},
	}

	for _, testCase := range testCases {
		t.Run(testCase.Name, func(t *testing.T) {
			ctx := context.Background()
			appTemplateInput := fixAppTemplateInputWithDefaultDistinguishLabel(testCase.AppTemplateName)
			if testCase.AppInputDescription != nil {
				appTemplateInput.ApplicationInput.Description = testCase.AppInputDescription
			}
			appTemplateInput.Placeholders = testCase.AppTemplatePlaceholders
			appTemplateInput.ApplicationInput.ProviderName = &sapProvider
			appTemplate, err := testctx.Tc.Graphqlizer.ApplicationTemplateInputToGQL(appTemplateInput)
			require.NoError(t, err)

			createApplicationTemplateRequest := fixtures.FixCreateApplicationTemplateRequest(appTemplate)
			output := graphql.ApplicationTemplate{}

			// WHEN
			t.Log("Create application template")
			err = testctx.Tc.RunOperation(ctx, certSecuredGraphQLClient, createApplicationTemplateRequest, &output)
			defer fixtures.CleanupApplicationTemplate(t, ctx, certSecuredGraphQLClient, tenant.TestTenants.GetDefaultTenantID(), output)

			//THEN
			require.NotNil(t, err)
			if testCase.ExpectedErrMessage != "" {
				require.Contains(t, err.Error(), testCase.ExpectedErrMessage)
			}
		})
	}
}

func TestUpdateApplicationTemplate(t *testing.T) {
	// GIVEN
	ctx := context.Background()
	appTemplateName := createAppTemplateName("app-template")
	newName := createAppTemplateName("new-app-template")
	newDescription := "new description"
	newAppCreateInput := &graphql.ApplicationRegisterInput{
		Name:           "new-app-create-input",
		Description:    ptr.String("{{name}} {{display-name}}"),
		HealthCheckURL: ptr.String("http://url.valid"),
	}

	tenantId := tenant.TestTenants.GetDefaultTenantID()

	t.Log("Create application template")
	appTmplInput := fixAppTemplateInputWithDefaultDistinguishLabel(appTemplateName)
	appTemplate, err := fixtures.CreateApplicationTemplateFromInput(t, ctx, certSecuredGraphQLClient, tenantId, appTmplInput)
	defer fixtures.CleanupApplicationTemplate(t, ctx, certSecuredGraphQLClient, tenantId, appTemplate)
	require.NoError(t, err)
	require.NotEmpty(t, appTemplate.ID)

	appTemplateInput := graphql.ApplicationTemplateUpdateInput{Name: newName, ApplicationInput: newAppCreateInput, Description: &newDescription, AccessLevel: graphql.ApplicationTemplateAccessLevelGlobal}
	appTemplateInput.Placeholders = []*graphql.PlaceholderDefinitionInput{
		{
			Name: "name",
		},
		{
			Name: "display-name",
		},
	}
	appTemplateGQL, err := testctx.Tc.Graphqlizer.ApplicationTemplateUpdateInputToGQL(appTemplateInput)

	updateAppTemplateRequest := fixtures.FixUpdateApplicationTemplateRequest(appTemplate.ID, appTemplateGQL)
	updateOutput := graphql.ApplicationTemplate{}

	// WHEN
	t.Log("Update application template")
	err = testctx.Tc.RunOperation(ctx, certSecuredGraphQLClient, updateAppTemplateRequest, &updateOutput)
	appTemplateInput.ApplicationInput.Labels = map[string]interface{}{"applicationType": newName}

	require.NoError(t, err)
	require.NotEmpty(t, updateOutput.ID)

	//THEN
	t.Log("Check if application template was updated")
	assertions.AssertUpdateApplicationTemplate(t, appTemplateInput, updateOutput)

	saveExample(t, updateAppTemplateRequest.Query(), "update application template")
}

func TestUpdateApplicationTemplate_AlreadyExistsInTheSameRegion(t *testing.T) {
	ctx := context.Background()
	appTemplateRegion := conf.SubscriptionConfig.SelfRegRegion
	appTemplateOneInput := fixAppTemplateInputWithDefaultDistinguishLabel("SAP app-template")

	t.Log("Create first application template")
	appTemplateOne, err := fixtures.CreateApplicationTemplateFromInput(t, ctx, certSecuredGraphQLClient, tenant.TestTenants.GetDefaultTenantID(), appTemplateOneInput)
	defer fixtures.CleanupApplicationTemplate(t, ctx, certSecuredGraphQLClient, tenant.TestTenants.GetDefaultTenantID(), appTemplateOne)

	require.NoError(t, err)
	require.NotEmpty(t, appTemplateOne.ID)
	require.NotEmpty(t, appTemplateOne.Name)

	appTemplateTwoInput := fixAppTemplateInputWithDistinguishLabel("SAP app-template-two", "other-label")

	t.Log("Create second application template")
	appTemplateTwo, err := fixtures.CreateApplicationTemplateFromInput(t, ctx, certSecuredGraphQLClient, tenant.TestTenants.GetDefaultTenantID(), appTemplateTwoInput)
	defer fixtures.CleanupApplicationTemplate(t, ctx, certSecuredGraphQLClient, tenant.TestTenants.GetDefaultTenantID(), appTemplateTwo)

	require.NoError(t, err)
	require.NotEmpty(t, appTemplateTwo.ID)
	require.NotEmpty(t, appTemplateTwo.Name)

	t.Log("Update the name of second application template to be the same as the name of the first one")
	appTemplateInput := graphql.ApplicationTemplateUpdateInput{
		Name:             appTemplateOne.Name,
		Description:      appTemplateOne.Description,
		ApplicationInput: appTemplateOneInput.ApplicationInput,
		Placeholders:     appTemplateOneInput.Placeholders,
		AccessLevel:      appTemplateOne.AccessLevel,
	}

	appTemplateGQL, err := testctx.Tc.Graphqlizer.ApplicationTemplateUpdateInputToGQL(appTemplateInput)
	require.NoError(t, err)
	updateAppTemplateRequest := fixtures.FixUpdateApplicationTemplateRequest(appTemplateTwo.ID, appTemplateGQL)

	updateOutput := graphql.ApplicationTemplate{}
	err = testctx.Tc.RunOperation(ctx, certSecuredGraphQLClient, updateAppTemplateRequest, &updateOutput)

	require.NotNil(t, err)
	require.Contains(t, err.Error(), fmt.Sprintf("application template with name \"SAP app-template\" and region %s already exists", appTemplateRegion))
}

func TestUpdateApplicationTemplate_NotValid(t *testing.T) {
	namePlaceholder := "name-placeholder"
	displayNamePlaceholder := "display-name-placeholder"
<<<<<<< HEAD
	sapProvider := "SAP"
=======
	nameJSONPath := "name-json-path"
	displayNameJSONPath := "display-name-json-path"
>>>>>>> de7f225c

	testCases := []struct {
		Name                       string
		NewAppTemplateName         string
		NewAppTemplatePlaceholders []*graphql.PlaceholderDefinitionInput
		AppInputDescription        *string
		ExpectedErrMessage         string
	}{
		{
			Name:               "not compliant name",
			NewAppTemplateName: "not-compliant-name",
			NewAppTemplatePlaceholders: []*graphql.PlaceholderDefinitionInput{
				{
					Name:        "name",
					Description: &namePlaceholder,
					JSONPath:    &nameJSONPath,
				},
				{
					Name:        "display-name",
					Description: &displayNamePlaceholder,
					JSONPath:    &displayNameJSONPath,
				},
			},
			AppInputDescription: ptr.String("test {{display-name}}"),
			ExpectedErrMessage:  "application template name \"not-compliant-name\" does not comply with the following naming convention",
		},
		{
			Name:               "missing mandatory placeholder",
			NewAppTemplateName: fmt.Sprintf("SAP %s (%s)", "app-template-name", conf.SubscriptionConfig.SelfRegRegion),
			NewAppTemplatePlaceholders: []*graphql.PlaceholderDefinitionInput{
				{
					Name:        "name",
					Description: &namePlaceholder,
					JSONPath:    &nameJSONPath,
				},
			},
			AppInputDescription: ptr.String("test {{not-compliant}}"),
			ExpectedErrMessage:  "\"name\" or \"display-name\" placeholder is missing. They must be present in order to proceed.",
		},
	}

	for _, testCase := range testCases {
		t.Run(testCase.Name, func(t *testing.T) {
			ctx := context.Background()
			appTemplateName := createAppTemplateName("app-template")
			tenantId := tenant.TestTenants.GetDefaultTenantID()

			t.Log("Create application template")
			appTmplInput := fixAppTemplateInputWithDefaultDistinguishLabel(appTemplateName)
			appTemplate, err := fixtures.CreateApplicationTemplateFromInput(t, ctx, certSecuredGraphQLClient, tenantId, appTmplInput)
			defer fixtures.CleanupApplicationTemplate(t, ctx, certSecuredGraphQLClient, tenantId, appTemplate)

			require.NoError(t, err)
			require.NotEmpty(t, appTemplate.ID)

			// WHEN
			t.Log("Update application template")
			appRegisterInput := &graphql.ApplicationRegisterInput{
				Name:         "{{name}}",
				ProviderName: ptr.String("compass-tests"),
				Labels: graphql.Labels{
					"a": []string{"b", "c"},
					"d": []string{"e", "f"},
				},
				Webhooks: []*graphql.WebhookInput{{
					Type: graphql.WebhookTypeConfigurationChanged,
					URL:  ptr.String("http://url.com"),
				}},
				HealthCheckURL: ptr.String("http://url.valid"),
			}
			appRegisterInput.Description = testCase.AppInputDescription
			appRegisterInput.ProviderName = &sapProvider
			appTemplateInput := graphql.ApplicationTemplateUpdateInput{Name: testCase.NewAppTemplateName, ApplicationInput: appRegisterInput, Placeholders: testCase.NewAppTemplatePlaceholders, AccessLevel: graphql.ApplicationTemplateAccessLevelGlobal}
			appTemplateGQL, err := testctx.Tc.Graphqlizer.ApplicationTemplateUpdateInputToGQL(appTemplateInput)

			updateAppTemplateRequest := fixtures.FixUpdateApplicationTemplateRequest(appTemplate.ID, appTemplateGQL)
			updateOutput := graphql.ApplicationTemplate{}

			err = testctx.Tc.RunOperation(ctx, certSecuredGraphQLClient, updateAppTemplateRequest, &updateOutput)

			//THEN
			require.NotNil(t, err)
			if testCase.ExpectedErrMessage != "" {
				require.Contains(t, err.Error(), testCase.ExpectedErrMessage)
			}
		})
	}
}

func TestDeleteApplicationTemplate(t *testing.T) {
	// GIVEN
	ctx := context.Background()
	appTemplateName := createAppTemplateName("app-template")

	tenantId := tenant.TestTenants.GetDefaultTenantID()

	t.Log("Create application template")
	appTmplInput := fixAppTemplateInputWithDefaultDistinguishLabel(appTemplateName)
	appTemplate, err := fixtures.CreateApplicationTemplateFromInput(t, ctx, certSecuredGraphQLClient, tenantId, appTmplInput)
	defer fixtures.CleanupApplicationTemplate(t, ctx, certSecuredGraphQLClient, tenantId, appTemplate)
	require.NoError(t, err)
	require.NotEmpty(t, appTemplate.ID)

	deleteApplicationTemplateRequest := fixtures.FixDeleteApplicationTemplateRequest(appTemplate.ID)
	deleteOutput := graphql.ApplicationTemplate{}

	// WHEN
	t.Log("Delete application template")
	err = testctx.Tc.RunOperation(ctx, certSecuredGraphQLClient, deleteApplicationTemplateRequest, &deleteOutput)
	require.NoError(t, err)

	//THEN
	t.Log("Check if application template was deleted")

	out := fixtures.GetApplicationTemplate(t, ctx, certSecuredGraphQLClient, tenantId, appTemplate.ID)

	require.Empty(t, out)
	saveExample(t, deleteApplicationTemplateRequest.Query(), "delete application template")
}

func TestQueryApplicationTemplate(t *testing.T) {
	// GIVEN
	ctx := context.Background()
	name := createAppTemplateName("app-template")

	tenantId := tenant.TestTenants.GetDefaultTenantID()

	t.Log("Create application template")
	appTmplInput := fixAppTemplateInputWithDefaultDistinguishLabel(name)
	appTemplate, err := fixtures.CreateApplicationTemplateFromInput(t, ctx, certSecuredGraphQLClient, tenantId, appTmplInput)
	defer fixtures.CleanupApplicationTemplate(t, ctx, certSecuredGraphQLClient, tenantId, appTemplate)

	getApplicationTemplateRequest := fixtures.FixApplicationTemplateRequest(appTemplate.ID)
	output := graphql.ApplicationTemplate{}

	// WHEN
	t.Log("Get application template")
	err = testctx.Tc.RunOperation(ctx, certSecuredGraphQLClient, getApplicationTemplateRequest, &output)
	require.NoError(t, err)
	require.NotEmpty(t, output.ID)

	//THEN
	t.Log("Check if application template was received")
	assert.Equal(t, name, output.Name)
}

func TestQueryApplicationTemplates(t *testing.T) {
	// GIVEN
	ctx := context.Background()
	name1 := createAppTemplateName("app-template-1")
	name2 := createAppTemplateName("app-template-2")

	tenantId := tenant.TestTenants.GetDefaultTenantID()

	t.Log("Create application templates")
	appTmplInput1 := fixAppTemplateInputWithDefaultDistinguishLabel(name1)
	appTemplate1, err := fixtures.CreateApplicationTemplateFromInput(t, ctx, certSecuredGraphQLClient, tenantId, appTmplInput1)
	defer fixtures.CleanupApplicationTemplate(t, ctx, certSecuredGraphQLClient, tenantId, appTemplate1)
	require.NoError(t, err)

	directorCertClientRegion2 := createDirectorCertClientForAnotherRegion(t, ctx)

	appTmplInput2 := fixAppTemplateInputWithDefaultDistinguishLabel(name2)
	appTemplate2, err := fixtures.CreateApplicationTemplateFromInput(t, ctx, directorCertClientRegion2, tenantId, appTmplInput2)
	defer fixtures.CleanupApplicationTemplate(t, ctx, directorCertClientRegion2, tenantId, appTemplate2)
	require.NoError(t, err)

	first := 100
	after := ""

	getApplicationTemplatesRequest := fixtures.FixGetApplicationTemplatesWithPagination(first, after)
	output := graphql.ApplicationTemplatePage{}

	// WHEN
	t.Log("List application templates")
	err = testctx.Tc.RunOperation(ctx, certSecuredGraphQLClient, getApplicationTemplatesRequest, &output)
	require.NoError(t, err)

	//THEN
	t.Log("Check if application templates were received")
	appTemplateIDs := []string{appTemplate1.ID, appTemplate2.ID}
	found := 0
	for _, tmpl := range output.Data {
		if str.ContainsInSlice(appTemplateIDs, tmpl.ID) {
			found++
		}
	}
	assert.Equal(t, 2, found)
	saveExample(t, getApplicationTemplatesRequest.Query(), "query application templates")
}

func TestRegisterApplicationFromTemplate(t *testing.T) {
	//GIVEN
	ctx := context.TODO()
	nameJSONPath := "name-json-path"
	displayNameJSONPath := "display-name-json-path"
	appTemplateName := createAppTemplateName("template")
	appTmplInput := fixAppTemplateInputWithDefaultDistinguishLabel(appTemplateName)
	appTmplInput.ApplicationInput.Description = ptr.String("test {{display-name}}")
	appTmplInput.Placeholders = []*graphql.PlaceholderDefinitionInput{
		{
			Name:        "name",
			Description: ptr.String("name"),
			JSONPath:    &nameJSONPath,
		},
		{
			Name:        "display-name",
			Description: ptr.String("display-name"),
			JSONPath:    &displayNameJSONPath,
		},
	}

	tenantId := tenant.TestTenants.GetDefaultTenantID()

	appTmpl, err := fixtures.CreateApplicationTemplateFromInput(t, ctx, certSecuredGraphQLClient, tenantId, appTmplInput)
	defer fixtures.CleanupApplicationTemplate(t, ctx, certSecuredGraphQLClient, tenantId, appTmpl)
	require.NoError(t, err)
	require.Equal(t, conf.SubscriptionConfig.SelfRegRegion, appTmpl.Labels[tenantfetcher.RegionKey])

	appFromTmpl := graphql.ApplicationFromTemplateInput{TemplateName: appTemplateName, Values: []*graphql.TemplateValueInput{
		{
			Placeholder: "name",
			Value:       "new-name",
		},
		{
			Placeholder: "display-name",
			Value:       "new-display-name",
		}}}
	appFromTmplGQL, err := testctx.Tc.Graphqlizer.ApplicationFromTemplateInputToGQL(appFromTmpl)
	require.NoError(t, err)
	createAppFromTmplRequest := fixtures.FixRegisterApplicationFromTemplate(appFromTmplGQL)
	outputApp := graphql.ApplicationExt{}
	//WHEN
	err = testctx.Tc.RunOperation(ctx, certSecuredGraphQLClient, createAppFromTmplRequest, &outputApp)

	//THEN
	require.NoError(t, err)
	fixtures.UnregisterApplication(t, ctx, certSecuredGraphQLClient, tenantId, outputApp.ID)
	require.NotEmpty(t, outputApp)
	require.NotNil(t, outputApp.Application.Description)
	require.Equal(t, "test new-display-name", *outputApp.Application.Description)
	saveExample(t, createAppFromTmplRequest.Query(), "register application from template")
}

func TestRegisterApplicationFromTemplatewithPlaceholderPayload(t *testing.T) {
	//GIVEN
	ctx := context.TODO()
	nameJSONPath := "name"
	displayNameJSONPath := "displayName"
	placeholdersPayload := `{\"name\": \"appName\", \"displayName\":\"appDisplayName\"}`
	appTemplateName := createAppTemplateName("templateForPlaceholdersPayload")
	appTmplInput := fixAppTemplateInputWithDefaultDistinguishLabel(appTemplateName)
	appTmplInput.Placeholders = []*graphql.PlaceholderDefinitionInput{
		{
			Name:        "name",
			Description: ptr.String("name"),
			JSONPath:    &nameJSONPath,
		},
		{
			Name:        "display-name",
			Description: ptr.String("display-name"),
			JSONPath:    &displayNameJSONPath,
		},
	}

	tenantId := tenant.TestTenants.GetDefaultTenantID()

	appTmpl, err := fixtures.CreateApplicationTemplateFromInput(t, ctx, certSecuredGraphQLClient, tenantId, appTmplInput)
	defer fixtures.CleanupApplicationTemplate(t, ctx, certSecuredGraphQLClient, tenantId, appTmpl)
	require.NoError(t, err)
	require.Equal(t, conf.SubscriptionConfig.SelfRegRegion, appTmpl.Labels[tenantfetcher.RegionKey])

	appFromTmpl := graphql.ApplicationFromTemplateInput{TemplateName: appTemplateName, PlaceholdersPayload: &placeholdersPayload}
	appFromTmplGQL, err := testctx.Tc.Graphqlizer.ApplicationFromTemplateInputToGQL(appFromTmpl)
	require.NoError(t, err)
	createAppFromTmplRequest := fixtures.FixRegisterApplicationFromTemplate(appFromTmplGQL)
	outputApp := graphql.ApplicationExt{}
	//WHEN
	err = testctx.Tc.RunOperation(ctx, certSecuredGraphQLClient, createAppFromTmplRequest, &outputApp)

	//THEN
	require.NoError(t, err)
	fixtures.UnregisterApplication(t, ctx, certSecuredGraphQLClient, tenantId, outputApp.ID)
	require.NotEmpty(t, outputApp)
	require.NotNil(t, outputApp.Application.Description)
	require.Equal(t, "appName", outputApp.Application.Name)
	require.Equal(t, "test appDisplayName", *outputApp.Application.Description)
	saveExample(t, createAppFromTmplRequest.Query(), "register application from template with placeholder payload")
}

func TestRegisterApplicationFromTemplate_DifferentSubaccount(t *testing.T) {
	// GIVEN
	ctx := context.TODO()
	nameJSONPath := "name-json-path"
	displayNameJSONPath := "display-name-json-path"
	appTemplateName := createAppTemplateName("template")
	appTmplInput := fixAppTemplateInputWithDefaultDistinguishLabel(appTemplateName)
	appTmplInput.ApplicationInput.Description = ptr.String("test {{display-name}}")
	appTmplInput.Placeholders = []*graphql.PlaceholderDefinitionInput{
		{
			Name:        "name",
			Description: ptr.String("name"),
			JSONPath:    &nameJSONPath,
		},
		{
			Name:        "display-name",
			Description: ptr.String("display-name"),
			JSONPath:    &displayNameJSONPath,
		},
	}

	tenantId := tenant.TestTenants.GetDefaultTenantID()

	appTmpl, err := fixtures.CreateApplicationTemplateFromInput(t, ctx, certSecuredGraphQLClient, tenantId, appTmplInput)
	defer fixtures.CleanupApplicationTemplate(t, ctx, certSecuredGraphQLClient, tenantId, appTmpl)
	require.NoError(t, err)
	require.Equal(t, conf.SubscriptionConfig.SelfRegRegion, appTmpl.Labels[tenantfetcher.RegionKey])

	directorCertSecuredClient := createDirectorCertClientForAnotherRegion(t, ctx)

	appFromTmpl := graphql.ApplicationFromTemplateInput{TemplateName: appTemplateName, Values: []*graphql.TemplateValueInput{
		{
			Placeholder: "name",
			Value:       "new-name",
		},
		{
			Placeholder: "display-name",
			Value:       "new-display-name",
		}}}
	appFromTmplGQL, err := testctx.Tc.Graphqlizer.ApplicationFromTemplateInputToGQL(appFromTmpl)
	require.NoError(t, err)
	createAppFromTmplRequest := fixtures.FixRegisterApplicationFromTemplate(appFromTmplGQL)
	outputApp := graphql.ApplicationExt{}
	// WHEN
	err = testctx.Tc.RunOperation(ctx, directorCertSecuredClient, createAppFromTmplRequest, &outputApp)

	// THEN
	require.NotNil(t, err)
	require.Contains(t, err.Error(), fmt.Sprintf("application template with name %q and consumer id %q not found", appTemplateName, conf.TestProviderSubaccountIDRegion2))
}

func TestAddWebhookToApplicationTemplate(t *testing.T) {
	// GIVEN
	ctx := context.Background()
	name := "app-template"

	tenantId := tenant.TestTenants.GetDefaultTenantID()

	t.Log("Create integration system")
	intSys, err := fixtures.RegisterIntegrationSystem(t, ctx, certSecuredGraphQLClient, tenantId, name)
	defer fixtures.CleanupIntegrationSystem(t, ctx, certSecuredGraphQLClient, tenantId, intSys)
	require.NoError(t, err)
	require.NotEmpty(t, intSys.ID)

	intSysAuth := fixtures.RequestClientCredentialsForIntegrationSystem(t, ctx, certSecuredGraphQLClient, tenantId, intSys.ID)
	require.NotEmpty(t, intSysAuth)
	defer fixtures.DeleteSystemAuthForIntegrationSystem(t, ctx, certSecuredGraphQLClient, intSysAuth.ID)

	intSysOauthCredentialData, ok := intSysAuth.Auth.Credential.(*graphql.OAuthCredentialData)
	require.True(t, ok)

	t.Log("Issue a Hydra token with Client Credentials")
	accessToken := token.GetAccessToken(t, intSysOauthCredentialData, token.IntegrationSystemScopes)
	oauthGraphQLClient := gql.NewAuthorizedGraphQLClientWithCustomURL(accessToken, conf.GatewayOauth)

	t.Log("Create application template")
	appTmplInput := fixtures.FixApplicationTemplate(name)
	appTemplate, err := fixtures.CreateApplicationTemplateFromInput(t, ctx, oauthGraphQLClient, tenantId, appTmplInput)
	defer fixtures.CleanupApplicationTemplate(t, ctx, oauthGraphQLClient, tenantId, appTemplate)
	require.NoError(t, err)
	require.NotEmpty(t, appTemplate.ID)

	// add
	url := "http://new-webhook.url"
	urlUpdated := "http://updated-webhook.url"
	outputTemplate := "{\\\"location\\\":\\\"{{.Headers.Location}}\\\",\\\"success_status_code\\\": 202,\\\"error\\\": \\\"{{.Body.error}}\\\"}"

	webhookInStr, err := testctx.Tc.Graphqlizer.WebhookInputToGQL(&graphql.WebhookInput{
		URL:            &url,
		Type:           graphql.WebhookTypeUnregisterApplication,
		OutputTemplate: &outputTemplate,
	})

	require.NoError(t, err)
	addReq := fixtures.FixAddWebhookToTemplateRequest(appTemplate.ID, webhookInStr)
	saveExampleInCustomDir(t, addReq.Query(), addWebhookCategory, "add application template webhook")

	actualWebhook := graphql.Webhook{}
	t.Run("fails when tenant is present", func(t *testing.T) {
		t.Log("Trying to Webhook to application template with tenant")
		err = testctx.Tc.RunOperation(ctx, oauthGraphQLClient, addReq, &actualWebhook)
		require.Error(t, err)
		require.Contains(t, err.Error(), "unknown parent for entity type webhook")
	})

	t.Run("succeeds with no tenant", func(t *testing.T) {

		t.Log("Add Webhook to application template")
		err = testctx.Tc.RunOperationWithoutTenant(ctx, oauthGraphQLClient, addReq, &actualWebhook)
		require.NoError(t, err)
		assert.NotNil(t, actualWebhook.URL)
		assert.Equal(t, "http://new-webhook.url", *actualWebhook.URL)
		assert.Equal(t, graphql.WebhookTypeUnregisterApplication, actualWebhook.Type)
		id := actualWebhook.ID
		require.NotNil(t, id)

	})

	updatedAppTemplate := fixtures.GetApplicationTemplate(t, ctx, oauthGraphQLClient, tenantId, appTemplate.ID)
	assert.Len(t, updatedAppTemplate.Webhooks, 1)

	webhookInStr, err = testctx.Tc.Graphqlizer.WebhookInputToGQL(&graphql.WebhookInput{
		URL:            &urlUpdated,
		Type:           graphql.WebhookTypeUnregisterApplication,
		OutputTemplate: &outputTemplate,
	})
	require.NoError(t, err)

	t.Log("Getting Webhooks for application template")
	updateReq := fixtures.FixUpdateWebhookRequest(actualWebhook.ID, webhookInStr)
	err = testctx.Tc.RunOperationWithoutTenant(ctx, oauthGraphQLClient, updateReq, &actualWebhook)
	require.NoError(t, err)
	assert.NotNil(t, actualWebhook.URL)
	assert.Equal(t, urlUpdated, *actualWebhook.URL)

	// delete

	//GIVEN
	deleteReq := fixtures.FixDeleteWebhookRequest(actualWebhook.ID)

	//WHEN
	err = testctx.Tc.RunOperationWithoutTenant(ctx, oauthGraphQLClient, deleteReq, &actualWebhook)

	//THEN
	require.NoError(t, err)
	assert.NotNil(t, actualWebhook.URL)
	assert.Equal(t, urlUpdated, *actualWebhook.URL)
}

func createDirectorCertClientForAnotherRegion(t *testing.T, ctx context.Context) *gcli.Client {
	// Prepare provider external client certificate and secret and Build graphql director client configured with certificate
	externalCertProviderConfig := certprovider.ExternalCertProviderConfig{
		ExternalClientCertTestSecretName:         conf.ExternalCertProviderConfig.ExternalClientCertTestSecretName,
		ExternalClientCertTestSecretNamespace:    conf.ExternalCertProviderConfig.ExternalClientCertTestSecretNamespace,
		CertSvcInstanceTestRegion2SecretName:     conf.ExternalCertProviderConfig.CertSvcInstanceTestRegion2SecretName,
		ExternalCertCronjobContainerName:         conf.ExternalCertProviderConfig.ExternalCertCronjobContainerName,
		ExternalCertTestJobName:                  conf.ExternalCertProviderConfig.ExternalCertTestJobName,
		TestExternalCertSubject:                  conf.ExternalCertProviderConfig.TestExternalCertSubjectRegion2,
		ExternalClientCertCertKey:                conf.ExternalCertProviderConfig.ExternalClientCertCertKey,
		ExternalClientCertKeyKey:                 conf.ExternalCertProviderConfig.ExternalClientCertKeyKey,
		ExternalClientCertExpectedIssuerLocality: &conf.ExternalClientCertExpectedIssuerLocalityRegion2,
		ExternalCertProvider:                     certprovider.CertificateService,
	}
	providerClientKey, providerRawCertChain := certprovider.NewExternalCertFromConfig(t, ctx, externalCertProviderConfig, true)
	return gql.NewCertAuthorizedGraphQLClientWithCustomURL(conf.DirectorExternalCertSecuredURL, providerClientKey, providerRawCertChain, conf.SkipSSLValidation)
}

func fixAppTemplateInputWithDefaultDistinguishLabel(name string) graphql.ApplicationTemplateInput {
	input := fixtures.FixApplicationTemplate(name)
	input.Labels[conf.SubscriptionConfig.SelfRegDistinguishLabelKey] = conf.SubscriptionConfig.SelfRegDistinguishLabelValue

	return input
}

func fixAppTemplateInputWithDefaultDistinguishLabelAndSubdomainRegion(name string) graphql.ApplicationTemplateInput {
	input := fixtures.FixApplicationTemplate(name)
	input.Labels[conf.SubscriptionConfig.SelfRegDistinguishLabelKey] = conf.SubscriptionConfig.SelfRegDistinguishLabelValue
	input.ApplicationInput.BaseURL = str.Ptr(fmt.Sprintf(baseURLTemplate, "{{subdomain}}", "{{region}}"))
	input.Placeholders = append(input.Placeholders, &graphql.PlaceholderDefinitionInput{Name: "subdomain"}, &graphql.PlaceholderDefinitionInput{Name: "region"})
	return input
}

func fixAppTemplateInputWithDistinguishLabel(name, distinguishedLabel string) graphql.ApplicationTemplateInput {
	input := fixAppTemplateInputWithDefaultDistinguishLabel(name)
	input.Labels[conf.SubscriptionConfig.SelfRegDistinguishLabelKey] = distinguishedLabel

	return input
}

func createAppTemplateName(name string) string {
	return fmt.Sprintf("SAP %s", name)
}<|MERGE_RESOLUTION|>--- conflicted
+++ resolved
@@ -243,12 +243,9 @@
 func TestCreateApplicationTemplate_NotValid(t *testing.T) {
 	namePlaceholder := "name-placeholder"
 	displayNamePlaceholder := "display-name-placeholder"
-<<<<<<< HEAD
 	sapProvider := "SAP"
-=======
 	nameJSONPath := "name-json-path"
 	displayNameJSONPath := "display-name-json-path"
->>>>>>> de7f225c
 
 	testCases := []struct {
 		Name                    string
@@ -415,12 +412,9 @@
 func TestUpdateApplicationTemplate_NotValid(t *testing.T) {
 	namePlaceholder := "name-placeholder"
 	displayNamePlaceholder := "display-name-placeholder"
-<<<<<<< HEAD
 	sapProvider := "SAP"
-=======
 	nameJSONPath := "name-json-path"
 	displayNameJSONPath := "display-name-json-path"
->>>>>>> de7f225c
 
 	testCases := []struct {
 		Name                       string
