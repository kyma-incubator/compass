package notifications

import (
	"context"
	"fmt"
	"net/http"
	"strconv"
	"strings"
	"testing"
	"time"

	formationconstraintpkg "github.com/kyma-incubator/compass/components/director/pkg/formationconstraint"
	"github.com/kyma-incubator/compass/components/director/pkg/graphql"
	"github.com/kyma-incubator/compass/tests/director/tests/example"
	"github.com/kyma-incubator/compass/tests/pkg/certs/certprovider"
	"github.com/kyma-incubator/compass/tests/pkg/clients"
	"github.com/kyma-incubator/compass/tests/pkg/fixtures"
	"github.com/kyma-incubator/compass/tests/pkg/gql"
	"github.com/kyma-incubator/compass/tests/pkg/k8s"
	"github.com/kyma-incubator/compass/tests/pkg/tenant"
	"github.com/kyma-incubator/compass/tests/pkg/testctx"
	"github.com/kyma-incubator/compass/tests/pkg/token"
	"github.com/stretchr/testify/require"
	"github.com/tidwall/gjson"
)

func TestFormationNotificationsWithApplicationOnlyParticipants(t *testing.T) {
	ctx := context.Background()
	tnt := tenant.TestTenants.GetDefaultTenantID()
	tntParentCustomer := tenant.TestTenants.GetIDByName(t, tenant.TestDefaultCustomerTenant) // parent of `tenant.TestTenants.GetDefaultTenantID()` above

	certSecuredHTTPClient := fixtures.FixCertSecuredHTTPClient(cc, conf.ExternalClientCertSecretName, conf.SkipSSLValidation)

	formationTmplName := "e2e-tests-app-only-formation-template-name"

	certSubjcetMappingCN := "csm-async-callback-cn"
	certSubjcetMappingCNSecond := "csm-async-callback-cn-second"
	certSubjectMappingCustomSubject := strings.Replace(conf.ExternalCertProviderConfig.TestExternalCertSubject, conf.TestExternalCertCN, certSubjcetMappingCN, -1)
	certSubjectMappingCustomSubjectSecond := strings.Replace(conf.ExternalCertProviderConfig.TestExternalCertSubject, conf.TestExternalCertCN, certSubjcetMappingCNSecond, -1)

	// We need an externally issued cert with a custom subject that will be used to create a certificate subject mapping through the GraphQL API,
	// which later will be loaded in-memory from the hydrator component
	externalCertProviderConfig := certprovider.ExternalCertProviderConfig{
		ExternalClientCertTestSecretName:      conf.ExternalCertProviderConfig.ExternalClientCertTestSecretName,
		ExternalClientCertTestSecretNamespace: conf.ExternalCertProviderConfig.ExternalClientCertTestSecretNamespace,
		CertSvcInstanceTestSecretName:         conf.CertSvcInstanceTestSecretName,
		ExternalCertCronjobContainerName:      conf.ExternalCertProviderConfig.ExternalCertCronjobContainerName,
		ExternalCertTestJobName:               conf.ExternalCertProviderConfig.ExternalCertTestJobName,
		TestExternalCertSubject:               certSubjectMappingCustomSubject,
		ExternalClientCertCertKey:             conf.ExternalCertProviderConfig.ExternalClientCertCertKey,
		ExternalClientCertKeyKey:              conf.ExternalCertProviderConfig.ExternalClientCertKeyKey,
		ExternalCertProvider:                  certprovider.CertificateService,
	}

	// We need only to create the secret so in the external-services-mock an HTTP client with certificate to be created and used to call the formation status API
	_, _ = certprovider.NewExternalCertFromConfig(t, ctx, externalCertProviderConfig, false)

	// The external cert secret created by the NewExternalCertFromConfig above is used by the external-services-mock for the async formation status API call,
	// that's why in the function above there is a false parameter that don't delete it and an explicit defer deletion func is added here
	// so, the secret could be deleted at the end of the test. Otherwise, it will remain as leftover resource in the cluster
	defer func() {
		k8sClient, err := clients.NewK8SClientSet(ctx, time.Second, time.Minute, time.Minute)
		require.NoError(t, err)
		k8s.DeleteSecret(t, ctx, k8sClient, conf.ExternalCertProviderConfig.ExternalClientCertTestSecretName, conf.ExternalCertProviderConfig.ExternalClientCertTestSecretNamespace)
	}()

	t.Log("Create integration system")
	intSys, err := fixtures.RegisterIntegrationSystem(t, ctx, certSecuredGraphQLClient, tnt, "int-system-app-to-app-notifications")
	defer fixtures.CleanupIntegrationSystem(t, ctx, certSecuredGraphQLClient, tnt, intSys)
	require.NoError(t, err)
	require.NotEmpty(t, intSys.ID)

	intSysAuth := fixtures.RequestClientCredentialsForIntegrationSystem(t, ctx, certSecuredGraphQLClient, tnt, intSys.ID)
	require.NotEmpty(t, intSysAuth)
	defer fixtures.DeleteSystemAuthForIntegrationSystem(t, ctx, certSecuredGraphQLClient, intSysAuth.ID)

	intSysOauthCredentialData, ok := intSysAuth.Auth.Credential.(*graphql.OAuthCredentialData)
	require.True(t, ok)

	t.Log("Issue a Hydra token with Client Credentials")
	accessToken := token.GetAccessToken(t, intSysOauthCredentialData, token.IntegrationSystemScopes)
	oauthGraphQLClient := gql.NewAuthorizedGraphQLClientWithCustomURL(accessToken, conf.GatewayOauth)

	namePlaceholder := "name"
	displayNamePlaceholder := "display-name"
	appRegion := "test-app-region"
	appNamespace := "compass.test"
	localTenantID := "local-tenant-id"

	applicationType1 := "e2e-tests-app-type-1"
	t.Logf("Create application template for type: %q", applicationType1)
	appTemplateInput := fixtures.FixApplicationTemplateWithCompositeLabelWithoutWebhook(applicationType1, localTenantID, appRegion, appNamespace, namePlaceholder, displayNamePlaceholder)
	appTmpl, err := fixtures.CreateApplicationTemplateFromInput(t, ctx, oauthGraphQLClient, "", appTemplateInput)
	defer fixtures.CleanupApplicationTemplate(t, ctx, oauthGraphQLClient, "", appTmpl)
	require.NoError(t, err)
	internalConsumerID := appTmpl.ID // add application templated ID as certificate subject mapping internal consumer to satisfy the authorization checks in the formation assignment status API

	// Create certificate subject mapping with custom subject that was used to create a certificate for the graphql client above
	certSubjectMappingCustomSubjectWithCommaSeparator := strings.ReplaceAll(strings.TrimLeft(certSubjectMappingCustomSubject, "/"), "/", ",")
	csmInput := fixtures.FixCertificateSubjectMappingInput(certSubjectMappingCustomSubjectWithCommaSeparator, consumerType, &internalConsumerID, tenantAccessLevels)
	t.Logf("Create certificate subject mapping with subject: %s, consumer type: %s and tenant access levels: %s", certSubjectMappingCustomSubjectWithCommaSeparator, consumerType, tenantAccessLevels)

	var csmCreate graphql.CertificateSubjectMapping // needed so the 'defer' can be above the cert subject mapping creation
	defer fixtures.CleanupCertificateSubjectMapping(t, ctx, certSecuredGraphQLClient, &csmCreate)
	csmCreate = fixtures.CreateCertificateSubjectMapping(t, ctx, certSecuredGraphQLClient, csmInput)

	// Create second certificate subject mapping with custom subject that was used to test that trust details are send to the target
	certSubjectMappingCustomSubjectWithCommaSeparatorSecond := strings.ReplaceAll(strings.TrimLeft(certSubjectMappingCustomSubjectSecond, "/"), "/", ",")
	csmInputSecond := fixtures.FixCertificateSubjectMappingInput(certSubjectMappingCustomSubjectWithCommaSeparatorSecond, consumerType, &internalConsumerID, tenantAccessLevels)
	t.Logf("Create certificate subject mapping with subject: %s, consumer type: %s and tenant access levels: %s", certSubjectMappingCustomSubjectWithCommaSeparatorSecond, consumerType, tenantAccessLevels)

	var csmCreateSecond graphql.CertificateSubjectMapping // needed so the 'defer' can be above the cert subject mapping creation
	defer fixtures.CleanupCertificateSubjectMapping(t, ctx, certSecuredGraphQLClient, &csmCreateSecond)
	csmCreateSecond = fixtures.CreateCertificateSubjectMapping(t, ctx, certSecuredGraphQLClient, csmInputSecond)

	t.Logf("Sleeping for %s, so the hydrator component could update the certificate subject mapping cache with the new data", conf.CertSubjectMappingResyncInterval.String())
	time.Sleep(conf.CertSubjectMappingResyncInterval)

	localTenantID2 := "local-tenant-id2"
	applicationType2 := "e2e-tests-app-type-2"
	t.Logf("Create application template for type %q", applicationType2)
	appTemplateInput = fixtures.FixApplicationTemplateWithCompositeLabelWithoutWebhook(applicationType2, localTenantID2, appRegion, appNamespace, namePlaceholder, displayNamePlaceholder)
	appTmpl2, err := fixtures.CreateApplicationTemplateFromInput(t, ctx, oauthGraphQLClient, "", appTemplateInput)

	defer fixtures.CleanupApplicationTemplate(t, ctx, oauthGraphQLClient, "", appTmpl2)
	require.NoError(t, err)

	leadingProductIDs := []string{internalConsumerID} // internalConsumerID is used in the certificate subject mapping created above with certificate data that will be used in the external-services-mock when a formation status API is called

	var ft graphql.FormationTemplate // needed so the 'defer' can be above the formation template creation
	defer fixtures.CleanupFormationTemplate(t, ctx, certSecuredGraphQLClient, &ft)
	ft = fixtures.CreateAppOnlyFormationTemplateWithoutInput(t, ctx, certSecuredGraphQLClient, formationTmplName, []string{applicationType1, applicationType2, exceptionSystemType}, leadingProductIDs, supportReset)

	t.Logf("Create application 1 from template %q", applicationType1)
	appFromTmplSrc := fixtures.FixApplicationFromTemplateInput(applicationType1, namePlaceholder, "app1-formation-notifications-tests", displayNamePlaceholder, "App 1 Display Name")
	appFromTmplSrcGQL, err := testctx.Tc.Graphqlizer.ApplicationFromTemplateInputToGQL(appFromTmplSrc)
	require.NoError(t, err)
	createAppFromTmplFirstRequest := fixtures.FixRegisterApplicationFromTemplate(appFromTmplSrcGQL)
	app1 := graphql.ApplicationExt{}
	err = testctx.Tc.RunOperationWithCustomTenant(ctx, certSecuredGraphQLClient, tnt, createAppFromTmplFirstRequest, &app1)
	defer fixtures.CleanupApplication(t, ctx, certSecuredGraphQLClient, tnt, &app1)
	require.NoError(t, err)
	require.NotEmpty(t, app1.ID)
	t.Logf("app1 ID: %q", app1.ID)

	t.Logf("Create application 2 from template %q", applicationType2)
	appFromTmplSrc2 := fixtures.FixApplicationFromTemplateInput(applicationType2, namePlaceholder, "app2-formation-notifications-tests", displayNamePlaceholder, "App 2 Display Name")
	appFromTmplSrc2GQL, err := testctx.Tc.Graphqlizer.ApplicationFromTemplateInputToGQL(appFromTmplSrc2)
	require.NoError(t, err)
	createAppFromTmplSecondRequest := fixtures.FixRegisterApplicationFromTemplate(appFromTmplSrc2GQL)
	app2 := graphql.ApplicationExt{}
	err = testctx.Tc.RunOperationWithCustomTenant(ctx, certSecuredGraphQLClient, tnt, createAppFromTmplSecondRequest, &app2)
	defer fixtures.CleanupApplication(t, ctx, certSecuredGraphQLClient, tnt, &app2)
	require.NoError(t, err)
	require.NotEmpty(t, app2.ID)
	t.Logf("app2 ID: %q", app2.ID)

	// This test is adapted to the new formation in application_only_notifications_new_format_test.go
	// Leaving the old version commented for reference while adapting the other test cases

	//t.Run("Synchronous App to App Formation Assignment Notifications", func(t *testing.T) {
	//	cleanupNotificationsFromExternalSvcMock(t, certSecuredHTTPClient)
	//	defer cleanupNotificationsFromExternalSvcMock(t, certSecuredHTTPClient)
	//
	//	webhookType := graphql.WebhookTypeApplicationTenantMapping
	//	webhookMode := graphql.WebhookModeSync
	//	urlTemplate := "{\\\"path\\\":\\\"" + conf.ExternalServicesMockMtlsSecuredURL + "/formation-callback/{{.TargetApplication.ID}}{{if eq .Operation \\\"unassign\\\"}}/{{.SourceApplication.ID}}{{end}}\\\",\\\"method\\\":\\\"{{if eq .Operation \\\"assign\\\"}}PATCH{{else}}DELETE{{end}}\\\"}"
	//	inputTemplate := "{\\\"ucl-formation-id\\\":\\\"{{.FormationID}}\\\",\\\"globalAccountId\\\":\\\"{{.CustomerTenantContext.AccountID}}\\\",\\\"crmId\\\":\\\"{{.CustomerTenantContext.CustomerID}}\\\", \\\"config\\\":{{ .ReverseAssignment.Value }},\\\"items\\\":[{\\\"region\\\":\\\"{{ if .SourceApplication.Labels.region }}{{.SourceApplication.Labels.region}}{{ else }}{{.SourceApplicationTemplate.Labels.region}}{{ end }}\\\",\\\"application-namespace\\\":\\\"{{.SourceApplicationTemplate.ApplicationNamespace}}\\\"{{ if .SourceApplicationTemplate.Labels.composite }},\\\"composite-label\\\":{{.SourceApplicationTemplate.Labels.composite}}{{end}},\\\"tenant-id\\\":\\\"{{.SourceApplication.LocalTenantID}}\\\",\\\"ucl-system-tenant-id\\\":\\\"{{.SourceApplication.ID}}\\\"}]}"
	//	outputTemplate := "{\\\"config\\\":\\\"{{.Body.Config}}\\\", \\\"location\\\":\\\"{{.Headers.Location}}\\\",\\\"error\\\": \\\"{{.Body.error}}\\\",\\\"success_status_code\\\": 200, \\\"incomplete_status_code\\\": 204}"
	//
	//	applicationWebhookInput := fixtures.FixFormationNotificationWebhookInput(webhookType, webhookMode, urlTemplate, inputTemplate, outputTemplate)
	//
	//	t.Logf("Add webhook with type %q and mode: %q to application with ID %q", webhookType, webhookMode, app1.ID)
	//	actualApplicationWebhook := fixtures.AddWebhookToApplication(t, ctx, certSecuredGraphQLClient, applicationWebhookInput, tnt, app1.ID)
	//	defer fixtures.CleanupWebhook(t, ctx, certSecuredGraphQLClient, tnt, actualApplicationWebhook.ID)
	//
	//	formationName := "app-to-app-formation-name"
	//	t.Logf("Creating formation with name: %q from template with name: %q", formationName, formationTmplName)
	//	defer fixtures.DeleteFormationWithinTenant(t, ctx, certSecuredGraphQLClient, tnt, formationName)
	//	formation := fixtures.CreateFormationFromTemplateWithinTenant(t, ctx, certSecuredGraphQLClient, tnt, formationName, &formationTmplName)
	//
	//	assertFormationAssignments(t, ctx, tnt, formation.ID, 0, nil)
	//	assertFormationStatus(t, ctx, tnt, formation.ID, graphql.FormationStatus{Condition: graphql.FormationStatusConditionReady, Errors: nil})
	//
	//	t.Logf("Assign application 1 to formation %s", formationName)
	//	defer fixtures.CleanupFormation(t, ctx, certSecuredGraphQLClient, graphql.FormationInput{Name: formationName}, app1.ID, graphql.FormationObjectTypeApplication, tnt)
	//	assignReq := fixtures.FixAssignFormationRequest(app1.ID, string(graphql.FormationObjectTypeApplication), formationName)
	//	var assignedFormation graphql.Formation
	//	err = testctx.Tc.RunOperationWithCustomTenant(ctx, certSecuredGraphQLClient, tnt, assignReq, &assignedFormation)
	//	require.NoError(t, err)
	//	require.Equal(t, formationName, assignedFormation.Name)
	//
	//	expectedAssignments := map[string]map[string]fixtures.AssignmentState{
	//		app1.ID: {app1.ID: fixtures.AssignmentState{State: "READY", Config: nil, Value: nil, Error: nil}},
	//	}
	//	assertFormationAssignments(t, ctx, tnt, formation.ID, 1, expectedAssignments)
	//	assertFormationStatus(t, ctx, tnt, formation.ID, graphql.FormationStatus{Condition: graphql.FormationStatusConditionReady, Errors: nil})
	//
	//	t.Logf("Assign application 2 to formation %s", formationName)
	//	defer fixtures.CleanupFormation(t, ctx, certSecuredGraphQLClient, graphql.FormationInput{Name: formationName}, app2.ID, graphql.FormationObjectTypeApplication, tnt)
	//	assignReq = fixtures.FixAssignFormationRequest(app2.ID, string(graphql.FormationObjectTypeApplication), formationName)
	//	err = testctx.Tc.RunOperationWithCustomTenant(ctx, certSecuredGraphQLClient, tnt, assignReq, &assignedFormation)
	//	require.NoError(t, err)
	//	require.Equal(t, formationName, assignedFormation.Name)
	//
	//	expectedConfig := str.Ptr("{\"key\":\"value\",\"key2\":{\"key\":\"value2\"}}")
	//	expectedAssignments = map[string]map[string]fixtures.AssignmentState{
	//		app1.ID: {
	//			app1.ID: fixtures.AssignmentState{State: "READY", Config: nil, Value: nil, Error: nil},
	//			app2.ID: fixtures.AssignmentState{State: "READY", Config: nil, Value: nil, Error: nil},
	//		},
	//		app2.ID: {
	//			app1.ID: fixtures.AssignmentState{State: "READY", Config: expectedConfig, Value: expectedConfig, Error: nil},
	//			app2.ID: fixtures.AssignmentState{State: "READY", Config: nil, Value: nil, Error: nil},
	//		},
	//	}
	//	assertFormationAssignments(t, ctx, tnt, formation.ID, 4, expectedAssignments)
	//	assertFormationStatus(t, ctx, tnt, formation.ID, graphql.FormationStatus{Condition: graphql.FormationStatusConditionReady, Errors: nil})
	//
	//	body := getNotificationsFromExternalSvcMock(t, certSecuredHTTPClient)
	//	assertNotificationsCountForTenant(t, body, app1.ID, 1)
	//
	//	notificationsForApp1 := gjson.GetBytes(body, app1.ID)
	//	assignNotificationAboutApp2 := notificationsForApp1.Array()[0]
	//	assertFormationAssignmentsNotificationWithItemsStructure(t, assignNotificationAboutApp2, assignOperation, formation.ID, app2.ID, localTenantID2, appNamespace, appRegion, tnt, tntParentCustomer)
	//
	//	t.Logf("Unassign Application 1 from formation %s", formationName)
	//	unassignReq := fixtures.FixUnassignFormationRequest(app1.ID, string(graphql.FormationObjectTypeApplication), formationName)
	//	var unassignFormation graphql.Formation
	//	err = testctx.Tc.RunOperationWithCustomTenant(ctx, certSecuredGraphQLClient, tnt, unassignReq, &unassignFormation)
	//	require.NoError(t, err)
	//	require.Equal(t, formationName, unassignFormation.Name)
	//
	//	expectedAssignments = map[string]map[string]fixtures.AssignmentState{
	//		app2.ID: {app2.ID: fixtures.AssignmentState{State: "READY", Config: nil, Value: nil, Error: nil}},
	//	}
	//	assertFormationAssignments(t, ctx, tnt, formation.ID, 1, expectedAssignments)
	//	assertFormationStatus(t, ctx, tnt, formation.ID, graphql.FormationStatus{Condition: graphql.FormationStatusConditionReady, Errors: nil})
	//
	//	body = getNotificationsFromExternalSvcMock(t, certSecuredHTTPClient)
	//	assertNotificationsCountForTenant(t, body, app1.ID, 2)
	//
	//	notificationsForApp1 = gjson.GetBytes(body, app1.ID)
	//	unassignNotificationFound := false
	//	for _, notification := range notificationsForApp1.Array() {
	//		op := notification.Get("Operation").String()
	//		if op == unassignOperation {
	//			unassignNotificationFound = true
	//			assertFormationAssignmentsNotificationWithItemsStructure(t, notification, unassignOperation, formation.ID, app2.ID, localTenantID2, appNamespace, appRegion, tnt, tntParentCustomer)
	//		}
	//	}
	//	require.True(t, unassignNotificationFound, "notification for unassign app2 not found")
	//
	//	t.Logf("Assign application 1 to formation %s again", formationName)
	//	defer fixtures.CleanupFormation(t, ctx, certSecuredGraphQLClient, graphql.FormationInput{Name: formationName}, app1.ID, graphql.FormationObjectTypeApplication, tnt)
	//	assignReq = fixtures.FixAssignFormationRequest(app1.ID, string(graphql.FormationObjectTypeApplication), formationName)
	//	err = testctx.Tc.RunOperationWithCustomTenant(ctx, certSecuredGraphQLClient, tnt, assignReq, &assignedFormation)
	//	require.NoError(t, err)
	//	require.Equal(t, formationName, assignedFormation.Name)
	//
	//	expectedAssignments = map[string]map[string]fixtures.AssignmentState{
	//		app1.ID: {
	//			app1.ID: fixtures.AssignmentState{State: "READY", Config: nil, Value: nil, Error: nil},
	//			app2.ID: fixtures.AssignmentState{State: "READY", Config: nil, Value: nil, Error: nil},
	//		},
	//		app2.ID: {
	//			app1.ID: fixtures.AssignmentState{State: "READY", Config: expectedConfig, Value: expectedConfig, Error: nil},
	//			app2.ID: fixtures.AssignmentState{State: "READY", Config: nil, Value: nil, Error: nil},
	//		},
	//	}
	//
	//	assertFormationAssignments(t, ctx, tnt, formation.ID, 4, expectedAssignments)
	//	assertFormationStatus(t, ctx, tnt, formation.ID, graphql.FormationStatus{Condition: graphql.FormationStatusConditionReady, Errors: nil})
	//
	//	body = getNotificationsFromExternalSvcMock(t, certSecuredHTTPClient)
	//	assertNotificationsCountForTenant(t, body, app1.ID, 3)
	//
	//	notificationsForApp1 = gjson.GetBytes(body, app1.ID)
	//	assignNotificationsFound := 0
	//	for _, notification := range notificationsForApp1.Array() {
	//		op := notification.Get("Operation").String()
	//		if op == assignOperation {
	//			assignNotificationsFound++
	//			assertFormationAssignmentsNotificationWithItemsStructure(t, notification, assignOperation, formation.ID, app2.ID, localTenantID2, appNamespace, appRegion, tnt, tntParentCustomer)
	//		}
	//	}
	//	require.Equal(t, 2, assignNotificationsFound, "two notifications for assign app2 expected")
	//
	//	t.Logf("Unassign Application 2 from formation %s", formationName)
	//	unassignReq = fixtures.FixUnassignFormationRequest(app2.ID, string(graphql.FormationObjectTypeApplication), formationName)
	//	err = testctx.Tc.RunOperationWithCustomTenant(ctx, certSecuredGraphQLClient, tnt, unassignReq, &unassignFormation)
	//	require.NoError(t, err)
	//	require.Equal(t, formationName, unassignFormation.Name)
	//
	//	expectedAssignments = map[string]map[string]fixtures.AssignmentState{
	//		app1.ID: {app1.ID: fixtures.AssignmentState{State: "READY", Config: nil, Value: nil, Error: nil}},
	//	}
	//	assertFormationAssignments(t, ctx, tnt, formation.ID, 1, expectedAssignments)
	//	assertFormationStatus(t, ctx, tnt, formation.ID, graphql.FormationStatus{Condition: graphql.FormationStatusConditionReady, Errors: nil})
	//
	//	body = getNotificationsFromExternalSvcMock(t, certSecuredHTTPClient)
	//	assertNotificationsCountForTenant(t, body, app1.ID, 4)
	//
	//	notificationsForApp1 = gjson.GetBytes(body, app1.ID)
	//	unassignNotificationsFound := 0
	//	for _, notification := range notificationsForApp1.Array() {
	//		op := notification.Get("Operation").String()
	//		if op == unassignOperation {
	//			unassignNotificationsFound++
	//			assertFormationAssignmentsNotificationWithItemsStructure(t, notification, unassignOperation, formation.ID, app2.ID, localTenantID2, appNamespace, appRegion, tnt, tntParentCustomer)
	//		}
	//	}
	//	require.Equal(t, 2, unassignNotificationsFound, "two notifications for unassign app2 expected")
	//
	//	t.Logf("Unassign Application 1 from formation %s", formationName)
	//	unassignReq = fixtures.FixUnassignFormationRequest(app1.ID, string(graphql.FormationObjectTypeApplication), formationName)
	//	err = testctx.Tc.RunOperationWithCustomTenant(ctx, certSecuredGraphQLClient, tnt, unassignReq, &unassignFormation)
	//	require.NoError(t, err)
	//	require.Equal(t, formationName, unassignFormation.Name)
	//
	//	assertFormationAssignments(t, ctx, tnt, formation.ID, 0, nil)
	//	assertFormationStatus(t, ctx, tnt, formation.ID, graphql.FormationStatus{Condition: graphql.FormationStatusConditionReady, Errors: nil})
	//})

	t.Run("Synchronous App to App Formation Assignment Notifications when state is in the response body", func(t *testing.T) {
		cleanupNotificationsFromExternalSvcMock(t, certSecuredHTTPClient)
		defer cleanupNotificationsFromExternalSvcMock(t, certSecuredHTTPClient)

		webhookType := graphql.WebhookTypeApplicationTenantMapping
		webhookMode := graphql.WebhookModeSync
		urlTemplate := "{\\\"path\\\":\\\"" + conf.ExternalServicesMockMtlsSecuredURL + "/formation-callback/with-state/{{.TargetApplication.ID}}{{if eq .Operation \\\"unassign\\\"}}/{{.SourceApplication.ID}}{{end}}\\\",\\\"method\\\":\\\"{{if eq .Operation \\\"assign\\\"}}PATCH{{else}}DELETE{{end}}\\\"}"
		inputTemplate := "{\\\"ucl-formation-id\\\":\\\"{{.FormationID}}\\\",\\\"globalAccountId\\\":\\\"{{.CustomerTenantContext.AccountID}}\\\",\\\"crmId\\\":\\\"{{.CustomerTenantContext.CustomerID}}\\\",\\\"config\\\":{{ .ReverseAssignment.Value }},\\\"items\\\":[{\\\"region\\\":\\\"{{ if .SourceApplication.Labels.region }}{{.SourceApplication.Labels.region}}{{ else }}{{.SourceApplicationTemplate.Labels.region}}{{ end }}\\\",\\\"application-namespace\\\":\\\"{{.SourceApplicationTemplate.ApplicationNamespace}}\\\",\\\"tenant-id\\\":\\\"{{.SourceApplication.LocalTenantID}}\\\",\\\"ucl-system-tenant-id\\\":\\\"{{.SourceApplication.ID}}\\\"}]}"
		outputTemplate := "{\\\"config\\\":\\\"{{.Body.Config}}\\\", \\\"state\\\":\\\"{{.Body.state}}\\\", \\\"location\\\":\\\"{{.Headers.Location}}\\\",\\\"error\\\": \\\"{{.Body.error}}\\\",\\\"success_status_code\\\": 200}"

		applicationWebhookInput := fixtures.FixFormationNotificationWebhookInput(webhookType, webhookMode, urlTemplate, inputTemplate, outputTemplate)

		t.Logf("Add webhook with type %q and mode: %q to application with ID %q", webhookType, webhookMode, app1.ID)
		actualApplicationWebhook := fixtures.AddWebhookToApplication(t, ctx, certSecuredGraphQLClient, applicationWebhookInput, tnt, app1.ID)
		defer fixtures.CleanupWebhook(t, ctx, certSecuredGraphQLClient, tnt, actualApplicationWebhook.ID)

		// Create formation constraints for destination creator operator and attach them to a given formation template.
		// So we can verify the destination creator will not fail if in the configuration there is no destination information
		attachDestinationCreatorConstraints(t, ctx, ft, graphql.ResourceTypeApplication, graphql.ResourceTypeApplication)

		formationName := "app-to-app-formation-name"
		t.Logf("Creating formation with name: %q from template with name: %q", formationName, formationTmplName)
		defer fixtures.DeleteFormationWithinTenant(t, ctx, certSecuredGraphQLClient, tnt, formationName)
		formation := fixtures.CreateFormationFromTemplateWithinTenant(t, ctx, certSecuredGraphQLClient, tnt, formationName, &formationTmplName)

		assertFormationAssignments(t, ctx, tnt, formation.ID, 0, nil)
		assertFormationStatus(t, ctx, tnt, formation.ID, graphql.FormationStatus{Condition: graphql.FormationStatusConditionReady, Errors: nil})

		t.Logf("Assign application 1 to formation %s", formationName)
		defer fixtures.CleanupFormation(t, ctx, certSecuredGraphQLClient, graphql.FormationInput{Name: formationName}, app1.ID, graphql.FormationObjectTypeApplication, tnt)
		assignReq := fixtures.FixAssignFormationRequest(app1.ID, string(graphql.FormationObjectTypeApplication), formationName)
		var assignedFormation graphql.Formation
		err = testctx.Tc.RunOperationWithCustomTenant(ctx, certSecuredGraphQLClient, tnt, assignReq, &assignedFormation)
		require.NoError(t, err)
		require.Equal(t, formationName, assignedFormation.Name)

		expectedAssignments := map[string]map[string]fixtures.AssignmentState{
			app1.ID: {app1.ID: fixtures.AssignmentState{State: "READY", Config: nil, Value: nil, Error: nil}},
		}
		assertFormationAssignments(t, ctx, tnt, formation.ID, 1, expectedAssignments)
		assertFormationStatus(t, ctx, tnt, formation.ID, graphql.FormationStatus{Condition: graphql.FormationStatusConditionReady, Errors: nil})

		t.Logf("Assign application 2 to formation %s", formationName)
		defer fixtures.CleanupFormation(t, ctx, certSecuredGraphQLClient, graphql.FormationInput{Name: formationName}, app2.ID, graphql.FormationObjectTypeApplication, tnt)
		assignReq = fixtures.FixAssignFormationRequest(app2.ID, string(graphql.FormationObjectTypeApplication), formationName)
		err = testctx.Tc.RunOperationWithCustomTenant(ctx, certSecuredGraphQLClient, tnt, assignReq, &assignedFormation)
		require.NoError(t, err)
		require.Equal(t, formationName, assignedFormation.Name)

		expectedAssignments = map[string]map[string]fixtures.AssignmentState{
			app1.ID: {
				app1.ID: fixtures.AssignmentState{State: "READY", Config: nil, Value: nil, Error: nil},
				app2.ID: fixtures.AssignmentState{State: "READY", Config: nil, Value: nil, Error: nil},
			},
			app2.ID: {
				app1.ID: fixtures.AssignmentState{State: "CONFIG_PENDING", Config: fixtures.StatusAPISyncConfigJSON, Value: fixtures.StatusAPISyncConfigJSON, Error: nil},
				app2.ID: fixtures.AssignmentState{State: "READY", Config: nil, Value: nil, Error: nil},
			},
		}
		assertFormationAssignments(t, ctx, tnt, formation.ID, 4, expectedAssignments)
		assertFormationStatus(t, ctx, tnt, formation.ID, graphql.FormationStatus{Condition: graphql.FormationStatusConditionInProgress, Errors: nil})

		body := getNotificationsFromExternalSvcMock(t, certSecuredHTTPClient)
		assertNotificationsCountForTenant(t, body, app1.ID, 1)

		notificationsForApp1 := gjson.GetBytes(body, app1.ID)
		assignNotificationAboutApp2 := notificationsForApp1.Array()[0]
		assertFormationAssignmentsNotificationWithItemsStructure(t, assignNotificationAboutApp2, assignOperation, formation.ID, app2.ID, localTenantID2, appNamespace, appRegion, tnt, tntParentCustomer)

		t.Logf("Unassign Application 1 from formation %s", formationName)
		unassignReq := fixtures.FixUnassignFormationRequest(app1.ID, string(graphql.FormationObjectTypeApplication), formationName)
		var unassignFormation graphql.Formation
		err = testctx.Tc.RunOperationWithCustomTenant(ctx, certSecuredGraphQLClient, tnt, unassignReq, &unassignFormation)
		require.NoError(t, err)
		require.Equal(t, formationName, unassignFormation.Name)

		expectedAssignments = map[string]map[string]fixtures.AssignmentState{
			app2.ID: {app2.ID: fixtures.AssignmentState{State: "READY", Config: nil, Value: nil, Error: nil}},
		}
		assertFormationAssignments(t, ctx, tnt, formation.ID, 1, expectedAssignments)
		assertFormationStatus(t, ctx, tnt, formation.ID, graphql.FormationStatus{Condition: graphql.FormationStatusConditionReady, Errors: nil})

		body = getNotificationsFromExternalSvcMock(t, certSecuredHTTPClient)
		assertNotificationsCountForTenant(t, body, app1.ID, 2)

		notificationsForApp1 = gjson.GetBytes(body, app1.ID)
		unassignNotificationFound := false
		for _, notification := range notificationsForApp1.Array() {
			op := notification.Get("Operation").String()
			if op == unassignOperation {
				unassignNotificationFound = true
				assertFormationAssignmentsNotificationWithItemsStructure(t, notification, unassignOperation, formation.ID, app2.ID, localTenantID2, appNamespace, appRegion, tnt, tntParentCustomer)
			}
		}
		require.True(t, unassignNotificationFound, "notification for unassign app2 not found")

		t.Logf("Assign application 1 to formation %s again", formationName)
		defer fixtures.CleanupFormation(t, ctx, certSecuredGraphQLClient, graphql.FormationInput{Name: formationName}, app1.ID, graphql.FormationObjectTypeApplication, tnt)
		assignReq = fixtures.FixAssignFormationRequest(app1.ID, string(graphql.FormationObjectTypeApplication), formationName)
		err = testctx.Tc.RunOperationWithCustomTenant(ctx, certSecuredGraphQLClient, tnt, assignReq, &assignedFormation)
		require.NoError(t, err)
		require.Equal(t, formationName, assignedFormation.Name)
		expectedAssignments = map[string]map[string]fixtures.AssignmentState{
			app1.ID: {
				app1.ID: fixtures.AssignmentState{State: "READY", Config: nil, Value: nil, Error: nil},
				app2.ID: fixtures.AssignmentState{State: "READY", Config: nil, Value: nil, Error: nil},
			},
			app2.ID: {
				app1.ID: fixtures.AssignmentState{State: "CONFIG_PENDING", Config: fixtures.StatusAPISyncConfigJSON, Value: fixtures.StatusAPISyncConfigJSON, Error: nil},
				app2.ID: fixtures.AssignmentState{State: "READY", Config: nil, Value: nil, Error: nil},
			},
		}

		assertFormationAssignments(t, ctx, tnt, formation.ID, 4, expectedAssignments)
		assertFormationStatus(t, ctx, tnt, formation.ID, graphql.FormationStatus{Condition: graphql.FormationStatusConditionInProgress, Errors: nil})

		body = getNotificationsFromExternalSvcMock(t, certSecuredHTTPClient)
		assertNotificationsCountForTenant(t, body, app1.ID, 3)

		notificationsForApp1 = gjson.GetBytes(body, app1.ID)
		assignNotificationsFound := 0
		for _, notification := range notificationsForApp1.Array() {
			op := notification.Get("Operation").String()
			if op == assignOperation {
				assignNotificationsFound++
				assertFormationAssignmentsNotificationWithItemsStructure(t, notification, assignOperation, formation.ID, app2.ID, localTenantID2, appNamespace, appRegion, tnt, tntParentCustomer)
			}
		}
		require.Equal(t, 2, assignNotificationsFound, "two notifications for assign app2 expected")

		t.Logf("Unassign Application 2 from formation %s", formationName)
		unassignReq = fixtures.FixUnassignFormationRequest(app2.ID, string(graphql.FormationObjectTypeApplication), formationName)
		err = testctx.Tc.RunOperationWithCustomTenant(ctx, certSecuredGraphQLClient, tnt, unassignReq, &unassignFormation)
		require.NoError(t, err)
		require.Equal(t, formationName, unassignFormation.Name)

		expectedAssignments = map[string]map[string]fixtures.AssignmentState{
			app1.ID: {app1.ID: fixtures.AssignmentState{State: "READY", Config: nil, Value: nil, Error: nil}},
		}
		assertFormationAssignments(t, ctx, tnt, formation.ID, 1, expectedAssignments)
		assertFormationStatus(t, ctx, tnt, formation.ID, graphql.FormationStatus{Condition: graphql.FormationStatusConditionReady, Errors: nil})

		body = getNotificationsFromExternalSvcMock(t, certSecuredHTTPClient)
		assertNotificationsCountForTenant(t, body, app1.ID, 4)

		notificationsForApp1 = gjson.GetBytes(body, app1.ID)
		unassignNotificationsFound := 0
		for _, notification := range notificationsForApp1.Array() {
			op := notification.Get("Operation").String()
			if op == unassignOperation {
				unassignNotificationsFound++
				assertFormationAssignmentsNotificationWithItemsStructure(t, notification, unassignOperation, formation.ID, app2.ID, localTenantID2, appNamespace, appRegion, tnt, tntParentCustomer)
			}
		}
		require.Equal(t, 2, unassignNotificationsFound, "two notifications for unassign app2 expected")

		t.Logf("Unassign Application 1 from formation %s", formationName)
		unassignReq = fixtures.FixUnassignFormationRequest(app1.ID, string(graphql.FormationObjectTypeApplication), formationName)
		err = testctx.Tc.RunOperationWithCustomTenant(ctx, certSecuredGraphQLClient, tnt, unassignReq, &unassignFormation)
		require.NoError(t, err)
		require.Equal(t, formationName, unassignFormation.Name)

		assertFormationAssignments(t, ctx, tnt, formation.ID, 0, nil)
		assertFormationStatus(t, ctx, tnt, formation.ID, graphql.FormationStatus{Condition: graphql.FormationStatusConditionReady, Errors: nil})
	})

	t.Run("Asynchronous App to App Formation Assignment Notifications using the Default Tenant Mapping Handler", func(t *testing.T) {
		webhookType := graphql.WebhookTypeApplicationTenantMapping
		webhookMode := graphql.WebhookModeAsyncCallback
		urlTemplateAsync := "{\\\"path\\\":\\\"" + conf.DirectorExternalCertURL + "/default-tenant-mapping-handler/v1/tenantMappings/{{.TargetApplication.ID}}\\\",\\\"method\\\":\\\"PATCH\\\"}"
		inputTemplate := "" // since the Default Tenant Mapping Handler does not take into account the request body because it always returns READY, there is no need to set an InputTemplate to the Webhook
		outputTemplate := "{\\\"error\\\": \\\"{{.Body.error}}\\\",\\\"success_status_code\\\": 202}"
		headerTemplate := "{\\\"Content-Type\\\": [\\\"application/json\\\"], \\\"Location\\\":[\\\"" + conf.DirectorExternalCertURL + "/v1/businessIntegrations/{{.FormationID}}/assignments/{{.Assignment.ID}}/status\\\"]}"

		applicationWebhookInput := fixtures.FixFormationNotificationWebhookInput(webhookType, webhookMode, urlTemplateAsync, inputTemplate, outputTemplate)
		applicationWebhookInput.HeaderTemplate = &headerTemplate

		t.Logf("Add webhook with type %q and mode: %q to application with ID %q", webhookType, webhookMode, app1.ID)
		actualApplicationWebhook := fixtures.AddWebhookToApplication(t, ctx, certSecuredGraphQLClient, applicationWebhookInput, tnt, app1.ID)
		defer fixtures.CleanupWebhook(t, ctx, certSecuredGraphQLClient, tnt, actualApplicationWebhook.ID)

		formationName := "e2e-test-app-to-app-formation"
		t.Logf("Creating formation with name: %q from template with name: %q", formationName, formationTmplName)
		defer fixtures.DeleteFormationWithinTenant(t, ctx, certSecuredGraphQLClient, tnt, formationName)
		formation := fixtures.CreateFormationFromTemplateWithinTenant(t, ctx, certSecuredGraphQLClient, tnt, formationName, &formationTmplName)

		assertFormationAssignments(t, ctx, tnt, formation.ID, 0, nil)
		assertFormationStatus(t, ctx, tnt, formation.ID, graphql.FormationStatus{Condition: graphql.FormationStatusConditionReady, Errors: nil})

		t.Logf("Assign application 1 to formation %s", formationName)
		defer fixtures.CleanupFormation(t, ctx, certSecuredGraphQLClient, graphql.FormationInput{Name: formationName}, app1.ID, graphql.FormationObjectTypeApplication, tnt)
		assignReq := fixtures.FixAssignFormationRequest(app1.ID, string(graphql.FormationObjectTypeApplication), formationName)
		var assignedFormation graphql.Formation
		err = testctx.Tc.RunOperationWithCustomTenant(ctx, certSecuredGraphQLClient, tnt, assignReq, &assignedFormation)
		require.NoError(t, err)
		require.Equal(t, formationName, assignedFormation.Name)

		expectedAssignments := map[string]map[string]fixtures.AssignmentState{
			app1.ID: {app1.ID: fixtures.AssignmentState{State: "READY", Config: nil, Value: nil, Error: nil}},
		}
		assertFormationAssignments(t, ctx, tnt, formation.ID, 1, expectedAssignments)
		assertFormationStatus(t, ctx, tnt, formation.ID, graphql.FormationStatus{Condition: graphql.FormationStatusConditionReady, Errors: nil})

		t.Logf("Assign application 2 to formation %s", formationName)
		defer fixtures.CleanupFormation(t, ctx, certSecuredGraphQLClient, graphql.FormationInput{Name: formationName}, app2.ID, graphql.FormationObjectTypeApplication, tnt)
		assignReq = fixtures.FixAssignFormationRequest(app2.ID, string(graphql.FormationObjectTypeApplication), formationName)
		err = testctx.Tc.RunOperationWithCustomTenant(ctx, certSecuredGraphQLClient, tnt, assignReq, &assignedFormation)
		require.NoError(t, err)
		require.Equal(t, formationName, assignedFormation.Name)

		expectedAssignments = map[string]map[string]fixtures.AssignmentState{
			app1.ID: {
				app1.ID: fixtures.AssignmentState{State: "READY", Config: nil, Value: nil, Error: nil},
				app2.ID: fixtures.AssignmentState{State: "READY", Config: nil, Value: nil, Error: nil},
			},
			app2.ID: {
				app1.ID: fixtures.AssignmentState{State: "READY", Config: nil, Value: nil, Error: nil},
				app2.ID: fixtures.AssignmentState{State: "READY", Config: nil, Value: nil, Error: nil},
			},
		}
		assertFormationAssignmentsAsynchronously(t, ctx, tnt, formation.ID, 4, expectedAssignments, 300)
		assertFormationStatus(t, ctx, tnt, formation.ID, graphql.FormationStatus{Condition: graphql.FormationStatusConditionReady, Errors: nil})

		t.Logf("Unassign Application 1 from formation %s", formationName)
		unassignReq := fixtures.FixUnassignFormationRequest(app1.ID, string(graphql.FormationObjectTypeApplication), formationName)
		var unassignFormation graphql.Formation
		err = testctx.Tc.RunOperationWithCustomTenant(ctx, certSecuredGraphQLClient, tnt, unassignReq, &unassignFormation)
		require.NoError(t, err)
		require.Equal(t, formationName, unassignFormation.Name)

		expectedAssignments = map[string]map[string]fixtures.AssignmentState{
			app2.ID: {app2.ID: fixtures.AssignmentState{State: "READY", Config: nil, Value: nil, Error: nil}},
		}
		assertFormationAssignmentsAsynchronously(t, ctx, tnt, formation.ID, 1, expectedAssignments, 300)
		assertFormationStatus(t, ctx, tnt, formation.ID, graphql.FormationStatus{Condition: graphql.FormationStatusConditionReady, Errors: nil})

		t.Logf("Assign application 1 to formation %s again", formationName)
		defer fixtures.CleanupFormation(t, ctx, certSecuredGraphQLClient, graphql.FormationInput{Name: formationName}, app1.ID, graphql.FormationObjectTypeApplication, tnt)
		assignReq = fixtures.FixAssignFormationRequest(app1.ID, string(graphql.FormationObjectTypeApplication), formationName)
		err = testctx.Tc.RunOperationWithCustomTenant(ctx, certSecuredGraphQLClient, tnt, assignReq, &assignedFormation)
		require.NoError(t, err)
		require.Equal(t, formationName, assignedFormation.Name)

		expectedAssignments = map[string]map[string]fixtures.AssignmentState{
			app1.ID: {
				app1.ID: fixtures.AssignmentState{State: "READY", Config: nil, Value: nil, Error: nil},
				app2.ID: fixtures.AssignmentState{State: "READY", Config: nil, Value: nil, Error: nil},
			},
			app2.ID: {
				app1.ID: fixtures.AssignmentState{State: "READY", Config: nil, Value: nil, Error: nil},
				app2.ID: fixtures.AssignmentState{State: "READY", Config: nil, Value: nil, Error: nil},
			},
		}

		assertFormationAssignmentsAsynchronously(t, ctx, tnt, formation.ID, 4, expectedAssignments, 300)
		assertFormationStatus(t, ctx, tnt, formation.ID, graphql.FormationStatus{Condition: graphql.FormationStatusConditionReady, Errors: nil})

		t.Logf("Unassign Application 2 from formation %s", formationName)
		unassignReq = fixtures.FixUnassignFormationRequest(app2.ID, string(graphql.FormationObjectTypeApplication), formationName)
		err = testctx.Tc.RunOperationWithCustomTenant(ctx, certSecuredGraphQLClient, tnt, unassignReq, &unassignFormation)
		require.NoError(t, err)
		require.Equal(t, formationName, unassignFormation.Name)

		expectedAssignments = map[string]map[string]fixtures.AssignmentState{
			app1.ID: {app1.ID: fixtures.AssignmentState{State: "READY", Config: nil, Value: nil, Error: nil}},
		}
		assertFormationAssignmentsAsynchronously(t, ctx, tnt, formation.ID, 1, expectedAssignments, 300)
		assertFormationStatus(t, ctx, tnt, formation.ID, graphql.FormationStatus{Condition: graphql.FormationStatusConditionReady, Errors: nil})

		t.Logf("Unassign Application 1 from formation %s", formationName)
		unassignReq = fixtures.FixUnassignFormationRequest(app1.ID, string(graphql.FormationObjectTypeApplication), formationName)
		err = testctx.Tc.RunOperationWithCustomTenant(ctx, certSecuredGraphQLClient, tnt, unassignReq, &unassignFormation)
		require.NoError(t, err)
		require.Equal(t, formationName, unassignFormation.Name)

		assertFormationAssignmentsAsynchronously(t, ctx, tnt, formation.ID, 0, nil, 300)
		assertFormationStatus(t, ctx, tnt, formation.ID, graphql.FormationStatus{Condition: graphql.FormationStatusConditionReady, Errors: nil})
	})

	t.Run("Use Application Template Webhook if App does not have one for notifications", func(t *testing.T) {
		cleanupNotificationsFromExternalSvcMock(t, certSecuredHTTPClient)
		defer cleanupNotificationsFromExternalSvcMock(t, certSecuredHTTPClient)

		webhookType := graphql.WebhookTypeApplicationTenantMapping
		webhookMode := graphql.WebhookModeSync
		urlTemplate := "{\\\"path\\\":\\\"" + conf.ExternalServicesMockMtlsSecuredURL + "/formation-callback/{{.TargetApplication.ID}}{{if eq .Operation \\\"unassign\\\"}}/{{.SourceApplication.ID}}{{end}}\\\",\\\"method\\\":\\\"{{if eq .Operation \\\"assign\\\"}}PATCH{{else}}DELETE{{end}}\\\"}"
		inputTemplate := "{\\\"ucl-formation-id\\\":\\\"{{.FormationID}}\\\",\\\"globalAccountId\\\":\\\"{{.CustomerTenantContext.AccountID}}\\\",\\\"crmId\\\":\\\"{{.CustomerTenantContext.CustomerID}}\\\",\\\"config\\\":{{ .ReverseAssignment.Value }},\\\"items\\\":[{\\\"region\\\":\\\"{{ if .SourceApplication.Labels.region }}{{.SourceApplication.Labels.region}}{{ else }}{{.SourceApplicationTemplate.Labels.region}}{{ end }}\\\",\\\"application-namespace\\\":\\\"{{.SourceApplicationTemplate.ApplicationNamespace}}\\\",\\\"tenant-id\\\":\\\"{{.SourceApplication.LocalTenantID}}\\\",\\\"ucl-system-tenant-id\\\":\\\"{{.SourceApplication.ID}}\\\"}]}"
		outputTemplate := "{\\\"config\\\":\\\"{{.Body.Config}}\\\", \\\"location\\\":\\\"{{.Headers.Location}}\\\",\\\"error\\\": \\\"{{.Body.error}}\\\",\\\"success_status_code\\\": 200, \\\"incomplete_status_code\\\": 204}"

		applicationWebhookInput := fixtures.FixFormationNotificationWebhookInput(webhookType, webhookMode, urlTemplate, inputTemplate, outputTemplate)

		t.Logf("Add webhook with type %q and mode: %q to application with ID %q", webhookType, webhookMode, app1.ID)
		actualApplicationWebhook := fixtures.AddWebhookToApplication(t, ctx, certSecuredGraphQLClient, applicationWebhookInput, tnt, app1.ID)
		defer fixtures.CleanupWebhook(t, ctx, certSecuredGraphQLClient, tnt, actualApplicationWebhook.ID)

		t.Logf("Add webhook with type %q and mode: %q to application template with ID %q", webhookType, webhookMode, appTmpl2.ID)

		actualApplicationTemplateWebhook := fixtures.AddWebhookToApplicationTemplate(t, ctx, oauthGraphQLClient, applicationWebhookInput, "", appTmpl2.ID)
		defer fixtures.CleanupWebhook(t, ctx, oauthGraphQLClient, "", actualApplicationTemplateWebhook.ID)

		// register a few more webhooks for the application template to verify that only the correct type of webhook is used when generation formation notifications
		actualUnregisterApplicationWebhook := fixtures.AddWebhookToApplicationTemplate(t, ctx, oauthGraphQLClient, fixtures.FixNonFormationNotificationWebhookInput(graphql.WebhookTypeUnregisterApplication), "", appTmpl2.ID)
		defer fixtures.CleanupWebhook(t, ctx, oauthGraphQLClient, "", actualUnregisterApplicationWebhook.ID)
		actualRegisterApplicationWebhook := fixtures.AddWebhookToApplicationTemplate(t, ctx, oauthGraphQLClient, fixtures.FixNonFormationNotificationWebhookInput(graphql.WebhookTypeRegisterApplication), "", appTmpl2.ID)
		defer fixtures.CleanupWebhook(t, ctx, oauthGraphQLClient, "", actualRegisterApplicationWebhook.ID)
		actualORDWebhook := fixtures.AddWebhookToApplicationTemplate(t, ctx, oauthGraphQLClient, fixtures.FixNonFormationNotificationWebhookInput(graphql.WebhookTypeOpenResourceDiscovery), "", appTmpl2.ID)
		defer fixtures.CleanupWebhook(t, ctx, oauthGraphQLClient, "", actualORDWebhook.ID)

		// Create formation constraints for destination creator operator and attach them to a given formation template.
		// So we can verify the destination creator will not fail if in the configuration there is no destination information
		attachDestinationCreatorConstraints(t, ctx, ft, graphql.ResourceTypeApplication, graphql.ResourceTypeApplication)

		formationName := "app-to-app-formation-name"
		t.Logf("Creating formation with name: %q from template with name: %q", formationName, formationTmplName)
		defer fixtures.DeleteFormationWithinTenant(t, ctx, certSecuredGraphQLClient, tnt, formationName)
		formation := fixtures.CreateFormationFromTemplateWithinTenant(t, ctx, certSecuredGraphQLClient, tnt, formationName, &formationTmplName)

		assertFormationAssignments(t, ctx, tnt, formation.ID, 0, nil)
		assertFormationStatus(t, ctx, tnt, formation.ID, graphql.FormationStatus{Condition: graphql.FormationStatusConditionReady, Errors: nil})

		t.Logf("Assign application 1 to formation %s", formationName)
		defer fixtures.UnassignFormationWithApplicationObjectType(t, ctx, certSecuredGraphQLClient, graphql.FormationInput{Name: formationName}, app1.ID, tnt)
		fixtures.AssignFormationWithApplicationObjectType(t, ctx, certSecuredGraphQLClient, graphql.FormationInput{Name: formationName}, app1.ID, tnt)

		expectedAssignments := map[string]map[string]fixtures.AssignmentState{
			app1.ID: {app1.ID: fixtures.AssignmentState{State: "READY", Config: nil, Value: nil, Error: nil}},
		}
		assertFormationAssignments(t, ctx, tnt, formation.ID, 1, expectedAssignments)
		assertFormationStatus(t, ctx, tnt, formation.ID, graphql.FormationStatus{Condition: graphql.FormationStatusConditionReady, Errors: nil})

		t.Logf("Assign application 2 to formation %s", formationName)
		defer fixtures.UnassignFormationWithApplicationObjectType(t, ctx, certSecuredGraphQLClient, graphql.FormationInput{Name: formationName}, app2.ID, tnt)
		fixtures.AssignFormationWithApplicationObjectType(t, ctx, certSecuredGraphQLClient, graphql.FormationInput{Name: formationName}, app2.ID, tnt)

		expectedAssignments = map[string]map[string]fixtures.AssignmentState{
			app1.ID: {
				app1.ID: fixtures.AssignmentState{State: "READY", Config: nil, Value: nil, Error: nil},
				app2.ID: fixtures.AssignmentState{State: "READY", Config: fixtures.StatusAPISyncConfigJSON, Value: fixtures.StatusAPISyncConfigJSON, Error: nil},
			},
			app2.ID: {
				app1.ID: fixtures.AssignmentState{State: "READY", Config: fixtures.StatusAPISyncConfigJSON, Value: fixtures.StatusAPISyncConfigJSON, Error: nil},
				app2.ID: fixtures.AssignmentState{State: "READY", Config: nil, Value: nil, Error: nil},
			},
		}
		assertFormationAssignments(t, ctx, tnt, formation.ID, 4, expectedAssignments)
		assertFormationStatus(t, ctx, tnt, formation.ID, graphql.FormationStatus{Condition: graphql.FormationStatusConditionReady, Errors: nil})

		body := getNotificationsFromExternalSvcMock(t, certSecuredHTTPClient)
		assertNotificationsCountForTenant(t, body, app1.ID, 1)

		notificationsForApp1 := gjson.GetBytes(body, app1.ID)
		assignNotificationAboutApp2 := notificationsForApp1.Array()[0]
		assertFormationAssignmentsNotificationWithItemsStructure(t, assignNotificationAboutApp2, assignOperation, formation.ID, app2.ID, localTenantID2, appNamespace, appRegion, tnt, tntParentCustomer)

		assertNotificationsCountForTenant(t, body, app2.ID, 1)

		notificationsForApp2 := gjson.GetBytes(body, app2.ID)
		assignNotificationAboutApp1 := notificationsForApp2.Array()[0]
		assertFormationAssignmentsNotificationWithItemsStructure(t, assignNotificationAboutApp1, assignOperation, formation.ID, app1.ID, localTenantID, appNamespace, appRegion, tnt, tntParentCustomer)
	})

	t.Run("Test only formation lifecycle synchronous notifications", func(t *testing.T) {
		cleanupNotificationsFromExternalSvcMock(t, certSecuredHTTPClient)
		defer cleanupNotificationsFromExternalSvcMock(t, certSecuredHTTPClient)

		webhookType := graphql.WebhookTypeFormationLifecycle
		webhookMode := graphql.WebhookModeSync
		urlTemplateFormation := "{\\\"path\\\":\\\"" + conf.ExternalServicesMockMtlsSecuredURL + "/v1/businessIntegration/{{.Formation.ID}}\\\",\\\"method\\\":\\\"{{if eq .Operation \\\"createFormation\\\"}}POST{{else}}DELETE{{end}}\\\"}"
		inputTemplateFormation := "{\\\"globalAccountId\\\":\\\"{{.CustomerTenantContext.AccountID}}\\\",\\\"crmId\\\":\\\"{{.CustomerTenantContext.CustomerID}}\\\",\\\"details\\\":{\\\"id\\\":\\\"{{.Formation.ID}}\\\",\\\"name\\\":\\\"{{.Formation.Name}}\\\"}}"
		outputTemplateFormation := "{\\\"error\\\": \\\"{{.Body.error}}\\\",\\\"success_status_code\\\": 200}"
		formationTemplateWebhookInput := fixtures.FixFormationNotificationWebhookInput(webhookType, webhookMode, urlTemplateFormation, inputTemplateFormation, outputTemplateFormation)

		t.Logf("Add webhook with type %q and mode: %q to formation template with ID %q", webhookType, webhookMode, ft.ID)
		actualFormationTemplateWebhook := fixtures.AddWebhookToFormationTemplate(t, ctx, certSecuredGraphQLClient, formationTemplateWebhookInput, "", ft.ID)
		defer fixtures.CleanupWebhook(t, ctx, certSecuredGraphQLClient, "", actualFormationTemplateWebhook.ID)

		formationName := "formation-name-from-template-with-webhook"
		t.Logf("Creating formation with name: %q from template with name: %q that has %q webhook", formationName, formationTmplName, graphql.WebhookTypeFormationLifecycle)
		defer fixtures.DeleteFormationWithinTenant(t, ctx, certSecuredGraphQLClient, tnt, formationName)
		formation := fixtures.CreateFormationFromTemplateWithinTenant(t, ctx, certSecuredGraphQLClient, tnt, formationName, &formationTmplName)
		require.NotEmpty(t, formation.ID)

		body := getNotificationsFromExternalSvcMock(t, certSecuredHTTPClient)
		assertFormationNotificationFromCreationOrDeletion(t, body, formation.ID, formation.Name, createFormationOperation, tnt, tntParentCustomer)

		cleanupNotificationsFromExternalSvcMock(t, certSecuredHTTPClient)

		delFormation := fixtures.DeleteFormationWithinTenant(t, ctx, certSecuredGraphQLClient, tnt, formationName)
		require.NotEmpty(t, delFormation.ID)

		body = getNotificationsFromExternalSvcMock(t, certSecuredHTTPClient)
		assertNotificationsCountForFormationID(t, body, formation.ID, 1)
		assertFormationNotificationFromCreationOrDeletion(t, body, formation.ID, formation.Name, deleteFormationOperation, tnt, tntParentCustomer)
	})

	t.Run("Formation lifecycle asynchronous notifications and asynchronous app to app formation assignment notifications", func(t *testing.T) {
		cleanupNotificationsFromExternalSvcMock(t, certSecuredHTTPClient)
		defer cleanupNotificationsFromExternalSvcMock(t, certSecuredHTTPClient)

		applicationTntMappingWebhookType := graphql.WebhookTypeApplicationTenantMapping
		asyncCallbackWebhookMode := graphql.WebhookModeAsyncCallback
		urlTemplateAsyncApplication := "{\\\"path\\\":\\\"" + conf.ExternalServicesMockMtlsSecuredURL + "/formation-callback/async-old/{{.TargetApplication.ID}}{{if eq .Operation \\\"unassign\\\"}}/{{.SourceApplication.ID}}{{end}}\\\",\\\"method\\\":\\\"{{if eq .Operation \\\"assign\\\"}}PATCH{{else}}DELETE{{end}}\\\"}"
		inputTemplateAsyncApplication := "{\\\"ucl-formation-id\\\":\\\"{{.FormationID}}\\\",\\\"globalAccountId\\\":\\\"{{.CustomerTenantContext.AccountID}}\\\",\\\"crmId\\\":\\\"{{.CustomerTenantContext.CustomerID}}\\\",\\\"formation-assignment-id\\\":\\\"{{ .Assignment.ID }}\\\", \\\"config\\\":{{ .ReverseAssignment.Value }},\\\"items\\\":[{\\\"region\\\":\\\"{{ if .SourceApplication.Labels.region }}{{.SourceApplication.Labels.region}}{{ else }}{{.SourceApplicationTemplate.Labels.region}}{{ end }}\\\",\\\"application-namespace\\\":\\\"{{.SourceApplicationTemplate.ApplicationNamespace}}\\\",\\\"tenant-id\\\":\\\"{{.SourceApplication.LocalTenantID}}\\\",\\\"ucl-system-tenant-id\\\":\\\"{{.SourceApplication.ID}}\\\",\\\"source-trust-details\\\":[{{ Join  .SourceApplicationTemplate.TrustDetails.Subjects }}],\\\"target-trust-details\\\":[{{ Join  .TargetApplicationTemplate.TrustDetails.Subjects }}] }]}"
		outputTemplateAsyncApplication := "{\\\"config\\\":\\\"{{.Body.Config}}\\\", \\\"location\\\":\\\"{{.Headers.Location}}\\\",\\\"error\\\": \\\"{{.Body.error}}\\\",\\\"success_status_code\\\": 202}"

		applicationWebhookInput := fixtures.FixFormationNotificationWebhookInput(applicationTntMappingWebhookType, asyncCallbackWebhookMode, urlTemplateAsyncApplication, inputTemplateAsyncApplication, outputTemplateAsyncApplication)

		t.Logf("Add webhook with type %q and mode: %q to application template with ID %q", applicationTntMappingWebhookType, asyncCallbackWebhookMode, appTmpl.ID)
		actualApplicationTemplateWebhook := fixtures.AddWebhookToApplicationTemplate(t, ctx, oauthGraphQLClient, applicationWebhookInput, "", appTmpl.ID)
		defer fixtures.CleanupWebhook(t, ctx, oauthGraphQLClient, "", actualApplicationTemplateWebhook.ID)

		formationLifecycleWebhookType := graphql.WebhookTypeFormationLifecycle
		urlTemplateFormation := "{\\\"path\\\":\\\"" + conf.ExternalServicesMockMtlsSecuredURL + "/v1/businessIntegration/async/{{.Formation.ID}}\\\",\\\"method\\\":\\\"{{if eq .Operation \\\"createFormation\\\"}}POST{{else}}DELETE{{end}}\\\"}"
		inputTemplateFormation := "{\\\"globalAccountId\\\":\\\"{{.CustomerTenantContext.AccountID}}\\\",\\\"crmId\\\":\\\"{{.CustomerTenantContext.CustomerID}}\\\",\\\"details\\\":{\\\"id\\\":\\\"{{.Formation.ID}}\\\",\\\"name\\\":\\\"{{.Formation.Name}}\\\"}}"
		outputTemplateFormation := "{\\\"error\\\": \\\"{{.Body.error}}\\\",\\\"success_status_code\\\": 202}"

		formationTemplateWebhookInput := fixtures.FixFormationNotificationWebhookInput(formationLifecycleWebhookType, asyncCallbackWebhookMode, urlTemplateFormation, inputTemplateFormation, outputTemplateFormation)

		t.Logf("Add webhook with type %q and mode: %q to formation template with ID %q", formationLifecycleWebhookType, asyncCallbackWebhookMode, ft.ID)
		actualFormationTemplateWebhook := fixtures.AddWebhookToFormationTemplate(t, ctx, certSecuredGraphQLClient, formationTemplateWebhookInput, "", ft.ID)
		defer fixtures.CleanupWebhook(t, ctx, certSecuredGraphQLClient, "", actualFormationTemplateWebhook.ID)

		formationName := "formation-name-from-template-with-webhook"
		t.Logf("Creating formation with name: %q from template with name: %q that has %q webhook", formationName, formationTmplName, formationLifecycleWebhookType)
		defer fixtures.DeleteFormationWithinTenant(t, ctx, certSecuredGraphQLClient, tnt, formationName)
		defer fixtures.CleanupWebhook(t, ctx, certSecuredGraphQLClient, "", actualFormationTemplateWebhook.ID) // Otherwise, FT wouldn't be able to be deleted because formation is stuck in DELETING state
		formation := fixtures.CreateFormationFromTemplateWithinTenant(t, ctx, certSecuredGraphQLClient, tnt, formationName, &formationTmplName)
		require.Equal(t, "INITIAL", formation.State)
		require.Empty(t, formation.Error)

		// Assign both applications when the formation is still in INITIAL state and validate no notifications are sent and formation assignments are in INITIAL state
		t.Logf("Assign application 1 to formation: %q", formationName)
		defer fixtures.CleanupFormation(t, ctx, certSecuredGraphQLClient, graphql.FormationInput{Name: formationName}, app1.ID, graphql.FormationObjectTypeApplication, tnt)
		assignReq := fixtures.FixAssignFormationRequest(app1.ID, string(graphql.FormationObjectTypeApplication), formationName)
		var assignedFormation graphql.Formation
		err = testctx.Tc.RunOperationWithCustomTenant(ctx, certSecuredGraphQLClient, tnt, assignReq, &assignedFormation)
		require.NoError(t, err)
		require.Equal(t, formationName, assignedFormation.Name)

		t.Logf("Assign application 2 to formation: %q", formationName)
		defer fixtures.CleanupFormation(t, ctx, certSecuredGraphQLClient, graphql.FormationInput{Name: formationName}, app2.ID, graphql.FormationObjectTypeApplication, tnt)
		assignReq = fixtures.FixAssignFormationRequest(app2.ID, string(graphql.FormationObjectTypeApplication), formationName)
		err = testctx.Tc.RunOperationWithCustomTenant(ctx, certSecuredGraphQLClient, tnt, assignReq, &assignedFormation)
		require.NoError(t, err)
		require.Equal(t, formationName, assignedFormation.Name)

		body := getNotificationsFromExternalSvcMock(t, certSecuredHTTPClient)

		// As part of the formation status API request, formation assignment synchronization will be executed.
		assertAsyncFormationNotificationFromCreationOrDeletion(t, ctx, body, formation.ID, formation.Name, "READY", createFormationOperation, tnt, tntParentCustomer)

<<<<<<< HEAD
		asyncConfig := str.Ptr("{\"asyncKey\":\"asyncValue\",\"asyncKey2\":{\"asyncNestedKey\":\"asyncNestedValue\"}}")
		expectedAssignments := map[string]map[string]fixtures.AssignmentState{
=======
		expectedAssignments = map[string]map[string]fixtures.AssignmentState{
>>>>>>> de1cfea4
			app1.ID: {
				app1.ID: fixtures.AssignmentState{State: "READY", Config: nil, Value: nil, Error: nil},
				app2.ID: fixtures.AssignmentState{State: "READY", Config: nil, Value: nil, Error: nil},
			},
			app2.ID: {
				app1.ID: fixtures.AssignmentState{State: "READY", Config: fixtures.StatusAPIAsyncConfigJSON, Value: fixtures.StatusAPIAsyncConfigJSON, Error: nil},
				app2.ID: fixtures.AssignmentState{State: "READY", Config: nil, Value: nil, Error: nil},
			},
		}
		assertFormationAssignmentsAsynchronously(t, ctx, tnt, formation.ID, 4, expectedAssignments, 300)
		assertFormationStatus(t, ctx, tnt, formation.ID, graphql.FormationStatus{Condition: graphql.FormationStatusConditionReady, Errors: nil})

		body = getNotificationsFromExternalSvcMock(t, certSecuredHTTPClient)
		assertNotificationsCountForTenant(t, body, app1.ID, 1)

		notificationsForApp1 := gjson.GetBytes(body, app1.ID)
		assignNotificationAboutApp2 := notificationsForApp1.Array()[0]
		assertFormationAssignmentsNotificationWithItemsStructure(t, assignNotificationAboutApp2, assignOperation, formation.ID, app2.ID, localTenantID2, appNamespace, appRegion, tnt, tntParentCustomer)

		// Check that there are trust details for the target and there are no trust details for the source.
		assertTrustDetailsForTargetAndNoTrustDetailsForSource(t, assignNotificationAboutApp2, certSubjectMappingCustomSubjectWithCommaSeparator, certSubjectMappingCustomSubjectWithCommaSeparatorSecond)

		t.Logf("Unassign Application 1 from formation: %q", formationName)
		unassignReq := fixtures.FixUnassignFormationRequest(app1.ID, string(graphql.FormationObjectTypeApplication), formationName)
		var unassignFormation graphql.Formation
		err = testctx.Tc.RunOperationWithCustomTenant(ctx, certSecuredGraphQLClient, tnt, unassignReq, &unassignFormation)
		require.NoError(t, err)
		require.Equal(t, formationName, unassignFormation.Name)

		expectedAssignments = map[string]map[string]fixtures.AssignmentState{
			app2.ID: {app2.ID: fixtures.AssignmentState{State: "READY", Config: nil, Value: nil, Error: nil}},
		}
		assertFormationAssignmentsAsynchronously(t, ctx, tnt, formation.ID, 1, expectedAssignments, 300)
		assertFormationStatus(t, ctx, tnt, formation.ID, graphql.FormationStatus{Condition: graphql.FormationStatusConditionReady, Errors: nil})

		body = getNotificationsFromExternalSvcMock(t, certSecuredHTTPClient)
		assertNotificationsCountForTenant(t, body, app1.ID, 2)

		notificationsForApp1 = gjson.GetBytes(body, app1.ID)
		unassignNotificationFound := false
		for _, notification := range notificationsForApp1.Array() {
			op := notification.Get("Operation").String()
			if op == unassignOperation {
				unassignNotificationFound = true
				assertFormationAssignmentsNotificationWithItemsStructure(t, notification, unassignOperation, formation.ID, app2.ID, localTenantID2, appNamespace, appRegion, tnt, tntParentCustomer)
			}
		}
		require.True(t, unassignNotificationFound, "notification for unassign app2 not found")

		// Check that there are trust details for the target and there are no trust details for the source.
		assignNotificationAboutApp2 = notificationsForApp1.Array()[0]
		assertTrustDetailsForTargetAndNoTrustDetailsForSource(t, assignNotificationAboutApp2, certSubjectMappingCustomSubjectWithCommaSeparator, certSubjectMappingCustomSubjectWithCommaSeparatorSecond)

		t.Logf("Assign application 1 to formation: %q again", formationName)
		defer fixtures.CleanupFormation(t, ctx, certSecuredGraphQLClient, graphql.FormationInput{Name: formationName}, app1.ID, graphql.FormationObjectTypeApplication, tnt)
		assignReq = fixtures.FixAssignFormationRequest(app1.ID, string(graphql.FormationObjectTypeApplication), formationName)
		err = testctx.Tc.RunOperationWithCustomTenant(ctx, certSecuredGraphQLClient, tnt, assignReq, &assignedFormation)
		require.NoError(t, err)
		require.Equal(t, formationName, assignedFormation.Name)

		expectedAssignments = map[string]map[string]fixtures.AssignmentState{
			app1.ID: {
				app1.ID: fixtures.AssignmentState{State: "READY", Config: nil, Value: nil, Error: nil},
				app2.ID: fixtures.AssignmentState{State: "READY", Config: nil, Value: nil, Error: nil},
			},
			app2.ID: {
				app1.ID: fixtures.AssignmentState{State: "READY", Config: fixtures.StatusAPIAsyncConfigJSON, Value: fixtures.StatusAPIAsyncConfigJSON, Error: nil},
				app2.ID: fixtures.AssignmentState{State: "READY", Config: nil, Value: nil, Error: nil},
			},
		}

		assertFormationAssignmentsAsynchronously(t, ctx, tnt, formation.ID, 4, expectedAssignments, 300)
		assertFormationStatus(t, ctx, tnt, formation.ID, graphql.FormationStatus{Condition: graphql.FormationStatusConditionReady, Errors: nil})

		body = getNotificationsFromExternalSvcMock(t, certSecuredHTTPClient)
		assertNotificationsCountForTenant(t, body, app1.ID, 3)

		notificationsForApp1 = gjson.GetBytes(body, app1.ID)
		assignNotificationsFound := 0
		for _, notification := range notificationsForApp1.Array() {
			op := notification.Get("Operation").String()
			if op == assignOperation {
				assignNotificationsFound++
				assertFormationAssignmentsNotificationWithItemsStructure(t, notification, assignOperation, formation.ID, app2.ID, localTenantID2, appNamespace, appRegion, tnt, tntParentCustomer)
			}
		}
		require.Equal(t, 2, assignNotificationsFound, "two notifications for assign app2 expected")

		// Check that there are trust details for the target and there are no trust details for the source.
		assignNotificationAboutApp2 = notificationsForApp1.Array()[0]
		assertTrustDetailsForTargetAndNoTrustDetailsForSource(t, assignNotificationAboutApp2, certSubjectMappingCustomSubjectWithCommaSeparator, certSubjectMappingCustomSubjectWithCommaSeparatorSecond)

		t.Logf("Unassign Application 2 from formation %s", formationName)
		unassignReq = fixtures.FixUnassignFormationRequest(app2.ID, string(graphql.FormationObjectTypeApplication), formationName)
		err = testctx.Tc.RunOperationWithCustomTenant(ctx, certSecuredGraphQLClient, tnt, unassignReq, &unassignFormation)
		require.NoError(t, err)
		require.Equal(t, formationName, unassignFormation.Name)

		expectedAssignments = map[string]map[string]fixtures.AssignmentState{
			app1.ID: {app1.ID: fixtures.AssignmentState{State: "READY", Config: nil, Value: nil, Error: nil}},
		}
		assertFormationAssignmentsAsynchronously(t, ctx, tnt, formation.ID, 1, expectedAssignments, 300)
		assertFormationStatus(t, ctx, tnt, formation.ID, graphql.FormationStatus{Condition: graphql.FormationStatusConditionReady, Errors: nil})

		body = getNotificationsFromExternalSvcMock(t, certSecuredHTTPClient)
		assertNotificationsCountForTenant(t, body, app1.ID, 4)

		notificationsForApp1 = gjson.GetBytes(body, app1.ID)
		unassignNotificationsFound := 0
		for _, notification := range notificationsForApp1.Array() {
			op := notification.Get("Operation").String()
			if op == unassignOperation {
				unassignNotificationsFound++
				assertFormationAssignmentsNotificationWithItemsStructure(t, notification, unassignOperation, formation.ID, app2.ID, localTenantID2, appNamespace, appRegion, tnt, tntParentCustomer)
			}
		}
		require.Equal(t, 2, unassignNotificationsFound, "two notifications for unassign app2 expected")

		// Check that there are trust details for the target and there are no trust details for the source.
		assignNotificationAboutApp2 = notificationsForApp1.Array()[0]
		assertTrustDetailsForTargetAndNoTrustDetailsForSource(t, assignNotificationAboutApp2, certSubjectMappingCustomSubjectWithCommaSeparator, certSubjectMappingCustomSubjectWithCommaSeparatorSecond)

		t.Logf("Unassign Application 1 from formation %s", formationName)
		unassignReq = fixtures.FixUnassignFormationRequest(app1.ID, string(graphql.FormationObjectTypeApplication), formationName)
		err = testctx.Tc.RunOperationWithCustomTenant(ctx, certSecuredGraphQLClient, tnt, unassignReq, &unassignFormation)
		require.NoError(t, err)
		require.Equal(t, formationName, unassignFormation.Name)

		assertFormationAssignmentsAsynchronously(t, ctx, tnt, formation.ID, 0, nil, 300)
		assertFormationStatus(t, ctx, tnt, formation.ID, graphql.FormationStatus{Condition: graphql.FormationStatusConditionReady, Errors: nil})

		cleanupNotificationsFromExternalSvcMock(t, certSecuredHTTPClient)
		t.Logf("Deleting formation with name: %q from template with name: %q that has %q webhook", formationName, formationTmplName, formationLifecycleWebhookType)
		delFormation := fixtures.DeleteFormationWithinTenant(t, ctx, certSecuredGraphQLClient, tnt, formationName)
		require.NotEmpty(t, delFormation.ID)
		require.Equal(t, "DELETING", delFormation.State)
		require.Empty(t, delFormation.Error)

		body = getNotificationsFromExternalSvcMock(t, certSecuredHTTPClient)
		assertNotificationsCountForFormationID(t, body, formation.ID, 1)
		assertAsyncFormationNotificationFromCreationOrDeletion(t, ctx, body, formation.ID, formation.Name, "READY", deleteFormationOperation, tnt, tntParentCustomer)
		cleanupNotificationsFromExternalSvcMock(t, certSecuredHTTPClient)

		t.Logf("Verify the formation with name: %q is successfully deleted after READY status is reported on the status API...", formationName)
		formationPage := fixtures.ListFormationsWithinTenant(t, ctx, tnt, certSecuredGraphQLClient)
		require.Equal(t, 0, formationPage.TotalCount)
		require.Empty(t, formationPage.Data)
		t.Logf("Formation with name: %q is successfully deleted after READY status is reported on the status API", formationName)
	})

	t.Run("Resynchronize synchronous formation notifications with tenant mapping notifications", func(t *testing.T) {
		cleanupNotificationsFromExternalSvcMock(t, certSecuredHTTPClient)
		defer cleanupNotificationsFromExternalSvcMock(t, certSecuredHTTPClient)
		resetShouldFailEndpointFromExternalSvcMock(t, certSecuredHTTPClient)
		defer resetShouldFailEndpointFromExternalSvcMock(t, certSecuredHTTPClient)

		formationLifecycleWebhookType := graphql.WebhookTypeFormationLifecycle
		syncWebhookMode := graphql.WebhookModeSync
		urlTemplateFormation := "{\\\"path\\\":\\\"" + conf.ExternalServicesMockMtlsSecuredURL + "/v1/businessIntegration/fail-once/{{.Formation.ID}}\\\",\\\"method\\\":\\\"{{if eq .Operation \\\"createFormation\\\"}}POST{{else}}DELETE{{end}}\\\"}"
		inputTemplateFormation := "{\\\"globalAccountId\\\":\\\"{{.CustomerTenantContext.AccountID}}\\\",\\\"crmId\\\":\\\"{{.CustomerTenantContext.CustomerID}}\\\",\\\"details\\\":{\\\"id\\\":\\\"{{.Formation.ID}}\\\",\\\"name\\\":\\\"{{.Formation.Name}}\\\"}}"
		outputTemplateFormation := "{\\\"error\\\": \\\"{{.Body.error}}\\\",\\\"success_status_code\\\": 200}"
		formationTemplateWebhookInput := fixtures.FixFormationNotificationWebhookInput(formationLifecycleWebhookType, syncWebhookMode, urlTemplateFormation, inputTemplateFormation, outputTemplateFormation)

		t.Logf("Add webhook with type %q and mode: %q to formation template with ID: %q", formationLifecycleWebhookType, syncWebhookMode, ft.ID)
		actualFormationTemplateWebhook := fixtures.AddWebhookToFormationTemplate(t, ctx, certSecuredGraphQLClient, formationTemplateWebhookInput, "", ft.ID)
		defer fixtures.CleanupWebhook(t, ctx, certSecuredGraphQLClient, "", actualFormationTemplateWebhook.ID)

		urlTemplateAsyncApplication := "{\\\"path\\\":\\\"" + conf.ExternalServicesMockMtlsSecuredURL + "/formation-callback/async-old/{{.TargetApplication.ID}}{{if eq .Operation \\\"unassign\\\"}}/{{.SourceApplication.ID}}{{end}}\\\",\\\"method\\\":\\\"{{if eq .Operation \\\"assign\\\"}}PATCH{{else}}DELETE{{end}}\\\"}"
		inputTemplateAsyncApplication := "{\\\"ucl-formation-id\\\":\\\"{{.FormationID}}\\\",\\\"globalAccountId\\\":\\\"{{.CustomerTenantContext.AccountID}}\\\",\\\"crmId\\\":\\\"{{.CustomerTenantContext.CustomerID}}\\\",\\\"formation-assignment-id\\\":\\\"{{ .Assignment.ID }}\\\",\\\"items\\\":[{\\\"region\\\":\\\"{{ if .SourceApplication.Labels.region }}{{.SourceApplication.Labels.region}}{{ else }}{{.SourceApplicationTemplate.Labels.region}}{{ end }}\\\",\\\"application-namespace\\\":\\\"{{.SourceApplicationTemplate.ApplicationNamespace}}\\\",\\\"tenant-id\\\":\\\"{{.SourceApplication.LocalTenantID}}\\\",\\\"ucl-system-tenant-id\\\":\\\"{{.SourceApplication.ID}}\\\"}]}"
		outputTemplateAsyncApplication := "{\\\"config\\\":\\\"{{.Body.Config}}\\\", \\\"location\\\":\\\"{{.Headers.Location}}\\\",\\\"error\\\": \\\"{{.Body.error}}\\\",\\\"success_status_code\\\": 202}"

		applicationTntMappingWebhookType := graphql.WebhookTypeApplicationTenantMapping
		asyncCallbacWebhookMode := graphql.WebhookModeAsyncCallback
		applicationAsyncWebhookInput := fixtures.FixFormationNotificationWebhookInput(applicationTntMappingWebhookType, asyncCallbacWebhookMode, urlTemplateAsyncApplication, inputTemplateAsyncApplication, outputTemplateAsyncApplication)

		t.Logf("Add webhook with type %q and mode: %q to application with ID: %q", applicationTntMappingWebhookType, asyncCallbacWebhookMode, app1.ID)
		actualApplicationAsyncWebhookInput := fixtures.AddWebhookToApplication(t, ctx, certSecuredGraphQLClient, applicationAsyncWebhookInput, tnt, app1.ID)
		defer fixtures.CleanupWebhook(t, ctx, certSecuredGraphQLClient, tnt, actualApplicationAsyncWebhookInput.ID)

		urlTemplateSyncApplication := "{\\\"path\\\":\\\"" + conf.ExternalServicesMockMtlsSecuredURL + "/formation-callback/{{.TargetApplication.ID}}{{if eq .Operation \\\"unassign\\\"}}/{{.SourceApplication.ID}}{{end}}\\\",\\\"method\\\":\\\"{{if eq .Operation \\\"assign\\\"}}PATCH{{else}}DELETE{{end}}\\\"}"
		inputTemplateSyncApplication := "{\\\"ucl-formation-id\\\":\\\"{{.FormationID}}\\\",\\\"globalAccountId\\\":\\\"{{.CustomerTenantContext.AccountID}}\\\",\\\"crmId\\\":\\\"{{.CustomerTenantContext.CustomerID}}\\\",\\\"items\\\":[{\\\"region\\\":\\\"{{ if .SourceApplication.Labels.region }}{{.SourceApplication.Labels.region}}{{ else }}{{.SourceApplicationTemplate.Labels.region}}{{ end }}\\\",\\\"application-namespace\\\":\\\"{{.SourceApplicationTemplate.ApplicationNamespace}}\\\",\\\"tenant-id\\\":\\\"{{.SourceApplication.LocalTenantID}}\\\",\\\"ucl-system-tenant-id\\\":\\\"{{.SourceApplication.ID}}\\\"}]}"
		outputTemplateSyncApplication := "{\\\"config\\\":\\\"{{.Body.Config}}\\\", \\\"location\\\":\\\"{{.Headers.Location}}\\\",\\\"error\\\": \\\"{{.Body.error}}\\\",\\\"success_status_code\\\": 200, \\\"incomplete_status_code\\\": 204}"

		applicationWebhookInput := fixtures.FixFormationNotificationWebhookInput(applicationTntMappingWebhookType, syncWebhookMode, urlTemplateSyncApplication, inputTemplateSyncApplication, outputTemplateSyncApplication)

		t.Logf("Add webhook with type %q and mode: %q to application with ID: %q", applicationTntMappingWebhookType, syncWebhookMode, app2.ID)
		actualApplicationWebhook := fixtures.AddWebhookToApplication(t, ctx, certSecuredGraphQLClient, applicationWebhookInput, tnt, app2.ID)
		defer fixtures.CleanupWebhook(t, ctx, certSecuredGraphQLClient, tnt, actualApplicationWebhook.ID)

		formationName := "formation-name-from-template-with-webhook"
		t.Logf("Creating formation with name: %q from template with name: %q that has %q webhook", formationName, formationTmplName, formationLifecycleWebhookType)
		defer fixtures.DeleteFormationWithinTenant(t, ctx, certSecuredGraphQLClient, tnt, formationName)
		formation := fixtures.CreateFormationFromTemplateWithinTenant(t, ctx, certSecuredGraphQLClient, tnt, formationName, &formationTmplName)
		require.NotEmpty(t, formation.ID)
		require.Equal(t, "CREATE_ERROR", formation.State)

		t.Logf("Assign application 1 to formation: %q", formationName)
		defer fixtures.UnassignFormationWithApplicationObjectType(t, ctx, certSecuredGraphQLClient, graphql.FormationInput{Name: formationName}, app1.ID, tnt)
		assignedFormation := fixtures.AssignFormationWithApplicationObjectType(t, ctx, certSecuredGraphQLClient, graphql.FormationInput{Name: formationName}, app1.ID, tnt)
		require.Equal(t, formation.ID, assignedFormation.ID)
		require.Equal(t, formation.State, assignedFormation.State)

		expectedAssignments := map[string]map[string]fixtures.AssignmentState{
			app1.ID: {app1.ID: fixtures.AssignmentState{State: "INITIAL", Config: nil, Value: nil, Error: nil}},
		}
		assertFormationAssignments(t, ctx, tnt, formation.ID, 1, expectedAssignments)
		assertFormationStatus(t, ctx, tnt, formation.ID, graphql.FormationStatus{
			Condition: graphql.FormationStatusConditionError,
			Errors: []*graphql.FormationStatusError{{
				Message:   "failed to parse request",
				ErrorCode: 2,
			}},
		})

		t.Logf("Assign application 2 to formation: %q", formationName)
		defer fixtures.UnassignFormationWithApplicationObjectType(t, ctx, certSecuredGraphQLClient, graphql.FormationInput{Name: formationName}, app2.ID, tnt)
		assignedFormation = fixtures.AssignFormationWithApplicationObjectType(t, ctx, certSecuredGraphQLClient, graphql.FormationInput{Name: formationName}, app2.ID, tnt)
		require.Equal(t, formation.ID, assignedFormation.ID)
		require.Equal(t, formation.State, assignedFormation.State)

		expectedAssignments = map[string]map[string]fixtures.AssignmentState{
			app1.ID: {
				app1.ID: fixtures.AssignmentState{State: "INITIAL", Config: nil, Value: nil, Error: nil},
				app2.ID: fixtures.AssignmentState{State: "INITIAL", Config: nil, Value: nil, Error: nil},
			},
			app2.ID: {
				app1.ID: fixtures.AssignmentState{State: "INITIAL", Config: nil, Value: nil, Error: nil},
				app2.ID: fixtures.AssignmentState{State: "INITIAL", Config: nil, Value: nil, Error: nil},
			},
		}
		assertFormationAssignmentsAsynchronously(t, ctx, tnt, formation.ID, 4, expectedAssignments, 300)
		assertFormationStatus(t, ctx, tnt, formation.ID, graphql.FormationStatus{
			Condition: graphql.FormationStatusConditionError,
			Errors: []*graphql.FormationStatusError{{
				Message:   "failed to parse request",
				ErrorCode: 2,
			}},
		})

		body := getNotificationsFromExternalSvcMock(t, certSecuredHTTPClient)
		assertFormationNotificationFromCreationOrDeletion(t, body, formation.ID, formation.Name, createFormationOperation, tnt, tntParentCustomer)

		cleanupNotificationsFromExternalSvcMock(t, certSecuredHTTPClient)

		t.Logf("Resynchronize formation %q should retry and succeed", formation.Name)
		resynchronizeReq := fixtures.FixResynchronizeFormationNotificationsRequest(formation.ID)
		example.SaveExample(t, resynchronizeReq.Query(), "resynchronize formation notifications")
		err = testctx.Tc.RunOperationWithCustomTenant(ctx, certSecuredGraphQLClient, tnt, resynchronizeReq, &formation)
		require.NoError(t, err)
		require.Equal(t, formationName, formation.Name)
		require.Equal(t, "READY", formation.State)

		expectedAssignments = map[string]map[string]fixtures.AssignmentState{
			app1.ID: {
				app1.ID: fixtures.AssignmentState{State: "READY", Config: nil, Value: nil, Error: nil},
				app2.ID: fixtures.AssignmentState{State: "READY", Config: fixtures.StatusAPISyncConfigJSON, Value: fixtures.StatusAPISyncConfigJSON, Error: nil},
			},
			app2.ID: {
				app1.ID: fixtures.AssignmentState{State: "READY", Config: fixtures.StatusAPIAsyncConfigJSON, Value: fixtures.StatusAPIAsyncConfigJSON, Error: nil},
				app2.ID: fixtures.AssignmentState{State: "READY", Config: nil, Value: nil, Error: nil},
			},
		}
		assertFormationAssignmentsAsynchronously(t, ctx, tnt, formation.ID, 4, expectedAssignments, 300)
		assertFormationStatus(t, ctx, tnt, formation.ID, graphql.FormationStatus{Condition: graphql.FormationStatusConditionReady, Errors: nil})

		cleanupNotificationsFromExternalSvcMock(t, certSecuredHTTPClient)

		var unassignFormation graphql.Formation
		t.Logf("Unassign Application 1 from formation %s", formationName)
		unassignReq := fixtures.FixUnassignFormationRequest(app1.ID, string(graphql.FormationObjectTypeApplication), formationName)
		err = testctx.Tc.RunOperationWithCustomTenant(ctx, certSecuredGraphQLClient, tnt, unassignReq, &unassignFormation)
		require.NoError(t, err)
		require.Equal(t, formationName, unassignFormation.Name)

		expectedAssignments = map[string]map[string]fixtures.AssignmentState{
			app2.ID: {
				app2.ID: fixtures.AssignmentState{State: "READY", Config: nil, Value: nil, Error: nil},
			},
		}
		assertFormationAssignmentsAsynchronously(t, ctx, tnt, formation.ID, 1, expectedAssignments, 300)
		assertFormationStatus(t, ctx, tnt, formation.ID, graphql.FormationStatus{Condition: graphql.FormationStatusConditionReady, Errors: nil})

		cleanupNotificationsFromExternalSvcMock(t, certSecuredHTTPClient)

		t.Logf("Unassign Application 2 from formation %s", formationName)
		unassignReq = fixtures.FixUnassignFormationRequest(app2.ID, string(graphql.FormationObjectTypeApplication), formationName)
		err = testctx.Tc.RunOperationWithCustomTenant(ctx, certSecuredGraphQLClient, tnt, unassignReq, &unassignFormation)
		require.NoError(t, err)
		require.Equal(t, formationName, unassignFormation.Name)

		assertFormationAssignments(t, ctx, tnt, formation.ID, 0, expectedAssignments)
		assertFormationStatus(t, ctx, tnt, formation.ID, graphql.FormationStatus{Condition: graphql.FormationStatusConditionReady, Errors: nil})

		resetShouldFailEndpointFromExternalSvcMock(t, certSecuredHTTPClient)

		delFormation := fixtures.DeleteFormationWithinTenant(t, ctx, certSecuredGraphQLClient, tnt, formationName)
		require.NotEmpty(t, delFormation.ID)
		require.Equal(t, "DELETE_ERROR", delFormation.State)

		t.Logf("Should get formation with name: %q by ID: %q", formationName, formation.ID)
		var gotFormation *graphql.Formation
		getFormationReq := fixtures.FixGetFormationRequest(formation.ID)
		err = testctx.Tc.RunOperationWithCustomTenant(ctx, certSecuredGraphQLClient, tnt, getFormationReq, &gotFormation)
		require.NoError(t, err)
		require.Equal(t, delFormation.ID, gotFormation.ID)
		require.Equal(t, delFormation.State, gotFormation.State)

		cleanupNotificationsFromExternalSvcMock(t, certSecuredHTTPClient)

		t.Logf("Resynchronize formation %q should retry and succeed", formationName)
		resynchronizeReq = fixtures.FixResynchronizeFormationNotificationsRequest(formation.ID)
		err = testctx.Tc.RunOperationWithCustomTenant(ctx, certSecuredGraphQLClient, tnt, resynchronizeReq, &delFormation)
		require.NoError(t, err)
		require.Equal(t, formationName, delFormation.Name)
		require.Equal(t, "READY", delFormation.State)

		body = getNotificationsFromExternalSvcMock(t, certSecuredHTTPClient)
		assertNotificationsCountForFormationID(t, body, formation.ID, 1)
		assertFormationNotificationFromCreationOrDeletion(t, body, formation.ID, formation.Name, deleteFormationOperation, tnt, tntParentCustomer)

		t.Logf("Should fail while getting formation with name: %q by ID: %q because it is already deleted", formation.Name, formation.ID)
		var nonexistentFormation *graphql.Formation
		getNonexistentFormationReq := fixtures.FixGetFormationRequest(formation.ID)
		err = testctx.Tc.RunOperationWithCustomTenant(ctx, certSecuredGraphQLClient, tnt, getNonexistentFormationReq, nonexistentFormation)
		require.Error(t, err)
		require.Nil(t, nonexistentFormation)
	})

	t.Run("Resynchronize tenant mapping notifications with reset", func(t *testing.T) {
		cleanupNotificationsFromExternalSvcMock(t, certSecuredHTTPClient)
		defer cleanupNotificationsFromExternalSvcMock(t, certSecuredHTTPClient)
		resetShouldFailEndpointFromExternalSvcMock(t, certSecuredHTTPClient)
		defer resetShouldFailEndpointFromExternalSvcMock(t, certSecuredHTTPClient)

		urlTemplateAsyncApplication := "{\\\"path\\\":\\\"" + conf.ExternalServicesMockMtlsSecuredURL + "/formation-callback/async-old/{{.TargetApplication.ID}}{{if eq .Operation \\\"unassign\\\"}}/{{.SourceApplication.ID}}{{end}}\\\",\\\"method\\\":\\\"{{if eq .Operation \\\"assign\\\"}}PATCH{{else}}DELETE{{end}}\\\"}"
		inputTemplateAsyncApplication := "{\\\"ucl-formation-id\\\":\\\"{{.FormationID}}\\\",\\\"globalAccountId\\\":\\\"{{.CustomerTenantContext.AccountID}}\\\",\\\"crmId\\\":\\\"{{.CustomerTenantContext.CustomerID}}\\\",\\\"formation-assignment-id\\\":\\\"{{ .Assignment.ID }}\\\",\\\"items\\\":[{\\\"region\\\":\\\"{{ if .SourceApplication.Labels.region }}{{.SourceApplication.Labels.region}}{{ else }}{{.SourceApplicationTemplate.Labels.region}}{{ end }}\\\",\\\"application-namespace\\\":\\\"{{.SourceApplicationTemplate.ApplicationNamespace}}\\\",\\\"tenant-id\\\":\\\"{{.SourceApplication.LocalTenantID}}\\\",\\\"ucl-system-tenant-id\\\":\\\"{{.SourceApplication.ID}}\\\"}]}"
		outputTemplateAsyncApplication := "{\\\"config\\\":\\\"{{.Body.Config}}\\\", \\\"location\\\":\\\"{{.Headers.Location}}\\\",\\\"error\\\": \\\"{{.Body.error}}\\\",\\\"success_status_code\\\": 202}"

		applicationAsyncWebhookInput := fixtures.FixFormationNotificationWebhookInput(graphql.WebhookTypeApplicationTenantMapping, graphql.WebhookModeAsyncCallback, urlTemplateAsyncApplication, inputTemplateAsyncApplication, outputTemplateAsyncApplication)

		t.Logf("Add webhook with application with ID %q", app1.ID)
		actualApplicationAsyncWebhookInput := fixtures.AddWebhookToApplication(t, ctx, certSecuredGraphQLClient, applicationAsyncWebhookInput, tnt, app1.ID)
		defer fixtures.CleanupWebhook(t, ctx, certSecuredGraphQLClient, tnt, actualApplicationAsyncWebhookInput.ID)

		urlTemplateApplication := "{\\\"path\\\":\\\"" + conf.ExternalServicesMockMtlsSecuredURL + "/formation-callback/{{.TargetApplication.ID}}{{if eq .Operation \\\"unassign\\\"}}/{{.SourceApplication.ID}}{{end}}\\\",\\\"method\\\":\\\"{{if eq .Operation \\\"assign\\\"}}PATCH{{else}}DELETE{{end}}\\\"}"
		inputTemplateApplication := "{\\\"ucl-formation-id\\\":\\\"{{.FormationID}}\\\",\\\"globalAccountId\\\":\\\"{{.CustomerTenantContext.AccountID}}\\\",\\\"crmId\\\":\\\"{{.CustomerTenantContext.CustomerID}}\\\",\\\"items\\\":[{\\\"region\\\":\\\"{{ if .SourceApplication.Labels.region }}{{.SourceApplication.Labels.region}}{{ else }}{{.SourceApplicationTemplate.Labels.region}}{{ end }}\\\",\\\"application-namespace\\\":\\\"{{.SourceApplicationTemplate.ApplicationNamespace}}\\\",\\\"tenant-id\\\":\\\"{{.SourceApplication.LocalTenantID}}\\\",\\\"ucl-system-tenant-id\\\":\\\"{{.SourceApplication.ID}}\\\"}]}"
		outputTemplateApplication := "{\\\"config\\\":\\\"{{.Body.Config}}\\\", \\\"location\\\":\\\"{{.Headers.Location}}\\\",\\\"error\\\": \\\"{{.Body.error}}\\\",\\\"success_status_code\\\": 200, \\\"incomplete_status_code\\\": 204}"

		applicationWebhookInput := fixtures.FixFormationNotificationWebhookInput(graphql.WebhookTypeApplicationTenantMapping, graphql.WebhookModeSync, urlTemplateApplication, inputTemplateApplication, outputTemplateApplication)

		t.Logf("Add webhook with type %q and mode: %q to application with ID: %q", graphql.WebhookTypeApplicationTenantMapping, graphql.WebhookModeSync, app2.ID)
		actualApplicationWebhook := fixtures.AddWebhookToApplication(t, ctx, certSecuredGraphQLClient, applicationWebhookInput, tnt, app2.ID)
		defer fixtures.CleanupWebhook(t, ctx, certSecuredGraphQLClient, tnt, actualApplicationWebhook.ID)

		formationName := "formation-name-from-template-with-webhook"
		t.Logf("Creating formation with name: %q from template with name: %q that has %q webhook", formationName, formationTmplName, graphql.WebhookTypeFormationLifecycle)
		defer fixtures.DeleteFormationWithinTenant(t, ctx, certSecuredGraphQLClient, tnt, formationName)
		formation := fixtures.CreateFormationFromTemplateWithinTenant(t, ctx, certSecuredGraphQLClient, tnt, formationName, &formationTmplName)
		require.NotEmpty(t, formation.ID)
		require.Equal(t, "READY", formation.State)

		t.Logf("Assign application 1 to formation: %q", formationName)
		defer fixtures.UnassignFormationWithApplicationObjectType(t, ctx, certSecuredGraphQLClient, graphql.FormationInput{Name: formationName}, app1.ID, tnt)
		assignedFormation := fixtures.AssignFormationWithApplicationObjectType(t, ctx, certSecuredGraphQLClient, graphql.FormationInput{Name: formationName}, app1.ID, tnt)
		require.Equal(t, formation.ID, assignedFormation.ID)
		require.Equal(t, formation.State, assignedFormation.State)

		expectedAssignments := map[string]map[string]fixtures.AssignmentState{
			app1.ID: {app1.ID: fixtures.AssignmentState{State: "READY", Config: nil, Value: nil, Error: nil}},
		}
		assertFormationAssignments(t, ctx, tnt, formation.ID, 1, expectedAssignments)
		assertFormationStatus(t, ctx, tnt, formation.ID, graphql.FormationStatus{
			Condition: graphql.FormationStatusConditionReady,
			Errors:    nil,
		})

		t.Logf("Assign application 2 to formation: %q", formationName)
		defer fixtures.UnassignFormationWithApplicationObjectType(t, ctx, certSecuredGraphQLClient, graphql.FormationInput{Name: formationName}, app2.ID, tnt)
		assignedFormation = fixtures.AssignFormationWithApplicationObjectType(t, ctx, certSecuredGraphQLClient, graphql.FormationInput{Name: formationName}, app2.ID, tnt)
		require.Equal(t, formation.ID, assignedFormation.ID)
		require.Equal(t, formation.State, assignedFormation.State)

		expectedAssignments = map[string]map[string]fixtures.AssignmentState{
			app1.ID: {
				app1.ID: fixtures.AssignmentState{State: "READY", Config: nil, Value: nil, Error: nil},
				app2.ID: fixtures.AssignmentState{State: "READY", Config: fixtures.StatusAPISyncConfigJSON, Value: fixtures.StatusAPISyncConfigJSON, Error: nil},
			},
			app2.ID: {
				app1.ID: fixtures.AssignmentState{State: "READY", Config: fixtures.StatusAPIAsyncConfigJSON, Value: fixtures.StatusAPIAsyncConfigJSON, Error: nil},
				app2.ID: fixtures.AssignmentState{State: "READY", Config: nil, Value: nil, Error: nil},
			},
		}
		assertFormationAssignmentsAsynchronously(t, ctx, tnt, formation.ID, 4, expectedAssignments, 300)
		assertFormationStatus(t, ctx, tnt, formation.ID, graphql.FormationStatus{Condition: graphql.FormationStatusConditionReady, Errors: nil})

		cleanupNotificationsFromExternalSvcMock(t, certSecuredHTTPClient)

		t.Logf("Resynchronize formation %q without reset should not do anything", formation.Name)
		resynchronizeReq := fixtures.FixResynchronizeFormationNotificationsRequest(formation.ID)
		example.SaveExample(t, resynchronizeReq.Query(), "resynchronize formation notifications")
		err = testctx.Tc.RunOperationWithCustomTenant(ctx, certSecuredGraphQLClient, tnt, resynchronizeReq, &formation)
		require.NoError(t, err)
		require.Equal(t, formationName, formation.Name)
		require.Equal(t, "READY", formation.State)

		expectedAssignments = map[string]map[string]fixtures.AssignmentState{
			app1.ID: {
				app1.ID: fixtures.AssignmentState{State: "READY", Config: nil, Value: nil, Error: nil},
				app2.ID: fixtures.AssignmentState{State: "READY", Config: fixtures.StatusAPISyncConfigJSON, Value: fixtures.StatusAPISyncConfigJSON, Error: nil},
			},
			app2.ID: {
				app1.ID: fixtures.AssignmentState{State: "READY", Config: fixtures.StatusAPIAsyncConfigJSON, Value: fixtures.StatusAPIAsyncConfigJSON, Error: nil},
				app2.ID: fixtures.AssignmentState{State: "READY", Config: nil, Value: nil, Error: nil},
			},
		}
		assertFormationAssignmentsAsynchronously(t, ctx, tnt, formation.ID, 4, expectedAssignments, 300)
		assertFormationStatus(t, ctx, tnt, formation.ID, graphql.FormationStatus{Condition: graphql.FormationStatusConditionReady, Errors: nil})

		t.Logf("Resynchronize formation %q with reset should set assignments to initial state", formation.Name)
		resynchronizeReq = fixtures.FixResynchronizeFormationNotificationsRequestWithResetOption(formation.ID, true)
		err = testctx.Tc.RunOperationWithCustomTenant(ctx, certSecuredGraphQLClient, tnt, resynchronizeReq, &formation)
		require.NoError(t, err)
		require.Equal(t, formationName, formation.Name)
		require.Equal(t, "READY", formation.State)

		expectedAssignments = map[string]map[string]fixtures.AssignmentState{
			app1.ID: {
				app1.ID: fixtures.AssignmentState{State: "READY", Config: nil, Value: nil, Error: nil},
				app2.ID: fixtures.AssignmentState{State: "READY", Config: fixtures.StatusAPISyncConfigJSON, Value: fixtures.StatusAPISyncConfigJSON, Error: nil},
			},
			app2.ID: {
<<<<<<< HEAD
				app1.ID: fixtures.AssignmentState{State: "READY", Config: asyncConfig, Value: asyncConfig, Error: nil},
=======
				app1.ID: fixtures.AssignmentState{State: "INITIAL", Config: nil, Value: nil, Error: nil},
				app2.ID: fixtures.AssignmentState{State: "READY", Config: nil, Value: nil, Error: nil},
			},
		}
		assertFormationAssignments(t, ctx, tnt, formation.ID, 4, expectedAssignments)
		assertFormationStatus(t, ctx, tnt, formation.ID, graphql.FormationStatus{Condition: graphql.FormationStatusConditionInProgress, Errors: nil})

		expectedAssignments = map[string]map[string]fixtures.AssignmentState{
			app1.ID: {
				app1.ID: fixtures.AssignmentState{State: "READY", Config: nil, Value: nil, Error: nil},
				app2.ID: fixtures.AssignmentState{State: "READY", Config: fixtures.StatusAPISyncConfigJSON, Value: fixtures.StatusAPISyncConfigJSON, Error: nil},
			},
			app2.ID: {
				app1.ID: fixtures.AssignmentState{State: "READY", Config: fixtures.StatusAPIAsyncConfigJSON, Value: fixtures.StatusAPIAsyncConfigJSON, Error: nil},
>>>>>>> de1cfea4
				app2.ID: fixtures.AssignmentState{State: "READY", Config: nil, Value: nil, Error: nil},
			},
		}
		assertFormationAssignmentsAsynchronously(t, ctx, tnt, formation.ID, 4, expectedAssignments, 300)
		assertFormationStatus(t, ctx, tnt, formation.ID, graphql.FormationStatus{Condition: graphql.FormationStatusConditionReady, Errors: nil})

		t.Logf("Unassign Application 1 from formation %s", formationName)
		fixtures.UnassignFormationWithApplicationObjectType(t, ctx, certSecuredGraphQLClient, graphql.FormationInput{Name: formationName}, app1.ID, tnt)

		expectedAssignments = map[string]map[string]fixtures.AssignmentState{
			app2.ID: {
				app2.ID: fixtures.AssignmentState{State: "READY", Config: nil, Value: nil, Error: nil},
			},
		}
		assertFormationAssignmentsAsynchronously(t, ctx, tnt, formation.ID, 1, expectedAssignments, 300)
		assertFormationStatus(t, ctx, tnt, formation.ID, graphql.FormationStatus{Condition: graphql.FormationStatusConditionReady, Errors: nil})

		cleanupNotificationsFromExternalSvcMock(t, certSecuredHTTPClient)

		t.Logf("Unassign Application 2 from formation %s", formationName)
		fixtures.UnassignFormationWithApplicationObjectType(t, ctx, certSecuredGraphQLClient, graphql.FormationInput{Name: formationName}, app2.ID, tnt)

		assertFormationAssignments(t, ctx, tnt, formation.ID, 0, expectedAssignments)
		assertFormationStatus(t, ctx, tnt, formation.ID, graphql.FormationStatus{Condition: graphql.FormationStatusConditionReady, Errors: nil})

		resetShouldFailEndpointFromExternalSvcMock(t, certSecuredHTTPClient)

		delFormation := fixtures.DeleteFormationWithinTenant(t, ctx, certSecuredGraphQLClient, tnt, formationName)
		require.NotEmpty(t, delFormation.ID)
		require.Equal(t, "READY", delFormation.State)
	})

	t.Run("Resynchronize asynchronous formation notifications with tenant mapping notifications", func(t *testing.T) {
		cleanupNotificationsFromExternalSvcMock(t, certSecuredHTTPClient)
		defer cleanupNotificationsFromExternalSvcMock(t, certSecuredHTTPClient)
		resetShouldFailEndpointFromExternalSvcMock(t, certSecuredHTTPClient)
		defer resetShouldFailEndpointFromExternalSvcMock(t, certSecuredHTTPClient)

		formationTemplateWebhookType := graphql.WebhookTypeFormationLifecycle
		formationTemplateWebhookMode := graphql.WebhookModeAsyncCallback
		urlTemplateThatNeverResponds := "{\\\"path\\\":\\\"" + conf.ExternalServicesMockMtlsSecuredURL + "/v1/businessIntegration/async-no-response/{{.Formation.ID}}\\\",\\\"method\\\":\\\"{{if eq .Operation \\\"createFormation\\\"}}POST{{else}}DELETE{{end}}\\\"}"
		inputTemplateFormation := "{\\\"globalAccountId\\\":\\\"{{.CustomerTenantContext.AccountID}}\\\",\\\"crmId\\\":\\\"{{.CustomerTenantContext.CustomerID}}\\\",\\\"details\\\":{\\\"id\\\":\\\"{{.Formation.ID}}\\\",\\\"name\\\":\\\"{{.Formation.Name}}\\\"}}"
		outputTemplateFormation := "{\\\"error\\\": \\\"{{.Body.error}}\\\",\\\"success_status_code\\\": 202}"

		formationTemplateWebhookInput := fixtures.FixFormationNotificationWebhookInput(formationTemplateWebhookType, formationTemplateWebhookMode, urlTemplateThatNeverResponds, inputTemplateFormation, outputTemplateFormation)

		t.Logf("Add webhook with type %q and mode: %q to formation template with ID: %q", formationTemplateWebhookType, formationTemplateWebhookMode, ft.ID)
		actualFormationTemplateWebhook := fixtures.AddWebhookToFormationTemplate(t, ctx, certSecuredGraphQLClient, formationTemplateWebhookInput, "", ft.ID)
		defer fixtures.CleanupWebhook(t, ctx, certSecuredGraphQLClient, "", actualFormationTemplateWebhook.ID)

		urlTemplateAsyncApplication := "{\\\"path\\\":\\\"" + conf.ExternalServicesMockMtlsSecuredURL + "/formation-callback/async-old/{{.TargetApplication.ID}}{{if eq .Operation \\\"unassign\\\"}}/{{.SourceApplication.ID}}{{end}}\\\",\\\"method\\\":\\\"{{if eq .Operation \\\"assign\\\"}}PATCH{{else}}DELETE{{end}}\\\"}"
		inputTemplateAsyncApplication := "{\\\"ucl-formation-id\\\":\\\"{{.FormationID}}\\\",\\\"globalAccountId\\\":\\\"{{.CustomerTenantContext.AccountID}}\\\",\\\"crmId\\\":\\\"{{.CustomerTenantContext.CustomerID}}\\\",\\\"formation-assignment-id\\\":\\\"{{ .Assignment.ID }}\\\",\\\"items\\\":[{\\\"region\\\":\\\"{{ if .SourceApplication.Labels.region }}{{.SourceApplication.Labels.region}}{{ else }}{{.SourceApplicationTemplate.Labels.region}}{{ end }}\\\",\\\"application-namespace\\\":\\\"{{.SourceApplicationTemplate.ApplicationNamespace}}\\\",\\\"tenant-id\\\":\\\"{{.SourceApplication.LocalTenantID}}\\\",\\\"ucl-system-tenant-id\\\":\\\"{{.SourceApplication.ID}}\\\"}]}"
		outputTemplateAsyncApplication := "{\\\"config\\\":\\\"{{.Body.Config}}\\\", \\\"location\\\":\\\"{{.Headers.Location}}\\\",\\\"error\\\": \\\"{{.Body.error}}\\\",\\\"success_status_code\\\": 202}"

		applicationAsyncWebhookInput := fixtures.FixFormationNotificationWebhookInput(graphql.WebhookTypeApplicationTenantMapping, graphql.WebhookModeAsyncCallback, urlTemplateAsyncApplication, inputTemplateAsyncApplication, outputTemplateAsyncApplication)

		t.Logf("Add webhook with type %q and mode: %q to application with ID: %q", graphql.WebhookTypeApplicationTenantMapping, graphql.WebhookModeAsyncCallback, app1.ID)
		actualApplicationAsyncWebhookInput := fixtures.AddWebhookToApplication(t, ctx, certSecuredGraphQLClient, applicationAsyncWebhookInput, tnt, app1.ID)
		defer fixtures.CleanupWebhook(t, ctx, certSecuredGraphQLClient, tnt, actualApplicationAsyncWebhookInput.ID)

		urlTemplateApplication := "{\\\"path\\\":\\\"" + conf.ExternalServicesMockMtlsSecuredURL + "/formation-callback/{{.TargetApplication.ID}}{{if eq .Operation \\\"unassign\\\"}}/{{.SourceApplication.ID}}{{end}}\\\",\\\"method\\\":\\\"{{if eq .Operation \\\"assign\\\"}}PATCH{{else}}DELETE{{end}}\\\"}"
		inputTemplateApplication := "{\\\"ucl-formation-id\\\":\\\"{{.FormationID}}\\\",\\\"globalAccountId\\\":\\\"{{.CustomerTenantContext.AccountID}}\\\",\\\"crmId\\\":\\\"{{.CustomerTenantContext.CustomerID}}\\\",\\\"items\\\":[{\\\"region\\\":\\\"{{ if .SourceApplication.Labels.region }}{{.SourceApplication.Labels.region}}{{ else }}{{.SourceApplicationTemplate.Labels.region}}{{ end }}\\\",\\\"application-namespace\\\":\\\"{{.SourceApplicationTemplate.ApplicationNamespace}}\\\",\\\"tenant-id\\\":\\\"{{.SourceApplication.LocalTenantID}}\\\",\\\"ucl-system-tenant-id\\\":\\\"{{.SourceApplication.ID}}\\\"}]}"
		outputTemplateApplication := "{\\\"config\\\":\\\"{{.Body.Config}}\\\", \\\"location\\\":\\\"{{.Headers.Location}}\\\",\\\"error\\\": \\\"{{.Body.error}}\\\",\\\"success_status_code\\\": 200, \\\"incomplete_status_code\\\": 204}"

		applicationWebhookInput := fixtures.FixFormationNotificationWebhookInput(graphql.WebhookTypeApplicationTenantMapping, graphql.WebhookModeSync, urlTemplateApplication, inputTemplateApplication, outputTemplateApplication)

		t.Logf("Add webhook with type %q and mode: %q to application with ID: %q", graphql.WebhookTypeApplicationTenantMapping, graphql.WebhookModeSync, app2.ID)
		actualApplicationWebhook := fixtures.AddWebhookToApplication(t, ctx, certSecuredGraphQLClient, applicationWebhookInput, tnt, app2.ID)
		defer fixtures.CleanupWebhook(t, ctx, certSecuredGraphQLClient, tnt, actualApplicationWebhook.ID)

		formationName := "formation-name-from-template-with-webhook"
		t.Logf("Creating formation with name: %q from template with name: %q that has %q webhook", formationName, formationTmplName, graphql.WebhookTypeFormationLifecycle)
		defer fixtures.DeleteFormationWithinTenant(t, ctx, certSecuredGraphQLClient, tnt, formationName)
		formation := fixtures.CreateFormationFromTemplateWithinTenant(t, ctx, certSecuredGraphQLClient, tnt, formationName, &formationTmplName)
		require.NotEmpty(t, formation.ID)
		require.Equal(t, "INITIAL", formation.State)
		require.Empty(t, formation.Error)

		t.Logf("Assign application 1 to formation: %q", formationName)
		defer fixtures.UnassignFormationWithApplicationObjectType(t, ctx, certSecuredGraphQLClient, graphql.FormationInput{Name: formationName}, app1.ID, tnt)
		assignedFormation := fixtures.AssignFormationWithApplicationObjectType(t, ctx, certSecuredGraphQLClient, graphql.FormationInput{Name: formationName}, app1.ID, tnt)
		require.Equal(t, formation.ID, assignedFormation.ID)
		require.Equal(t, formation.State, assignedFormation.State)

		expectedAssignments := map[string]map[string]fixtures.AssignmentState{
			app1.ID: {app1.ID: fixtures.AssignmentState{State: "INITIAL", Config: nil, Value: nil, Error: nil}},
		}
		assertFormationAssignments(t, ctx, tnt, formation.ID, 1, expectedAssignments)
		assertFormationStatus(t, ctx, tnt, formation.ID, graphql.FormationStatus{Condition: graphql.FormationStatusConditionInProgress, Errors: nil})

		t.Logf("Assign application 2 to formation: %q", formationName)
		defer fixtures.UnassignFormationWithApplicationObjectType(t, ctx, certSecuredGraphQLClient, graphql.FormationInput{Name: formationName}, app2.ID, tnt)
		assignedFormation = fixtures.AssignFormationWithApplicationObjectType(t, ctx, certSecuredGraphQLClient, graphql.FormationInput{Name: formationName}, app2.ID, tnt)
		require.Equal(t, formation.ID, assignedFormation.ID)
		require.Equal(t, formation.State, assignedFormation.State)

		assertNoNotificationsAreSentForTenant(t, certSecuredHTTPClient, app1.ID)
		assertNoNotificationsAreSentForTenant(t, certSecuredHTTPClient, app2.ID)

		body := getNotificationsFromExternalSvcMock(t, certSecuredHTTPClient)

		t.Logf("Should get formation with name: %q by ID: %q", formationName, formation.ID)
		var gotFormation *graphql.Formation
		getFormationReq := fixtures.FixGetFormationRequest(formation.ID)
		err = testctx.Tc.RunOperationWithCustomTenant(ctx, certSecuredGraphQLClient, tnt, getFormationReq, &gotFormation)
		require.NoError(t, err)
		require.Equal(t, formation.ID, gotFormation.ID)
		require.Equal(t, "INITIAL", gotFormation.State)

		assertAsyncFormationNotificationFromCreationOrDeletion(t, ctx, body, formation.ID, formation.Name, "INITIAL", createFormationOperation, tnt, tntParentCustomer)

		expectedAssignments = map[string]map[string]fixtures.AssignmentState{
			app1.ID: {
				app1.ID: fixtures.AssignmentState{State: "INITIAL", Config: nil, Value: nil, Error: nil},
				app2.ID: fixtures.AssignmentState{State: "INITIAL", Config: nil, Value: nil, Error: nil},
			},
			app2.ID: {
				app1.ID: fixtures.AssignmentState{State: "INITIAL", Config: nil, Value: nil, Error: nil},
				app2.ID: fixtures.AssignmentState{State: "INITIAL", Config: nil, Value: nil, Error: nil},
			},
		}
		assertFormationAssignmentsAsynchronously(t, ctx, tnt, formation.ID, 4, expectedAssignments, 300)
		assertFormationStatus(t, ctx, tnt, formation.ID, graphql.FormationStatus{Condition: graphql.FormationStatusConditionInProgress, Errors: nil})

		urlTemplateThatFailsOnce := "{\\\"path\\\":\\\"" + conf.ExternalServicesMockMtlsSecuredURL + "/v1/businessIntegration/async-fail-once/{{.Formation.ID}}\\\",\\\"method\\\":\\\"{{if eq .Operation \\\"createFormation\\\"}}POST{{else}}DELETE{{end}}\\\"}"
		webhookThatFailsOnceInput := fixtures.FixFormationNotificationWebhookInput(formationTemplateWebhookType, formationTemplateWebhookMode, urlTemplateThatFailsOnce, inputTemplateFormation, outputTemplateFormation)

		t.Logf("Update webhook with type %q and mode: %q for formation template with ID: %q", formationTemplateWebhookType, formationTemplateWebhookMode, ft.ID)
		updatedFormationTemplateWebhook := fixtures.UpdateWebhook(t, ctx, certSecuredGraphQLClient, "", actualFormationTemplateWebhook.ID, webhookThatFailsOnceInput)
		require.Equal(t, updatedFormationTemplateWebhook.ID, actualFormationTemplateWebhook.ID)

		t.Logf("Resynchronize formation %q should retry and fail", formation.Name)
		resynchronizeReq := fixtures.FixResynchronizeFormationNotificationsRequest(formation.ID)
		err = testctx.Tc.RunOperationWithCustomTenant(ctx, certSecuredGraphQLClient, tnt, resynchronizeReq, &formation)
		require.NoError(t, err)
		require.Equal(t, formationName, formation.Name)
		require.Equal(t, "INITIAL", formation.State)
		require.Empty(t, formation.Error)

		// As part of the formation status API request, formation assignment synchronization will be executed.
		assertAsyncFormationNotificationFromCreationOrDeletion(t, ctx, body, formation.ID, formation.Name, "CREATE_ERROR", createFormationOperation, tnt, tntParentCustomer)
		assertFormationAssignmentsAsynchronously(t, ctx, tnt, formation.ID, 4, expectedAssignments, 300)
		assertFormationStatus(t, ctx, tnt, formation.ID, graphql.FormationStatus{
			Condition: graphql.FormationStatusConditionError,
			Errors: []*graphql.FormationStatusError{{
				Message:   "failed to parse request",
				ErrorCode: 2,
			}},
		})

		t.Logf("Should get formation with name: %q by ID: %q", formationName, formation.ID)
		getFormationReq = fixtures.FixGetFormationRequest(formation.ID)
		err = testctx.Tc.RunOperationWithCustomTenant(ctx, certSecuredGraphQLClient, tnt, getFormationReq, &gotFormation)
		require.NoError(t, err)
		require.Equal(t, formation.ID, gotFormation.ID)
		require.Equal(t, "CREATE_ERROR", gotFormation.State)

		cleanupNotificationsFromExternalSvcMock(t, certSecuredHTTPClient)

		t.Logf("Resynchronize formation %q should retry and succeed", formation.Name)
		resynchronizeReq = fixtures.FixResynchronizeFormationNotificationsRequest(formation.ID)
		err = testctx.Tc.RunOperationWithCustomTenant(ctx, certSecuredGraphQLClient, tnt, resynchronizeReq, &formation)
		require.NoError(t, err)
		require.Equal(t, formationName, formation.Name)
		require.Equal(t, "INITIAL", formation.State)
		require.Empty(t, formation.Error)

		expectedAssignments = map[string]map[string]fixtures.AssignmentState{
			app1.ID: {
				app1.ID: fixtures.AssignmentState{State: "READY", Config: nil, Value: nil, Error: nil},
				app2.ID: fixtures.AssignmentState{State: "READY", Config: fixtures.StatusAPISyncConfigJSON, Value: fixtures.StatusAPISyncConfigJSON, Error: nil},
			},
			app2.ID: {
				app1.ID: fixtures.AssignmentState{State: "READY", Config: fixtures.StatusAPIAsyncConfigJSON, Value: fixtures.StatusAPIAsyncConfigJSON, Error: nil},
				app2.ID: fixtures.AssignmentState{State: "READY", Config: nil, Value: nil, Error: nil},
			},
		}

		assertAsyncFormationNotificationFromCreationOrDeletion(t, ctx, body, formation.ID, formation.Name, "READY", createFormationOperation, tnt, tntParentCustomer)
		assertFormationAssignmentsAsynchronously(t, ctx, tnt, formation.ID, 4, expectedAssignments, 1000)
		//todo
		assertFormationStatus(t, ctx, tnt, formation.ID, graphql.FormationStatus{Condition: graphql.FormationStatusConditionReady, Errors: nil})

		t.Logf("Should get formation with name: %q by ID: %q", formationName, formation.ID)
		getFormationReq = fixtures.FixGetFormationRequest(formation.ID)
		err = testctx.Tc.RunOperationWithCustomTenant(ctx, certSecuredGraphQLClient, tnt, getFormationReq, &gotFormation)
		require.NoError(t, err)
		require.Equal(t, formation.ID, gotFormation.ID)
		require.Equal(t, "READY", gotFormation.State)

		cleanupNotificationsFromExternalSvcMock(t, certSecuredHTTPClient)

		var unassignFormation graphql.Formation
		t.Logf("Unassign Application 1 from formation %s", formationName)
		unassignReq := fixtures.FixUnassignFormationRequest(app1.ID, string(graphql.FormationObjectTypeApplication), formationName)
		err = testctx.Tc.RunOperationWithCustomTenant(ctx, certSecuredGraphQLClient, tnt, unassignReq, &unassignFormation)
		require.NoError(t, err)
		require.Equal(t, formationName, unassignFormation.Name)

		expectedAssignments = map[string]map[string]fixtures.AssignmentState{
			app2.ID: {
				app2.ID: fixtures.AssignmentState{State: "READY", Config: nil, Value: nil, Error: nil},
			},
		}
		assertFormationAssignmentsAsynchronously(t, ctx, tnt, formation.ID, 1, expectedAssignments, 300)
		assertFormationStatus(t, ctx, tnt, formation.ID, graphql.FormationStatus{Condition: graphql.FormationStatusConditionReady, Errors: nil})

		cleanupNotificationsFromExternalSvcMock(t, certSecuredHTTPClient)

		t.Logf("Unassign Application 2 from formation %s", formationName)
		unassignReq = fixtures.FixUnassignFormationRequest(app2.ID, string(graphql.FormationObjectTypeApplication), formationName)
		err = testctx.Tc.RunOperationWithCustomTenant(ctx, certSecuredGraphQLClient, tnt, unassignReq, &unassignFormation)
		require.NoError(t, err)
		require.Equal(t, formationName, unassignFormation.Name)

		assertFormationAssignments(t, ctx, tnt, formation.ID, 0, expectedAssignments)
		assertFormationStatus(t, ctx, tnt, formation.ID, graphql.FormationStatus{Condition: graphql.FormationStatusConditionReady, Errors: nil})

		resetShouldFailEndpointFromExternalSvcMock(t, certSecuredHTTPClient)

		t.Logf("Update webhook with type %q and mode: %q to formation template with ID: %q", formationTemplateWebhookType, formationTemplateWebhookMode, ft.ID)
		updatedFormationTemplateWebhook = fixtures.UpdateWebhook(t, ctx, certSecuredGraphQLClient, "", actualFormationTemplateWebhook.ID, formationTemplateWebhookInput)
		require.Equal(t, updatedFormationTemplateWebhook.ID, actualFormationTemplateWebhook.ID)

		delFormation := fixtures.DeleteFormationWithinTenant(t, ctx, certSecuredGraphQLClient, tnt, formationName)
		require.NotEmpty(t, delFormation.ID)
		require.Equal(t, "DELETING", delFormation.State)
		require.Empty(t, delFormation.Error)

		t.Logf("Should get formation with name: %q by ID: %q", formationName, formation.ID)
		getFormationReq = fixtures.FixGetFormationRequest(formation.ID)
		err = testctx.Tc.RunOperationWithCustomTenant(ctx, certSecuredGraphQLClient, tnt, getFormationReq, &gotFormation)
		require.NoError(t, err)
		require.Equal(t, formation.ID, gotFormation.ID)
		require.Equal(t, delFormation.State, gotFormation.State)

		body = getNotificationsFromExternalSvcMock(t, certSecuredHTTPClient)
		assertNotificationsCountForFormationID(t, body, formation.ID, 1)
		assertAsyncFormationNotificationFromCreationOrDeletionWithShouldExpectDeleted(t, ctx, body, formation.ID, formation.Name, "DELETING", deleteFormationOperation, tnt, tntParentCustomer, false)

		cleanupNotificationsFromExternalSvcMock(t, certSecuredHTTPClient)

		t.Logf("Update webhook with type %q and mode: %q to formation template with ID: %q", formationTemplateWebhookType, formationTemplateWebhookMode, ft.ID)
		updatedFormationTemplateWebhook = fixtures.UpdateWebhook(t, ctx, certSecuredGraphQLClient, "", actualFormationTemplateWebhook.ID, webhookThatFailsOnceInput)
		require.Equal(t, updatedFormationTemplateWebhook.ID, actualFormationTemplateWebhook.ID)

		t.Logf("Resynchronize formation %s should retry and fail", formation.Name)
		resynchronizeReq = fixtures.FixResynchronizeFormationNotificationsRequest(formation.ID)
		err = testctx.Tc.RunOperationWithCustomTenant(ctx, certSecuredGraphQLClient, tnt, resynchronizeReq, &formation)
		require.NoError(t, err)
		require.Equal(t, formationName, formation.Name)
		require.Equal(t, "DELETING", formation.State)
		require.Empty(t, formation.Error)

		body = getNotificationsFromExternalSvcMock(t, certSecuredHTTPClient)
		assertNotificationsCountForFormationID(t, body, formation.ID, 1)
		assertAsyncFormationNotificationFromCreationOrDeletion(t, ctx, body, formation.ID, formation.Name, "DELETE_ERROR", deleteFormationOperation, tnt, tntParentCustomer)

		cleanupNotificationsFromExternalSvcMock(t, certSecuredHTTPClient)

		t.Logf("Resynchronize formation %s should retry and succeed", formationName)
		resynchronizeReq = fixtures.FixResynchronizeFormationNotificationsRequest(formation.ID)
		err = testctx.Tc.RunOperationWithCustomTenant(ctx, certSecuredGraphQLClient, tnt, resynchronizeReq, &delFormation)
		require.NoError(t, err)
		require.Equal(t, formationName, delFormation.Name)
		require.Equal(t, "DELETING", delFormation.State)
		require.Empty(t, delFormation.Error)

		body = getNotificationsFromExternalSvcMock(t, certSecuredHTTPClient)
		assertNotificationsCountForFormationID(t, body, formation.ID, 1)
		assertAsyncFormationNotificationFromCreationOrDeletion(t, ctx, body, formation.ID, formation.Name, delFormation.State, deleteFormationOperation, tnt, tntParentCustomer)

		t.Logf("Should fail while getting formation with name: %q by ID: %q because it is already deleted", formation.Name, formation.ID)
		var nonexistentFormation *graphql.Formation
		getNonexistentFormationReq := fixtures.FixGetFormationRequest(formation.ID)
		err = testctx.Tc.RunOperationWithCustomTenant(ctx, certSecuredGraphQLClient, tnt, getNonexistentFormationReq, nonexistentFormation)
		require.Error(t, err)
		require.Nil(t, nonexistentFormation)
	})

	t.Run("App to App Notifications are skipped if DoNotGenerateFormationAssignmentNotification constraints is attached to the formation type", func(t *testing.T) {
		cleanupNotificationsFromExternalSvcMock(t, certSecuredHTTPClient)
		defer cleanupNotificationsFromExternalSvcMock(t, certSecuredHTTPClient)

		webhookType := graphql.WebhookTypeApplicationTenantMapping
		webhookMode := graphql.WebhookModeSync
		urlTemplate := "{\\\"path\\\":\\\"" + conf.ExternalServicesMockMtlsSecuredURL + "/formation-callback/{{.TargetApplication.ID}}{{if eq .Operation \\\"unassign\\\"}}/{{.SourceApplication.ID}}{{end}}\\\",\\\"method\\\":\\\"{{if eq .Operation \\\"assign\\\"}}PATCH{{else}}DELETE{{end}}\\\"}"
		inputTemplate := "{\\\"ucl-formation-id\\\":\\\"{{.FormationID}}\\\",\\\"globalAccountId\\\":\\\"{{.CustomerTenantContext.AccountID}}\\\",\\\"crmId\\\":\\\"{{.CustomerTenantContext.CustomerID}}\\\",\\\"config\\\":{{ .ReverseAssignment.Value }},\\\"items\\\":[{\\\"region\\\":\\\"{{ if .SourceApplication.Labels.region }}{{.SourceApplication.Labels.region}}{{ else }}{{.SourceApplicationTemplate.Labels.region}}{{ end }}\\\",\\\"application-namespace\\\":\\\"{{.SourceApplicationTemplate.ApplicationNamespace}}\\\"{{ if .SourceApplicationTemplate.Labels.composite }},\\\"composite-label\\\":{{.SourceApplicationTemplate.Labels.composite}}{{end}},\\\"tenant-id\\\":\\\"{{.SourceApplication.LocalTenantID}}\\\",\\\"ucl-system-tenant-id\\\":\\\"{{.SourceApplication.ID}}\\\"}]}"
		outputTemplate := "{\\\"config\\\":\\\"{{.Body.Config}}\\\", \\\"location\\\":\\\"{{.Headers.Location}}\\\",\\\"error\\\": \\\"{{.Body.error}}\\\",\\\"success_status_code\\\": 200, \\\"incomplete_status_code\\\": 204}"

		applicationWebhookInput := fixtures.FixFormationNotificationWebhookInput(webhookType, webhookMode, urlTemplate, inputTemplate, outputTemplate)

		t.Logf("Add webhook with type %q and mode: %q to application with ID %q", webhookType, webhookMode, app1.ID)
		actualApplicationWebhook := fixtures.AddWebhookToApplication(t, ctx, certSecuredGraphQLClient, applicationWebhookInput, tnt, app1.ID)
		defer fixtures.CleanupWebhook(t, ctx, certSecuredGraphQLClient, tnt, actualApplicationWebhook.ID)

		in := graphql.FormationConstraintInput{
			Name:            "TestDoNotGenerateFormationAssignmentNotifications",
			ConstraintType:  graphql.ConstraintTypePre,
			TargetOperation: graphql.TargetOperationGenerateFormationAssignmentNotification,
			Operator:        formationconstraintpkg.DoNotGenerateFormationAssignmentNotificationOperator,
			ResourceType:    graphql.ResourceTypeApplication,
			ResourceSubtype: applicationType1,
			InputTemplate:   fmt.Sprintf("{\\\"resource_type\\\": \\\"{{.ResourceType}}\\\",\\\"resource_subtype\\\": \\\"{{.ResourceSubtype}}\\\",\\\"resource_id\\\": \\\"{{.ResourceID}}\\\",\\\"source_resource_type\\\": \\\"{{if .SourceApplication}}APPLICATION{{else if .RuntimeContext}}RUNTIME_CONTEXT{{else}}RUNTIME{{end}}\\\",\\\"source_resource_id\\\": \\\"{{if .SourceApplication}}{{.SourceApplication.ID}}{{else if .RuntimeContext}}{{.RuntimeContext.ID}}{{else}}{{.Runtime.ID}}{{end}}\\\",\\\"tenant\\\": \\\"{{.TenantID}}\\\",\\\"formation_template_id\\\":\\\"{{.FormationTemplateID}}\\\",\\\"except_subtypes\\\": [\\\"%s\\\"]}", exceptionSystemType),
			ConstraintScope: graphql.ConstraintScopeFormationType,
		}
		constraint := fixtures.CreateFormationConstraint(t, ctx, certSecuredGraphQLClient, in)
		defer fixtures.CleanupFormationConstraint(t, ctx, certSecuredGraphQLClient, constraint.ID)
		require.NotEmpty(t, constraint.ID)

		defer fixtures.DetachConstraintFromFormationTemplateNoCheckError(ctx, certSecuredGraphQLClient, constraint.ID, ft.ID)
		fixtures.AttachConstraintToFormationTemplate(t, ctx, certSecuredGraphQLClient, constraint.ID, constraint.Name, ft.ID, ft.Name)

		formationName := "app-to-app-formation-name"
		t.Logf("Creating formation with name: %q from template with name: %q", formationName, formationTmplName)
		defer fixtures.DeleteFormationWithinTenant(t, ctx, certSecuredGraphQLClient, tnt, formationName)
		formation := fixtures.CreateFormationFromTemplateWithinTenant(t, ctx, certSecuredGraphQLClient, tnt, formationName, &formationTmplName)

		assertFormationAssignments(t, ctx, tnt, formation.ID, 0, nil)
		assertFormationStatus(t, ctx, tnt, formation.ID, graphql.FormationStatus{Condition: graphql.FormationStatusConditionReady, Errors: nil})

		t.Logf("Assign application 1 to formation %s", formationName)
		defer fixtures.CleanupFormation(t, ctx, certSecuredGraphQLClient, graphql.FormationInput{Name: formationName}, app1.ID, graphql.FormationObjectTypeApplication, tnt)
		assignReq := fixtures.FixAssignFormationRequest(app1.ID, string(graphql.FormationObjectTypeApplication), formationName)
		var assignedFormation graphql.Formation
		err = testctx.Tc.RunOperationWithCustomTenant(ctx, certSecuredGraphQLClient, tnt, assignReq, &assignedFormation)
		require.NoError(t, err)
		require.Equal(t, formationName, assignedFormation.Name)

		expectedAssignments := map[string]map[string]fixtures.AssignmentState{
			app1.ID: {app1.ID: fixtures.AssignmentState{State: "READY", Config: nil, Value: nil, Error: nil}},
		}
		assertFormationAssignments(t, ctx, tnt, formation.ID, 1, expectedAssignments)
		assertFormationStatus(t, ctx, tnt, formation.ID, graphql.FormationStatus{Condition: graphql.FormationStatusConditionReady, Errors: nil})

		t.Logf("Assign application 2 to formation %s", formationName)
		defer fixtures.CleanupFormation(t, ctx, certSecuredGraphQLClient, graphql.FormationInput{Name: formationName}, app2.ID, graphql.FormationObjectTypeApplication, tnt)
		assignReq = fixtures.FixAssignFormationRequest(app2.ID, string(graphql.FormationObjectTypeApplication), formationName)
		err = testctx.Tc.RunOperationWithCustomTenant(ctx, certSecuredGraphQLClient, tnt, assignReq, &assignedFormation)
		require.NoError(t, err)
		require.Equal(t, formationName, assignedFormation.Name)

		expectedAssignments = map[string]map[string]fixtures.AssignmentState{
			app1.ID: {
				app1.ID: fixtures.AssignmentState{State: "READY", Config: nil, Value: nil, Error: nil},
				app2.ID: fixtures.AssignmentState{State: "READY", Config: nil, Value: nil, Error: nil},
			},
			app2.ID: {
				app1.ID: fixtures.AssignmentState{State: "READY", Config: nil, Value: nil, Error: nil},
				app2.ID: fixtures.AssignmentState{State: "READY", Config: nil, Value: nil, Error: nil},
			},
		}
		assertFormationAssignments(t, ctx, tnt, formation.ID, 4, expectedAssignments)
		assertFormationStatus(t, ctx, tnt, formation.ID, graphql.FormationStatus{Condition: graphql.FormationStatusConditionReady, Errors: nil})

		body := getNotificationsFromExternalSvcMock(t, certSecuredHTTPClient)
		assertNotificationsCountForTenant(t, body, app1.ID, 0)

		localTenantID3 := "local-tenant-id3"
		t.Logf("Create application template for type %q", exceptionSystemType)
		appTemplateInput = fixtures.FixApplicationTemplateWithCompositeLabelWithoutWebhook(exceptionSystemType, localTenantID3, appRegion, appNamespace, namePlaceholder, displayNamePlaceholder)
		appTmpl3, err := fixtures.CreateApplicationTemplateFromInput(t, ctx, oauthGraphQLClient, "", appTemplateInput)

		defer fixtures.CleanupApplicationTemplate(t, ctx, oauthGraphQLClient, "", appTmpl3)
		require.NoError(t, err)

		t.Log("Create third application with exception type")
		appFromTmplSrc := fixtures.FixApplicationFromTemplateInput(exceptionSystemType, namePlaceholder, "exception-system-formation-notifications-tests", displayNamePlaceholder, "Exception App Display Name")
		appFromTmplSrcGQL, err := testctx.Tc.Graphqlizer.ApplicationFromTemplateInputToGQL(appFromTmplSrc)
		require.NoError(t, err)
		createAppFromTmplRequest := fixtures.FixRegisterApplicationFromTemplate(appFromTmplSrcGQL)
		exceptionTypeApp := graphql.ApplicationExt{}
		err = testctx.Tc.RunOperationWithCustomTenant(ctx, certSecuredGraphQLClient, tnt, createAppFromTmplRequest, &exceptionTypeApp)
		defer fixtures.CleanupApplication(t, ctx, certSecuredGraphQLClient, tnt, &exceptionTypeApp)
		require.NoError(t, err)
		require.NotEmpty(t, exceptionTypeApp.ID)
		t.Logf("Successfully created exception type application with ID %q", exceptionTypeApp.ID)

		t.Logf("Assign application 3 (exception one) to formation %s", formationName)
		defer fixtures.CleanupFormation(t, ctx, certSecuredGraphQLClient, graphql.FormationInput{Name: formationName}, exceptionTypeApp.ID, graphql.FormationObjectTypeApplication, tnt)
		assignReq = fixtures.FixAssignFormationRequest(exceptionTypeApp.ID, string(graphql.FormationObjectTypeApplication), formationName)
		err = testctx.Tc.RunOperationWithCustomTenant(ctx, certSecuredGraphQLClient, tnt, assignReq, &assignedFormation)
		require.NoError(t, err)
		require.Equal(t, formationName, assignedFormation.Name)

		expectedAssignments = map[string]map[string]fixtures.AssignmentState{
			app1.ID: {
				app1.ID:             fixtures.AssignmentState{State: "READY", Config: nil, Value: nil, Error: nil},
				app2.ID:             fixtures.AssignmentState{State: "READY", Config: nil, Value: nil, Error: nil},
				exceptionTypeApp.ID: fixtures.AssignmentState{State: "READY", Config: nil, Value: nil, Error: nil},
			},
			app2.ID: {
				app1.ID:             fixtures.AssignmentState{State: "READY", Config: nil, Value: nil, Error: nil},
				app2.ID:             fixtures.AssignmentState{State: "READY", Config: nil, Value: nil, Error: nil},
				exceptionTypeApp.ID: fixtures.AssignmentState{State: "READY", Config: nil, Value: nil, Error: nil},
			},
			exceptionTypeApp.ID: {
				app1.ID:             fixtures.AssignmentState{State: "READY", Config: fixtures.StatusAPISyncConfigJSON, Value: fixtures.StatusAPISyncConfigJSON, Error: nil},
				app2.ID:             fixtures.AssignmentState{State: "READY", Config: nil, Value: nil, Error: nil},
				exceptionTypeApp.ID: fixtures.AssignmentState{State: "READY", Config: nil, Value: nil, Error: nil},
			},
		}

		assertFormationAssignments(t, ctx, tnt, formation.ID, 9, expectedAssignments)
		assertFormationStatus(t, ctx, tnt, formation.ID, graphql.FormationStatus{Condition: graphql.FormationStatusConditionReady, Errors: nil})

		body = getNotificationsFromExternalSvcMock(t, certSecuredHTTPClient)
		assertNotificationsCountForTenant(t, body, app1.ID, 1)

		notificationsForApp1 := gjson.GetBytes(body, app1.ID)
		assignNotificationAboutExceptionTypeApp := notificationsForApp1.Array()[0]
		assertFormationAssignmentsNotificationWithItemsStructure(t, assignNotificationAboutExceptionTypeApp, assignOperation, formation.ID, exceptionTypeApp.ID, localTenantID3, appNamespace, appRegion, tnt, tntParentCustomer)

		t.Logf("Unassign Application 1 from formation %s", formationName)
		unassignReq := fixtures.FixUnassignFormationRequest(app1.ID, string(graphql.FormationObjectTypeApplication), formationName)
		var unassignFormation graphql.Formation
		err = testctx.Tc.RunOperationWithCustomTenant(ctx, certSecuredGraphQLClient, tnt, unassignReq, &unassignFormation)
		require.NoError(t, err)
		require.Equal(t, formationName, unassignFormation.Name)

		expectedAssignments = map[string]map[string]fixtures.AssignmentState{
			app2.ID: {
				app2.ID:             fixtures.AssignmentState{State: "READY", Config: nil, Value: nil, Error: nil},
				exceptionTypeApp.ID: fixtures.AssignmentState{State: "READY", Config: nil, Value: nil, Error: nil},
			},
			exceptionTypeApp.ID: {
				app2.ID:             fixtures.AssignmentState{State: "READY", Config: nil, Value: nil, Error: nil},
				exceptionTypeApp.ID: fixtures.AssignmentState{State: "READY", Config: nil, Value: nil, Error: nil},
			},
		}
		assertFormationAssignments(t, ctx, tnt, formation.ID, 4, expectedAssignments)
		assertFormationStatus(t, ctx, tnt, formation.ID, graphql.FormationStatus{Condition: graphql.FormationStatusConditionReady, Errors: nil})

		body = getNotificationsFromExternalSvcMock(t, certSecuredHTTPClient)
		assertNotificationsCountForTenant(t, body, app1.ID, 2)

		notificationsForApp1 = gjson.GetBytes(body, app1.ID)
		unassignNotificationFound := false
		for _, notification := range notificationsForApp1.Array() {
			op := notification.Get("Operation").String()
			if op == unassignOperation {
				unassignNotificationFound = true
				assertFormationAssignmentsNotificationWithItemsStructure(t, notification, unassignOperation, formation.ID, exceptionTypeApp.ID, localTenantID3, appNamespace, appRegion, tnt, tntParentCustomer)
			}
		}
		require.True(t, unassignNotificationFound, "notification for unassign exceptionTypeApp not found")

		t.Logf("Unassign application 3 (exception one) from formation %s", formationName)
		unassignReq = fixtures.FixUnassignFormationRequest(exceptionTypeApp.ID, string(graphql.FormationObjectTypeApplication), formationName)
		err = testctx.Tc.RunOperationWithCustomTenant(ctx, certSecuredGraphQLClient, tnt, unassignReq, &unassignFormation)
		require.NoError(t, err)
		require.Equal(t, formationName, unassignFormation.Name)

		expectedAssignments = map[string]map[string]fixtures.AssignmentState{
			app2.ID: {
				app2.ID: fixtures.AssignmentState{State: "READY", Config: nil, Value: nil, Error: nil},
			},
		}
		assertFormationAssignments(t, ctx, tnt, formation.ID, 1, expectedAssignments)
		assertFormationStatus(t, ctx, tnt, formation.ID, graphql.FormationStatus{Condition: graphql.FormationStatusConditionReady, Errors: nil})

		t.Logf("Detaching constraint from formation template")
		fixtures.DetachConstraintFromFormationTemplate(t, ctx, certSecuredGraphQLClient, constraint.ID, ft.ID)

		cleanupNotificationsFromExternalSvcMock(t, certSecuredHTTPClient)

		t.Logf("Assign application 1 to formation %s again", formationName)
		defer fixtures.CleanupFormation(t, ctx, certSecuredGraphQLClient, graphql.FormationInput{Name: formationName}, app1.ID, graphql.FormationObjectTypeApplication, tnt)
		assignReq = fixtures.FixAssignFormationRequest(app1.ID, string(graphql.FormationObjectTypeApplication), formationName)
		err = testctx.Tc.RunOperationWithCustomTenant(ctx, certSecuredGraphQLClient, tnt, assignReq, &assignedFormation)
		require.NoError(t, err)
		require.Equal(t, formationName, assignedFormation.Name)

		expectedAssignments = map[string]map[string]fixtures.AssignmentState{
			app1.ID: {
				app1.ID: fixtures.AssignmentState{State: "READY", Config: nil, Value: nil, Error: nil},
				app2.ID: fixtures.AssignmentState{State: "READY", Config: nil, Value: nil, Error: nil},
			},
			app2.ID: {
				app1.ID: fixtures.AssignmentState{State: "READY", Config: fixtures.StatusAPISyncConfigJSON, Value: fixtures.StatusAPISyncConfigJSON, Error: nil},
				app2.ID: fixtures.AssignmentState{State: "READY", Config: nil, Value: nil, Error: nil},
			},
		}

		assertFormationAssignments(t, ctx, tnt, formation.ID, 4, expectedAssignments)
		assertFormationStatus(t, ctx, tnt, formation.ID, graphql.FormationStatus{Condition: graphql.FormationStatusConditionReady, Errors: nil})

		body = getNotificationsFromExternalSvcMock(t, certSecuredHTTPClient)
		assertNotificationsCountForTenant(t, body, app1.ID, 1)

		notificationsForApp1 = gjson.GetBytes(body, app1.ID)
		assignNotificationAboutExceptionTypeApp = notificationsForApp1.Array()[0]
		assertFormationAssignmentsNotificationWithItemsStructure(t, assignNotificationAboutExceptionTypeApp, assignOperation, formation.ID, app2.ID, localTenantID2, appNamespace, appRegion, tnt, tntParentCustomer)

		t.Logf("Unassign Application 2 from formation %s", formationName)
		unassignReq = fixtures.FixUnassignFormationRequest(app2.ID, string(graphql.FormationObjectTypeApplication), formationName)
		err = testctx.Tc.RunOperationWithCustomTenant(ctx, certSecuredGraphQLClient, tnt, unassignReq, &unassignFormation)
		require.NoError(t, err)
		require.Equal(t, formationName, unassignFormation.Name)

		expectedAssignments = map[string]map[string]fixtures.AssignmentState{
			app1.ID: {app1.ID: fixtures.AssignmentState{State: "READY", Config: nil, Value: nil, Error: nil}},
		}
		assertFormationAssignments(t, ctx, tnt, formation.ID, 1, expectedAssignments)
		assertFormationStatus(t, ctx, tnt, formation.ID, graphql.FormationStatus{Condition: graphql.FormationStatusConditionReady, Errors: nil})

		body = getNotificationsFromExternalSvcMock(t, certSecuredHTTPClient)
		assertNotificationsCountForTenant(t, body, app1.ID, 2)

		notificationsForApp1 = gjson.GetBytes(body, app1.ID)
		unassignNotificationFound = false
		for _, notification := range notificationsForApp1.Array() {
			op := notification.Get("Operation").String()
			if op == unassignOperation {
				unassignNotificationFound = true
				assertFormationAssignmentsNotificationWithItemsStructure(t, notification, unassignOperation, formation.ID, app2.ID, localTenantID2, appNamespace, appRegion, tnt, tntParentCustomer)
			}
		}
		require.True(t, unassignNotificationFound, "notification for unassign app2 not found")

		t.Logf("Unassign Application 1 from formation %s", formationName)
		unassignReq = fixtures.FixUnassignFormationRequest(app1.ID, string(graphql.FormationObjectTypeApplication), formationName)
		err = testctx.Tc.RunOperationWithCustomTenant(ctx, certSecuredGraphQLClient, tnt, unassignReq, &unassignFormation)
		require.NoError(t, err)
		require.Equal(t, formationName, unassignFormation.Name)

		assertFormationAssignments(t, ctx, tnt, formation.ID, 0, nil)
		assertFormationStatus(t, ctx, tnt, formation.ID, graphql.FormationStatus{Condition: graphql.FormationStatusConditionReady, Errors: nil})
	})

	t.Run("App to App Notifications are skipped if DoNotGenerateFormationAssignmentNotification constraints is globally attached", func(t *testing.T) {
		cleanupNotificationsFromExternalSvcMock(t, certSecuredHTTPClient)
		defer cleanupNotificationsFromExternalSvcMock(t, certSecuredHTTPClient)

		webhookType := graphql.WebhookTypeApplicationTenantMapping
		webhookMode := graphql.WebhookModeSync
		urlTemplate := "{\\\"path\\\":\\\"" + conf.ExternalServicesMockMtlsSecuredURL + "/formation-callback/{{.TargetApplication.ID}}{{if eq .Operation \\\"unassign\\\"}}/{{.SourceApplication.ID}}{{end}}\\\",\\\"method\\\":\\\"{{if eq .Operation \\\"assign\\\"}}PATCH{{else}}DELETE{{end}}\\\"}"
		inputTemplate := "{\\\"ucl-formation-id\\\":\\\"{{.FormationID}}\\\",\\\"globalAccountId\\\":\\\"{{.CustomerTenantContext.AccountID}}\\\",\\\"crmId\\\":\\\"{{.CustomerTenantContext.CustomerID}}\\\", \\\"config\\\":{{ .ReverseAssignment.Value }},\\\"items\\\":[{\\\"region\\\":\\\"{{ if .SourceApplication.Labels.region }}{{.SourceApplication.Labels.region}}{{ else }}{{.SourceApplicationTemplate.Labels.region}}{{ end }}\\\",\\\"application-namespace\\\":\\\"{{.SourceApplicationTemplate.ApplicationNamespace}}\\\"{{ if .SourceApplicationTemplate.Labels.composite }},\\\"composite-label\\\":{{.SourceApplicationTemplate.Labels.composite}}{{end}},\\\"tenant-id\\\":\\\"{{.SourceApplication.LocalTenantID}}\\\",\\\"ucl-system-tenant-id\\\":\\\"{{.SourceApplication.ID}}\\\"}]}"
		outputTemplate := "{\\\"config\\\":\\\"{{.Body.Config}}\\\", \\\"location\\\":\\\"{{.Headers.Location}}\\\",\\\"error\\\": \\\"{{.Body.error}}\\\",\\\"success_status_code\\\": 200, \\\"incomplete_status_code\\\": 204}"

		applicationWebhookInput := fixtures.FixFormationNotificationWebhookInput(webhookType, webhookMode, urlTemplate, inputTemplate, outputTemplate)

		t.Logf("Add webhook with type %q and mode: %q to application with ID %q", webhookType, webhookMode, app1.ID)
		actualApplicationWebhook := fixtures.AddWebhookToApplication(t, ctx, certSecuredGraphQLClient, applicationWebhookInput, tnt, app1.ID)
		defer fixtures.CleanupWebhook(t, ctx, certSecuredGraphQLClient, tnt, actualApplicationWebhook.ID)

		in := graphql.FormationConstraintInput{
			Name:            "TestDoNotGenerateFormationAssignmentNotifications",
			ConstraintType:  graphql.ConstraintTypePre,
			TargetOperation: graphql.TargetOperationGenerateFormationAssignmentNotification,
			Operator:        formationconstraintpkg.DoNotGenerateFormationAssignmentNotificationOperator,
			ResourceType:    graphql.ResourceTypeApplication,
			ResourceSubtype: applicationType1,
			InputTemplate:   fmt.Sprintf("{\\\"resource_type\\\": \\\"{{.ResourceType}}\\\",\\\"resource_subtype\\\": \\\"{{.ResourceSubtype}}\\\",\\\"resource_id\\\": \\\"{{.ResourceID}}\\\",\\\"source_resource_type\\\": \\\"{{if .SourceApplication}}APPLICATION{{else if .RuntimeContext}}RUNTIME_CONTEXT{{else}}RUNTIME{{end}}\\\",\\\"source_resource_id\\\": \\\"{{if .SourceApplication}}{{.SourceApplication.ID}}{{else if .RuntimeContext}}{{.RuntimeContext.ID}}{{else}}{{.Runtime.ID}}{{end}}\\\",\\\"tenant\\\": \\\"{{.TenantID}}\\\",\\\"formation_template_id\\\":\\\"{{.FormationTemplateID}}\\\",\\\"except_formation_types\\\": [\\\"%s\\\"]}", formationTmplName),
			ConstraintScope: graphql.ConstraintScopeGlobal,
		}
		constraint := fixtures.CreateFormationConstraint(t, ctx, certSecuredGraphQLClient, in)
		defer fixtures.CleanupFormationConstraint(t, ctx, certSecuredGraphQLClient, constraint.ID)
		require.NotEmpty(t, constraint.ID)

		formationName := "app-to-app-formation-name"
		formationInput := graphql.FormationInput{Name: formationName}
		t.Logf("Creating formation with name: %q from the template with name: %q that is in the constraints exceptions", formationName, formationTmplName)
		defer fixtures.DeleteFormationWithinTenant(t, ctx, certSecuredGraphQLClient, tnt, formationName)
		formation := fixtures.CreateFormationFromTemplateWithinTenant(t, ctx, certSecuredGraphQLClient, tnt, formationName, &formationTmplName)

		assertFormationAssignments(t, ctx, tnt, formation.ID, 0, nil)
		assertFormationStatus(t, ctx, tnt, formation.ID, graphql.FormationStatus{Condition: graphql.FormationStatusConditionReady, Errors: nil})

		t.Logf("Assign application 1 to formation %s", formationName)
		defer fixtures.CleanupFormation(t, ctx, certSecuredGraphQLClient, formationInput, app1.ID, graphql.FormationObjectTypeApplication, tnt)
		assignReq := fixtures.FixAssignFormationRequest(app1.ID, string(graphql.FormationObjectTypeApplication), formationName)
		var assignedFormation graphql.Formation
		err = testctx.Tc.RunOperationWithCustomTenant(ctx, certSecuredGraphQLClient, tnt, assignReq, &assignedFormation)
		require.NoError(t, err)
		require.Equal(t, formationName, assignedFormation.Name)

		expectedAssignments := map[string]map[string]fixtures.AssignmentState{
			app1.ID: {app1.ID: fixtures.AssignmentState{State: "READY", Config: nil, Value: nil, Error: nil}},
		}
		assertFormationAssignments(t, ctx, tnt, formation.ID, 1, expectedAssignments)
		assertFormationStatus(t, ctx, tnt, formation.ID, graphql.FormationStatus{Condition: graphql.FormationStatusConditionReady, Errors: nil})

		t.Logf("Assign application 2 to formation %s", formationName)
		defer fixtures.CleanupFormation(t, ctx, certSecuredGraphQLClient, formationInput, app2.ID, graphql.FormationObjectTypeApplication, tnt)
		assignReq = fixtures.FixAssignFormationRequest(app2.ID, string(graphql.FormationObjectTypeApplication), formationName)
		err = testctx.Tc.RunOperationWithCustomTenant(ctx, certSecuredGraphQLClient, tnt, assignReq, &assignedFormation)
		require.NoError(t, err)
		require.Equal(t, formationName, assignedFormation.Name)

		expectedAssignments = map[string]map[string]fixtures.AssignmentState{
			app1.ID: {
				app1.ID: fixtures.AssignmentState{State: "READY", Config: nil, Value: nil, Error: nil},
				app2.ID: fixtures.AssignmentState{State: "READY", Config: nil, Value: nil, Error: nil},
			},
			app2.ID: {
				app1.ID: fixtures.AssignmentState{State: "READY", Config: fixtures.StatusAPISyncConfigJSON, Value: fixtures.StatusAPISyncConfigJSON, Error: nil},
				app2.ID: fixtures.AssignmentState{State: "READY", Config: nil, Value: nil, Error: nil},
			},
		}
		assertFormationAssignments(t, ctx, tnt, formation.ID, 4, expectedAssignments)
		assertFormationStatus(t, ctx, tnt, formation.ID, graphql.FormationStatus{Condition: graphql.FormationStatusConditionReady, Errors: nil})

		body := getNotificationsFromExternalSvcMock(t, certSecuredHTTPClient)
		assertNotificationsCountForTenant(t, body, app1.ID, 1)

		notificationsForApp1 := gjson.GetBytes(body, app1.ID)
		assignNotificationAboutApp2 := notificationsForApp1.Array()[0]
		assertFormationAssignmentsNotificationWithItemsStructure(t, assignNotificationAboutApp2, assignOperation, formation.ID, app2.ID, localTenantID2, appNamespace, appRegion, tnt, tntParentCustomer)

		t.Logf("Unassign Application 1 from formation %s", formationName)
		unassignReq := fixtures.FixUnassignFormationRequest(app1.ID, string(graphql.FormationObjectTypeApplication), formationName)
		var unassignFormation graphql.Formation
		err = testctx.Tc.RunOperationWithCustomTenant(ctx, certSecuredGraphQLClient, tnt, unassignReq, &unassignFormation)
		require.NoError(t, err)
		require.Equal(t, formationName, unassignFormation.Name)

		expectedAssignments = map[string]map[string]fixtures.AssignmentState{
			app2.ID: {app2.ID: fixtures.AssignmentState{State: "READY", Config: nil, Value: nil, Error: nil}},
		}
		assertFormationAssignments(t, ctx, tnt, formation.ID, 1, expectedAssignments)
		assertFormationStatus(t, ctx, tnt, formation.ID, graphql.FormationStatus{Condition: graphql.FormationStatusConditionReady, Errors: nil})

		body = getNotificationsFromExternalSvcMock(t, certSecuredHTTPClient)
		assertNotificationsCountForTenant(t, body, app1.ID, 2)

		notificationsForApp1 = gjson.GetBytes(body, app1.ID)
		unassignNotificationFound := false
		for _, notification := range notificationsForApp1.Array() {
			op := notification.Get("Operation").String()
			if op == unassignOperation {
				unassignNotificationFound = true
				assertFormationAssignmentsNotificationWithItemsStructure(t, notification, unassignOperation, formation.ID, app2.ID, localTenantID2, appNamespace, appRegion, tnt, tntParentCustomer)
			}
		}
		require.True(t, unassignNotificationFound, "notification for unassign app2 not found")

		t.Logf("Unassign Application 2 from formation %s", formationName)
		unassignReq = fixtures.FixUnassignFormationRequest(app2.ID, string(graphql.FormationObjectTypeApplication), formationName)
		err = testctx.Tc.RunOperationWithCustomTenant(ctx, certSecuredGraphQLClient, tnt, unassignReq, &unassignFormation)
		require.NoError(t, err)
		require.Equal(t, formationName, unassignFormation.Name)

		assertFormationAssignments(t, ctx, tnt, formation.ID, 0, nil)
		assertFormationStatus(t, ctx, tnt, formation.ID, graphql.FormationStatus{Condition: graphql.FormationStatusConditionReady, Errors: nil})

		cleanupNotificationsFromExternalSvcMock(t, certSecuredHTTPClient)

		exceptionFormationTemplateName := "exception-ft"
		t.Logf("Create another template with name: %q that is not in the constraints exceptions", exceptionFormationTemplateName)
		var ft graphql.FormationTemplate // needed so the 'defer' can be above the formation template creation
		defer fixtures.CleanupFormationTemplate(t, ctx, certSecuredGraphQLClient, &ft)
		ft = fixtures.CreateAppOnlyFormationTemplateWithoutInput(t, ctx, certSecuredGraphQLClient, exceptionFormationTemplateName, []string{applicationType1, applicationType2, exceptionSystemType}, leadingProductIDs, doesNotSupportReset)

		formationName = "app-to-app-formation-name-from-exception-formation-type"
		formationInput = graphql.FormationInput{Name: formationName}
		t.Logf("Creating formation with name: %q from the template with name: %q that is in the constraints exceptions", formationName, exceptionFormationTemplateName)
		defer fixtures.DeleteFormationWithinTenant(t, ctx, certSecuredGraphQLClient, tnt, formationName)
		formation = fixtures.CreateFormationFromTemplateWithinTenant(t, ctx, certSecuredGraphQLClient, tnt, formationName, &exceptionFormationTemplateName)

		assertFormationAssignments(t, ctx, tnt, formation.ID, 0, nil)
		assertFormationStatus(t, ctx, tnt, formation.ID, graphql.FormationStatus{Condition: graphql.FormationStatusConditionReady, Errors: nil})

		t.Logf("Assign application 1 to formation %s", formationName)
		defer fixtures.CleanupFormation(t, ctx, certSecuredGraphQLClient, formationInput, app1.ID, graphql.FormationObjectTypeApplication, tnt)
		assignReq = fixtures.FixAssignFormationRequest(app1.ID, string(graphql.FormationObjectTypeApplication), formationName)
		err = testctx.Tc.RunOperationWithCustomTenant(ctx, certSecuredGraphQLClient, tnt, assignReq, &assignedFormation)
		require.NoError(t, err)
		require.Equal(t, formationName, assignedFormation.Name)

		expectedAssignments = map[string]map[string]fixtures.AssignmentState{
			app1.ID: {app1.ID: fixtures.AssignmentState{State: "READY", Config: nil, Value: nil, Error: nil}},
		}
		assertFormationAssignments(t, ctx, tnt, formation.ID, 1, expectedAssignments)
		assertFormationStatus(t, ctx, tnt, formation.ID, graphql.FormationStatus{Condition: graphql.FormationStatusConditionReady, Errors: nil})

		t.Logf("Assign application 2 to formation %s", formationName)
		defer fixtures.CleanupFormation(t, ctx, certSecuredGraphQLClient, formationInput, app2.ID, graphql.FormationObjectTypeApplication, tnt)
		assignReq = fixtures.FixAssignFormationRequest(app2.ID, string(graphql.FormationObjectTypeApplication), formationName)
		err = testctx.Tc.RunOperationWithCustomTenant(ctx, certSecuredGraphQLClient, tnt, assignReq, &assignedFormation)
		require.NoError(t, err)
		require.Equal(t, formationName, assignedFormation.Name)

		expectedAssignments = map[string]map[string]fixtures.AssignmentState{
			app1.ID: {
				app1.ID: fixtures.AssignmentState{State: "READY", Config: nil, Value: nil, Error: nil},
				app2.ID: fixtures.AssignmentState{State: "READY", Config: nil, Value: nil, Error: nil},
			},
			app2.ID: {
				app1.ID: fixtures.AssignmentState{State: "READY", Config: nil, Value: nil, Error: nil},
				app2.ID: fixtures.AssignmentState{State: "READY", Config: nil, Value: nil, Error: nil},
			},
		}
		assertFormationAssignments(t, ctx, tnt, formation.ID, 4, expectedAssignments)
		assertFormationStatus(t, ctx, tnt, formation.ID, graphql.FormationStatus{Condition: graphql.FormationStatusConditionReady, Errors: nil})

		body = getNotificationsFromExternalSvcMock(t, certSecuredHTTPClient)
		assertNotificationsCountForTenant(t, body, app1.ID, 0)

		t.Logf("Unassign Application 1 from formation %s", formationName)
		unassignReq = fixtures.FixUnassignFormationRequest(app1.ID, string(graphql.FormationObjectTypeApplication), formationName)
		err = testctx.Tc.RunOperationWithCustomTenant(ctx, certSecuredGraphQLClient, tnt, unassignReq, &unassignFormation)
		require.NoError(t, err)
		require.Equal(t, formationName, unassignFormation.Name)

		expectedAssignments = map[string]map[string]fixtures.AssignmentState{
			app2.ID: {app2.ID: fixtures.AssignmentState{State: "READY", Config: nil, Value: nil, Error: nil}},
		}
		assertFormationAssignments(t, ctx, tnt, formation.ID, 1, expectedAssignments)
		assertFormationStatus(t, ctx, tnt, formation.ID, graphql.FormationStatus{Condition: graphql.FormationStatusConditionReady, Errors: nil})

		body = getNotificationsFromExternalSvcMock(t, certSecuredHTTPClient)
		assertNotificationsCountForTenant(t, body, app1.ID, 0)

		t.Logf("Unassign Application 2 from formation %s", formationName)
		unassignReq = fixtures.FixUnassignFormationRequest(app2.ID, string(graphql.FormationObjectTypeApplication), formationName)
		err = testctx.Tc.RunOperationWithCustomTenant(ctx, certSecuredGraphQLClient, tnt, unassignReq, &unassignFormation)
		require.NoError(t, err)
		require.Equal(t, formationName, unassignFormation.Name)

		assertFormationAssignments(t, ctx, tnt, formation.ID, 0, nil)
		assertFormationStatus(t, ctx, tnt, formation.ID, graphql.FormationStatus{Condition: graphql.FormationStatusConditionReady, Errors: nil})
	})

	t.Run("Formation Assignment Notifications with status reset API", func(t *testing.T) {
		cleanupNotificationsFromExternalSvcMock(t, certSecuredHTTPClient)
		defer cleanupNotificationsFromExternalSvcMock(t, certSecuredHTTPClient)

		formationName := "app-to-app-formation-name"
		t.Logf("Creating formation with name: %q from template with name: %q", formationName, formationTmplName)
		defer fixtures.DeleteFormationWithinTenant(t, ctx, certSecuredGraphQLClient, tnt, formationName)
		formation := fixtures.CreateFormationFromTemplateWithinTenant(t, ctx, certSecuredGraphQLClient, tnt, formationName, &formationTmplName)

		assertFormationAssignments(t, ctx, tnt, formation.ID, 0, nil)
		assertFormationStatus(t, ctx, tnt, formation.ID, graphql.FormationStatus{Condition: graphql.FormationStatusConditionReady, Errors: nil})

		t.Logf("Assign application 1 to formation %s", formationName)
		defer fixtures.CleanupFormation(t, ctx, certSecuredGraphQLClient, graphql.FormationInput{Name: formationName}, app1.ID, graphql.FormationObjectTypeApplication, tnt)
		assignReq := fixtures.FixAssignFormationRequest(app1.ID, string(graphql.FormationObjectTypeApplication), formationName)
		var assignedFormation graphql.Formation
		err = testctx.Tc.RunOperationWithCustomTenant(ctx, certSecuredGraphQLClient, tnt, assignReq, &assignedFormation)
		require.NoError(t, err)
		require.Equal(t, formationName, assignedFormation.Name)

		t.Logf("Assign application 2 to formation %s", formationName)
		defer fixtures.CleanupFormation(t, ctx, certSecuredGraphQLClient, graphql.FormationInput{Name: formationName}, app2.ID, graphql.FormationObjectTypeApplication, tnt)
		assignReq = fixtures.FixAssignFormationRequest(app2.ID, string(graphql.FormationObjectTypeApplication), formationName)
		err = testctx.Tc.RunOperationWithCustomTenant(ctx, certSecuredGraphQLClient, tnt, assignReq, &assignedFormation)
		require.NoError(t, err)
		require.Equal(t, formationName, assignedFormation.Name)

		t.Run("Synchronous App to App reset", func(t *testing.T) {
			applicationTntMappingWebhookType := graphql.WebhookTypeApplicationTenantMapping
			syncWebhookMode := graphql.WebhookModeSync
			urlTemplate := "{\\\"path\\\":\\\"" + conf.ExternalServicesMockMtlsSecuredURL + "/formation-callback/{{.TargetApplication.ID}}{{if eq .Operation \\\"unassign\\\"}}/{{.SourceApplication.ID}}{{end}}\\\",\\\"method\\\":\\\"{{if eq .Operation \\\"assign\\\"}}PATCH{{else}}DELETE{{end}}\\\"}"
			inputTemplate := "{\\\"ucl-formation-id\\\":\\\"{{.FormationID}}\\\",\\\"globalAccountId\\\":\\\"{{.CustomerTenantContext.AccountID}}\\\",\\\"crmId\\\":\\\"{{.CustomerTenantContext.CustomerID}}\\\", \\\"config\\\":{{ .ReverseAssignment.Value }},\\\"items\\\":[{\\\"region\\\":\\\"{{ if .SourceApplication.Labels.region }}{{.SourceApplication.Labels.region}}{{ else }}{{.SourceApplicationTemplate.Labels.region}}{{ end }}\\\",\\\"application-namespace\\\":\\\"{{.SourceApplicationTemplate.ApplicationNamespace}}\\\"{{ if .SourceApplicationTemplate.Labels.composite }},\\\"composite-label\\\":{{.SourceApplicationTemplate.Labels.composite}}{{end}},\\\"tenant-id\\\":\\\"{{.SourceApplication.LocalTenantID}}\\\",\\\"ucl-system-tenant-id\\\":\\\"{{.SourceApplication.ID}}\\\"}]}"
			outputTemplate := "{\\\"config\\\":\\\"{{.Body.Config}}\\\", \\\"location\\\":\\\"{{.Headers.Location}}\\\",\\\"error\\\": \\\"{{.Body.error}}\\\",\\\"success_status_code\\\": 200, \\\"incomplete_status_code\\\": 204}"

			applicationWebhookInput := fixtures.FixFormationNotificationWebhookInput(applicationTntMappingWebhookType, syncWebhookMode, urlTemplate, inputTemplate, outputTemplate)

			t.Logf("Add webhook with type %q and mode: %q to application with ID %q", applicationTntMappingWebhookType, syncWebhookMode, app1.ID)
			actualApplicationWebhook := fixtures.AddWebhookToApplication(t, ctx, certSecuredGraphQLClient, applicationWebhookInput, tnt, app1.ID)
			defer fixtures.CleanupWebhook(t, ctx, certSecuredGraphQLClient, tnt, actualApplicationWebhook.ID)

			t.Logf("Add webhook with type %q and mode: %q to application with ID %q", applicationTntMappingWebhookType, syncWebhookMode, app2.ID)
			actualApplicationWebhookApp2 := fixtures.AddWebhookToApplication(t, ctx, certSecuredGraphQLClient, applicationWebhookInput, tnt, app2.ID)
			defer fixtures.CleanupWebhook(t, ctx, certSecuredGraphQLClient, tnt, actualApplicationWebhookApp2.ID)
			cleanupNotificationsFromExternalSvcMock(t, certSecuredHTTPClient)

			expectedResetConfig := "{\"resetKey\":\"resetValue\",\"resetKey2\":{\"resetKey\":\"resetValue2\"}}"
			assignmentsPage := assertFormationAssignmentsCount(t, ctx, formation.ID, tnt, 4)
			formationAssignmentID := getFormationAssignmentIDBySourceAndTarget(t, assignmentsPage, app1.ID, app2.ID)
			reverseAssignmentID := getFormationAssignmentIDBySourceAndTarget(t, assignmentsPage, app2.ID, app1.ID)

			t.Logf("Calling FA status reset for formation assignment with source %q and target %q", app1.ID, app2.ID)
			executeFAStatusResetReqWithExpectedStatusCode(t, certSecuredHTTPClient, "CONFIG_PENDING", expectedResetConfig, tnt, formation.ID, formationAssignmentID, http.StatusOK)

			expectedAssignments := map[string]map[string]fixtures.AssignmentState{
				app1.ID: {
					app1.ID: fixtures.AssignmentState{State: "READY", Config: nil, Value: nil, Error: nil},
					app2.ID: fixtures.AssignmentState{State: "READY", Config: fixtures.StatusAPISyncConfigJSON, Value: fixtures.StatusAPISyncConfigJSON, Error: nil},
				},
				app2.ID: {
					app1.ID: fixtures.AssignmentState{State: "READY", Config: fixtures.StatusAPISyncConfigJSON, Value: fixtures.StatusAPISyncConfigJSON, Error: nil},
					app2.ID: fixtures.AssignmentState{State: "READY", Config: nil, Value: nil, Error: nil},
				},
			}
			// We use the async method, because the status API is being called.
			// Even though the case is synchronous, the notification is executed in a separate goroutine and isn't guaranteed
			// to have been executed before we perform the checks otherwise.
			assertFormationAssignmentsAsynchronously(t, ctx, tnt, formation.ID, 4, expectedAssignments, 300)
			assertFormationStatus(t, ctx, tnt, formation.ID, graphql.FormationStatus{Condition: graphql.FormationStatusConditionReady, Errors: nil})

			body := getNotificationsFromExternalSvcMock(t, certSecuredHTTPClient)
			assertNotificationsCountForTenant(t, body, app1.ID, 1)
			notificationsForApp1Tenant := gjson.GetBytes(body, app1.ID)
			assignNotificationForApp1 := notificationsForApp1Tenant.Array()[0]
			err = verifyFormationNotificationForApplicationWithItemsStructure(assignNotificationForApp1, assignOperation, formation.ID, app1.ID, "", appRegion, expectedResetConfig, tnt, tntParentCustomer)
			require.NoError(t, err)

			assertNotificationsCountForTenant(t, body, app2.ID, 1)
			notificationsForApp2Tenant := gjson.GetBytes(body, app2.ID)
			assignNotificationForApp2 := notificationsForApp2Tenant.Array()[0]
			err = verifyFormationNotificationForApplicationWithItemsStructure(assignNotificationForApp2, assignOperation, formation.ID, app2.ID, "", appRegion, *fixtures.StatusAPISyncConfigJSON, tnt, tntParentCustomer)
			require.NoError(t, err)

			cleanupNotificationsFromExternalSvcMock(t, certSecuredHTTPClient)

			t.Logf("Calling FA status reset for formation assignment with source %q and target %q", app2.ID, app1.ID)
			executeFAStatusResetReqWithExpectedStatusCode(t, certSecuredHTTPClient, "CONFIG_PENDING", expectedResetConfig, tnt, formation.ID, reverseAssignmentID, http.StatusOK)
			expectedAssignments = map[string]map[string]fixtures.AssignmentState{
				app1.ID: {
					app1.ID: fixtures.AssignmentState{State: "READY", Config: nil, Value: nil, Error: nil},
					app2.ID: fixtures.AssignmentState{State: "READY", Config: fixtures.StatusAPISyncConfigJSON, Value: fixtures.StatusAPISyncConfigJSON, Error: nil},
				},
				app2.ID: {
					app1.ID: fixtures.AssignmentState{State: "READY", Config: fixtures.StatusAPISyncConfigJSON, Value: fixtures.StatusAPISyncConfigJSON, Error: nil},
					app2.ID: fixtures.AssignmentState{State: "READY", Config: nil, Value: nil, Error: nil},
				},
			}

			// We use the async method, because the status API is being called.
			// Even though the case is synchronous, the notification is executed in a separate goroutine and isn't guaranteed
			// to have been executed before we perform the checks otherwise.
			assertFormationAssignmentsAsynchronously(t, ctx, tnt, formation.ID, 4, expectedAssignments, 300)
			assertFormationStatus(t, ctx, tnt, formation.ID, graphql.FormationStatus{Condition: graphql.FormationStatusConditionReady, Errors: nil})

			body = getNotificationsFromExternalSvcMock(t, certSecuredHTTPClient)
			assertNotificationsCountForTenant(t, body, app1.ID, 1)
			assignNotificationForApp1 = gjson.GetBytes(body, app1.ID)
			assignNotificationForApp1 = assignNotificationForApp1.Array()[0]
			err = verifyFormationNotificationForApplicationWithItemsStructure(assignNotificationForApp1, assignOperation, formation.ID, app1.ID, "", appRegion, *fixtures.StatusAPISyncConfigJSON, tnt, tntParentCustomer)
			require.NoError(t, err)

			assertNotificationsCountForTenant(t, body, app2.ID, 1)
			notificationsForApp2Tenant = gjson.GetBytes(body, app2.ID)
			assignNotificationForApp2 = notificationsForApp2Tenant.Array()[0]
			err = verifyFormationNotificationForApplicationWithItemsStructure(assignNotificationForApp2, assignOperation, formation.ID, app2.ID, "", appRegion, expectedResetConfig, tnt, tntParentCustomer)
			require.NoError(t, err)
		})

		t.Run("Asynchronous App to App reset", func(t *testing.T) {
			applicationTntMappingWebhookType := graphql.WebhookTypeApplicationTenantMapping
			asyncWebhookMode := graphql.WebhookModeAsyncCallback
			urlTemplateAsync := "{\\\"path\\\":\\\"" + conf.ExternalServicesMockMtlsSecuredURL + "/formation-callback/async-old/{{.TargetApplication.ID}}{{if eq .Operation \\\"unassign\\\"}}/{{.SourceApplication.ID}}{{end}}\\\",\\\"method\\\":\\\"{{if eq .Operation \\\"assign\\\"}}PATCH{{else}}DELETE{{end}}\\\"}"
			inputTemplateAsync := "{\\\"ucl-formation-id\\\":\\\"{{.FormationID}}\\\",\\\"globalAccountId\\\":\\\"{{.CustomerTenantContext.AccountID}}\\\",\\\"crmId\\\":\\\"{{.CustomerTenantContext.CustomerID}}\\\",\\\"config\\\":{{ .ReverseAssignment.Value }},\\\"formation-assignment-id\\\":\\\"{{ .Assignment.ID }}\\\",\\\"items\\\":[{\\\"region\\\":\\\"{{ if .SourceApplication.Labels.region }}{{.SourceApplication.Labels.region}}{{ else }}{{.SourceApplicationTemplate.Labels.region}}{{ end }}\\\",\\\"application-namespace\\\":\\\"{{.SourceApplicationTemplate.ApplicationNamespace}}\\\",\\\"tenant-id\\\":\\\"{{.SourceApplication.LocalTenantID}}\\\",\\\"ucl-system-tenant-id\\\":\\\"{{.SourceApplication.ID}}\\\"}]}"
			outputTemplateAsync := "{\\\"config\\\":\\\"{{.Body.Config}}\\\", \\\"location\\\":\\\"{{.Headers.Location}}\\\",\\\"error\\\": \\\"{{.Body.error}}\\\",\\\"success_status_code\\\": 202}"

			applicationWebhookInputAsync := fixtures.FixFormationNotificationWebhookInput(applicationTntMappingWebhookType, asyncWebhookMode, urlTemplateAsync, inputTemplateAsync, outputTemplateAsync)

			syncWebhookMode := graphql.WebhookModeSync
			urlTemplateSync := "{\\\"path\\\":\\\"" + conf.ExternalServicesMockMtlsSecuredURL + "/formation-callback/{{.TargetApplication.ID}}{{if eq .Operation \\\"unassign\\\"}}/{{.SourceApplication.ID}}{{end}}\\\",\\\"method\\\":\\\"{{if eq .Operation \\\"assign\\\"}}PATCH{{else}}DELETE{{end}}\\\"}"
			inputTemplateSync := "{\\\"ucl-formation-id\\\":\\\"{{.FormationID}}\\\",\\\"globalAccountId\\\":\\\"{{.CustomerTenantContext.AccountID}}\\\",\\\"crmId\\\":\\\"{{.CustomerTenantContext.CustomerID}}\\\", \\\"config\\\":{{ .ReverseAssignment.Value }},\\\"items\\\":[{\\\"region\\\":\\\"{{ if .SourceApplication.Labels.region }}{{.SourceApplication.Labels.region}}{{ else }}{{.SourceApplicationTemplate.Labels.region}}{{ end }}\\\",\\\"application-namespace\\\":\\\"{{.SourceApplicationTemplate.ApplicationNamespace}}\\\"{{ if .SourceApplicationTemplate.Labels.composite }},\\\"composite-label\\\":{{.SourceApplicationTemplate.Labels.composite}}{{end}},\\\"tenant-id\\\":\\\"{{.SourceApplication.LocalTenantID}}\\\",\\\"ucl-system-tenant-id\\\":\\\"{{.SourceApplication.ID}}\\\"}]}"
			outputTemplateSync := "{\\\"config\\\":\\\"{{.Body.Config}}\\\", \\\"location\\\":\\\"{{.Headers.Location}}\\\",\\\"error\\\": \\\"{{.Body.error}}\\\",\\\"success_status_code\\\": 200, \\\"incomplete_status_code\\\": 204}"

			applicationWebhookInputSync := fixtures.FixFormationNotificationWebhookInput(applicationTntMappingWebhookType, syncWebhookMode, urlTemplateSync, inputTemplateSync, outputTemplateSync)

			t.Logf("Add webhook with type %q and mode: %q to application with ID %q", applicationTntMappingWebhookType, asyncWebhookMode, app1.ID)
			actualApplicationWebhook := fixtures.AddWebhookToApplication(t, ctx, certSecuredGraphQLClient, applicationWebhookInputAsync, tnt, app1.ID)
			defer fixtures.CleanupWebhook(t, ctx, certSecuredGraphQLClient, tnt, actualApplicationWebhook.ID)

			t.Logf("Add webhook with type %q and mode: %q to application with ID %q", applicationTntMappingWebhookType, syncWebhookMode, app2.ID)
			actualApplicationWebhookApp2 := fixtures.AddWebhookToApplication(t, ctx, certSecuredGraphQLClient, applicationWebhookInputSync, tnt, app2.ID)
			defer fixtures.CleanupWebhook(t, ctx, certSecuredGraphQLClient, tnt, actualApplicationWebhookApp2.ID)
			cleanupNotificationsFromExternalSvcMock(t, certSecuredHTTPClient)

			expectedResetConfig := "{\"resetKeyAsync\":\"resetValue\",\"resetKeyAsync2\":{\"resetKeyAsync\":\"resetValue2\"}}"
			assignmentsPage := assertFormationAssignmentsCount(t, ctx, formation.ID, tnt, 4)
			formationAssignmentID := getFormationAssignmentIDBySourceAndTarget(t, assignmentsPage, app1.ID, app2.ID)
			reverseAssignmentID := getFormationAssignmentIDBySourceAndTarget(t, assignmentsPage, app2.ID, app1.ID)

			t.Logf("Calling FA status reset for formation assignment with source %q and target %q", app1.ID, app2.ID)
			executeFAStatusResetReqWithExpectedStatusCode(t, certSecuredHTTPClient, "CONFIG_PENDING", expectedResetConfig, tnt, formation.ID, formationAssignmentID, http.StatusOK)

			expectedAssignments := map[string]map[string]fixtures.AssignmentState{
				app1.ID: {
					app1.ID: fixtures.AssignmentState{State: "READY", Config: nil, Value: nil, Error: nil},
					app2.ID: fixtures.AssignmentState{State: "READY", Config: fixtures.StatusAPISyncConfigJSON, Value: fixtures.StatusAPISyncConfigJSON, Error: nil},
				},
				app2.ID: {
					app1.ID: fixtures.AssignmentState{State: "READY", Config: fixtures.StatusAPIAsyncConfigJSON, Value: fixtures.StatusAPIAsyncConfigJSON, Error: nil},
					app2.ID: fixtures.AssignmentState{State: "READY", Config: nil, Value: nil, Error: nil},
				},
			}
			// We use the async method, because the status API is being called.
			// Even though the case is synchronous, the notification is executed in a separate goroutine and isn't guaranteed
			// to have been executed before we perform the checks otherwise.
			assertFormationAssignmentsAsynchronously(t, ctx, tnt, formation.ID, 4, expectedAssignments, 1000)
			assertFormationStatus(t, ctx, tnt, formation.ID, graphql.FormationStatus{Condition: graphql.FormationStatusConditionReady, Errors: nil})

			body := getNotificationsFromExternalSvcMock(t, certSecuredHTTPClient)
			assertNotificationsCountForTenant(t, body, app1.ID, 1)
			notificationsForApp1Tenant := gjson.GetBytes(body, app1.ID)
			assignNotificationForApp1 := notificationsForApp1Tenant.Array()[0]
			err = verifyFormationNotificationForApplicationWithItemsStructure(assignNotificationForApp1, assignOperation, formation.ID, app1.ID, "", appRegion, expectedResetConfig, tnt, tntParentCustomer)
			require.NoError(t, err)

			assertNotificationsCountForTenant(t, body, app2.ID, 1)
			notificationsForApp2Tenant := gjson.GetBytes(body, app2.ID)
			assignNotificationForApp2 := notificationsForApp2Tenant.Array()[0]
			err = verifyFormationNotificationForApplicationWithItemsStructure(assignNotificationForApp2, assignOperation, formation.ID, app2.ID, "", appRegion, *fixtures.StatusAPIAsyncConfigJSON, tnt, tntParentCustomer)
			require.NoError(t, err)

			cleanupNotificationsFromExternalSvcMock(t, certSecuredHTTPClient)

			t.Logf("Calling FA status reset for formation assignment with source %q and target %q", app2.ID, app1.ID)
			executeFAStatusResetReqWithExpectedStatusCode(t, certSecuredHTTPClient, "CONFIG_PENDING", expectedResetConfig, tnt, formation.ID, reverseAssignmentID, http.StatusOK)
			expectedAssignments = map[string]map[string]fixtures.AssignmentState{
				app1.ID: {
					app1.ID: fixtures.AssignmentState{State: "READY", Config: nil, Value: nil, Error: nil},
					app2.ID: fixtures.AssignmentState{State: "READY", Config: fixtures.StatusAPISyncConfigJSON, Value: fixtures.StatusAPISyncConfigJSON, Error: nil},
				},
				app2.ID: {
					app1.ID: fixtures.AssignmentState{State: "READY", Config: fixtures.StatusAPIAsyncConfigJSON, Value: fixtures.StatusAPIAsyncConfigJSON, Error: nil},
					app2.ID: fixtures.AssignmentState{State: "READY", Config: nil, Value: nil, Error: nil},
				},
			}

			// We use the async method, because the status API is being called.
			// Even though the case is synchronous, the notification is executed in a separate goroutine and isn't guaranteed
			// to have been executed before we perform the checks otherwise.
			assertFormationAssignmentsAsynchronously(t, ctx, tnt, formation.ID, 4, expectedAssignments, 300)
			assertFormationStatus(t, ctx, tnt, formation.ID, graphql.FormationStatus{Condition: graphql.FormationStatusConditionReady, Errors: nil})

			body = getNotificationsFromExternalSvcMock(t, certSecuredHTTPClient)
			assertNotificationsCountForTenant(t, body, app1.ID, 1)
			assignNotificationForApp1 = gjson.GetBytes(body, app1.ID)
			assignNotificationForApp1 = assignNotificationForApp1.Array()[0]
			err = verifyFormationNotificationForApplicationWithItemsStructure(assignNotificationForApp1, assignOperation, formation.ID, app1.ID, "", appRegion, "", tnt, tntParentCustomer)
			require.NoError(t, err)

			assertNotificationsCountForTenant(t, body, app2.ID, 1)
			notificationsForApp2Tenant = gjson.GetBytes(body, app2.ID)
			assignNotificationForApp2 = notificationsForApp2Tenant.Array()[0]
			err = verifyFormationNotificationForApplicationWithItemsStructure(assignNotificationForApp2, assignOperation, formation.ID, app2.ID, "", appRegion, "", tnt, tntParentCustomer)
			require.NoError(t, err)
		})

		t.Run("App to App reset with one webhook", func(t *testing.T) {
			applicationTntMappingWebhookType := graphql.WebhookTypeApplicationTenantMapping
			syncWebhookMode := graphql.WebhookModeSync
			urlTemplate := "{\\\"path\\\":\\\"" + conf.ExternalServicesMockMtlsSecuredURL + "/formation-callback/no-configuration/{{.TargetApplication.ID}}{{if eq .Operation \\\"unassign\\\"}}/{{.SourceApplication.ID}}{{end}}\\\",\\\"method\\\":\\\"{{if eq .Operation \\\"assign\\\"}}PATCH{{else}}DELETE{{end}}\\\"}"
			inputTemplate := "{\\\"ucl-formation-id\\\":\\\"{{.FormationID}}\\\",\\\"globalAccountId\\\":\\\"{{.CustomerTenantContext.AccountID}}\\\",\\\"crmId\\\":\\\"{{.CustomerTenantContext.CustomerID}}\\\", \\\"config\\\":{{ .ReverseAssignment.Value }},\\\"items\\\":[{\\\"region\\\":\\\"{{ if .SourceApplication.Labels.region }}{{.SourceApplication.Labels.region}}{{ else }}{{.SourceApplicationTemplate.Labels.region}}{{ end }}\\\",\\\"application-namespace\\\":\\\"{{.SourceApplicationTemplate.ApplicationNamespace}}\\\"{{ if .SourceApplicationTemplate.Labels.composite }},\\\"composite-label\\\":{{.SourceApplicationTemplate.Labels.composite}}{{end}},\\\"tenant-id\\\":\\\"{{.SourceApplication.LocalTenantID}}\\\",\\\"ucl-system-tenant-id\\\":\\\"{{.SourceApplication.ID}}\\\"}]}"
			outputTemplate := "{\\\"config\\\":\\\"{{.Body.Config}}\\\", \\\"location\\\":\\\"{{.Headers.Location}}\\\",\\\"error\\\": \\\"{{.Body.error}}\\\",\\\"success_status_code\\\": 200, \\\"incomplete_status_code\\\": 204}"

			applicationWebhookInput := fixtures.FixFormationNotificationWebhookInput(applicationTntMappingWebhookType, syncWebhookMode, urlTemplate, inputTemplate, outputTemplate)

			t.Logf("Add webhook with type %q and mode: %q to application with ID %q", applicationTntMappingWebhookType, syncWebhookMode, app1.ID)
			actualApplicationWebhook := fixtures.AddWebhookToApplication(t, ctx, certSecuredGraphQLClient, applicationWebhookInput, tnt, app1.ID)
			defer fixtures.CleanupWebhook(t, ctx, certSecuredGraphQLClient, tnt, actualApplicationWebhook.ID)

			assignmentsPage := assertFormationAssignmentsCount(t, ctx, formation.ID, tnt, 4)
			formationAssignmentID := getFormationAssignmentIDBySourceAndTarget(t, assignmentsPage, app1.ID, app2.ID)

			cleanupNotificationsFromExternalSvcMock(t, certSecuredHTTPClient)

			t.Logf("Calling FA status reset for formation assignment with source %q and target %q", app1.ID, app2.ID)
			executeFAStatusResetReqWithExpectedStatusCode(t, certSecuredHTTPClient, "READY", *fixtures.StatusAPIResetConfigJSON, tnt, formation.ID, formationAssignmentID, http.StatusOK)

			expectedAssignments := map[string]map[string]fixtures.AssignmentState{
				app1.ID: {
					app1.ID: fixtures.AssignmentState{State: "READY", Config: nil, Value: nil, Error: nil},
					app2.ID: fixtures.AssignmentState{State: "READY", Config: fixtures.StatusAPIResetConfigJSON, Value: fixtures.StatusAPIResetConfigJSON, Error: nil},
				},
				app2.ID: {
					app1.ID: fixtures.AssignmentState{State: "READY", Config: nil, Value: nil, Error: nil},
					app2.ID: fixtures.AssignmentState{State: "READY", Config: nil, Value: nil, Error: nil},
				},
			}

			assertFormationAssignmentsAsynchronously(t, ctx, tnt, formation.ID, 4, expectedAssignments, 300)
			assertFormationStatus(t, ctx, tnt, formation.ID, graphql.FormationStatus{Condition: graphql.FormationStatusConditionReady, Errors: nil})

			body := getNotificationsFromExternalSvcMock(t, certSecuredHTTPClient)
			assertNotificationsCountForTenant(t, body, app1.ID, 1)
			notificationsForApp1Tenant := gjson.GetBytes(body, app1.ID)
			assignNotificationForApp1 := notificationsForApp1Tenant.Array()[0]
			err = verifyFormationNotificationForApplicationWithItemsStructure(assignNotificationForApp1, assignOperation, formation.ID, app1.ID, "", appRegion, *fixtures.StatusAPIResetConfigJSON, tnt, tntParentCustomer)

			assertNotificationsCountForTenant(t, body, app2.ID, 0)

			cleanupNotificationsFromExternalSvcMock(t, certSecuredHTTPClient)

			t.Logf("Calling FA status reset for formation assignment with source %q and target %q", app1.ID, app2.ID)
			executeFAStatusResetReqWithExpectedStatusCode(t, certSecuredHTTPClient, "CONFIG_PENDING", *fixtures.StatusAPIResetConfigJSON, tnt, formation.ID, formationAssignmentID, http.StatusOK)

			expectedAssignments = map[string]map[string]fixtures.AssignmentState{
				app1.ID: {
					app1.ID: fixtures.AssignmentState{State: "READY", Config: nil, Value: nil, Error: nil},
					app2.ID: fixtures.AssignmentState{State: "CONFIG_PENDING", Config: fixtures.StatusAPIResetConfigJSON, Value: fixtures.StatusAPIResetConfigJSON, Error: nil},
				},
				app2.ID: {
					app1.ID: fixtures.AssignmentState{State: "READY", Config: nil, Value: nil, Error: nil},
					app2.ID: fixtures.AssignmentState{State: "READY", Config: nil, Value: nil, Error: nil},
				},
			}
			assertFormationAssignmentsAsynchronously(t, ctx, tnt, formation.ID, 4, expectedAssignments, 300)
			assertFormationStatus(t, ctx, tnt, formation.ID, graphql.FormationStatus{Condition: graphql.FormationStatusConditionInProgress, Errors: nil})

			body = getNotificationsFromExternalSvcMock(t, certSecuredHTTPClient)
			assertNotificationsCountForTenant(t, body, app1.ID, 1)
			notificationsForApp1Tenant = gjson.GetBytes(body, app1.ID)
			assignNotificationForApp1 = notificationsForApp1Tenant.Array()[0]
			err = verifyFormationNotificationForApplicationWithItemsStructure(assignNotificationForApp1, assignOperation, formation.ID, app1.ID, "", appRegion, *fixtures.StatusAPIResetConfigJSON, tnt, tntParentCustomer)

			assertNotificationsCountForTenant(t, body, app2.ID, 0)

		})

		t.Logf("Unassign Application 1 from formation %s", formationName)
		unassignReq := fixtures.FixUnassignFormationRequest(app1.ID, string(graphql.FormationObjectTypeApplication), formationName)
		var unassignFormation graphql.Formation
		err = testctx.Tc.RunOperationWithCustomTenant(ctx, certSecuredGraphQLClient, tnt, unassignReq, &unassignFormation)
		require.NoError(t, err)
		require.Equal(t, formationName, unassignFormation.Name)

		t.Logf("Unassign Application 2 from formation %s", formationName)
		unassignReq = fixtures.FixUnassignFormationRequest(app2.ID, string(graphql.FormationObjectTypeApplication), formationName)
		err = testctx.Tc.RunOperationWithCustomTenant(ctx, certSecuredGraphQLClient, tnt, unassignReq, &unassignFormation)
		require.NoError(t, err)
		require.Equal(t, formationName, unassignFormation.Name)
	})

	t.Run("Formation Assignment notifications with self-referenced notifications", func(t *testing.T) {
		queryRequest := fixtures.FixQueryFormationConstraintsRequest()
		const constraintName = "DoNotGenerateFormationAssignmentNotificationForLoopsGlobalApplication"

		var actualFormationConstraints []*graphql.FormationConstraint
		require.NoError(t, testctx.Tc.RunOperationWithoutTenant(ctx, certSecuredGraphQLClient, queryRequest, &actualFormationConstraints))

		originalConstraint := findConstraintByName(t, constraintName, actualFormationConstraints)

		originalInput := graphql.FormationConstraintUpdateInput{
			InputTemplate: strings.Trim(strconv.Quote(originalConstraint.InputTemplate), "\""),
		}
		output := formationconstraintpkg.DoNotGenerateFormationAssignmentNotificationInput{}
		unquoted := strings.ReplaceAll(originalInput.InputTemplate, "\\", "")
		err = formationconstraintpkg.ParseInputTemplate(unquoted, struct {
			SourceApplication *struct {
				ID string `json:"id"`
			} `json:"source_application"`
			ResourceID      string `json:"resource_id"`
			ResourceSubtype string `json:"resource_subtype"`
			ResourceType    string `json:"resource_type"`
			TenantID        string `json:"tenant_id"`
		}{}, &output)

		exceptSubtypes := `\"` + strings.Join(append(output.ExceptSubtypes, []string{applicationType1, applicationType2}...), "\\\", \\\"") + `\"`

		updateInput := graphql.FormationConstraintUpdateInput{
			InputTemplate: fmt.Sprintf("{\\\"resource_type\\\": \\\"{{.ResourceType}}\\\",\\\"resource_subtype\\\": \\\"{{.ResourceSubtype}}\\\",\\\"resource_id\\\": \\\"{{.ResourceID}}\\\",\\\"source_resource_type\\\": \\\"APPLICATION\\\",\\\"source_resource_id\\\":\\\"{{ if .SourceApplication }}{{.SourceApplication.ID}}{{end}}\\\",\\\"tenant\\\": \\\"{{.TenantID}}\\\",\\\"except_subtypes\\\":[%s]}", exceptSubtypes),
		}

		defer fixtures.UpdateFormationConstraint(t, ctx, originalConstraint.ID, originalInput, certSecuredGraphQLClient)
		fixtures.UpdateFormationConstraint(t, ctx, originalConstraint.ID, updateInput, certSecuredGraphQLClient)

		cleanupNotificationsFromExternalSvcMock(t, certSecuredHTTPClient)
		defer cleanupNotificationsFromExternalSvcMock(t, certSecuredHTTPClient)
		resetShouldFailEndpointFromExternalSvcMock(t, certSecuredHTTPClient)
		defer resetShouldFailEndpointFromExternalSvcMock(t, certSecuredHTTPClient)

		formationName := "formation-name-from-template-with-webhook"
		t.Logf("Creating formation with name: %q from template with name: %q that has %q webhook", formationName, formationTmplName, graphql.WebhookTypeFormationLifecycle)
		defer fixtures.DeleteFormationWithinTenant(t, ctx, certSecuredGraphQLClient, tnt, formationName)
		formation := fixtures.CreateFormationFromTemplateWithinTenant(t, ctx, certSecuredGraphQLClient, tnt, formationName, &formationTmplName)
		require.NotEmpty(t, formation.ID)
		require.Equal(t, "READY", formation.State)
		require.Empty(t, formation.Error)

		t.Run("Assign and Unassign should correctly send notifications for sync participant", func(t *testing.T) {
			cleanupNotificationsFromExternalSvcMock(t, certSecuredHTTPClient)
			defer cleanupNotificationsFromExternalSvcMock(t, certSecuredHTTPClient)

			urlTemplateApplication := "{\\\"path\\\":\\\"" + conf.ExternalServicesMockMtlsSecuredURL + "/formation-callback/{{.TargetApplication.ID}}{{if eq .Operation \\\"unassign\\\"}}/{{.SourceApplication.ID}}{{end}}\\\",\\\"method\\\":\\\"{{if eq .Operation \\\"assign\\\"}}PATCH{{else}}DELETE{{end}}\\\"}"
			inputTemplateApplication := "{\\\"ucl-formation-id\\\":\\\"{{.FormationID}}\\\",\\\"globalAccountId\\\":\\\"{{.CustomerTenantContext.AccountID}}\\\",\\\"crmId\\\":\\\"{{.CustomerTenantContext.CustomerID}}\\\",\\\"items\\\":[{\\\"region\\\":\\\"{{ if .SourceApplication.Labels.region }}{{.SourceApplication.Labels.region}}{{ else }}{{.SourceApplicationTemplate.Labels.region}}{{ end }}\\\",\\\"application-namespace\\\":\\\"{{.SourceApplicationTemplate.ApplicationNamespace}}\\\",\\\"tenant-id\\\":\\\"{{.SourceApplication.LocalTenantID}}\\\",\\\"ucl-system-tenant-id\\\":\\\"{{.SourceApplication.ID}}\\\"}]}"
			outputTemplateApplication := "{\\\"config\\\":\\\"{{.Body.Config}}\\\", \\\"location\\\":\\\"{{.Headers.Location}}\\\",\\\"error\\\": \\\"{{.Body.error}}\\\",\\\"success_status_code\\\": 200, \\\"incomplete_status_code\\\": 204}"

			applicationWebhookInput := fixtures.FixFormationNotificationWebhookInput(graphql.WebhookTypeApplicationTenantMapping, graphql.WebhookModeSync, urlTemplateApplication, inputTemplateApplication, outputTemplateApplication)

			t.Logf("Add webhook with type %q and mode: %q to application with ID: %q", graphql.WebhookTypeApplicationTenantMapping, graphql.WebhookModeSync, app2.ID)
			actualApplicationWebhook := fixtures.AddWebhookToApplication(t, ctx, certSecuredGraphQLClient, applicationWebhookInput, tnt, app2.ID)
			defer fixtures.CleanupWebhook(t, ctx, certSecuredGraphQLClient, tnt, actualApplicationWebhook.ID)

			t.Logf("Assign application 2 to formation: %q", formationName)
			defer fixtures.UnassignFormationWithApplicationObjectType(t, ctx, certSecuredGraphQLClient, graphql.FormationInput{Name: formationName}, app2.ID, tnt)
			assignedFormation := fixtures.AssignFormationWithApplicationObjectType(t, ctx, certSecuredGraphQLClient, graphql.FormationInput{Name: formationName}, app2.ID, tnt)
			require.Equal(t, formation.ID, assignedFormation.ID)
			require.Equal(t, formation.State, assignedFormation.State)

			expectedAssignments := map[string]map[string]fixtures.AssignmentState{
				app2.ID: {
					app2.ID: fixtures.AssignmentState{State: "READY", Config: fixtures.StatusAPISyncConfigJSON, Value: fixtures.StatusAPISyncConfigJSON, Error: nil},
				},
			}
			assertFormationAssignments(t, ctx, tnt, formation.ID, 1, expectedAssignments)
			assertFormationStatus(t, ctx, tnt, formation.ID, graphql.FormationStatus{Condition: graphql.FormationStatusConditionReady, Errors: nil})

			t.Logf("Unassign application 2 from formation: %q", formationName)
			unassignReq := fixtures.FixUnassignFormationRequest(app2.ID, string(graphql.FormationObjectTypeApplication), formationName)
			var unassignFormation graphql.Formation
			err = testctx.Tc.RunOperationWithCustomTenant(ctx, certSecuredGraphQLClient, tnt, unassignReq, &unassignFormation)
			require.NoError(t, err)
			require.Equal(t, formationName, unassignFormation.Name)

			assertFormationAssignments(t, ctx, tnt, formation.ID, 0, nil)
			assertFormationStatus(t, ctx, tnt, formation.ID, graphql.FormationStatus{Condition: graphql.FormationStatusConditionReady, Errors: nil})
		})

		t.Run("Assign and Unassign should correctly send notifications for async participant", func(t *testing.T) {
			cleanupNotificationsFromExternalSvcMock(t, certSecuredHTTPClient)
			defer cleanupNotificationsFromExternalSvcMock(t, certSecuredHTTPClient)

			urlTemplateAsyncApplication := "{\\\"path\\\":\\\"" + conf.ExternalServicesMockMtlsSecuredURL + "/formation-callback/async-old/{{.TargetApplication.ID}}{{if eq .Operation \\\"unassign\\\"}}/{{.SourceApplication.ID}}{{end}}\\\",\\\"method\\\":\\\"{{if eq .Operation \\\"assign\\\"}}PATCH{{else}}DELETE{{end}}\\\"}"
			inputTemplateAsyncApplication := "{\\\"ucl-formation-id\\\":\\\"{{.FormationID}}\\\",\\\"globalAccountId\\\":\\\"{{.CustomerTenantContext.AccountID}}\\\",\\\"crmId\\\":\\\"{{.CustomerTenantContext.CustomerID}}\\\",\\\"formation-assignment-id\\\":\\\"{{ .Assignment.ID }}\\\",\\\"items\\\":[{\\\"region\\\":\\\"{{ if .SourceApplication.Labels.region }}{{.SourceApplication.Labels.region}}{{ else }}{{.SourceApplicationTemplate.Labels.region}}{{ end }}\\\",\\\"application-namespace\\\":\\\"{{.SourceApplicationTemplate.ApplicationNamespace}}\\\",\\\"tenant-id\\\":\\\"{{.SourceApplication.LocalTenantID}}\\\",\\\"ucl-system-tenant-id\\\":\\\"{{.SourceApplication.ID}}\\\"}]}"
			outputTemplateAsyncApplication := "{\\\"config\\\":\\\"{{.Body.Config}}\\\", \\\"location\\\":\\\"{{.Headers.Location}}\\\",\\\"error\\\": \\\"{{.Body.error}}\\\",\\\"success_status_code\\\": 202}"

			applicationAsyncWebhookInput := fixtures.FixFormationNotificationWebhookInput(graphql.WebhookTypeApplicationTenantMapping, graphql.WebhookModeAsyncCallback, urlTemplateAsyncApplication, inputTemplateAsyncApplication, outputTemplateAsyncApplication)

			t.Logf("Add webhook with type %q and mode: %q to application with ID: %q", graphql.WebhookTypeApplicationTenantMapping, graphql.WebhookModeAsyncCallback, app1.ID)
			actualApplicationAsyncWebhookInput := fixtures.AddWebhookToApplication(t, ctx, certSecuredGraphQLClient, applicationAsyncWebhookInput, tnt, app1.ID)
			defer fixtures.CleanupWebhook(t, ctx, certSecuredGraphQLClient, tnt, actualApplicationAsyncWebhookInput.ID)

			t.Logf("Assign application 1 to formation: %q", formationName)
			defer fixtures.UnassignFormationWithApplicationObjectType(t, ctx, certSecuredGraphQLClient, graphql.FormationInput{Name: formationName}, app1.ID, tnt)
			assignedFormation := fixtures.AssignFormationWithApplicationObjectType(t, ctx, certSecuredGraphQLClient, graphql.FormationInput{Name: formationName}, app1.ID, tnt)
			require.Equal(t, formation.ID, assignedFormation.ID)
			require.Equal(t, formation.State, assignedFormation.State)

			expectedAssignments := map[string]map[string]fixtures.AssignmentState{
				app1.ID: {app1.ID: fixtures.AssignmentState{State: "READY", Config: fixtures.StatusAPIAsyncConfigJSON, Value: fixtures.StatusAPIAsyncConfigJSON, Error: nil}},
			}
			assertFormationAssignmentsAsynchronously(t, ctx, tnt, formation.ID, 1, expectedAssignments, 300)
			assertFormationStatus(t, ctx, tnt, formation.ID, graphql.FormationStatus{Condition: graphql.FormationStatusConditionReady, Errors: nil})

			t.Logf("Unassign Application 1 from formation %s", formationName)
			unassignReq := fixtures.FixUnassignFormationRequest(app1.ID, string(graphql.FormationObjectTypeApplication), formationName)
			var unassignFormation graphql.Formation
			err = testctx.Tc.RunOperationWithCustomTenant(ctx, certSecuredGraphQLClient, tnt, unassignReq, &unassignFormation)
			require.NoError(t, err)
			require.Equal(t, formationName, unassignFormation.Name)

			assertFormationAssignmentsAsynchronously(t, ctx, tnt, formation.ID, 0, nil, 300)
			assertFormationStatus(t, ctx, tnt, formation.ID, graphql.FormationStatus{Condition: graphql.FormationStatusConditionReady, Errors: nil})

		})

		t.Run("Resynchronize should correctly send notifications for sync participant", func(t *testing.T) {
			cleanupNotificationsFromExternalSvcMock(t, certSecuredHTTPClient)
			defer cleanupNotificationsFromExternalSvcMock(t, certSecuredHTTPClient)

			urlTemplateApplicationFailsSync := "{\\\"path\\\":\\\"" + conf.ExternalServicesMockMtlsSecuredURL + "/formation-callback/fail/{{.TargetApplication.ID}}{{if eq .Operation \\\"unassign\\\"}}/{{.SourceApplication.ID}}{{end}}\\\",\\\"method\\\":\\\"{{if eq .Operation \\\"assign\\\"}}PATCH{{else}}DELETE{{end}}\\\"}"
			inputTemplateApplication := "{\\\"ucl-formation-id\\\":\\\"{{.FormationID}}\\\",\\\"globalAccountId\\\":\\\"{{.CustomerTenantContext.AccountID}}\\\",\\\"crmId\\\":\\\"{{.CustomerTenantContext.CustomerID}}\\\",\\\"items\\\":[{\\\"region\\\":\\\"{{ if .SourceApplication.Labels.region }}{{.SourceApplication.Labels.region}}{{ else }}{{.SourceApplicationTemplate.Labels.region}}{{ end }}\\\",\\\"application-namespace\\\":\\\"{{.SourceApplicationTemplate.ApplicationNamespace}}\\\",\\\"tenant-id\\\":\\\"{{.SourceApplication.LocalTenantID}}\\\",\\\"ucl-system-tenant-id\\\":\\\"{{.SourceApplication.ID}}\\\"}]}"
			outputTemplateApplication := "{\\\"config\\\":\\\"{{.Body.Config}}\\\", \\\"location\\\":\\\"{{.Headers.Location}}\\\",\\\"error\\\": \\\"{{.Body.error}}\\\",\\\"success_status_code\\\": 200, \\\"incomplete_status_code\\\": 204}"

			applicationWebhookThatFailsInput := fixtures.FixFormationNotificationWebhookInput(graphql.WebhookTypeApplicationTenantMapping, graphql.WebhookModeSync, urlTemplateApplicationFailsSync, inputTemplateApplication, outputTemplateApplication)

			t.Logf("Add webhook with type %q and mode: %q to application with ID: %q", graphql.WebhookTypeApplicationTenantMapping, graphql.WebhookModeSync, app2.ID)
			actualApplicationWebhook := fixtures.AddWebhookToApplication(t, ctx, certSecuredGraphQLClient, applicationWebhookThatFailsInput, tnt, app2.ID)
			defer fixtures.CleanupWebhook(t, ctx, certSecuredGraphQLClient, tnt, actualApplicationWebhook.ID)

			t.Logf("Assign application 2 to formation: %q", formationName)
			defer fixtures.UnassignFormationWithApplicationObjectType(t, ctx, certSecuredGraphQLClient, graphql.FormationInput{Name: formationName}, app2.ID, tnt)
			assignedFormation := fixtures.AssignFormationWithApplicationObjectType(t, ctx, certSecuredGraphQLClient, graphql.FormationInput{Name: formationName}, app2.ID, tnt)
			require.Equal(t, formation.ID, assignedFormation.ID)
			require.Equal(t, formation.State, assignedFormation.State)

			expectedAssignments := map[string]map[string]fixtures.AssignmentState{
				app2.ID: {app2.ID: fixtures.AssignmentState{State: "CREATE_ERROR", Config: nil, Value: fixtures.StatusAPISyncErrorMessageJSON, Error: fixtures.StatusAPISyncErrorMessageJSON}},
			}
			assertFormationAssignments(t, ctx, tnt, formation.ID, 1, expectedAssignments)
			assertFormationStatus(t, ctx, tnt, formation.ID, graphql.FormationStatus{Condition: graphql.FormationStatusConditionError, Errors: []*graphql.FormationStatusError{fixtures.StatusAPISyncError}})

			urlTemplateApplicationSucceedsSync := "{\\\"path\\\":\\\"" + conf.ExternalServicesMockMtlsSecuredURL + "/formation-callback/{{.TargetApplication.ID}}{{if eq .Operation \\\"unassign\\\"}}/{{.SourceApplication.ID}}{{end}}\\\",\\\"method\\\":\\\"{{if eq .Operation \\\"assign\\\"}}PATCH{{else}}DELETE{{end}}\\\"}"
			applicationWebhookThatSucceedsInput := fixtures.FixFormationNotificationWebhookInput(graphql.WebhookTypeApplicationTenantMapping, graphql.WebhookModeSync, urlTemplateApplicationSucceedsSync, inputTemplateApplication, outputTemplateApplication)

			t.Logf("Update webhook with ID: %q of type: %q and mode: %q to have URLTemlate that points to endpoint that succeeds", actualApplicationWebhook.ID, graphql.WebhookTypeApplicationTenantMapping, graphql.WebhookModeSync)
			updatedWebhookSync := fixtures.UpdateWebhook(t, ctx, certSecuredGraphQLClient, tnt, actualApplicationWebhook.ID, applicationWebhookThatSucceedsInput)
			require.Equal(t, updatedWebhookSync.ID, actualApplicationWebhook.ID)

			t.Logf("Resynchronize formation %s should retry and succeed", formation.Name)
			resynchronizeReq := fixtures.FixResynchronizeFormationNotificationsRequest(formation.ID)
			err = testctx.Tc.RunOperationWithCustomTenant(ctx, certSecuredGraphQLClient, tnt, resynchronizeReq, &assignedFormation)
			require.NoError(t, err)
			require.Equal(t, formationName, assignedFormation.Name)

			expectedAssignments = map[string]map[string]fixtures.AssignmentState{
				app2.ID: {app2.ID: fixtures.AssignmentState{State: "READY", Config: fixtures.StatusAPISyncConfigJSON, Value: fixtures.StatusAPISyncConfigJSON, Error: nil}},
			}
			assertFormationAssignments(t, ctx, tnt, formation.ID, 1, expectedAssignments)
			assertFormationStatus(t, ctx, tnt, formation.ID, graphql.FormationStatus{Condition: graphql.FormationStatusConditionReady, Errors: nil})

			t.Logf("Update webhook with ID: %q of type: %q and mode: %q to have URLTemlate that points to endpoint that respnds with error", actualApplicationWebhook.ID, graphql.WebhookTypeApplicationTenantMapping, graphql.WebhookModeSync)
			updatedWebhookSync = fixtures.UpdateWebhook(t, ctx, certSecuredGraphQLClient, tnt, actualApplicationWebhook.ID, applicationWebhookThatFailsInput)
			require.Equal(t, updatedWebhookSync.ID, actualApplicationWebhook.ID)

			t.Logf("Unassign Application 2 from formation %s", formationName)
			unassignReq := fixtures.FixUnassignFormationRequest(app2.ID, string(graphql.FormationObjectTypeApplication), formationName)
			var unassignFormation graphql.Formation
			err = testctx.Tc.RunOperationWithCustomTenant(ctx, certSecuredGraphQLClient, tnt, unassignReq, &unassignFormation)
			require.Error(t, err)

			expectedAssignments = map[string]map[string]fixtures.AssignmentState{
				app2.ID: {app2.ID: fixtures.AssignmentState{State: "DELETE_ERROR", Config: nil, Value: fixtures.StatusAPISyncErrorMessageJSON, Error: fixtures.StatusAPISyncErrorMessageJSON}},
			}
			assertFormationAssignments(t, ctx, tnt, formation.ID, 1, expectedAssignments)
			assertFormationStatus(t, ctx, tnt, formation.ID, graphql.FormationStatus{
				Condition: graphql.FormationStatusConditionError,
				Errors:    []*graphql.FormationStatusError{fixtures.StatusAPISyncError},
			})

			t.Logf("Update webhook with ID: %q of type: %q and mode: %q to have URLTemlate that points to endpoint that succeeds", actualApplicationWebhook.ID, graphql.WebhookTypeApplicationTenantMapping, graphql.WebhookModeSync)
			updatedWebhookSync = fixtures.UpdateWebhook(t, ctx, certSecuredGraphQLClient, tnt, actualApplicationWebhook.ID, applicationWebhookThatSucceedsInput)
			require.Equal(t, updatedWebhookSync.ID, actualApplicationWebhook.ID)

			t.Logf("Resynchronize formation %s should retry and succeed", formation.Name)
			resynchronizeReq = fixtures.FixResynchronizeFormationNotificationsRequest(formation.ID)
			err = testctx.Tc.RunOperationWithCustomTenant(ctx, certSecuredGraphQLClient, tnt, resynchronizeReq, &assignedFormation)
			require.NoError(t, err)
			require.Equal(t, formationName, assignedFormation.Name)
			assertFormationAssignments(t, ctx, tnt, formation.ID, 0, nil)
		})

		t.Run("Resynchronize should correctly send notifications for async participant", func(t *testing.T) {
			cleanupNotificationsFromExternalSvcMock(t, certSecuredHTTPClient)
			defer cleanupNotificationsFromExternalSvcMock(t, certSecuredHTTPClient)

			urlTemplateAsyncApplication := "{\\\"path\\\":\\\"" + conf.ExternalServicesMockMtlsSecuredURL + "/formation-callback/async-fail/{{.TargetApplication.ID}}{{if eq .Operation \\\"unassign\\\"}}/{{.SourceApplication.ID}}{{end}}\\\",\\\"method\\\":\\\"{{if eq .Operation \\\"assign\\\"}}PATCH{{else}}DELETE{{end}}\\\"}"
			inputTemplateAsyncApplication := "{\\\"ucl-formation-id\\\":\\\"{{.FormationID}}\\\",\\\"globalAccountId\\\":\\\"{{.CustomerTenantContext.AccountID}}\\\",\\\"crmId\\\":\\\"{{.CustomerTenantContext.CustomerID}}\\\",\\\"formation-assignment-id\\\":\\\"{{ .Assignment.ID }}\\\",\\\"items\\\":[{\\\"region\\\":\\\"{{ if .SourceApplication.Labels.region }}{{.SourceApplication.Labels.region}}{{ else }}{{.SourceApplicationTemplate.Labels.region}}{{ end }}\\\",\\\"application-namespace\\\":\\\"{{.SourceApplicationTemplate.ApplicationNamespace}}\\\",\\\"tenant-id\\\":\\\"{{.SourceApplication.LocalTenantID}}\\\",\\\"ucl-system-tenant-id\\\":\\\"{{.SourceApplication.ID}}\\\"}]}"
			outputTemplateAsyncApplication := "{\\\"config\\\":\\\"{{.Body.Config}}\\\", \\\"location\\\":\\\"{{.Headers.Location}}\\\",\\\"error\\\": \\\"{{.Body.error}}\\\",\\\"success_status_code\\\": 202}"

			applicationAsyncWebhookInput := fixtures.FixFormationNotificationWebhookInput(graphql.WebhookTypeApplicationTenantMapping, graphql.WebhookModeAsyncCallback, urlTemplateAsyncApplication, inputTemplateAsyncApplication, outputTemplateAsyncApplication)

			t.Logf("Add webhook with type %q and mode: %q to application with ID: %q", graphql.WebhookTypeApplicationTenantMapping, graphql.WebhookModeAsyncCallback, app1.ID)
			actualApplicationAsyncWebhookInput := fixtures.AddWebhookToApplication(t, ctx, certSecuredGraphQLClient, applicationAsyncWebhookInput, tnt, app1.ID)
			defer fixtures.CleanupWebhook(t, ctx, certSecuredGraphQLClient, tnt, actualApplicationAsyncWebhookInput.ID)

			t.Logf("Assign application 1 to formation: %q", formationName)
			defer fixtures.UnassignFormationWithApplicationObjectType(t, ctx, certSecuredGraphQLClient, graphql.FormationInput{Name: formationName}, app1.ID, tnt)
			assignedFormation := fixtures.AssignFormationWithApplicationObjectType(t, ctx, certSecuredGraphQLClient, graphql.FormationInput{Name: formationName}, app1.ID, tnt)
			require.Equal(t, formation.ID, assignedFormation.ID)
			require.Equal(t, formation.State, assignedFormation.State)

			expectedAssignments := map[string]map[string]fixtures.AssignmentState{
				app1.ID: {app1.ID: fixtures.AssignmentState{State: "CREATE_ERROR", Config: nil, Value: fixtures.StatusAPIAsyncErrorMessageJSON, Error: fixtures.StatusAPIAsyncErrorMessageJSON}},
			}
			assertFormationAssignmentsAsynchronously(t, ctx, tnt, formation.ID, 1, expectedAssignments, 300)

			urlTemplateApplicationSucceedsAsync := "{\\\"path\\\":\\\"" + conf.ExternalServicesMockMtlsSecuredURL + "/formation-callback/async-old/{{.TargetApplication.ID}}{{if eq .Operation \\\"unassign\\\"}}/{{.SourceApplication.ID}}{{end}}\\\",\\\"method\\\":\\\"{{if eq .Operation \\\"assign\\\"}}PATCH{{else}}DELETE{{end}}\\\"}"
			applicationAsyncWebhookThatSucceedsInput := fixtures.FixFormationNotificationWebhookInput(graphql.WebhookTypeApplicationTenantMapping, graphql.WebhookModeAsyncCallback, urlTemplateApplicationSucceedsAsync, inputTemplateAsyncApplication, outputTemplateAsyncApplication)

			t.Logf("Update webhook with ID: %q of type: %q and mode: %q to have URLTemlate that points to endpoint that succeeds", actualApplicationAsyncWebhookInput.ID, graphql.WebhookTypeApplicationTenantMapping, graphql.WebhookModeAsyncCallback)
			updatedWebhook := fixtures.UpdateWebhook(t, ctx, certSecuredGraphQLClient, tnt, actualApplicationAsyncWebhookInput.ID, applicationAsyncWebhookThatSucceedsInput)
			require.Equal(t, updatedWebhook.ID, actualApplicationAsyncWebhookInput.ID)

			t.Logf("Resynchronize formation %s should retry and succeed", formation.Name)
			resynchronizeReq := fixtures.FixResynchronizeFormationNotificationsRequest(formation.ID)
			err = testctx.Tc.RunOperationWithCustomTenant(ctx, certSecuredGraphQLClient, tnt, resynchronizeReq, &assignedFormation)
			require.NoError(t, err)
			require.Equal(t, formationName, assignedFormation.Name)

			expectedAssignments = map[string]map[string]fixtures.AssignmentState{
				app1.ID: {app1.ID: fixtures.AssignmentState{State: "READY", Config: fixtures.StatusAPIAsyncConfigJSON, Value: fixtures.StatusAPIAsyncConfigJSON, Error: nil}},
			}
			assertFormationAssignmentsAsynchronously(t, ctx, tnt, formation.ID, 1, expectedAssignments, 300)

			t.Logf("Update webhook with ID: %q of type: %q and mode: %q to have URLTemlate that points to endpoint that respnds with error", actualApplicationAsyncWebhookInput.ID, graphql.WebhookTypeApplicationTenantMapping, graphql.WebhookModeAsyncCallback)
			updatedWebhook = fixtures.UpdateWebhook(t, ctx, certSecuredGraphQLClient, tnt, actualApplicationAsyncWebhookInput.ID, applicationAsyncWebhookInput)
			require.Equal(t, updatedWebhook.ID, actualApplicationAsyncWebhookInput.ID)

			t.Logf("Unassign Application 1 from formation %s", formationName)
			unassignReq := fixtures.FixUnassignFormationRequest(app1.ID, string(graphql.FormationObjectTypeApplication), formationName)
			var unassignFormation graphql.Formation
			err = testctx.Tc.RunOperationWithCustomTenant(ctx, certSecuredGraphQLClient, tnt, unassignReq, &unassignFormation)
			require.NoError(t, err)
			require.Equal(t, formationName, unassignFormation.Name)

			expectedAssignments = map[string]map[string]fixtures.AssignmentState{
				app1.ID: {app1.ID: fixtures.AssignmentState{State: "DELETE_ERROR", Config: nil, Value: fixtures.StatusAPIAsyncErrorMessageJSON, Error: fixtures.StatusAPIAsyncErrorMessageJSON}},
			}
			assertFormationAssignmentsAsynchronously(t, ctx, tnt, formation.ID, 1, expectedAssignments, 300)

			t.Logf("Update webhook with ID: %q of type: %q and mode: %q to have URLTemlate that points to endpoint that succeds", actualApplicationAsyncWebhookInput.ID, graphql.WebhookTypeApplicationTenantMapping, graphql.WebhookModeAsyncCallback)
			updatedWebhook = fixtures.UpdateWebhook(t, ctx, certSecuredGraphQLClient, tnt, actualApplicationAsyncWebhookInput.ID, applicationAsyncWebhookThatSucceedsInput)
			require.Equal(t, updatedWebhook.ID, actualApplicationAsyncWebhookInput.ID)

			t.Logf("Resynchronize formation %s should retry and succeed", formation.Name)
			resynchronizeReq = fixtures.FixResynchronizeFormationNotificationsRequest(formation.ID)
			err = testctx.Tc.RunOperationWithCustomTenant(ctx, certSecuredGraphQLClient, tnt, resynchronizeReq, &assignedFormation)
			require.NoError(t, err)
			require.Equal(t, formationName, assignedFormation.Name)

			assertFormationAssignmentsAsynchronously(t, ctx, tnt, formation.ID, 0, nil, 300)
		})

		t.Run("Resynchronize should correctly send notifications for multiple participants", func(t *testing.T) {
			cleanupNotificationsFromExternalSvcMock(t, certSecuredHTTPClient)
			defer cleanupNotificationsFromExternalSvcMock(t, certSecuredHTTPClient)

			urlTemplateApplicationFailsSync := "{\\\"path\\\":\\\"" + conf.ExternalServicesMockMtlsSecuredURL + "/formation-callback/fail/{{.TargetApplication.ID}}{{if eq .Operation \\\"unassign\\\"}}/{{.SourceApplication.ID}}{{end}}\\\",\\\"method\\\":\\\"{{if eq .Operation \\\"assign\\\"}}PATCH{{else}}DELETE{{end}}\\\"}"
			inputTemplateApplication := "{\\\"ucl-formation-id\\\":\\\"{{.FormationID}}\\\",\\\"globalAccountId\\\":\\\"{{.CustomerTenantContext.AccountID}}\\\",\\\"crmId\\\":\\\"{{.CustomerTenantContext.CustomerID}}\\\",\\\"items\\\":[{\\\"region\\\":\\\"{{ if .SourceApplication.Labels.region }}{{.SourceApplication.Labels.region}}{{ else }}{{.SourceApplicationTemplate.Labels.region}}{{ end }}\\\",\\\"application-namespace\\\":\\\"{{.SourceApplicationTemplate.ApplicationNamespace}}\\\",\\\"tenant-id\\\":\\\"{{.SourceApplication.LocalTenantID}}\\\",\\\"ucl-system-tenant-id\\\":\\\"{{.SourceApplication.ID}}\\\"}]}"
			outputTemplateApplication := "{\\\"config\\\":\\\"{{.Body.Config}}\\\", \\\"location\\\":\\\"{{.Headers.Location}}\\\",\\\"error\\\": \\\"{{.Body.error}}\\\",\\\"success_status_code\\\": 200, \\\"incomplete_status_code\\\": 204}"

			applicationWebhookThatFailsInput := fixtures.FixFormationNotificationWebhookInput(graphql.WebhookTypeApplicationTenantMapping, graphql.WebhookModeSync, urlTemplateApplicationFailsSync, inputTemplateApplication, outputTemplateApplication)

			t.Logf("Add webhook with type %q and mode: %q to application with ID: %q", graphql.WebhookTypeApplicationTenantMapping, graphql.WebhookModeSync, app2.ID)
			actualApplicationWebhook := fixtures.AddWebhookToApplication(t, ctx, certSecuredGraphQLClient, applicationWebhookThatFailsInput, tnt, app2.ID)
			defer fixtures.CleanupWebhook(t, ctx, certSecuredGraphQLClient, tnt, actualApplicationWebhook.ID)

			urlTemplateAsyncApplication := "{\\\"path\\\":\\\"" + conf.ExternalServicesMockMtlsSecuredURL + "/formation-callback/async-fail/{{.TargetApplication.ID}}{{if eq .Operation \\\"unassign\\\"}}/{{.SourceApplication.ID}}{{end}}\\\",\\\"method\\\":\\\"{{if eq .Operation \\\"assign\\\"}}PATCH{{else}}DELETE{{end}}\\\"}"
			inputTemplateAsyncApplication := "{\\\"ucl-formation-id\\\":\\\"{{.FormationID}}\\\",\\\"globalAccountId\\\":\\\"{{.CustomerTenantContext.AccountID}}\\\",\\\"crmId\\\":\\\"{{.CustomerTenantContext.CustomerID}}\\\",\\\"formation-assignment-id\\\":\\\"{{ .Assignment.ID }}\\\",\\\"items\\\":[{\\\"region\\\":\\\"{{ if .SourceApplication.Labels.region }}{{.SourceApplication.Labels.region}}{{ else }}{{.SourceApplicationTemplate.Labels.region}}{{ end }}\\\",\\\"application-namespace\\\":\\\"{{.SourceApplicationTemplate.ApplicationNamespace}}\\\",\\\"tenant-id\\\":\\\"{{.SourceApplication.LocalTenantID}}\\\",\\\"ucl-system-tenant-id\\\":\\\"{{.SourceApplication.ID}}\\\"}]}"
			outputTemplateAsyncApplication := "{\\\"config\\\":\\\"{{.Body.Config}}\\\", \\\"location\\\":\\\"{{.Headers.Location}}\\\",\\\"error\\\": \\\"{{.Body.error}}\\\",\\\"success_status_code\\\": 202}"

			applicationAsyncWebhookInput := fixtures.FixFormationNotificationWebhookInput(graphql.WebhookTypeApplicationTenantMapping, graphql.WebhookModeAsyncCallback, urlTemplateAsyncApplication, inputTemplateAsyncApplication, outputTemplateAsyncApplication)

			t.Logf("Add webhook with type %q and mode: %q to application with ID: %q", graphql.WebhookTypeApplicationTenantMapping, graphql.WebhookModeAsyncCallback, app1.ID)
			actualApplicationAsyncWebhookInput := fixtures.AddWebhookToApplication(t, ctx, certSecuredGraphQLClient, applicationAsyncWebhookInput, tnt, app1.ID)
			defer fixtures.CleanupWebhook(t, ctx, certSecuredGraphQLClient, tnt, actualApplicationAsyncWebhookInput.ID)

			t.Logf("Assign application 1 to formation: %q", formationName)
			defer fixtures.UnassignFormationWithApplicationObjectType(t, ctx, certSecuredGraphQLClient, graphql.FormationInput{Name: formationName}, app1.ID, tnt)
			assignedFormation := fixtures.AssignFormationWithApplicationObjectType(t, ctx, certSecuredGraphQLClient, graphql.FormationInput{Name: formationName}, app1.ID, tnt)
			require.Equal(t, formation.ID, assignedFormation.ID)
			require.Equal(t, formation.State, assignedFormation.State)

			expectedAssignments := map[string]map[string]fixtures.AssignmentState{
<<<<<<< HEAD
=======
				app1.ID: {app1.ID: fixtures.AssignmentState{State: "INITIAL", Config: nil, Value: nil, Error: nil}},
			}
			assertFormationAssignments(t, ctx, tnt, formation.ID, 1, expectedAssignments)
			assertFormationStatus(t, ctx, tnt, formation.ID, graphql.FormationStatus{Condition: graphql.FormationStatusConditionInProgress, Errors: nil})

			expectedAssignments = map[string]map[string]fixtures.AssignmentState{
>>>>>>> de1cfea4
				app1.ID: {app1.ID: fixtures.AssignmentState{State: "CREATE_ERROR", Config: nil, Value: fixtures.StatusAPIAsyncErrorMessageJSON, Error: fixtures.StatusAPIAsyncErrorMessageJSON}},
			}
			assertFormationAssignmentsAsynchronously(t, ctx, tnt, formation.ID, 1, expectedAssignments, 300)

			body := getNotificationsFromExternalSvcMock(t, certSecuredHTTPClient)
			assertNotificationsCountForTenant(t, body, app1.ID, 1)

			cleanupNotificationsFromExternalSvcMock(t, certSecuredHTTPClient)

			t.Logf("Assign application 2 to formation: %q", formationName)
			defer fixtures.UnassignFormationWithApplicationObjectType(t, ctx, certSecuredGraphQLClient, graphql.FormationInput{Name: formationName}, app2.ID, tnt)
			assignedFormation = fixtures.AssignFormationWithApplicationObjectType(t, ctx, certSecuredGraphQLClient, graphql.FormationInput{Name: formationName}, app2.ID, tnt)
			require.Equal(t, formation.ID, assignedFormation.ID)
			require.Equal(t, formation.State, assignedFormation.State)

			expectedAssignments = map[string]map[string]fixtures.AssignmentState{
				app1.ID: {
					app1.ID: fixtures.AssignmentState{State: "CREATE_ERROR", Config: nil, Value: fixtures.StatusAPIAsyncErrorMessageJSON, Error: fixtures.StatusAPIAsyncErrorMessageJSON},
					app2.ID: fixtures.AssignmentState{State: "CREATE_ERROR", Config: nil, Value: fixtures.StatusAPISyncErrorMessageJSON, Error: fixtures.StatusAPISyncErrorMessageJSON},
				},
				app2.ID: {
					app1.ID: fixtures.AssignmentState{State: "CREATE_ERROR", Config: nil, Value: fixtures.StatusAPIAsyncErrorMessageJSON, Error: fixtures.StatusAPIAsyncErrorMessageJSON},
					app2.ID: fixtures.AssignmentState{State: "CREATE_ERROR", Config: nil, Value: fixtures.StatusAPISyncErrorMessageJSON, Error: fixtures.StatusAPISyncErrorMessageJSON},
				},
			}
			assertFormationAssignmentsAsynchronously(t, ctx, tnt, formation.ID, 4, expectedAssignments, 300)
			assertFormationStatus(t, ctx, tnt, formation.ID,
				graphql.FormationStatus{
					Condition: graphql.FormationStatusConditionError,
					Errors: []*graphql.FormationStatusError{
						fixtures.StatusAPISyncError,
						fixtures.StatusAPIAsyncError,
						fixtures.StatusAPISyncError,
						fixtures.StatusAPIAsyncError,
					}})

			body = getNotificationsFromExternalSvcMock(t, certSecuredHTTPClient)

			assertNotificationsCountForTenant(t, body, app1.ID, 1)
			assertNotificationsCountForTenant(t, body, app2.ID, 2)

			cleanupNotificationsFromExternalSvcMock(t, certSecuredHTTPClient)

			urlTemplateApplicationSucceedsAsync := "{\\\"path\\\":\\\"" + conf.ExternalServicesMockMtlsSecuredURL + "/formation-callback/async-old/{{.TargetApplication.ID}}{{if eq .Operation \\\"unassign\\\"}}/{{.SourceApplication.ID}}{{end}}\\\",\\\"method\\\":\\\"{{if eq .Operation \\\"assign\\\"}}PATCH{{else}}DELETE{{end}}\\\"}"
			applicationAsyncWebhookThatSucceedsInput := fixtures.FixFormationNotificationWebhookInput(graphql.WebhookTypeApplicationTenantMapping, graphql.WebhookModeAsyncCallback, urlTemplateApplicationSucceedsAsync, inputTemplateAsyncApplication, outputTemplateAsyncApplication)

			t.Logf("Update webhook with ID: %q of type: %q and mode: %q to have URLTemlate that points to endpoint that succeeds", actualApplicationAsyncWebhookInput.ID, graphql.WebhookTypeApplicationTenantMapping, graphql.WebhookModeAsyncCallback)
			updatedWebhook := fixtures.UpdateWebhook(t, ctx, certSecuredGraphQLClient, tnt, actualApplicationAsyncWebhookInput.ID, applicationAsyncWebhookThatSucceedsInput)
			require.Equal(t, updatedWebhook.ID, actualApplicationAsyncWebhookInput.ID)

			urlTemplateApplicationSucceedsSync := "{\\\"path\\\":\\\"" + conf.ExternalServicesMockMtlsSecuredURL + "/formation-callback/{{.TargetApplication.ID}}{{if eq .Operation \\\"unassign\\\"}}/{{.SourceApplication.ID}}{{end}}\\\",\\\"method\\\":\\\"{{if eq .Operation \\\"assign\\\"}}PATCH{{else}}DELETE{{end}}\\\"}"
			applicationWebhookThatSucceedsInput := fixtures.FixFormationNotificationWebhookInput(graphql.WebhookTypeApplicationTenantMapping, graphql.WebhookModeSync, urlTemplateApplicationSucceedsSync, inputTemplateApplication, outputTemplateApplication)

			t.Logf("Update webhook with ID: %q of type: %q and mode: %q to have URLTemlate that points to endpoint that succeeds", actualApplicationWebhook.ID, graphql.WebhookTypeApplicationTenantMapping, graphql.WebhookModeSync)
			updatedWebhookSync := fixtures.UpdateWebhook(t, ctx, certSecuredGraphQLClient, tnt, actualApplicationWebhook.ID, applicationWebhookThatSucceedsInput)
			require.Equal(t, updatedWebhookSync.ID, actualApplicationWebhook.ID)

			t.Logf("Resynchronize formation %s should retry and succeed", formation.Name)
			resynchronizeReq := fixtures.FixResynchronizeFormationNotificationsRequest(formation.ID)
			err = testctx.Tc.RunOperationWithCustomTenant(ctx, certSecuredGraphQLClient, tnt, resynchronizeReq, &assignedFormation)
			require.NoError(t, err)
			require.Equal(t, formationName, assignedFormation.Name)

			expectedAssignments = map[string]map[string]fixtures.AssignmentState{
				app1.ID: {
					app1.ID: fixtures.AssignmentState{State: "READY", Config: fixtures.StatusAPIAsyncConfigJSON, Value: fixtures.StatusAPIAsyncConfigJSON, Error: nil},
					app2.ID: fixtures.AssignmentState{State: "READY", Config: fixtures.StatusAPISyncConfigJSON, Value: fixtures.StatusAPISyncConfigJSON, Error: nil},
				},
				app2.ID: {
					app1.ID: fixtures.AssignmentState{State: "READY", Config: fixtures.StatusAPIAsyncConfigJSON, Value: fixtures.StatusAPIAsyncConfigJSON, Error: nil},
					app2.ID: fixtures.AssignmentState{State: "READY", Config: fixtures.StatusAPISyncConfigJSON, Value: fixtures.StatusAPISyncConfigJSON, Error: nil},
				},
			}
			assertFormationAssignmentsAsynchronously(t, ctx, tnt, formation.ID, 4, expectedAssignments, 300)
			assertFormationStatus(t, ctx, tnt, formation.ID, graphql.FormationStatus{Condition: graphql.FormationStatusConditionReady, Errors: nil})

			body = getNotificationsFromExternalSvcMock(t, certSecuredHTTPClient)

			assertNotificationsCountForTenant(t, body, app1.ID, 3)
			assertNotificationsCountForTenant(t, body, app2.ID, 2)

			cleanupNotificationsFromExternalSvcMock(t, certSecuredHTTPClient)

			t.Logf("Update webhook with ID: %q of type: %q and mode: %q to have URLTemlate that points to endpoint that responds with error", actualApplicationAsyncWebhookInput.ID, graphql.WebhookTypeApplicationTenantMapping, graphql.WebhookModeAsyncCallback)
			updatedWebhook = fixtures.UpdateWebhook(t, ctx, certSecuredGraphQLClient, tnt, actualApplicationAsyncWebhookInput.ID, applicationAsyncWebhookInput)
			require.Equal(t, updatedWebhook.ID, actualApplicationAsyncWebhookInput.ID)

			t.Logf("Update webhook with ID: %q of type: %q and mode: %q to have URLTemlate that points to endpoint that responds with error", actualApplicationWebhook.ID, graphql.WebhookTypeApplicationTenantMapping, graphql.WebhookModeSync)
			updatedWebhookSync = fixtures.UpdateWebhook(t, ctx, certSecuredGraphQLClient, tnt, actualApplicationWebhook.ID, applicationWebhookThatFailsInput)
			require.Equal(t, updatedWebhookSync.ID, actualApplicationWebhook.ID)

			t.Logf("Unassign Application 1 from formation %s", formationName)
			unassignReq := fixtures.FixUnassignFormationRequest(app1.ID, string(graphql.FormationObjectTypeApplication), formationName)
			var unassignFormation graphql.Formation
			err = testctx.Tc.RunOperationWithCustomTenant(ctx, certSecuredGraphQLClient, tnt, unassignReq, &unassignFormation)
			require.Error(t, err)

			expectedAssignments = map[string]map[string]fixtures.AssignmentState{
				app1.ID: {
<<<<<<< HEAD
=======
					app1.ID: fixtures.AssignmentState{State: "DELETING", Config: nil, Value: nil, Error: nil},
					app2.ID: fixtures.AssignmentState{State: "DELETE_ERROR", Config: nil, Value: fixtures.StatusAPISyncErrorMessageJSON, Error: fixtures.StatusAPISyncErrorMessageJSON},
				},
				app2.ID: {
					app1.ID: fixtures.AssignmentState{State: "DELETING", Config: nil, Value: nil, Error: nil},
					app2.ID: fixtures.AssignmentState{State: "READY", Config: fixtures.StatusAPISyncConfigJSON, Value: fixtures.StatusAPISyncConfigJSON, Error: nil},
				},
			}
			assertFormationAssignments(t, ctx, tnt, formation.ID, 4, expectedAssignments)
			expectedAssignments = map[string]map[string]fixtures.AssignmentState{
				app1.ID: {
>>>>>>> de1cfea4
					app1.ID: fixtures.AssignmentState{State: "DELETE_ERROR", Config: nil, Value: fixtures.StatusAPIAsyncErrorMessageJSON, Error: fixtures.StatusAPIAsyncErrorMessageJSON},
					app2.ID: fixtures.AssignmentState{State: "DELETE_ERROR", Config: nil, Value: fixtures.StatusAPISyncErrorMessageJSON, Error: fixtures.StatusAPISyncErrorMessageJSON},
				},
				app2.ID: {
					app1.ID: fixtures.AssignmentState{State: "DELETE_ERROR", Config: nil, Value: fixtures.StatusAPIAsyncErrorMessageJSON, Error: fixtures.StatusAPIAsyncErrorMessageJSON},
					app2.ID: fixtures.AssignmentState{State: "READY", Config: fixtures.StatusAPISyncConfigJSON, Value: fixtures.StatusAPISyncConfigJSON, Error: nil},
				},
			}
			assertFormationAssignmentsAsynchronously(t, ctx, tnt, formation.ID, 4, expectedAssignments, 300)
			assertFormationStatus(t, ctx, tnt, formation.ID,
				graphql.FormationStatus{
					Condition: graphql.FormationStatusConditionError,
					Errors: []*graphql.FormationStatusError{
						fixtures.StatusAPISyncError,
						fixtures.StatusAPIAsyncError,
						fixtures.StatusAPISyncError,
					}})

			body = getNotificationsFromExternalSvcMock(t, certSecuredHTTPClient)
			assertNotificationsCountForTenant(t, body, app1.ID, 2)
			assertNotificationsCountForTenant(t, body, app2.ID, 1)

			cleanupNotificationsFromExternalSvcMock(t, certSecuredHTTPClient)

			t.Logf("Unassign Application 2 from formation %s", formationName)
			unassignReq = fixtures.FixUnassignFormationRequest(app2.ID, string(graphql.FormationObjectTypeApplication), formationName)
			err = testctx.Tc.RunOperationWithCustomTenant(ctx, certSecuredGraphQLClient, tnt, unassignReq, &unassignFormation)
			require.Error(t, err)
<<<<<<< HEAD

=======
			expectedAssignments = map[string]map[string]fixtures.AssignmentState{
				app1.ID: {
					app1.ID: fixtures.AssignmentState{State: "DELETE_ERROR", Config: nil, Value: fixtures.StatusAPIAsyncErrorMessageJSON, Error: fixtures.StatusAPIAsyncErrorMessageJSON},
					app2.ID: fixtures.AssignmentState{State: "DELETE_ERROR", Config: nil, Value: fixtures.StatusAPISyncErrorMessageJSON, Error: fixtures.StatusAPISyncErrorMessageJSON},
				},
				app2.ID: {
					app1.ID: fixtures.AssignmentState{State: "DELETING", Config: nil, Value: nil, Error: nil},
					app2.ID: fixtures.AssignmentState{State: "DELETE_ERROR", Config: nil, Value: fixtures.StatusAPISyncErrorMessageJSON, Error: fixtures.StatusAPISyncErrorMessageJSON},
				},
			}
			assertFormationAssignments(t, ctx, tnt, formation.ID, 4, expectedAssignments)
>>>>>>> de1cfea4
			expectedAssignments = map[string]map[string]fixtures.AssignmentState{
				app1.ID: {
					app1.ID: fixtures.AssignmentState{State: "DELETE_ERROR", Config: nil, Value: fixtures.StatusAPIAsyncErrorMessageJSON, Error: fixtures.StatusAPIAsyncErrorMessageJSON},
					app2.ID: fixtures.AssignmentState{State: "DELETE_ERROR", Config: nil, Value: fixtures.StatusAPISyncErrorMessageJSON, Error: fixtures.StatusAPISyncErrorMessageJSON},
				},
				app2.ID: {
					app1.ID: fixtures.AssignmentState{State: "DELETE_ERROR", Config: nil, Value: fixtures.StatusAPIAsyncErrorMessageJSON, Error: fixtures.StatusAPIAsyncErrorMessageJSON},
					app2.ID: fixtures.AssignmentState{State: "DELETE_ERROR", Config: nil, Value: fixtures.StatusAPISyncErrorMessageJSON, Error: fixtures.StatusAPISyncErrorMessageJSON},
				},
			}
			assertFormationAssignmentsAsynchronously(t, ctx, tnt, formation.ID, 4, expectedAssignments, 300)
			assertFormationStatus(t, ctx, tnt, formation.ID,
				graphql.FormationStatus{
					Condition: graphql.FormationStatusConditionError,
					Errors: []*graphql.FormationStatusError{
						fixtures.StatusAPISyncError,
						fixtures.StatusAPIAsyncError,
						fixtures.StatusAPISyncError,
						fixtures.StatusAPIAsyncError,
					}})

			body = getNotificationsFromExternalSvcMock(t, certSecuredHTTPClient)

			assertNotificationsCountForTenant(t, body, app1.ID, 1)
			assertNotificationsCountForTenant(t, body, app2.ID, 2)

			cleanupNotificationsFromExternalSvcMock(t, certSecuredHTTPClient)

			t.Logf("Update webhook with ID: %q of type: %q and mode: %q to have URLTemlate that points to endpoint that succeeds", actualApplicationAsyncWebhookInput.ID, graphql.WebhookTypeApplicationTenantMapping, graphql.WebhookModeAsyncCallback)
			updatedWebhook = fixtures.UpdateWebhook(t, ctx, certSecuredGraphQLClient, tnt, actualApplicationAsyncWebhookInput.ID, applicationAsyncWebhookThatSucceedsInput)
			require.Equal(t, updatedWebhook.ID, actualApplicationAsyncWebhookInput.ID)

			t.Logf("Update webhook with ID: %q of type: %q and mode: %q to have URLTemlate that points to endpoint that succeeds", actualApplicationWebhook.ID, graphql.WebhookTypeApplicationTenantMapping, graphql.WebhookModeSync)
			updatedWebhookSync = fixtures.UpdateWebhook(t, ctx, certSecuredGraphQLClient, tnt, actualApplicationWebhook.ID, applicationWebhookThatSucceedsInput)
			require.Equal(t, updatedWebhookSync.ID, actualApplicationWebhook.ID)

			t.Logf("Resynchronize formation %s should retry and succeed", formation.Name)
			resynchronizeReq = fixtures.FixResynchronizeFormationNotificationsRequest(formation.ID)
			err = testctx.Tc.RunOperationWithCustomTenant(ctx, certSecuredGraphQLClient, tnt, resynchronizeReq, &assignedFormation)
			require.NoError(t, err)
			require.Equal(t, formationName, assignedFormation.Name)
			assertFormationAssignmentsAsynchronously(t, ctx, tnt, formation.ID, 0, nil, 300)

			body = getNotificationsFromExternalSvcMock(t, certSecuredHTTPClient)

			assertNotificationsCountForTenant(t, body, app1.ID, 2)
			assertNotificationsCountForTenant(t, body, app2.ID, 2)
		})
	})

	t.Run("Formation assignment notifications validating redirect operator", func(t *testing.T) {
		cleanupNotificationsFromExternalSvcMock(t, certSecuredHTTPClient)
		defer cleanupNotificationsFromExternalSvcMock(t, certSecuredHTTPClient)

		urlTemplateSyncApplication := "{\\\"path\\\":\\\"" + conf.ExternalServicesMockMtlsSecuredURL + "/formation-callback/configuration/redirect-notification/{{.TargetApplication.LocalTenantID}}{{if eq .Operation \\\"unassign\\\"}}/{{.SourceApplication.ID}}{{end}}\\\",\\\"method\\\":\\\"{{if eq .Operation \\\"assign\\\"}}PATCH{{else}}DELETE{{end}}\\\"}"
		inputTemplateApplication := "{\\\"context\\\":{\\\"crmId\\\":\\\"{{.CustomerTenantContext.CustomerID}}\\\",\\\"globalAccountId\\\":\\\"{{.CustomerTenantContext.AccountID}}\\\",\\\"uclFormationId\\\":\\\"{{.FormationID}}\\\",\\\"uclFormationName\\\":\\\"{{.Formation.Name}}\\\",\\\"operation\\\":\\\"{{.Operation}}\\\"},\\\"receiverTenant\\\":{\\\"state\\\":\\\"{{.Assignment.State}}\\\",\\\"uclAssignmentId\\\":\\\"{{.Assignment.ID}}\\\",\\\"deploymentRegion\\\":\\\"{{if .TargetApplication.Labels.region}}{{.TargetApplication.Labels.region}}{{else}}{{.TargetApplicationTemplate.Labels.region}}{{end}}\\\",\\\"applicationNamespace\\\":\\\"{{.TargetApplicationTemplate.ApplicationNamespace}}\\\",\\\"applicationUrl\\\":\\\"{{.TargetApplication.BaseURL}}\\\",\\\"applicationTenantId\\\":\\\"{{.TargetApplication.LocalTenantID}}\\\",\\\"uclSystemName\\\":\\\"{{.TargetApplication.Name}}\\\",\\\"uclSystemTenantId\\\":\\\"{{.TargetApplication.ID}}\\\",\\\"configuration\\\":{{.Assignment.Value}}},\\\"assignedTenant\\\":{\\\"state\\\":\\\"{{.ReverseAssignment.State}}\\\",\\\"uclAssignmentId\\\":\\\"{{.ReverseAssignment.ID}}\\\",\\\"deploymentRegion\\\":\\\"{{if .SourceApplication.Labels.region}}{{.SourceApplication.Labels.region}}{{else}}{{.SourceApplicationTemplate.Labels.region}}{{end}}\\\",\\\"applicationNamespace\\\":\\\"{{.SourceApplicationTemplate.ApplicationNamespace}}\\\",\\\"applicationUrl\\\":\\\"{{.SourceApplication.BaseURL}}\\\",\\\"applicationTenantId\\\":\\\"{{.SourceApplication.LocalTenantID}}\\\",\\\"uclSystemName\\\":\\\"{{.SourceApplication.Name}}\\\",\\\"uclSystemTenantId\\\":\\\"{{.SourceApplication.ID}}\\\",\\\"configuration\\\":{{.ReverseAssignment.Value}}}}"
		outputTemplateSyncApplication := "{\\\"config\\\":\\\"{{.Body.configuration}}\\\", \\\"state\\\":\\\"{{.Body.state}}\\\", \\\"location\\\":\\\"{{.Headers.Location}}\\\",\\\"error\\\": \\\"{{.Body.error}}\\\",\\\"success_status_code\\\": 200}"

		applicationTntMappingWebhookType := graphql.WebhookTypeApplicationTenantMapping
		syncWebhookMode := graphql.WebhookModeSync
		asyncCallbackWebhookMode := graphql.WebhookModeAsyncCallback
		applicationSyncWebhookInput := fixtures.FixFormationNotificationWebhookInput(applicationTntMappingWebhookType, syncWebhookMode, urlTemplateSyncApplication, inputTemplateApplication, outputTemplateSyncApplication)

		t.Logf("Add webhook with type %q and mode: %q to application with ID: %q", applicationTntMappingWebhookType, syncWebhookMode, app2.ID)
		applicationSyncWebhook := fixtures.AddWebhookToApplication(t, ctx, certSecuredGraphQLClient, applicationSyncWebhookInput, tnt, app2.ID)
		defer fixtures.CleanupWebhook(t, ctx, certSecuredGraphQLClient, tnt, applicationSyncWebhook.ID)

		urlTemplateAsyncApplication := "{\\\"path\\\":\\\"" + conf.ExternalServicesMockMtlsSecuredURL + "/formation-callback/async/{{.TargetApplication.LocalTenantID}}{{if eq .Operation \\\"unassign\\\"}}/{{.SourceApplication.ID}}{{end}}\\\",\\\"method\\\":\\\"{{if eq .Operation \\\"assign\\\"}}PATCH{{else}}DELETE{{end}}\\\"}"
		outputTemplateAsyncApplication := "{\\\"config\\\":\\\"{{.Body.configuration}}\\\", \\\"location\\\":\\\"{{.Headers.Location}}\\\",\\\"error\\\": \\\"{{.Body.error}}\\\",\\\"success_status_code\\\": 202}"

		applicationAsyncWebhookInput := fixtures.FixFormationNotificationWebhookInput(applicationTntMappingWebhookType, asyncCallbackWebhookMode, urlTemplateAsyncApplication, inputTemplateApplication, outputTemplateAsyncApplication)

		t.Logf("Add webhook with type %q and mode: %q to application with ID: %q", applicationTntMappingWebhookType, asyncCallbackWebhookMode, app1.ID)
		actualApplicationAsyncWebhookInput := fixtures.AddWebhookToApplication(t, ctx, certSecuredGraphQLClient, applicationAsyncWebhookInput, tnt, app1.ID)
		defer fixtures.CleanupWebhook(t, ctx, certSecuredGraphQLClient, tnt, actualApplicationAsyncWebhookInput.ID)

		redirectedTntID := "custom-redirected-tenant-id"
		redirectPath := "/formation-callback/redirect-notification/" + redirectedTntID
		redirectURL := fmt.Sprintf("%s%s", conf.ExternalServicesMockMtlsSecuredURL, redirectPath)
		redirectURLTemplate := fmt.Sprintf("{\\\\\\\"path\\\\\\\":\\\\\\\"%s\\\\\\\",\\\\\\\"method\\\\\\\":\\\\\\\"{{if eq .Operation \\\"assign\\\"}}PATCH{{else}}DELETE{{end}}\\\\\\\"}", redirectURL)
		// create formation constraints and attach them to formation template
		redirectConstraintInput := graphql.FormationConstraintInput{
			Name:            "e2e-redirect-operator-constraint",
			ConstraintType:  graphql.ConstraintTypePre,
			TargetOperation: graphql.TargetOperationSendNotification,
			Operator:        formationconstraintpkg.RedirectNotificationOperator,
			ResourceType:    graphql.ResourceTypeApplication,
			ResourceSubtype: applicationType2,
			InputTemplate:   fmt.Sprintf("{\\\"should_redirect\\\": {{ if contains .FormationAssignment.Value \\\"redirectProperties\\\" }}true{{else}}false{{end}},\\\"url_template\\\": \\\"%s\\\",\\\"url\\\": \\\"%s\\\",{{ if .Webhook }}\\\"webhook_memory_address\\\":{{ .Webhook.GetAddress }},{{ end }}\\\"resource_type\\\": \\\"{{.ResourceType}}\\\",\\\"resource_subtype\\\": \\\"{{.ResourceSubtype}}\\\",\\\"operation\\\": \\\"{{.Operation}}\\\",\\\"join_point_location\\\": {\\\"OperationName\\\":\\\"{{.Location.OperationName}}\\\",\\\"ConstraintType\\\":\\\"{{.Location.ConstraintType}}\\\"}}", redirectURLTemplate, redirectURL),
			ConstraintScope: graphql.ConstraintScopeFormationType,
		}

		firstConstraint := fixtures.CreateFormationConstraint(t, ctx, certSecuredGraphQLClient, redirectConstraintInput)
		defer fixtures.CleanupFormationConstraint(t, ctx, certSecuredGraphQLClient, firstConstraint.ID)
		require.NotEmpty(t, firstConstraint.ID)

		fixtures.AttachConstraintToFormationTemplate(t, ctx, certSecuredGraphQLClient, firstConstraint.ID, firstConstraint.Name, ft.ID, ft.Name)

		// create formation
		formationName := "e2e-redirect-formation-name"
		t.Logf("Creating formation with name: %q from template with name: %q", formationName, formationTmplName)
		defer fixtures.DeleteFormationWithinTenant(t, ctx, certSecuredGraphQLClient, tnt, formationName)
		formation := fixtures.CreateFormationFromTemplateWithinTenant(t, ctx, certSecuredGraphQLClient, tnt, formationName, &formationTmplName)

		assertFormationAssignments(t, ctx, tnt, formation.ID, 0, nil)
		assertFormationStatus(t, ctx, tnt, formation.ID, graphql.FormationStatus{Condition: graphql.FormationStatusConditionReady})

		formationInput := graphql.FormationInput{Name: formationName}
		t.Logf("Assign application 2 with ID: %s to formation: %q", app2.ID, formationName)
		defer fixtures.UnassignFormationWithApplicationObjectType(t, ctx, certSecuredGraphQLClient, formationInput, app2.ID, tnt)
		assignedFormation := fixtures.AssignFormationWithApplicationObjectType(t, ctx, certSecuredGraphQLClient, formationInput, app2.ID, tnt)
		require.Equal(t, formation.ID, assignedFormation.ID)
		require.Equal(t, formation.State, assignedFormation.State)

		t.Log("Assert no formation assignment notifications are sent when there is only one app in formation")
		body := getNotificationsFromExternalSvcMock(t, certSecuredHTTPClient)
		assertNotificationsCountForTenant(t, body, tnt, 0)
		assertNotificationsCountForTenant(t, body, localTenantID2, 0)

		expectedAssignmentsBySourceID := map[string]map[string]fixtures.AssignmentState{
			app2.ID: {
				app2.ID: fixtures.AssignmentState{State: "READY"},
			},
		}
		assertFormationAssignments(t, ctx, tnt, formation.ID, 1, expectedAssignmentsBySourceID)
		assertFormationStatus(t, ctx, tnt, formation.ID, graphql.FormationStatus{Condition: graphql.FormationStatusConditionReady})

		t.Logf("Assign application 1 with ID: %s to formation %s", app1.ID, formationName)
		defer fixtures.UnassignFormationWithApplicationObjectType(t, ctx, certSecuredGraphQLClient, formationInput, app1.ID, tnt)
		assignedFormation = fixtures.AssignFormationWithApplicationObjectType(t, ctx, certSecuredGraphQLClient, formationInput, app1.ID, tnt)
		require.Equal(t, formationName, assignedFormation.Name)

		expectedAssignmentsBySourceID = map[string]map[string]fixtures.AssignmentState{
			app1.ID: {
				app2.ID: fixtures.AssignmentState{State: "CONFIG_PENDING", Config: fixtures.RedirectConfigJSON, Value: fixtures.RedirectConfigJSON},
				app1.ID: fixtures.AssignmentState{State: "READY"},
			},
			app2.ID: {
				app1.ID: fixtures.AssignmentState{State: "INITIAL"},
				app2.ID: fixtures.AssignmentState{State: "READY"},
			},
		}
		assertFormationAssignments(t, ctx, tnt, formation.ID, 4, expectedAssignmentsBySourceID)
		// The aggregated formation status is IN_PROGRESS because of the FAs, but the Formation state should be READY
		assertFormationStatus(t, ctx, tnt, formation.ID, graphql.FormationStatus{Condition: graphql.FormationStatusConditionInProgress})
		require.Equal(t, graphql.FormationStatusConditionReady.String(), formation.State)
		require.Empty(t, formation.Error)

		expectedAssignmentsBySourceID = map[string]map[string]fixtures.AssignmentState{
			app1.ID: {
				app2.ID: fixtures.AssignmentState{State: "READY"},
				app1.ID: fixtures.AssignmentState{State: "READY"},
			},
			app2.ID: {
				app1.ID: fixtures.AssignmentState{State: "READY", Config: fixtures.StatusAPIAsyncConfigJSON},
				app2.ID: fixtures.AssignmentState{State: "READY"},
			},
		}

		assertFormationAssignmentsAsynchronouslyWithEventually(t, ctx, tnt, formation.ID, 4, expectedAssignmentsBySourceID)
		assertFormationStatus(t, ctx, tnt, formation.ID, graphql.FormationStatus{Condition: graphql.FormationStatusConditionReady})

		t.Logf("Assert formation assignment notifications for %s operation...", assignOperation)
		notifications := getNotificationsFromExternalSvcMock(t, certSecuredHTTPClient)
		// Normally, the app 1 tenant should have two formation assignment notifications
		// but due to redirect operator, one of them is redirected to a different receiver
		assertNotificationsCountForTenant(t, notifications, localTenantID2, 1)
		notificationsForApp2 := gjson.GetBytes(notifications, localTenantID2)
		assignNotificationAboutApp1 := notificationsForApp2.Array()[0]
		assertFormationAssignmentsNotification(t, assignNotificationAboutApp1, assignOperation, formation.ID, app1.ID, app2.ID, initialAssignmentState, initialAssignmentState, localTenantID2, appNamespace, appRegion, tnt, tntParentCustomer)

		// validate the second(redirected) formation assignment notifications
		assertNotificationsCountForTenant(t, notifications, redirectedTntID, 1)
		redirectedNotifications := gjson.GetBytes(notifications, redirectedTntID)
		redirectedNotification := redirectedNotifications.Array()[0]
		assertFormationAssignmentsNotification(t, redirectedNotification, assignOperation, formation.ID, app1.ID, app2.ID, configPendingAssignmentState, readyAssignmentState, localTenantID2, appNamespace, appRegion, tnt, tntParentCustomer)
		require.Equal(t, redirectPath, redirectedNotification.Get("RequestPath").String())

		assertNotificationsCountForTenant(t, notifications, localTenantID, 1)
		notificationsForApp1 := gjson.GetBytes(notifications, localTenantID)
		assignNotificationAboutApp2 := notificationsForApp1.Array()[0]
		assertFormationAssignmentsNotification(t, assignNotificationAboutApp2, assignOperation, formation.ID, app2.ID, app1.ID, initialAssignmentState, configPendingAssignmentState, localTenantID, appNamespace, appRegion, tnt, tntParentCustomer)

		t.Logf("Deleting the stored notifications in the external services mock")
		cleanupNotificationsFromExternalSvcMock(t, certSecuredHTTPClient)

		var unassignFormation graphql.Formation
		t.Logf("Unassign Application 2 from formation %s", formationName)
		unassignReq := fixtures.FixUnassignFormationRequest(app2.ID, graphql.FormationObjectTypeApplication.String(), formationName)
		err = testctx.Tc.RunOperationWithCustomTenant(ctx, certSecuredGraphQLClient, tnt, unassignReq, &unassignFormation)
		require.NoError(t, err)
		require.Equal(t, formationName, unassignFormation.Name)

		expectedAssignmentsBySourceID = map[string]map[string]fixtures.AssignmentState{
			app2.ID: {
				app1.ID: fixtures.AssignmentState{State: "DELETING"},
			},
			app1.ID: {
				app1.ID: fixtures.AssignmentState{State: "READY"},
			},
		}

		assertFormationAssignments(t, ctx, tnt, formation.ID, 2, expectedAssignmentsBySourceID)
		// The aggregated formation status is IN_PROGRESS because of the FAs, but the Formation state should be READY
		assertFormationStatus(t, ctx, tnt, formation.ID, graphql.FormationStatus{Condition: graphql.FormationStatusConditionInProgress})
		require.Equal(t, graphql.FormationStatusConditionReady.String(), formation.State)
		require.Empty(t, formation.Error)

		expectedAssignmentsBySourceID = map[string]map[string]fixtures.AssignmentState{
			app1.ID: {
				app1.ID: fixtures.AssignmentState{State: "READY"},
			},
		}

		assertFormationAssignmentsAsynchronouslyWithEventually(t, ctx, tnt, formation.ID, 1, expectedAssignmentsBySourceID)
		assertFormationStatus(t, ctx, tnt, formation.ID, graphql.FormationStatus{Condition: graphql.FormationStatusConditionReady})

		t.Logf("Assert formation assignment notifications for %s operation...", unassignOperation)
		body = getNotificationsFromExternalSvcMock(t, certSecuredHTTPClient)
		assertNotificationsCountForTenant(t, body, localTenantID, 1)
		unassignNotificationsForApp1 := gjson.GetBytes(body, localTenantID)
		unassignNotificationForApp1 := unassignNotificationsForApp1.Array()[0]
		assertFormationAssignmentsNotification(t, unassignNotificationForApp1, unassignOperation, formation.ID, app2.ID, app1.ID, deletingAssignmentState, deletingAssignmentState, localTenantID, appNamespace, appRegion, tnt, tntParentCustomer)

		assertNotificationsCountForTenant(t, body, localTenantID2, 1)
		unassignNotificationsForApp2 := gjson.GetBytes(body, localTenantID2)
		unassignNotificationForApp2 := unassignNotificationsForApp2.Array()[0]
		assertFormationAssignmentsNotification(t, unassignNotificationForApp2, unassignOperation, formation.ID, app1.ID, app2.ID, deletingAssignmentState, deletingAssignmentState, localTenantID2, appNamespace, appRegion, tnt, tntParentCustomer)

		t.Logf("Unassign Application 1 from formation %s", formationName)
		unassignReq = fixtures.FixUnassignFormationRequest(app1.ID, graphql.FormationObjectTypeApplication.String(), formationName)
		err = testctx.Tc.RunOperationWithCustomTenant(ctx, certSecuredGraphQLClient, tnt, unassignReq, &unassignFormation)
		require.NoError(t, err)
		require.Equal(t, formationName, unassignFormation.Name)

		assertFormationAssignments(t, ctx, tnt, formation.ID, 0, nil)
		assertFormationStatus(t, ctx, tnt, formation.ID, graphql.FormationStatus{Condition: graphql.FormationStatusConditionReady})
	})
}<|MERGE_RESOLUTION|>--- conflicted
+++ resolved
@@ -773,12 +773,7 @@
 		// As part of the formation status API request, formation assignment synchronization will be executed.
 		assertAsyncFormationNotificationFromCreationOrDeletion(t, ctx, body, formation.ID, formation.Name, "READY", createFormationOperation, tnt, tntParentCustomer)
 
-<<<<<<< HEAD
-		asyncConfig := str.Ptr("{\"asyncKey\":\"asyncValue\",\"asyncKey2\":{\"asyncNestedKey\":\"asyncNestedValue\"}}")
 		expectedAssignments := map[string]map[string]fixtures.AssignmentState{
-=======
-		expectedAssignments = map[string]map[string]fixtures.AssignmentState{
->>>>>>> de1cfea4
 			app1.ID: {
 				app1.ID: fixtures.AssignmentState{State: "READY", Config: nil, Value: nil, Error: nil},
 				app2.ID: fixtures.AssignmentState{State: "READY", Config: nil, Value: nil, Error: nil},
@@ -1210,24 +1205,7 @@
 				app2.ID: fixtures.AssignmentState{State: "READY", Config: fixtures.StatusAPISyncConfigJSON, Value: fixtures.StatusAPISyncConfigJSON, Error: nil},
 			},
 			app2.ID: {
-<<<<<<< HEAD
-				app1.ID: fixtures.AssignmentState{State: "READY", Config: asyncConfig, Value: asyncConfig, Error: nil},
-=======
-				app1.ID: fixtures.AssignmentState{State: "INITIAL", Config: nil, Value: nil, Error: nil},
-				app2.ID: fixtures.AssignmentState{State: "READY", Config: nil, Value: nil, Error: nil},
-			},
-		}
-		assertFormationAssignments(t, ctx, tnt, formation.ID, 4, expectedAssignments)
-		assertFormationStatus(t, ctx, tnt, formation.ID, graphql.FormationStatus{Condition: graphql.FormationStatusConditionInProgress, Errors: nil})
-
-		expectedAssignments = map[string]map[string]fixtures.AssignmentState{
-			app1.ID: {
-				app1.ID: fixtures.AssignmentState{State: "READY", Config: nil, Value: nil, Error: nil},
-				app2.ID: fixtures.AssignmentState{State: "READY", Config: fixtures.StatusAPISyncConfigJSON, Value: fixtures.StatusAPISyncConfigJSON, Error: nil},
-			},
-			app2.ID: {
 				app1.ID: fixtures.AssignmentState{State: "READY", Config: fixtures.StatusAPIAsyncConfigJSON, Value: fixtures.StatusAPIAsyncConfigJSON, Error: nil},
->>>>>>> de1cfea4
 				app2.ID: fixtures.AssignmentState{State: "READY", Config: nil, Value: nil, Error: nil},
 			},
 		}
@@ -2553,15 +2531,6 @@
 			require.Equal(t, formation.State, assignedFormation.State)
 
 			expectedAssignments := map[string]map[string]fixtures.AssignmentState{
-<<<<<<< HEAD
-=======
-				app1.ID: {app1.ID: fixtures.AssignmentState{State: "INITIAL", Config: nil, Value: nil, Error: nil}},
-			}
-			assertFormationAssignments(t, ctx, tnt, formation.ID, 1, expectedAssignments)
-			assertFormationStatus(t, ctx, tnt, formation.ID, graphql.FormationStatus{Condition: graphql.FormationStatusConditionInProgress, Errors: nil})
-
-			expectedAssignments = map[string]map[string]fixtures.AssignmentState{
->>>>>>> de1cfea4
 				app1.ID: {app1.ID: fixtures.AssignmentState{State: "CREATE_ERROR", Config: nil, Value: fixtures.StatusAPIAsyncErrorMessageJSON, Error: fixtures.StatusAPIAsyncErrorMessageJSON}},
 			}
 			assertFormationAssignmentsAsynchronously(t, ctx, tnt, formation.ID, 1, expectedAssignments, 300)
@@ -2661,20 +2630,6 @@
 
 			expectedAssignments = map[string]map[string]fixtures.AssignmentState{
 				app1.ID: {
-<<<<<<< HEAD
-=======
-					app1.ID: fixtures.AssignmentState{State: "DELETING", Config: nil, Value: nil, Error: nil},
-					app2.ID: fixtures.AssignmentState{State: "DELETE_ERROR", Config: nil, Value: fixtures.StatusAPISyncErrorMessageJSON, Error: fixtures.StatusAPISyncErrorMessageJSON},
-				},
-				app2.ID: {
-					app1.ID: fixtures.AssignmentState{State: "DELETING", Config: nil, Value: nil, Error: nil},
-					app2.ID: fixtures.AssignmentState{State: "READY", Config: fixtures.StatusAPISyncConfigJSON, Value: fixtures.StatusAPISyncConfigJSON, Error: nil},
-				},
-			}
-			assertFormationAssignments(t, ctx, tnt, formation.ID, 4, expectedAssignments)
-			expectedAssignments = map[string]map[string]fixtures.AssignmentState{
-				app1.ID: {
->>>>>>> de1cfea4
 					app1.ID: fixtures.AssignmentState{State: "DELETE_ERROR", Config: nil, Value: fixtures.StatusAPIAsyncErrorMessageJSON, Error: fixtures.StatusAPIAsyncErrorMessageJSON},
 					app2.ID: fixtures.AssignmentState{State: "DELETE_ERROR", Config: nil, Value: fixtures.StatusAPISyncErrorMessageJSON, Error: fixtures.StatusAPISyncErrorMessageJSON},
 				},
@@ -2703,21 +2658,6 @@
 			unassignReq = fixtures.FixUnassignFormationRequest(app2.ID, string(graphql.FormationObjectTypeApplication), formationName)
 			err = testctx.Tc.RunOperationWithCustomTenant(ctx, certSecuredGraphQLClient, tnt, unassignReq, &unassignFormation)
 			require.Error(t, err)
-<<<<<<< HEAD
-
-=======
-			expectedAssignments = map[string]map[string]fixtures.AssignmentState{
-				app1.ID: {
-					app1.ID: fixtures.AssignmentState{State: "DELETE_ERROR", Config: nil, Value: fixtures.StatusAPIAsyncErrorMessageJSON, Error: fixtures.StatusAPIAsyncErrorMessageJSON},
-					app2.ID: fixtures.AssignmentState{State: "DELETE_ERROR", Config: nil, Value: fixtures.StatusAPISyncErrorMessageJSON, Error: fixtures.StatusAPISyncErrorMessageJSON},
-				},
-				app2.ID: {
-					app1.ID: fixtures.AssignmentState{State: "DELETING", Config: nil, Value: nil, Error: nil},
-					app2.ID: fixtures.AssignmentState{State: "DELETE_ERROR", Config: nil, Value: fixtures.StatusAPISyncErrorMessageJSON, Error: fixtures.StatusAPISyncErrorMessageJSON},
-				},
-			}
-			assertFormationAssignments(t, ctx, tnt, formation.ID, 4, expectedAssignments)
->>>>>>> de1cfea4
 			expectedAssignments = map[string]map[string]fixtures.AssignmentState{
 				app1.ID: {
 					app1.ID: fixtures.AssignmentState{State: "DELETE_ERROR", Config: nil, Value: fixtures.StatusAPIAsyncErrorMessageJSON, Error: fixtures.StatusAPIAsyncErrorMessageJSON},
