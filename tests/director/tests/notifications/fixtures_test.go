--- conflicted
+++ resolved
@@ -30,7 +30,6 @@
 )
 
 const (
-<<<<<<< HEAD
 	assignOperation                  = "assign"
 	unassignOperation                = "unassign"
 	createFormationOperation         = "createFormation"
@@ -48,25 +47,8 @@
 	initialAssignmentState           = "INITIAL"
 	configPendingAssignmentState     = "CONFIG_PENDING"
 	deletingAssignmentState          = "DELETING"
-=======
-	assignOperation              = "assign"
-	unassignOperation            = "unassign"
-	createFormationOperation     = "createFormation"
-	deleteFormationOperation     = "deleteFormation"
-	emptyParentCustomerID        = "" // in the respective tests, the used GA tenant does not have customer parent, thus we assert that it is empty
-	supportReset                 = true
-	doesNotSupportReset          = false
-	consumerType                 = "Integration System" // should be a valid consumer type
-	exceptionSystemType          = "exception-type"
-	basicAuthType                = "Basic"
-	samlAuthType                 = "SAML2.0"
-	eventuallyTimeout            = 60 * time.Second
-	eventuallyTick               = 2 * time.Second
-	readyAssignmentState         = "READY"
-	initialAssignmentState       = "INITIAL"
-	configPendingAssignmentState = "CONFIG_PENDING"
-	deletingAssignmentState      = "DELETING"
->>>>>>> 444db702
+	basicAuthType                    = "Basic"
+	samlAuthType                     = "SAML2.0"
 )
 
 var (
