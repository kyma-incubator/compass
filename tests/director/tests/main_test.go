package tests

import (
	"context"
	"crypto/tls"
	cfg "github.com/kyma-incubator/compass/components/director/pkg/config"
	"github.com/kyma-incubator/compass/tests/pkg/clients"
	"net/http"
	"os"
	"testing"
	"time"

	httputil "github.com/kyma-incubator/compass/components/director/pkg/http"

	"github.com/kyma-incubator/compass/tests/pkg/subscription"

	"github.com/kyma-incubator/compass/tests/pkg/certs/certprovider"

	"github.com/kyma-incubator/compass/components/director/pkg/certloader"
	"github.com/kyma-incubator/compass/components/director/pkg/log"
	"github.com/kyma-incubator/compass/tests/pkg/config"
	"github.com/kyma-incubator/compass/tests/pkg/gql"
	"github.com/kyma-incubator/compass/tests/pkg/tenant"
	"github.com/kyma-incubator/compass/tests/pkg/util"
	"github.com/machinebox/graphql"
	"github.com/pkg/errors"
)

type DirectorConfig struct {
	DirectorUrl                                 string
	DirectorInternalGatewayUrl                  string
	HealthUrl                                   string `envconfig:"default=https://director.kyma.local/healthz"`
	WebhookUrl                                  string `envconfig:"default=https://kyma-project.io"`
	InfoUrl                                     string `envconfig:"APP_INFO_API_ENDPOINT,default=https://director.kyma.local/v1/info"`
	DefaultNormalizationPrefix                  string `envconfig:"default=mp-"`
	GatewayOauth                                string
	DirectorExternalCertSecuredURL              string
	DirectorExternalCertFAAsyncStatusURL        string `envconfig:"APP_DIRECTOR_EXTERNAL_CERT_FORMATION_ASSIGNMENT_ASYNC_STATUS_URL"`
	DirectorExternalCertFormationAsyncStatusURL string `envconfig:"APP_DIRECTOR_EXTERNAL_CERT_FORMATION_ASYNC_STATUS_URL"`
	SkipSSLValidation                           bool   `envconfig:"default=false"`
	ConsumerID                                  string `envconfig:"APP_INFO_CERT_CONSUMER_ID"`
	CertLoaderConfig                            certloader.Config
	certprovider.ExternalCertProviderConfig
<<<<<<< HEAD
	SubscriptionConfig                              subscription.Config
	DestinationAPIConfig                            clients.DestinationServiceAPIConfig
	DestinationsConfig                              cfg.DestinationsConfig
	DestinationConsumerSubdomain                    string `envconfig:"APP_DESTINATION_CONSUMER_SUBDOMAIN"`
	TestProviderAccountID                           string
	TestProviderSubaccountID                        string
	TestConsumerAccountID                           string
	TestConsumerSubaccountID                        string
	TestConsumerAccountIDTenantHierarchy            string
	TestConsumerSubaccountIDTenantHierarchy         string
	TestConsumerTenantID                            string
	TestProviderSubaccountIDRegion2                 string
	SelfRegisterSubdomainPlaceholderValue           string `envconfig:"APP_SUBSCRIPTION_CONFIG_SELF_REGISTER_SUBDOMAIN_PLACEHOLDER_VALUE"`
	ExternalServicesMockBaseURL                     string
	ExternalServicesMockMtlsSecuredURL              string
	TokenPath                                       string
	SubscriptionProviderAppNameValue                string
	ConsumerSubaccountLabelKey                      string
	SubscriptionLabelKey                            string
	RuntimeTypeLabelKey                             string
	ApplicationTypeLabelKey                         string `envconfig:"APP_APPLICATION_TYPE_LABEL_KEY,default=applicationType"`
	KymaRuntimeTypeLabelValue                       string
	KymaApplicationNamespaceValue                   string
	SaaSAppNameLabelKey                             string `envconfig:"APP_SELF_REGISTER_SAAS_APP_LABEL_KEY,default=CMPSaaSAppName"`
	ConsumerTokenURL                                string
	ProviderClientID                                string
	ProviderClientSecret                            string
	BasicUsername                                   string
	BasicPassword                                   string
	CertSvcInstanceSecretName                       string        `envconfig:"CERT_SVC_INSTANCE_SECRET_NAME"`
	ExternalCertTestIntSystemOUSubaccount           string        `envconfig:"APP_EXTERNAL_CERT_TEST_INTEGRATION_SYSTEM_OU_SUBACCOUNT"`
	ExternalCertTestIntSystemCommonName             string        `envconfig:"APP_EXTERNAL_CERT_TEST_INTEGRATION_SYSTEM_CN"`
	ExternalClientCertExpectedIssuerLocalityRegion2 string        `envconfig:"APP_EXTERNAL_CLIENT_CERT_EXPECTED_ISSUER_LOCALITY_REGION2"`
	SupportedORDApplicationType                     string        `envconfig:"APP_SUPPORTED_ORD_APPLICATION_TYPE"`
	FormationMappingAsyncResponseDelay              int64         `envconfig:"APP_FORMATION_MAPPING_ASYNC_RESPONSE_DELAY"`
	SubscriptionProviderAppNameProperty             string        `envconfig:"APP_TENANT_PROVIDER_SUBSCRIPTION_PROVIDER_APP_NAME_PROPERTY"`
	CertSubjectMappingResyncInterval                time.Duration `envconfig:"APP_CERT_SUBJECT_MAPPING_RESYNC_INTERVAL"`
	ApplicationTemplateProductLabel                 string        `envconfig:"APP_APPLICATION_TEMPLATE_PRODUCT_LABEL"`
	DefaultTenantRegion                             string        `envconfig:"APP_DEFAULT_TENANT_REGION,default=eu-1"`
=======
	SubscriptionConfig                                 subscription.Config
	TestProviderAccountID                              string
	TestProviderSubaccountID                           string
	TestConsumerAccountID                              string
	TestConsumerSubaccountID                           string
	TestConsumerAccountIDTenantHierarchy               string
	TestConsumerSubaccountIDTenantHierarchy            string
	TestConsumerTenantID                               string
	TestProviderSubaccountIDRegion2                    string
	SelfRegisterDirectDependencyDistinguishLabelValue  string `envconfig:"APP_SELF_REG_DIRECT_DEPENDENCY_DISTINGUISH_LABEL_VALUE"`
	SelfRegisterSubdomainPlaceholderValue              string `envconfig:"APP_SUBSCRIPTION_CONFIG_SELF_REGISTER_SUBDOMAIN_PLACEHOLDER_VALUE"`
	ExternalServicesMockBaseURL                        string
	ExternalServicesMockMtlsSecuredURL                 string
	TokenPath                                          string
	SubscriptionProviderAppNameValue                   string
	IndirectDependencySubscriptionProviderAppNameValue string `envconfig:"APP_INDIRECT_DEPENDENCY_SUBSCRIPTION_PROVIDER_APP_NAME_VALUE"`
	DirectDependencySubscriptionProviderAppNameValue   string `envconfig:"APP_DIRECT_DEPENDENCY_SUBSCRIPTION_PROVIDER_APP_NAME_VALUE"`
	ConsumerSubaccountLabelKey                         string
	SubscriptionLabelKey                               string
	RuntimeTypeLabelKey                                string
	ApplicationTypeLabelKey                            string `envconfig:"APP_APPLICATION_TYPE_LABEL_KEY,default=applicationType"`
	KymaRuntimeTypeLabelValue                          string
	KymaApplicationNamespaceValue                      string
	SaaSAppNameLabelKey                                string `envconfig:"APP_SELF_REGISTER_SAAS_APP_LABEL_KEY,default=CMPSaaSAppName"`
	ConsumerTokenURL                                   string
	ProviderClientID                                   string
	ProviderClientSecret                               string
	BasicUsername                                      string
	BasicPassword                                      string
	CertSvcInstanceSecretName                          string        `envconfig:"CERT_SVC_INSTANCE_SECRET_NAME"`
	ExternalCertTestIntSystemOUSubaccount              string        `envconfig:"APP_EXTERNAL_CERT_TEST_INTEGRATION_SYSTEM_OU_SUBACCOUNT"`
	ExternalCertTestIntSystemCommonName                string        `envconfig:"APP_EXTERNAL_CERT_TEST_INTEGRATION_SYSTEM_CN"`
	ExternalClientCertExpectedIssuerLocalityRegion2    string        `envconfig:"APP_EXTERNAL_CLIENT_CERT_EXPECTED_ISSUER_LOCALITY_REGION2"`
	SupportedORDApplicationType                        string        `envconfig:"APP_SUPPORTED_ORD_APPLICATION_TYPE"`
	FormationMappingAsyncResponseDelay                 int64         `envconfig:"APP_FORMATION_MAPPING_ASYNC_RESPONSE_DELAY"`
	SubscriptionProviderAppNameProperty                string        `envconfig:"APP_TENANT_PROVIDER_SUBSCRIPTION_PROVIDER_APP_NAME_PROPERTY"`
	CertSubjectMappingResyncInterval                   time.Duration `envconfig:"APP_CERT_SUBJECT_MAPPING_RESYNC_INTERVAL"`
	ApplicationTemplateProductLabel                    string        `envconfig:"APP_APPLICATION_TEMPLATE_PRODUCT_LABEL"`
	DefaultTenantRegion                                string        `envconfig:"APP_DEFAULT_TENANT_REGION,default=eu-1"`
>>>>>>> eb90a461
}

var (
	conf                      = &DirectorConfig{}
	certSecuredGraphQLClient  *graphql.Client
	directorInternalGQLClient *graphql.Client
	cc                        certloader.Cache
)

func TestMain(m *testing.M) {
	tenant.TestTenants.Init()

	config.ReadConfig(conf)

	ctx := context.Background()

	var err error
	cc, err = certloader.StartCertLoader(ctx, conf.CertLoaderConfig)
	if err != nil {
		log.D().Fatal(errors.Wrap(err, "while starting cert cache"))
	}

	if err := util.WaitForCache(cc); err != nil {
		log.D().Fatal(err)
	}

	certSecuredGraphQLClient = gql.NewCertAuthorizedGraphQLClientWithCustomURL(conf.DirectorExternalCertSecuredURL, cc.Get()[conf.ExternalClientCertSecretName].PrivateKey, cc.Get()[conf.ExternalClientCertSecretName].Certificate, conf.SkipSSLValidation)

	tr := &http.Transport{
		TLSClientConfig: &tls.Config{
			InsecureSkipVerify: true,
		},
	}
	saTransport := httputil.NewServiceAccountTokenTransportWithHeader(httputil.NewHTTPTransportWrapper(tr), "Authorization")
	client := &http.Client{
		Transport: saTransport,
		Timeout:   time.Second * 30,
	}
	directorInternalGQLClient = graphql.NewClient(conf.DirectorInternalGatewayUrl, graphql.WithHTTPClient(client))
	directorInternalGQLClient.Log = func(s string) {
		log.D().Info(s)
	}

	exitVal := m.Run()
	os.Exit(exitVal)
}<|MERGE_RESOLUTION|>--- conflicted
+++ resolved
@@ -41,48 +41,10 @@
 	ConsumerID                                  string `envconfig:"APP_INFO_CERT_CONSUMER_ID"`
 	CertLoaderConfig                            certloader.Config
 	certprovider.ExternalCertProviderConfig
-<<<<<<< HEAD
-	SubscriptionConfig                              subscription.Config
+	SubscriptionConfig                                 subscription.Config
 	DestinationAPIConfig                            clients.DestinationServiceAPIConfig
 	DestinationsConfig                              cfg.DestinationsConfig
 	DestinationConsumerSubdomain                    string `envconfig:"APP_DESTINATION_CONSUMER_SUBDOMAIN"`
-	TestProviderAccountID                           string
-	TestProviderSubaccountID                        string
-	TestConsumerAccountID                           string
-	TestConsumerSubaccountID                        string
-	TestConsumerAccountIDTenantHierarchy            string
-	TestConsumerSubaccountIDTenantHierarchy         string
-	TestConsumerTenantID                            string
-	TestProviderSubaccountIDRegion2                 string
-	SelfRegisterSubdomainPlaceholderValue           string `envconfig:"APP_SUBSCRIPTION_CONFIG_SELF_REGISTER_SUBDOMAIN_PLACEHOLDER_VALUE"`
-	ExternalServicesMockBaseURL                     string
-	ExternalServicesMockMtlsSecuredURL              string
-	TokenPath                                       string
-	SubscriptionProviderAppNameValue                string
-	ConsumerSubaccountLabelKey                      string
-	SubscriptionLabelKey                            string
-	RuntimeTypeLabelKey                             string
-	ApplicationTypeLabelKey                         string `envconfig:"APP_APPLICATION_TYPE_LABEL_KEY,default=applicationType"`
-	KymaRuntimeTypeLabelValue                       string
-	KymaApplicationNamespaceValue                   string
-	SaaSAppNameLabelKey                             string `envconfig:"APP_SELF_REGISTER_SAAS_APP_LABEL_KEY,default=CMPSaaSAppName"`
-	ConsumerTokenURL                                string
-	ProviderClientID                                string
-	ProviderClientSecret                            string
-	BasicUsername                                   string
-	BasicPassword                                   string
-	CertSvcInstanceSecretName                       string        `envconfig:"CERT_SVC_INSTANCE_SECRET_NAME"`
-	ExternalCertTestIntSystemOUSubaccount           string        `envconfig:"APP_EXTERNAL_CERT_TEST_INTEGRATION_SYSTEM_OU_SUBACCOUNT"`
-	ExternalCertTestIntSystemCommonName             string        `envconfig:"APP_EXTERNAL_CERT_TEST_INTEGRATION_SYSTEM_CN"`
-	ExternalClientCertExpectedIssuerLocalityRegion2 string        `envconfig:"APP_EXTERNAL_CLIENT_CERT_EXPECTED_ISSUER_LOCALITY_REGION2"`
-	SupportedORDApplicationType                     string        `envconfig:"APP_SUPPORTED_ORD_APPLICATION_TYPE"`
-	FormationMappingAsyncResponseDelay              int64         `envconfig:"APP_FORMATION_MAPPING_ASYNC_RESPONSE_DELAY"`
-	SubscriptionProviderAppNameProperty             string        `envconfig:"APP_TENANT_PROVIDER_SUBSCRIPTION_PROVIDER_APP_NAME_PROPERTY"`
-	CertSubjectMappingResyncInterval                time.Duration `envconfig:"APP_CERT_SUBJECT_MAPPING_RESYNC_INTERVAL"`
-	ApplicationTemplateProductLabel                 string        `envconfig:"APP_APPLICATION_TEMPLATE_PRODUCT_LABEL"`
-	DefaultTenantRegion                             string        `envconfig:"APP_DEFAULT_TENANT_REGION,default=eu-1"`
-=======
-	SubscriptionConfig                                 subscription.Config
 	TestProviderAccountID                              string
 	TestProviderSubaccountID                           string
 	TestConsumerAccountID                              string
@@ -121,7 +83,6 @@
 	CertSubjectMappingResyncInterval                   time.Duration `envconfig:"APP_CERT_SUBJECT_MAPPING_RESYNC_INTERVAL"`
 	ApplicationTemplateProductLabel                    string        `envconfig:"APP_APPLICATION_TEMPLATE_PRODUCT_LABEL"`
 	DefaultTenantRegion                                string        `envconfig:"APP_DEFAULT_TENANT_REGION,default=eu-1"`
->>>>>>> eb90a461
 }
 
 var (
