package tests

import (
	"context"
	"os"
	"testing"

	"github.com/kyma-incubator/compass/tests/pkg/subscription"

	"github.com/kyma-incubator/compass/tests/pkg/certs/certprovider"

	"github.com/kyma-incubator/compass/components/director/pkg/certloader"
	"github.com/kyma-incubator/compass/components/director/pkg/log"
	"github.com/kyma-incubator/compass/tests/pkg/config"
	"github.com/kyma-incubator/compass/tests/pkg/gql"
	"github.com/kyma-incubator/compass/tests/pkg/tenant"
	"github.com/kyma-incubator/compass/tests/pkg/util"
	"github.com/machinebox/graphql"
	"github.com/pkg/errors"
)

type DirectorConfig struct {
	BaseDirectorConfig
	DirectorUrl                    string
	HealthUrl                      string `envconfig:"default=https://director.kyma.local/healthz"`
	WebhookUrl                     string `envconfig:"default=https://kyma-project.io"`
	InfoUrl                        string `envconfig:"APP_INFO_API_ENDPOINT,default=https://director.kyma.local/v1/info"`
	CertIssuer                     string `envconfig:"APP_INFO_CERT_ISSUER"`
	CertSubject                    string `envconfig:"APP_INFO_CERT_SUBJECT"`
	DefaultScenarioEnabled         bool   `envconfig:"default=true"`
	DefaultNormalizationPrefix     string `envconfig:"default=mp-"`
	GatewayOauth                   string
	DirectorExternalCertSecuredURL string
	SkipSSLValidation              bool `envconfig:"default=false"`
	CertLoaderConfig               certloader.Config
	certprovider.ExternalCertProviderConfig
<<<<<<< HEAD
	SubscriptionConfig                  subscription.Config
	TestProviderSubaccountID            string
	TestConsumerSubaccountID            string
	TestConsumerTenantID                string
	ExternalServicesMockBaseURL         string
	TokenPath                           string
	SubscriptionProviderAppNameLabelKey string
	SubscriptionProviderAppNameValue    string
	ConsumerSubaccountLabelKey          string
	SubscriptionLabelKey                string
=======
	SelfRegLabelKey              string `envconfig:"APP_SELF_REGISTER_LABEL_KEY"`
	SelfRegDistinguishLabelKey   string
	SelfRegDistinguishLabelValue string
	SelfRegRegion                string
	ConsumerID                   string `envconfig:"APP_INFO_CERT_CONSUMER_ID"`
>>>>>>> bad45e9c
}

type BaseDirectorConfig struct {
	DefaultScenario string `envconfig:"default=DEFAULT"`
}

var (
	conf                     = &DirectorConfig{}
	certSecuredGraphQLClient *graphql.Client
)

func TestMain(m *testing.M) {
	tenant.TestTenants.Init()
	defer tenant.TestTenants.Cleanup()

	config.ReadConfig(conf)

	ctx := context.Background()

	cc, err := certloader.StartCertLoader(ctx, conf.CertLoaderConfig)
	if err != nil {
		log.D().Fatal(errors.Wrap(err, "while starting cert cache"))
	}

	if err := util.WaitForCache(cc); err != nil {
		log.D().Fatal(err)
	}

	certSecuredGraphQLClient = gql.NewCertAuthorizedGraphQLClientWithCustomURL(conf.DirectorExternalCertSecuredURL, cc.Get().PrivateKey, cc.Get().Certificate, conf.SkipSSLValidation)

	exitVal := m.Run()
	os.Exit(exitVal)
}<|MERGE_RESOLUTION|>--- conflicted
+++ resolved
@@ -32,9 +32,9 @@
 	GatewayOauth                   string
 	DirectorExternalCertSecuredURL string
 	SkipSSLValidation              bool `envconfig:"default=false"`
+	ConsumerID                   string `envconfig:"APP_INFO_CERT_CONSUMER_ID"`
 	CertLoaderConfig               certloader.Config
 	certprovider.ExternalCertProviderConfig
-<<<<<<< HEAD
 	SubscriptionConfig                  subscription.Config
 	TestProviderSubaccountID            string
 	TestConsumerSubaccountID            string
@@ -45,13 +45,6 @@
 	SubscriptionProviderAppNameValue    string
 	ConsumerSubaccountLabelKey          string
 	SubscriptionLabelKey                string
-=======
-	SelfRegLabelKey              string `envconfig:"APP_SELF_REGISTER_LABEL_KEY"`
-	SelfRegDistinguishLabelKey   string
-	SelfRegDistinguishLabelValue string
-	SelfRegRegion                string
-	ConsumerID                   string `envconfig:"APP_INFO_CERT_CONSUMER_ID"`
->>>>>>> bad45e9c
 }
 
 type BaseDirectorConfig struct {
