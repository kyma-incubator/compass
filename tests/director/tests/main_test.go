--- conflicted
+++ resolved
@@ -35,26 +35,17 @@
 	ConsumerID                     string `envconfig:"APP_INFO_CERT_CONSUMER_ID"`
 	CertLoaderConfig               certloader.Config
 	certprovider.ExternalCertProviderConfig
-<<<<<<< HEAD
-	SubscriptionConfig                  subscription.Config
-	TestProviderSubaccountID            string
-	TestConsumerSubaccountID            string
-	TestConsumerTenantID                string
-	ExternalServicesMockBaseURL         string
-	TokenPath                           string
-	SubscriptionProviderAppNameLabelKey string
-	SubscriptionProviderAppNameValue    string
-	ConsumerSubaccountLabelKey          string
-	SubscriptionLabelKey                string
-=======
-	SelfRegLabelKey              string `envconfig:"APP_SELF_REGISTER_LABEL_KEY"`
-	SelfRegDistinguishLabelKey   string
-	SelfRegDistinguishLabelValue string
-	SelfRegRegion                string
-	ConsumerID                   string `envconfig:"APP_INFO_CERT_CONSUMER_ID"`
-	RuntimeTypeLabelKey          string
-	KymaRuntimeTypeLabelValue    string
->>>>>>> 7dbf60ce
+	SubscriptionConfig               subscription.Config
+	TestProviderSubaccountID         string
+	TestConsumerSubaccountID         string
+	TestConsumerTenantID             string
+	ExternalServicesMockBaseURL      string
+	TokenPath                        string
+	SubscriptionProviderAppNameValue string
+	ConsumerSubaccountLabelKey       string
+	SubscriptionLabelKey             string
+	RuntimeTypeLabelKey              string
+	KymaRuntimeTypeLabelValue        string
 }
 
 type BaseDirectorConfig struct {
