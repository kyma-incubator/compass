package tests

import (
	"context"
	"fmt"
	"testing"

	"github.com/kyma-incubator/compass/tests/pkg/tenantfetcher"

	"github.com/kyma-incubator/compass/components/director/pkg/graphql"
	"github.com/kyma-incubator/compass/tests/pkg/assertions"
	"github.com/kyma-incubator/compass/tests/pkg/fixtures"
	"github.com/kyma-incubator/compass/tests/pkg/ptr"
	"github.com/kyma-incubator/compass/tests/pkg/tenant"
	"github.com/kyma-incubator/compass/tests/pkg/testctx"
	"github.com/stretchr/testify/assert"
	"github.com/stretchr/testify/require"
)

const (
	ScenariosLabel          = "scenarios"
	IsNormalizedLabel       = "isNormalized"
	QueryRuntimesCategory   = "query runtimes"
	RegisterRuntimeCategory = "register runtime"
)

func TestRuntimeRegisterUpdateAndUnregister(t *testing.T) {
	// GIVEN
	ctx := context.Background()

	tenantId := tenant.TestTenants.GetDefaultTenantID()

<<<<<<< HEAD
	givenInput := fixRuntimeInput("runtime-create-update-delete")
	givenInput.Description = ptr.String("runtime-1-description")
	givenInput.Labels["ggg"] = []interface{}{"hhh"}

	runtimeInGQL, err := testctx.Tc.Graphqlizer.RuntimeInputToGQL(givenInput)
=======
	givenInput := graphql.RuntimeRegisterInput{
		Name:        "runtime-create-update-delete",
		Description: ptr.String("runtime-1-description"),
		Labels:      graphql.Labels{"ggg": []interface{}{"hhh"}},
	}
	runtimeInGQL, err := testctx.Tc.Graphqlizer.RuntimeRegisterInputToGQL(givenInput)
>>>>>>> 5be8932a
	require.NoError(t, err)
	actualRuntime := graphql.RuntimeExt{}

	// WHEN
	registerReq := fixtures.FixRegisterRuntimeRequest(runtimeInGQL)
	saveExampleInCustomDir(t, registerReq.Query(), RegisterRuntimeCategory, "register runtime")
	err = testctx.Tc.RunOperation(ctx, certSecuredGraphQLClient, registerReq, &actualRuntime)
	defer fixtures.CleanupRuntime(t, ctx, certSecuredGraphQLClient, tenantId, &actualRuntime)

	//THEN
	require.NoError(t, err)
	require.NotEmpty(t, actualRuntime.ID)
	assertions.AssertRuntime(t, givenInput, actualRuntime, conf.DefaultScenarioEnabled, false)

	// add Label
	actualLabel := graphql.Label{}

	// WHEN
	addLabelReq := fixtures.FixSetRuntimeLabelRequest(actualRuntime.ID, "new_label", []string{"bbb"})
	err = testctx.Tc.RunOperation(ctx, certSecuredGraphQLClient, addLabelReq, &actualLabel)

	//THEN
	require.NoError(t, err)
	assert.Equal(t, "new_label", actualLabel.Key)
	assert.Len(t, actualLabel.Value, 1)
	assert.Contains(t, actualLabel.Value, "bbb")

	// get runtime and validate runtimes
	getRuntimeReq := fixtures.FixGetRuntimeRequest(actualRuntime.ID)
	err = testctx.Tc.RunOperation(ctx, certSecuredGraphQLClient, getRuntimeReq, &actualRuntime)
	require.NoError(t, err)
	if conf.DefaultScenarioEnabled {
		assert.Len(t, actualRuntime.Labels, 7)
	} else {
		assert.Len(t, actualRuntime.Labels, 6)
	}

	// add agent auth
	// GIVEN
	in := fixtures.FixSampleApplicationRegisterInputWithWebhooks("app")

	appInputGQL, err := testctx.Tc.Graphqlizer.ApplicationRegisterInputToGQL(in)
	require.NoError(t, err)
	createAppReq := fixtures.FixRegisterApplicationRequest(appInputGQL)

	//WHEN
	actualApp := graphql.ApplicationExt{}
	err = testctx.Tc.RunOperation(ctx, certSecuredGraphQLClient, createAppReq, &actualApp)
	defer fixtures.CleanupApplication(t, ctx, certSecuredGraphQLClient, tenantId, &actualApp)

	//THEN
	require.NoError(t, err)
	require.NotEmpty(t, actualApp.ID)

	// update runtime, check if only simple values are updated
	//GIVEN
	givenUpdateInput := graphql.RuntimeUpdateInput{
		Name:        "updated-name",
		Description: ptr.String("updated-description"),
		Labels: graphql.Labels{
			"key": []interface{}{"values", "aabbcc"},
		},
	}
	runtimeStatusCond := graphql.RuntimeStatusConditionConnected
	givenUpdateInput.StatusCondition = &runtimeStatusCond

	runtimeUpdateInGQL, err := testctx.Tc.Graphqlizer.RuntimeUpdateInputToGQL(givenUpdateInput)
	require.NoError(t, err)
	updateRuntimeReq := fixtures.FixUpdateRuntimeRequest(actualRuntime.ID, runtimeUpdateInGQL)
	saveExample(t, updateRuntimeReq.Query(), "update runtime")
	//WHEN
	actualRuntime = graphql.RuntimeExt{}
	err = testctx.Tc.RunOperation(ctx, certSecuredGraphQLClient, updateRuntimeReq, &actualRuntime)

	//THEN
	require.NoError(t, err)
	assert.Equal(t, givenUpdateInput.Name, actualRuntime.Name)
	assert.Equal(t, *givenUpdateInput.Description, *actualRuntime.Description)
	assert.Equal(t, len(actualRuntime.Labels), 2)
	assert.Equal(t, runtimeStatusCond, actualRuntime.Status.Condition)

	// delete runtime

	// WHEN
	delReq := fixtures.FixUnregisterRuntimeRequest(actualRuntime.ID)
	saveExample(t, delReq.Query(), "unregister runtime")
	err = testctx.Tc.RunOperation(ctx, certSecuredGraphQLClient, delReq, nil)

	//THEN
	require.NoError(t, err)
}

func TestRuntimeRegisterWithWebhooks(t *testing.T) {
	// GIVEN
	ctx := context.Background()
	url := "http://mywordpress.com/webhooks1"

	in := graphql.RuntimeRegisterInput{
		Name:        "runtime-with-webhooks",
		Description: ptr.String("runtime-1-description"),
		Labels:      graphql.Labels{"ggg": []interface{}{"hhh"}},
		Webhooks: []*graphql.WebhookInput{
			{
				Type: graphql.WebhookTypeConfigurationChanged,
				Auth: fixtures.FixBasicAuth(t),
				URL:  &url,
			},
		},
	}

	runtimeInputGQL, err := testctx.Tc.Graphqlizer.RuntimeRegisterInputToGQL(in)
	require.NoError(t, err)
	actualRuntime := graphql.RuntimeExt{}

	// WHEN
	request := fixtures.FixRegisterRuntimeRequest(runtimeInputGQL)
	saveExampleInCustomDir(t, request.Query(), RegisterRuntimeCategory, "register Runtime with webhooks")
	err = testctx.Tc.RunOperation(ctx, certSecuredGraphQLClient, request, &actualRuntime)
	defer fixtures.CleanupRuntime(t, ctx, certSecuredGraphQLClient, tenant.TestTenants.GetDefaultTenantID(), &actualRuntime)

	//THEN
	require.NoError(t, err)
	require.NotEmpty(t, actualRuntime.ID)
	assertions.AssertRuntime(t, in, actualRuntime, conf.DefaultScenarioEnabled, false)
}

func TestModifyRuntimeWebhooks(t *testing.T) {
	ctx := context.Background()
	placeholder := "runtime"
	in := fixtures.FixRuntimeRegisterInput(placeholder)

	runtimeInputGQL, err := testctx.Tc.Graphqlizer.RuntimeRegisterInputToGQL(in)
	require.NoError(t, err)

	createReq := fixtures.FixRegisterRuntimeRequest(runtimeInputGQL)
	actualRuntime := graphql.RuntimeExt{}

	tenantId := tenant.TestTenants.GetDefaultTenantID()

	err = testctx.Tc.RunOperation(ctx, certSecuredGraphQLClient, createReq, &actualRuntime)
	defer fixtures.CleanupRuntime(t, ctx, certSecuredGraphQLClient, tenantId, &actualRuntime)

	require.NoError(t, err)
	require.NotEmpty(t, actualRuntime.ID)

	// add
	outputTemplate := "{\\\"location\\\":\\\"{{.Headers.Location}}\\\",\\\"success_status_code\\\": 202,\\\"error\\\": \\\"{{.Body.error}}\\\"}"
	url := "http://new-webhook.url"
	urlUpdated := "http://updated-webhook.url"
	webhookInStr, err := testctx.Tc.Graphqlizer.WebhookInputToGQL(&graphql.WebhookInput{
		URL:            &url,
		Type:           graphql.WebhookTypeConfigurationChanged,
		OutputTemplate: &outputTemplate,
	})

	require.NoError(t, err)
	addReq := fixtures.FixAddWebhookToRuntimeRequest(actualRuntime.ID, webhookInStr)
	saveExampleInCustomDir(t, addReq.Query(), addWebhookCategory, "add runtime webhook")

	actualWebhook := graphql.Webhook{}
	err = testctx.Tc.RunOperation(ctx, certSecuredGraphQLClient, addReq, &actualWebhook)
	require.NoError(t, err)

	assert.NotNil(t, actualWebhook.URL)
	assert.Equal(t, "http://new-webhook.url", *actualWebhook.URL)
	assert.Equal(t, graphql.WebhookTypeConfigurationChanged, actualWebhook.Type)
	id := actualWebhook.ID
	require.NotNil(t, id)

	// get all webhooks
	updatedRuntime := fixtures.GetRuntime(t, ctx, certSecuredGraphQLClient, tenantId, actualRuntime.ID)
	assert.Len(t, updatedRuntime.Webhooks, 1)

	// update
	webhookInStr, err = testctx.Tc.Graphqlizer.WebhookInputToGQL(&graphql.WebhookInput{
		URL: &urlUpdated, Type: graphql.WebhookTypeConfigurationChanged, OutputTemplate: &outputTemplate})

	require.NoError(t, err)
	updateReq := fixtures.FixUpdateWebhookRequest(actualWebhook.ID, webhookInStr)
	saveExampleInCustomDir(t, updateReq.Query(), updateWebhookCategory, "update webhook")
	err = testctx.Tc.RunOperation(ctx, certSecuredGraphQLClient, updateReq, &actualWebhook)
	require.NoError(t, err)
	assert.NotNil(t, actualWebhook.URL)
	assert.Equal(t, urlUpdated, *actualWebhook.URL)

	// delete

	//GIVEN
	deleteReq := fixtures.FixDeleteWebhookRequest(actualWebhook.ID)
	saveExampleInCustomDir(t, deleteReq.Query(), deleteWebhookCategory, "delete webhook")

	//WHEN
	err = testctx.Tc.RunOperation(ctx, certSecuredGraphQLClient, deleteReq, &actualWebhook)

	//THEN
	require.NoError(t, err)
	assert.NotNil(t, actualWebhook.URL)
	assert.Equal(t, urlUpdated, *actualWebhook.URL)
}

func TestRuntimeUnregisterDeletesScenarioAssignments(t *testing.T) {
	const (
		testFormation = "test-scenario"
	)
	// GIVEN
	ctx := context.Background()
	subaccount := tenant.TestTenants.GetIDByName(t, tenant.TestProviderSubaccount)
	tenantID := tenant.TestTenants.GetDefaultTenantID()

<<<<<<< HEAD
	givenInput := fixRuntimeInput("runtime-with-scenario-assignments")
	givenInput.Description = ptr.String("runtime-1-description")
	givenInput.Labels["global_subaccount_id"] = []interface{}{subaccount}

	runtimeInGQL, err := testctx.Tc.Graphqlizer.RuntimeInputToGQL(givenInput)
=======
	givenInput := graphql.RuntimeRegisterInput{
		Name:        "runtime-with-scenario-assignments",
		Description: ptr.String("runtime-1-description"),
		Labels:      graphql.Labels{"global_subaccount_id": []interface{}{subaccount}},
	}
	runtimeInGQL, err := testctx.Tc.Graphqlizer.RuntimeRegisterInputToGQL(givenInput)
>>>>>>> 5be8932a
	require.NoError(t, err)
	actualRuntime := graphql.RuntimeExt{}

	// WHEN
	registerReq := fixtures.FixRegisterRuntimeRequest(runtimeInGQL)
	err = testctx.Tc.RunOperation(ctx, certSecuredGraphQLClient, registerReq, &actualRuntime)
	defer fixtures.CleanupRuntime(t, ctx, certSecuredGraphQLClient, tenantID, &actualRuntime)

	//THEN
	require.NoError(t, err)
	require.NotEmpty(t, actualRuntime.ID)
	assertions.AssertRuntime(t, givenInput, actualRuntime, conf.DefaultScenarioEnabled, true)

	// update label definition
	_ = fixtures.UpdateScenariosLabelDefinitionWithinTenant(t, ctx, certSecuredGraphQLClient, tenant.TestTenants.GetDefaultTenantID(), []string{testFormation, "DEFAULT"})
	defer fixtures.UpdateScenariosLabelDefinitionWithinTenant(t, ctx, certSecuredGraphQLClient, tenant.TestTenants.GetDefaultTenantID(), []string{"DEFAULT"})

	// assign to formation
	givenFormation := graphql.FormationInput{Name: testFormation}

	actualFormation := graphql.Formation{}

	// WHEN
	assignFormationReq := fixtures.FixAssignFormationRequest(subaccount, string(graphql.FormationObjectTypeTenant), givenFormation.Name)
	err = testctx.Tc.RunOperationWithCustomTenant(ctx, certSecuredGraphQLClient, tenantID, assignFormationReq, &actualFormation)

	// THEN
	require.NoError(t, err)
	assert.Equal(t, givenFormation.Name, actualFormation.Name)

	// get runtime - verify it is in scenario
	getRuntimeReq := fixtures.FixGetRuntimeRequest(actualRuntime.ID)
	err = testctx.Tc.RunOperation(ctx, certSecuredGraphQLClient, getRuntimeReq, &actualRuntime)

	require.NoError(t, err)
	scenarios, hasScenarios := actualRuntime.Labels["scenarios"]
	assert.True(t, hasScenarios)
	assert.Len(t, scenarios, 1)
	assert.Contains(t, scenarios, testFormation)

	// delete runtime

	// WHEN
	delReq := fixtures.FixUnregisterRuntimeRequest(actualRuntime.ID)
	err = testctx.Tc.RunOperation(ctx, certSecuredGraphQLClient, delReq, nil)

	//THEN
	require.NoError(t, err)

	// get automatic scenario assignment - see that it's deleted
	actualScenarioAssignments := graphql.AutomaticScenarioAssignmentPage{}
	getScenarioAssignmentsReq := fixtures.FixAutomaticScenarioAssignmentsRequest()
	err = testctx.Tc.RunOperation(ctx, certSecuredGraphQLClient, getScenarioAssignmentsReq, &actualScenarioAssignments)
	require.NoError(t, err)
	assert.Equal(t, actualScenarioAssignments.TotalCount, 0)
}

func TestQueryRuntimes(t *testing.T) {
	// GIVEN
	ctx := context.Background()

	tenantId := tenant.TestTenants.GetDefaultTenantID()

	idsToRemove := make([]string, 0)
	defer func() {
		for _, id := range idsToRemove {
			if id != "" {
				fixtures.UnregisterRuntime(t, ctx, certSecuredGraphQLClient, tenantId, id)
			}
		}
	}()

	inputRuntimes := []*graphql.Runtime{
		{Name: "runtime-query-1", Description: ptr.String("test description")},
		{Name: "runtime-query-2", Description: ptr.String("another description")},
		{Name: "runtime-query-3"},
	}

	for _, rtm := range inputRuntimes {
<<<<<<< HEAD
		givenInput := fixRuntimeInput(rtm.Name)
		givenInput.Description = rtm.Description

		runtimeInGQL, err := testctx.Tc.Graphqlizer.RuntimeInputToGQL(givenInput)
=======
		givenInput := graphql.RuntimeRegisterInput{
			Name:        rtm.Name,
			Description: rtm.Description,
		}
		runtimeInGQL, err := testctx.Tc.Graphqlizer.RuntimeRegisterInputToGQL(givenInput)
>>>>>>> 5be8932a
		require.NoError(t, err)
		createReq := fixtures.FixRegisterRuntimeRequest(runtimeInGQL)
		actualRuntime := graphql.Runtime{}
		err = testctx.Tc.RunOperation(ctx, certSecuredGraphQLClient, createReq, &actualRuntime)
		require.NoError(t, err)
		require.NotEmpty(t, actualRuntime.ID)
		rtm.ID = actualRuntime.ID
		idsToRemove = append(idsToRemove, actualRuntime.ID)
	}
	actualPage := graphql.RuntimePage{}

	// WHEN
	queryReq := fixtures.FixGetRuntimesRequestWithPagination()
	err := testctx.Tc.RunOperation(ctx, certSecuredGraphQLClient, queryReq, &actualPage)
	saveExampleInCustomDir(t, queryReq.Query(), QueryRuntimesCategory, "query runtimes")

	//THEN
	require.NoError(t, err)
	assert.Len(t, actualPage.Data, len(inputRuntimes))
	assert.Equal(t, len(inputRuntimes), actualPage.TotalCount)

	for _, inputRtm := range inputRuntimes {
		found := false
		for _, actualRtm := range actualPage.Data {
			if inputRtm.ID == actualRtm.ID {
				found = true
				assert.Equal(t, inputRtm.Name, actualRtm.Name)
				assert.Equal(t, inputRtm.Description, actualRtm.Description)
				break
			}
		}
		assert.True(t, found)
	}
}

func TestQuerySpecificRuntime(t *testing.T) {
	// GIVEN
	ctx := context.Background()

	tenantId := tenant.TestTenants.GetDefaultTenantID()

<<<<<<< HEAD
	givenInput := fixRuntimeInput("runtime-specific-runtime")
	runtimeInGQL, err := testctx.Tc.Graphqlizer.RuntimeInputToGQL(givenInput)
=======
	givenInput := graphql.RuntimeRegisterInput{
		Name: "runtime-specific-runtime",
	}
	runtimeInGQL, err := testctx.Tc.Graphqlizer.RuntimeRegisterInputToGQL(givenInput)
>>>>>>> 5be8932a
	require.NoError(t, err)
	registerReq := fixtures.FixRegisterRuntimeRequest(runtimeInGQL)
	createdRuntime := graphql.RuntimeExt{}
	err = testctx.Tc.RunOperation(ctx, certSecuredGraphQLClient, registerReq, &createdRuntime)
	defer fixtures.CleanupRuntime(t, ctx, certSecuredGraphQLClient, tenantId, &createdRuntime)

	require.NoError(t, err)
	require.NotEmpty(t, createdRuntime.ID)

	// WHEN
	queriedRuntime := graphql.Runtime{}
	queryReq := fixtures.FixGetRuntimeRequest(createdRuntime.ID)
	err = testctx.Tc.RunOperation(ctx, certSecuredGraphQLClient, queryReq, &queriedRuntime)
	saveExample(t, queryReq.Query(), "query runtime")

	//THEN
	require.NoError(t, err)
	assert.Equal(t, createdRuntime.ID, queriedRuntime.ID)
	assert.Equal(t, createdRuntime.Name, queriedRuntime.Name)
	assert.Equal(t, createdRuntime.Description, queriedRuntime.Description)
}

func TestQueryRuntimesWithPagination(t *testing.T) {
	//GIVEN
	ctx := context.Background()

	tenantId := tenant.TestTenants.GetDefaultTenantID()

	runtimes := make(map[string]*graphql.Runtime)
	runtimesAmount := 10
	for i := 0; i < runtimesAmount; i++ {
<<<<<<< HEAD
		runtimeInput := fixRuntimeInput(fmt.Sprintf("runtime-%d", i))
		runtimeInputGQL, err := testctx.Tc.Graphqlizer.RuntimeInputToGQL(runtimeInput)
=======
		runtimeInput := graphql.RuntimeRegisterInput{
			Name: fmt.Sprintf("runtime-%d", i),
		}
		runtimeInputGQL, err := testctx.Tc.Graphqlizer.RuntimeRegisterInputToGQL(runtimeInput)
>>>>>>> 5be8932a
		require.NoError(t, err)

		registerReq := fixtures.FixRegisterRuntimeRequest(runtimeInputGQL)

		runtime := graphql.Runtime{}
		err = testctx.Tc.RunOperation(ctx, certSecuredGraphQLClient, registerReq, &runtime)
		defer fixtures.CleanupRuntime(t, ctx, certSecuredGraphQLClient, tenantId, &graphql.RuntimeExt{Runtime: runtime})

		require.NoError(t, err)
		require.NotEmpty(t, runtime.ID)
		runtimes[runtime.ID] = &runtime
	}

	after := 3
	cursor := ""
	queriesForFullPage := int(runtimesAmount / after)

	for i := 0; i < queriesForFullPage; i++ {
		runtimesRequest := fixtures.FixRuntimeRequestWithPaginationRequest(after, cursor)

		//WHEN
		runtimePage := graphql.RuntimePage{}
		err := testctx.Tc.RunOperation(ctx, certSecuredGraphQLClient, runtimesRequest, &runtimePage)
		require.NoError(t, err)

		//THEN
		assert.Equal(t, cursor, string(runtimePage.PageInfo.StartCursor))
		assert.True(t, runtimePage.PageInfo.HasNextPage)
		assert.Len(t, runtimePage.Data, after)
		assert.Equal(t, runtimesAmount, runtimePage.TotalCount)
		for _, runtime := range runtimePage.Data {
			assert.Equal(t, runtime, runtimes[runtime.ID])
			delete(runtimes, runtime.ID)
		}
		cursor = string(runtimePage.PageInfo.EndCursor)
	}

	//WHEN get last page with last runtime
	runtimesRequest := fixtures.FixRuntimeRequestWithPaginationRequest(after, cursor)
	lastRuntimePage := graphql.RuntimePage{}
	err := testctx.Tc.RunOperation(ctx, certSecuredGraphQLClient, runtimesRequest, &lastRuntimePage)
	require.NoError(t, err)
	saveExampleInCustomDir(t, runtimesRequest.Query(), QueryRuntimesCategory, "query runtimes with pagination")

	//THEN
	assert.False(t, lastRuntimePage.PageInfo.HasNextPage)
	assert.Empty(t, lastRuntimePage.PageInfo.EndCursor)
	require.Len(t, lastRuntimePage.Data, 1)
	assert.Equal(t, lastRuntimePage.Data[0], runtimes[lastRuntimePage.Data[0].ID])
	delete(runtimes, lastRuntimePage.Data[0].ID)
	assert.Len(t, runtimes, 0)
}

func TestRegisterUpdateRuntimeWithoutLabels(t *testing.T) {
	//GIVEN
	ctx := context.Background()

	tenantId := tenant.TestTenants.GetDefaultTenantID()

	name := "test-create-runtime-without-labels"
<<<<<<< HEAD
	runtimeInput := fixRuntimeInput(name)
=======
	runtimeInput := graphql.RuntimeRegisterInput{Name: name}
>>>>>>> 5be8932a

	runtime, err := fixtures.RegisterRuntimeFromInputWithinTenant(t, ctx, certSecuredGraphQLClient, tenantId, &runtimeInput)
	defer fixtures.CleanupRuntime(t, ctx, certSecuredGraphQLClient, tenantId, &runtime)
	require.NoError(t, err)
	require.NotEmpty(t, runtime.ID)

	//WHEN
	fetchedRuntime := fixtures.GetRuntime(t, ctx, certSecuredGraphQLClient, tenantId, runtime.ID)

	//THEN
	require.Equal(t, runtime.ID, fetchedRuntime.ID)
	assertions.AssertRuntime(t, runtimeInput, fetchedRuntime, conf.DefaultScenarioEnabled, false)

	//GIVEN
	secondRuntime := graphql.RuntimeExt{}
<<<<<<< HEAD
	secondInput := fixRuntimeInput(name)
	secondInput.Labels[ScenariosLabel] = []interface{}{"DEFAULT"}

	runtimeInGQL, err := testctx.Tc.Graphqlizer.RuntimeInputToGQL(secondInput)
=======
	secondInput := graphql.RuntimeUpdateInput{
		Name:        name,
		Description: ptr.String("runtime-1-description"),
		Labels:      graphql.Labels{ScenariosLabel: []interface{}{"DEFAULT"}},
	}
	runtimeInGQL, err := testctx.Tc.Graphqlizer.RuntimeUpdateInputToGQL(secondInput)
>>>>>>> 5be8932a
	require.NoError(t, err)
	updateReq := fixtures.FixUpdateRuntimeRequest(fetchedRuntime.ID, runtimeInGQL)

	// WHEN
	err = testctx.Tc.RunOperation(ctx, certSecuredGraphQLClient, updateReq, &secondRuntime)

	//THEN
	require.NoError(t, err)
	assertions.AssertUpdatedRuntime(t, secondInput, secondRuntime, conf.DefaultScenarioEnabled, false)
}

func TestRegisterUpdateRuntimeWithIsNormalizedLabel(t *testing.T) {
	//GIVEN
	ctx := context.Background()

	tenantId := tenant.TestTenants.GetDefaultTenantID()

	name := "test-create-runtime-without-labels"
<<<<<<< HEAD
	runtimeInput := fixRuntimeInput(name)
	runtimeInput.Labels[IsNormalizedLabel] = "false"
=======
	runtimeInput := graphql.RuntimeRegisterInput{
		Name:   name,
		Labels: graphql.Labels{IsNormalizedLabel: "false"},
	}
>>>>>>> 5be8932a

	runtime, err := fixtures.RegisterRuntimeFromInputWithinTenant(t, ctx, certSecuredGraphQLClient, tenantId, &runtimeInput)
	defer fixtures.CleanupRuntime(t, ctx, certSecuredGraphQLClient, tenantId, &runtime)
	require.NoError(t, err)
	require.NotEmpty(t, runtime.ID)

	//WHEN
	fetchedRuntime := fixtures.GetRuntime(t, ctx, certSecuredGraphQLClient, tenantId, runtime.ID)

	//THEN
	require.Equal(t, runtime.ID, fetchedRuntime.ID)
	assertions.AssertRuntime(t, runtimeInput, fetchedRuntime, conf.DefaultScenarioEnabled, false)

	//GIVEN
	secondRuntime := graphql.RuntimeExt{}
<<<<<<< HEAD
	secondInput := fixRuntimeInput(name)
	secondInput.Labels[ScenariosLabel] = []interface{}{"DEFAULT"}
	secondInput.Labels[IsNormalizedLabel] = "true"

	runtimeInGQL, err := testctx.Tc.Graphqlizer.RuntimeInputToGQL(secondInput)
=======
	secondInput := graphql.RuntimeUpdateInput{
		Name:        name,
		Description: ptr.String("runtime-1-description"),
		Labels:      graphql.Labels{IsNormalizedLabel: "true", ScenariosLabel: []interface{}{"DEFAULT"}},
	}
	runtimeInGQL, err := testctx.Tc.Graphqlizer.RuntimeUpdateInputToGQL(secondInput)
>>>>>>> 5be8932a
	require.NoError(t, err)
	updateReq := fixtures.FixUpdateRuntimeRequest(fetchedRuntime.ID, runtimeInGQL)

	// WHEN
	err = testctx.Tc.RunOperation(ctx, certSecuredGraphQLClient, updateReq, &secondRuntime)

	//THEN
	require.NoError(t, err)
	assertions.AssertUpdatedRuntime(t, secondInput, secondRuntime, conf.DefaultScenarioEnabled, false)
}

func TestRuntimeRegisterUpdateAndUnregisterWithCertificate(t *testing.T) {
	t.Run("Test runtime operations(CUD) with externally issued certificate", func(t *testing.T) {
		// GIVEN
		ctx := context.Background()
		distinguishLabelValue := conf.SelfRegDistinguishLabelValue

		protectedConsumerSubaccountIdsLabel := "consumer_subaccount_ids"

<<<<<<< HEAD
		runtimeInput := fixRuntimeInput("register-runtime-with-protected-labels")
		runtimeInput.Description = ptr.String("register-runtime-with-protected-labels-description")
		runtimeInput.Labels[protectedConsumerSubaccountIdsLabel] = []string{"subaccountID-1", "subaccountID-2"}
=======
		runtimeInput := &graphql.RuntimeRegisterInput{
			Name:        "register-runtime-with-protected-labels",
			Description: ptr.String("register-runtime-with-protected-labels-description"),
			Labels:      graphql.Labels{protectedConsumerSubaccountIdsLabel: []string{"subaccountID-1", "subaccountID-2"}},
		}
>>>>>>> 5be8932a

		t.Log("Successfully register runtime using certificate with protected labels and validate that they are excluded")
		actualRtm := fixtures.RegisterRuntimeFromInputWithoutTenant(t, ctx, certSecuredGraphQLClient, &runtimeInput)
		defer fixtures.CleanupRuntimeWithoutTenant(t, ctx, certSecuredGraphQLClient, &actualRtm)

		//THEN
		require.NotEmpty(t, actualRtm.ID)
		require.Equal(t, runtimeInput.Name, actualRtm.Name)
		require.Equal(t, runtimeInput.Description, actualRtm.Description)
		require.Empty(t, actualRtm.Labels[protectedConsumerSubaccountIdsLabel])

		t.Log("Successfully register runtime with certificate")
		// GIVEN
<<<<<<< HEAD
		runtimeInput = fixRuntimeInput("runtime-create-update-delete")
		runtimeInput.Description = ptr.String("runtime-create-update-delete-description")
=======
		runtimeInput = &graphql.RuntimeRegisterInput{
			Name:        "runtime-create-update-delete",
			Description: ptr.String("runtime-create-update-delete-description"),
			Labels:      graphql.Labels{conf.SelfRegDistinguishLabelKey: []interface{}{distinguishLabelValue}, RegionLabel: conf.SelfRegRegion},
		}
>>>>>>> 5be8932a

		actualRuntime := fixtures.RegisterRuntimeFromInputWithoutTenant(t, ctx, certSecuredGraphQLClient, &runtimeInput)
		defer fixtures.CleanupRuntimeWithoutTenant(t, ctx, certSecuredGraphQLClient, &actualRuntime)

		//THEN
		require.NotEmpty(t, actualRuntime.ID)
		assertions.AssertRuntime(t, runtimeInput, actualRuntime, conf.DefaultScenarioEnabled, true)

		t.Log("Successfully set regular runtime label using certificate")
		// GIVEN
		actualLabel := graphql.Label{}

		// WHEN
		addLabelReq := fixtures.FixSetRuntimeLabelRequest(actualRuntime.ID, "regular_label", []string{"labelValue"})
		err := testctx.Tc.RunOperationWithoutTenant(ctx, certSecuredGraphQLClient, addLabelReq, &actualLabel)

		//THEN
		require.NoError(t, err)
		require.Equal(t, "regular_label", actualLabel.Key)
		require.Len(t, actualLabel.Value, 1)
		require.Contains(t, actualLabel.Value, "labelValue")

		t.Log("Fail setting protected label on runtime")
		// GIVEN
		protectedLabel := graphql.Label{}

		// WHEN
		pLabelReq := fixtures.FixSetRuntimeLabelRequest(actualRuntime.ID, protectedConsumerSubaccountIdsLabel, []string{"subaccountID-1", "subaccountID-2"})
		err = testctx.Tc.RunOperationWithoutTenant(ctx, certSecuredGraphQLClient, pLabelReq, &protectedLabel)

		//THEN
		require.Error(t, err)
		require.Contains(t, err.Error(), "could not set unmodifiable label with key consumer_subaccount_ids")
		require.Empty(t, protectedLabel)

		t.Log("Successfully get runtime")
		getRuntimeReq := fixtures.FixGetRuntimeRequest(actualRuntime.ID)
		err = testctx.Tc.RunOperationWithoutTenant(ctx, certSecuredGraphQLClient, getRuntimeReq, &actualRuntime)
		require.NoError(t, err)
		require.NotEmpty(t, actualRuntime.ID)
		assert.Len(t, actualRuntime.Labels, 5) // three labels from the different runtime inputs plus two additional during runtime registration - isNormalized and "self register" label

		t.Log("Successfully update runtime and validate the protected labels are excluded")
		//GIVEN
<<<<<<< HEAD
		runtimeInput.Name = "updated-runtime"
		runtimeInput.Description = ptr.String("updated-runtime-description")
		runtimeInput.Labels = graphql.Labels{
			conf.SelfRegDistinguishLabelKey: []interface{}{distinguishLabelValue}, tenantfetcher.RegionKey: conf.SelfRegRegion, protectedConsumerSubaccountIdsLabel: []interface{}{"subaccountID-1", "subaccountID-2"},
=======
		runtimeUpdateInput := graphql.RuntimeUpdateInput{
			Name:        "updated-runtime",
			Description: ptr.String("updated-runtime-description"),
			Labels: graphql.Labels{
				conf.SelfRegDistinguishLabelKey: []interface{}{distinguishLabelValue}, RegionLabel: conf.SelfRegRegion, protectedConsumerSubaccountIdsLabel: []interface{}{"subaccountID-1", "subaccountID-2"},
			},
>>>>>>> 5be8932a
		}

		runtimeStatusCond := graphql.RuntimeStatusConditionConnected
		runtimeUpdateInput.StatusCondition = &runtimeStatusCond

<<<<<<< HEAD
		runtimeInGQL, err := testctx.Tc.Graphqlizer.RuntimeInputToGQL(runtimeInput)
=======
		runtimeInGQL, err := testctx.Tc.Graphqlizer.RuntimeUpdateInputToGQL(runtimeUpdateInput)
>>>>>>> 5be8932a
		require.NoError(t, err)
		updateRuntimeReq := fixtures.FixUpdateRuntimeRequest(actualRuntime.ID, runtimeInGQL)

		//WHEN
		actualRuntime = graphql.RuntimeExt{}
		err = testctx.Tc.RunOperationWithoutTenant(ctx, certSecuredGraphQLClient, updateRuntimeReq, &actualRuntime)

		//THEN
		require.NoError(t, err)
		require.Equal(t, runtimeUpdateInput.Name, actualRuntime.Name)
		require.Equal(t, *runtimeUpdateInput.Description, *actualRuntime.Description)
		require.Equal(t, runtimeStatusCond, actualRuntime.Status.Condition)
		require.Equal(t, len(actualRuntime.Labels), 3) // two labels from the runtime input plus one additional label, added during runtime update(isNormalized)
		labelValues, ok := actualRuntime.Labels[protectedConsumerSubaccountIdsLabel]
		require.False(t, ok)
		require.Empty(t, labelValues)

		t.Log("Successfully delete runtime using certificate")
		// WHEN
		delReq := fixtures.FixUnregisterRuntimeRequest(actualRuntime.ID)
		err = testctx.Tc.RunOperationWithoutTenant(ctx, certSecuredGraphQLClient, delReq, nil)

		//THEN
		require.NoError(t, err)
	})
}

func TestQueryRuntimesWithCertificate(t *testing.T) {
	t.Run("Query runtime with externally issued certificate", func(t *testing.T) {
		// GIVEN
		ctx := context.Background()

		idsToRemove := make([]string, 0)
		defer func() {
			for _, id := range idsToRemove {
				if id != "" {
					fixtures.UnregisterRuntimeWithoutTenant(t, ctx, certSecuredGraphQLClient, id)
				}
			}
		}()

		inputRuntimes := []*graphql.Runtime{
			{Name: "runtime-query-1", Description: ptr.String("test description")},
			{Name: "runtime-query-2", Description: ptr.String("another description")},
			{Name: "runtime-query-3"},
		}

		for _, rtm := range inputRuntimes {
<<<<<<< HEAD
			givenInput := fixRuntimeInput(rtm.Name)
			givenInput.Description = rtm.Description
			runtimeInGQL, err := testctx.Tc.Graphqlizer.RuntimeInputToGQL(givenInput)
=======
			givenInput := graphql.RuntimeRegisterInput{
				Name:        rtm.Name,
				Description: rtm.Description,
			}
			runtimeInGQL, err := testctx.Tc.Graphqlizer.RuntimeRegisterInputToGQL(givenInput)
>>>>>>> 5be8932a
			require.NoError(t, err)
			createReq := fixtures.FixRegisterRuntimeRequest(runtimeInGQL)
			actualRuntime := graphql.Runtime{}
			err = testctx.Tc.RunOperationWithoutTenant(ctx, certSecuredGraphQLClient, createReq, &actualRuntime)
			require.NoError(t, err)
			require.NotEmpty(t, actualRuntime.ID)
			rtm.ID = actualRuntime.ID
			idsToRemove = append(idsToRemove, actualRuntime.ID)
		}
		actualPage := graphql.RuntimePage{}

		// WHEN
		queryReq := fixtures.FixGetRuntimesRequestWithPagination()
		err := testctx.Tc.RunOperationWithoutTenant(ctx, certSecuredGraphQLClient, queryReq, &actualPage)

		//THEN
		require.NoError(t, err)
		assert.Len(t, actualPage.Data, len(inputRuntimes))
		assert.Equal(t, len(inputRuntimes), actualPage.TotalCount)

		for _, inputRtm := range inputRuntimes {
			found := false
			for _, actualRtm := range actualPage.Data {
				if inputRtm.ID == actualRtm.ID {
					found = true
					assert.Equal(t, inputRtm.Name, actualRtm.Name)
					assert.Equal(t, inputRtm.Description, actualRtm.Description)
					break
				}
			}
			assert.True(t, found)
		}
	})
}

func TestQuerySpecificRuntimeWithCertificate(t *testing.T) {
	t.Run("Query specific runtime with externally issued certificate", func(t *testing.T) {
		// GIVEN
		ctx := context.Background()

<<<<<<< HEAD
		runtimeInput := fixRuntimeInput("runtime-specific-runtime")
		runtimeInGQL, err := testctx.Tc.Graphqlizer.RuntimeInputToGQL(runtimeInput)
=======
		runtimeInput := graphql.RuntimeRegisterInput{
			Name: "runtime-specific-runtime",
		}
		runtimeInGQL, err := testctx.Tc.Graphqlizer.RuntimeRegisterInputToGQL(runtimeInput)
>>>>>>> 5be8932a
		require.NoError(t, err)
		registerReq := fixtures.FixRegisterRuntimeRequest(runtimeInGQL)
		createdRuntime := graphql.RuntimeExt{}
		err = testctx.Tc.RunOperationWithoutTenant(ctx, certSecuredGraphQLClient, registerReq, &createdRuntime)
		defer fixtures.CleanupRuntimeWithoutTenant(t, ctx, certSecuredGraphQLClient, &createdRuntime)

		require.NoError(t, err)
		require.NotEmpty(t, createdRuntime.ID)

		// WHEN
		queriedRuntime := graphql.Runtime{}
		queryReq := fixtures.FixGetRuntimeRequest(createdRuntime.ID)
		err = testctx.Tc.RunOperationWithoutTenant(ctx, certSecuredGraphQLClient, queryReq, &queriedRuntime)

		//THEN
		require.NoError(t, err)
		assert.Equal(t, createdRuntime.ID, queriedRuntime.ID)
		assert.Equal(t, createdRuntime.Name, queriedRuntime.Name)
		assert.Equal(t, createdRuntime.Description, queriedRuntime.Description)
	})
}

func fixRuntimeInput(name string) graphql.RuntimeInput {
	input := fixtures.FixRuntimeInput(name)
	input.Labels[conf.SelfRegDistinguishLabelKey] = []interface{}{conf.SelfRegDistinguishLabelValue}
	input.Labels[tenantfetcher.RegionKey] = conf.SelfRegRegion
	delete(input.Labels, "placeholder")

	return input
}<|MERGE_RESOLUTION|>--- conflicted
+++ resolved
@@ -30,20 +30,11 @@
 
 	tenantId := tenant.TestTenants.GetDefaultTenantID()
 
-<<<<<<< HEAD
 	givenInput := fixRuntimeInput("runtime-create-update-delete")
 	givenInput.Description = ptr.String("runtime-1-description")
 	givenInput.Labels["ggg"] = []interface{}{"hhh"}
 
-	runtimeInGQL, err := testctx.Tc.Graphqlizer.RuntimeInputToGQL(givenInput)
-=======
-	givenInput := graphql.RuntimeRegisterInput{
-		Name:        "runtime-create-update-delete",
-		Description: ptr.String("runtime-1-description"),
-		Labels:      graphql.Labels{"ggg": []interface{}{"hhh"}},
-	}
 	runtimeInGQL, err := testctx.Tc.Graphqlizer.RuntimeRegisterInputToGQL(givenInput)
->>>>>>> 5be8932a
 	require.NoError(t, err)
 	actualRuntime := graphql.RuntimeExt{}
 
@@ -100,13 +91,10 @@
 
 	// update runtime, check if only simple values are updated
 	//GIVEN
-	givenUpdateInput := graphql.RuntimeUpdateInput{
-		Name:        "updated-name",
-		Description: ptr.String("updated-description"),
-		Labels: graphql.Labels{
-			"key": []interface{}{"values", "aabbcc"},
-		},
-	}
+	givenUpdateInput := fixRuntimeUpdateInput("updated-name")
+	givenUpdateInput.Description = ptr.String("updated-description")
+	givenUpdateInput.Labels["key"] = []interface{}{"values", "aabbcc"}
+
 	runtimeStatusCond := graphql.RuntimeStatusConditionConnected
 	givenUpdateInput.StatusCondition = &runtimeStatusCond
 
@@ -122,7 +110,7 @@
 	require.NoError(t, err)
 	assert.Equal(t, givenUpdateInput.Name, actualRuntime.Name)
 	assert.Equal(t, *givenUpdateInput.Description, *actualRuntime.Description)
-	assert.Equal(t, len(actualRuntime.Labels), 2)
+	assert.Equal(t, len(actualRuntime.Labels), 4)
 	assert.Equal(t, runtimeStatusCond, actualRuntime.Status.Condition)
 
 	// delete runtime
@@ -141,16 +129,25 @@
 	ctx := context.Background()
 	url := "http://mywordpress.com/webhooks1"
 
-	in := graphql.RuntimeRegisterInput{
-		Name:        "runtime-with-webhooks",
-		Description: ptr.String("runtime-1-description"),
-		Labels:      graphql.Labels{"ggg": []interface{}{"hhh"}},
-		Webhooks: []*graphql.WebhookInput{
-			{
-				Type: graphql.WebhookTypeConfigurationChanged,
-				Auth: fixtures.FixBasicAuth(t),
-				URL:  &url,
-			},
+	//in := graphql.RuntimeRegisterInput{
+	//	Name:        "runtime-with-webhooks",
+	//	Description: ptr.String("runtime-1-description"),
+	//	Labels:      graphql.Labels{"ggg": []interface{}{"hhh"}},
+	//	Webhooks: []*graphql.WebhookInput{
+	//		{
+	//			Type: graphql.WebhookTypeConfigurationChanged,
+	//			Auth: fixtures.FixBasicAuth(t),
+	//			URL:  &url,
+	//		},
+	//	},
+	//}
+	in := fixRuntimeInput( "runtime-with-webhooks")
+	in.Description = ptr.String("runtime-1-description")
+	in.Webhooks = []*graphql.WebhookInput{
+		{
+			Type: graphql.WebhookTypeConfigurationChanged,
+			Auth: fixtures.FixBasicAuth(t),
+			URL:  &url,
 		},
 	}
 
@@ -173,7 +170,7 @@
 func TestModifyRuntimeWebhooks(t *testing.T) {
 	ctx := context.Background()
 	placeholder := "runtime"
-	in := fixtures.FixRuntimeRegisterInput(placeholder)
+	in := fixRuntimeInput(placeholder)
 
 	runtimeInputGQL, err := testctx.Tc.Graphqlizer.RuntimeRegisterInputToGQL(in)
 	require.NoError(t, err)
@@ -253,20 +250,11 @@
 	subaccount := tenant.TestTenants.GetIDByName(t, tenant.TestProviderSubaccount)
 	tenantID := tenant.TestTenants.GetDefaultTenantID()
 
-<<<<<<< HEAD
 	givenInput := fixRuntimeInput("runtime-with-scenario-assignments")
 	givenInput.Description = ptr.String("runtime-1-description")
 	givenInput.Labels["global_subaccount_id"] = []interface{}{subaccount}
 
-	runtimeInGQL, err := testctx.Tc.Graphqlizer.RuntimeInputToGQL(givenInput)
-=======
-	givenInput := graphql.RuntimeRegisterInput{
-		Name:        "runtime-with-scenario-assignments",
-		Description: ptr.String("runtime-1-description"),
-		Labels:      graphql.Labels{"global_subaccount_id": []interface{}{subaccount}},
-	}
 	runtimeInGQL, err := testctx.Tc.Graphqlizer.RuntimeRegisterInputToGQL(givenInput)
->>>>>>> 5be8932a
 	require.NoError(t, err)
 	actualRuntime := graphql.RuntimeExt{}
 
@@ -346,18 +334,10 @@
 	}
 
 	for _, rtm := range inputRuntimes {
-<<<<<<< HEAD
 		givenInput := fixRuntimeInput(rtm.Name)
 		givenInput.Description = rtm.Description
 
-		runtimeInGQL, err := testctx.Tc.Graphqlizer.RuntimeInputToGQL(givenInput)
-=======
-		givenInput := graphql.RuntimeRegisterInput{
-			Name:        rtm.Name,
-			Description: rtm.Description,
-		}
 		runtimeInGQL, err := testctx.Tc.Graphqlizer.RuntimeRegisterInputToGQL(givenInput)
->>>>>>> 5be8932a
 		require.NoError(t, err)
 		createReq := fixtures.FixRegisterRuntimeRequest(runtimeInGQL)
 		actualRuntime := graphql.Runtime{}
@@ -399,15 +379,8 @@
 
 	tenantId := tenant.TestTenants.GetDefaultTenantID()
 
-<<<<<<< HEAD
 	givenInput := fixRuntimeInput("runtime-specific-runtime")
-	runtimeInGQL, err := testctx.Tc.Graphqlizer.RuntimeInputToGQL(givenInput)
-=======
-	givenInput := graphql.RuntimeRegisterInput{
-		Name: "runtime-specific-runtime",
-	}
 	runtimeInGQL, err := testctx.Tc.Graphqlizer.RuntimeRegisterInputToGQL(givenInput)
->>>>>>> 5be8932a
 	require.NoError(t, err)
 	registerReq := fixtures.FixRegisterRuntimeRequest(runtimeInGQL)
 	createdRuntime := graphql.RuntimeExt{}
@@ -439,15 +412,8 @@
 	runtimes := make(map[string]*graphql.Runtime)
 	runtimesAmount := 10
 	for i := 0; i < runtimesAmount; i++ {
-<<<<<<< HEAD
 		runtimeInput := fixRuntimeInput(fmt.Sprintf("runtime-%d", i))
-		runtimeInputGQL, err := testctx.Tc.Graphqlizer.RuntimeInputToGQL(runtimeInput)
-=======
-		runtimeInput := graphql.RuntimeRegisterInput{
-			Name: fmt.Sprintf("runtime-%d", i),
-		}
 		runtimeInputGQL, err := testctx.Tc.Graphqlizer.RuntimeRegisterInputToGQL(runtimeInput)
->>>>>>> 5be8932a
 		require.NoError(t, err)
 
 		registerReq := fixtures.FixRegisterRuntimeRequest(runtimeInputGQL)
@@ -508,11 +474,7 @@
 	tenantId := tenant.TestTenants.GetDefaultTenantID()
 
 	name := "test-create-runtime-without-labels"
-<<<<<<< HEAD
 	runtimeInput := fixRuntimeInput(name)
-=======
-	runtimeInput := graphql.RuntimeRegisterInput{Name: name}
->>>>>>> 5be8932a
 
 	runtime, err := fixtures.RegisterRuntimeFromInputWithinTenant(t, ctx, certSecuredGraphQLClient, tenantId, &runtimeInput)
 	defer fixtures.CleanupRuntime(t, ctx, certSecuredGraphQLClient, tenantId, &runtime)
@@ -528,19 +490,10 @@
 
 	//GIVEN
 	secondRuntime := graphql.RuntimeExt{}
-<<<<<<< HEAD
-	secondInput := fixRuntimeInput(name)
+	secondInput := fixRuntimeUpdateInput(name)
 	secondInput.Labels[ScenariosLabel] = []interface{}{"DEFAULT"}
-
-	runtimeInGQL, err := testctx.Tc.Graphqlizer.RuntimeInputToGQL(secondInput)
-=======
-	secondInput := graphql.RuntimeUpdateInput{
-		Name:        name,
-		Description: ptr.String("runtime-1-description"),
-		Labels:      graphql.Labels{ScenariosLabel: []interface{}{"DEFAULT"}},
-	}
+	secondInput.Description = ptr.String("runtime-1-description")
 	runtimeInGQL, err := testctx.Tc.Graphqlizer.RuntimeUpdateInputToGQL(secondInput)
->>>>>>> 5be8932a
 	require.NoError(t, err)
 	updateReq := fixtures.FixUpdateRuntimeRequest(fetchedRuntime.ID, runtimeInGQL)
 
@@ -559,15 +512,8 @@
 	tenantId := tenant.TestTenants.GetDefaultTenantID()
 
 	name := "test-create-runtime-without-labels"
-<<<<<<< HEAD
 	runtimeInput := fixRuntimeInput(name)
 	runtimeInput.Labels[IsNormalizedLabel] = "false"
-=======
-	runtimeInput := graphql.RuntimeRegisterInput{
-		Name:   name,
-		Labels: graphql.Labels{IsNormalizedLabel: "false"},
-	}
->>>>>>> 5be8932a
 
 	runtime, err := fixtures.RegisterRuntimeFromInputWithinTenant(t, ctx, certSecuredGraphQLClient, tenantId, &runtimeInput)
 	defer fixtures.CleanupRuntime(t, ctx, certSecuredGraphQLClient, tenantId, &runtime)
@@ -583,20 +529,12 @@
 
 	//GIVEN
 	secondRuntime := graphql.RuntimeExt{}
-<<<<<<< HEAD
-	secondInput := fixRuntimeInput(name)
+	secondInput := fixRuntimeUpdateInput(name)
+	secondInput.Description = ptr.String("runtime-1-description")
 	secondInput.Labels[ScenariosLabel] = []interface{}{"DEFAULT"}
 	secondInput.Labels[IsNormalizedLabel] = "true"
 
-	runtimeInGQL, err := testctx.Tc.Graphqlizer.RuntimeInputToGQL(secondInput)
-=======
-	secondInput := graphql.RuntimeUpdateInput{
-		Name:        name,
-		Description: ptr.String("runtime-1-description"),
-		Labels:      graphql.Labels{IsNormalizedLabel: "true", ScenariosLabel: []interface{}{"DEFAULT"}},
-	}
 	runtimeInGQL, err := testctx.Tc.Graphqlizer.RuntimeUpdateInputToGQL(secondInput)
->>>>>>> 5be8932a
 	require.NoError(t, err)
 	updateReq := fixtures.FixUpdateRuntimeRequest(fetchedRuntime.ID, runtimeInGQL)
 
@@ -612,21 +550,12 @@
 	t.Run("Test runtime operations(CUD) with externally issued certificate", func(t *testing.T) {
 		// GIVEN
 		ctx := context.Background()
-		distinguishLabelValue := conf.SelfRegDistinguishLabelValue
 
 		protectedConsumerSubaccountIdsLabel := "consumer_subaccount_ids"
 
-<<<<<<< HEAD
 		runtimeInput := fixRuntimeInput("register-runtime-with-protected-labels")
 		runtimeInput.Description = ptr.String("register-runtime-with-protected-labels-description")
 		runtimeInput.Labels[protectedConsumerSubaccountIdsLabel] = []string{"subaccountID-1", "subaccountID-2"}
-=======
-		runtimeInput := &graphql.RuntimeRegisterInput{
-			Name:        "register-runtime-with-protected-labels",
-			Description: ptr.String("register-runtime-with-protected-labels-description"),
-			Labels:      graphql.Labels{protectedConsumerSubaccountIdsLabel: []string{"subaccountID-1", "subaccountID-2"}},
-		}
->>>>>>> 5be8932a
 
 		t.Log("Successfully register runtime using certificate with protected labels and validate that they are excluded")
 		actualRtm := fixtures.RegisterRuntimeFromInputWithoutTenant(t, ctx, certSecuredGraphQLClient, &runtimeInput)
@@ -640,16 +569,8 @@
 
 		t.Log("Successfully register runtime with certificate")
 		// GIVEN
-<<<<<<< HEAD
 		runtimeInput = fixRuntimeInput("runtime-create-update-delete")
 		runtimeInput.Description = ptr.String("runtime-create-update-delete-description")
-=======
-		runtimeInput = &graphql.RuntimeRegisterInput{
-			Name:        "runtime-create-update-delete",
-			Description: ptr.String("runtime-create-update-delete-description"),
-			Labels:      graphql.Labels{conf.SelfRegDistinguishLabelKey: []interface{}{distinguishLabelValue}, RegionLabel: conf.SelfRegRegion},
-		}
->>>>>>> 5be8932a
 
 		actualRuntime := fixtures.RegisterRuntimeFromInputWithoutTenant(t, ctx, certSecuredGraphQLClient, &runtimeInput)
 		defer fixtures.CleanupRuntimeWithoutTenant(t, ctx, certSecuredGraphQLClient, &actualRuntime)
@@ -694,29 +615,14 @@
 
 		t.Log("Successfully update runtime and validate the protected labels are excluded")
 		//GIVEN
-<<<<<<< HEAD
-		runtimeInput.Name = "updated-runtime"
-		runtimeInput.Description = ptr.String("updated-runtime-description")
-		runtimeInput.Labels = graphql.Labels{
-			conf.SelfRegDistinguishLabelKey: []interface{}{distinguishLabelValue}, tenantfetcher.RegionKey: conf.SelfRegRegion, protectedConsumerSubaccountIdsLabel: []interface{}{"subaccountID-1", "subaccountID-2"},
-=======
-		runtimeUpdateInput := graphql.RuntimeUpdateInput{
-			Name:        "updated-runtime",
-			Description: ptr.String("updated-runtime-description"),
-			Labels: graphql.Labels{
-				conf.SelfRegDistinguishLabelKey: []interface{}{distinguishLabelValue}, RegionLabel: conf.SelfRegRegion, protectedConsumerSubaccountIdsLabel: []interface{}{"subaccountID-1", "subaccountID-2"},
-			},
->>>>>>> 5be8932a
-		}
+		runtimeUpdateInput := fixRuntimeUpdateInput("updated-runtime")
+		runtimeUpdateInput.Description = ptr.String("updated-runtime-description")
+		runtimeUpdateInput.Labels[protectedConsumerSubaccountIdsLabel] = []interface{}{"subaccountID-1", "subaccountID-2"}
 
 		runtimeStatusCond := graphql.RuntimeStatusConditionConnected
 		runtimeUpdateInput.StatusCondition = &runtimeStatusCond
 
-<<<<<<< HEAD
-		runtimeInGQL, err := testctx.Tc.Graphqlizer.RuntimeInputToGQL(runtimeInput)
-=======
 		runtimeInGQL, err := testctx.Tc.Graphqlizer.RuntimeUpdateInputToGQL(runtimeUpdateInput)
->>>>>>> 5be8932a
 		require.NoError(t, err)
 		updateRuntimeReq := fixtures.FixUpdateRuntimeRequest(actualRuntime.ID, runtimeInGQL)
 
@@ -765,17 +671,9 @@
 		}
 
 		for _, rtm := range inputRuntimes {
-<<<<<<< HEAD
 			givenInput := fixRuntimeInput(rtm.Name)
 			givenInput.Description = rtm.Description
-			runtimeInGQL, err := testctx.Tc.Graphqlizer.RuntimeInputToGQL(givenInput)
-=======
-			givenInput := graphql.RuntimeRegisterInput{
-				Name:        rtm.Name,
-				Description: rtm.Description,
-			}
 			runtimeInGQL, err := testctx.Tc.Graphqlizer.RuntimeRegisterInputToGQL(givenInput)
->>>>>>> 5be8932a
 			require.NoError(t, err)
 			createReq := fixtures.FixRegisterRuntimeRequest(runtimeInGQL)
 			actualRuntime := graphql.Runtime{}
@@ -816,15 +714,8 @@
 		// GIVEN
 		ctx := context.Background()
 
-<<<<<<< HEAD
 		runtimeInput := fixRuntimeInput("runtime-specific-runtime")
-		runtimeInGQL, err := testctx.Tc.Graphqlizer.RuntimeInputToGQL(runtimeInput)
-=======
-		runtimeInput := graphql.RuntimeRegisterInput{
-			Name: "runtime-specific-runtime",
-		}
 		runtimeInGQL, err := testctx.Tc.Graphqlizer.RuntimeRegisterInputToGQL(runtimeInput)
->>>>>>> 5be8932a
 		require.NoError(t, err)
 		registerReq := fixtures.FixRegisterRuntimeRequest(runtimeInGQL)
 		createdRuntime := graphql.RuntimeExt{}
@@ -847,11 +738,20 @@
 	})
 }
 
-func fixRuntimeInput(name string) graphql.RuntimeInput {
-	input := fixtures.FixRuntimeInput(name)
+func fixRuntimeInput(name string) graphql.RuntimeRegisterInput {
+	input := fixtures.FixRuntimeRegisterInput(name)
 	input.Labels[conf.SelfRegDistinguishLabelKey] = []interface{}{conf.SelfRegDistinguishLabelValue}
 	input.Labels[tenantfetcher.RegionKey] = conf.SelfRegRegion
 	delete(input.Labels, "placeholder")
 
 	return input
+}
+
+func fixRuntimeUpdateInput(name string) graphql.RuntimeUpdateInput {
+	input := fixtures.FixRuntimeUpdateInput(name)
+	input.Labels[conf.SelfRegDistinguishLabelKey] = []interface{}{conf.SelfRegDistinguishLabelValue}
+	input.Labels[tenantfetcher.RegionKey] = conf.SelfRegRegion
+	delete(input.Labels, "placeholder")
+
+	return input
 }