--- conflicted
+++ resolved
@@ -456,11 +456,7 @@
 	t.Run("Test runtime operations(CUD) with externally issued certificate", func(t *testing.T) {
 		// GIVEN
 		ctx := context.Background()
-<<<<<<< HEAD
-		tenantId := tenant.TestTenants.GetDefaultTenantID()
-=======
 		subscriptionProviderSubaccountID := tenant.TestTenants.GetIDByName(t, tenant.TestProviderSubaccount)
->>>>>>> 99ed924e
 
 		// Build graphql director client configured with certificate
 		clientKey, rawCertChain := certs.ClientCertPair(t, conf.ExternalCA.Certificate, conf.ExternalCA.Key)
@@ -590,11 +586,7 @@
 	t.Run("Query runtime with externally issued certificate", func(t *testing.T) {
 		// GIVEN
 		ctx := context.Background()
-<<<<<<< HEAD
-		tenantId := tenant.TestTenants.GetDefaultTenantID()
-=======
 		subscriptionProviderSubaccountID := tenant.TestTenants.GetIDByName(t, tenant.TestProviderSubaccount)
->>>>>>> 99ed924e
 
 		// Build graphql director client configured with certificate
 		clientKey, rawCertChain := certs.ClientCertPair(t, conf.ExternalCA.Certificate, conf.ExternalCA.Key)
@@ -635,7 +627,6 @@
 		// WHEN
 		queryReq := fixtures.FixGetRuntimesRequestWithPagination()
 		err := testctx.Tc.RunOperationWithoutTenant(ctx, directorCertSecuredClient, queryReq, &actualPage)
-		//err := testctx.Tc.RunOperation(ctx, directorCertSecuredClient, queryReq, &actualPage)
 
 		//THEN
 		require.NoError(t, err)
@@ -661,11 +652,7 @@
 	t.Run("Query specific runtime with externally issued certificate", func(t *testing.T) {
 		// GIVEN
 		ctx := context.Background()
-<<<<<<< HEAD
-		tenantId := tenant.TestTenants.GetDefaultTenantID()
-=======
 		subscriptionProviderSubaccountID := tenant.TestTenants.GetIDByName(t, tenant.TestProviderSubaccount)
->>>>>>> 99ed924e
 
 		// Build graphql director client configured with certificate
 		clientKey, rawCertChain := certs.ClientCertPair(t, conf.ExternalCA.Certificate, conf.ExternalCA.Key)
