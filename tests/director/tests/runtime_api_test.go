--- conflicted
+++ resolved
@@ -534,16 +534,12 @@
 		//THEN
 		require.NotEmpty(t, actualRuntime.ID)
 		runtimeInput.Labels[tenantfetcher.RegionKey] = conf.SubscriptionConfig.SelfRegRegion
-<<<<<<< HEAD
-		assertions.AssertRuntime(t, runtimeInput, actualRuntime)
-=======
 
 		saasAppLbl, ok := actualRuntime.Labels[conf.SaaSAppNameLabelKey].(string)
 		require.True(t, ok)
 		require.NotEmpty(t, saasAppLbl)
 
-		assertions.AssertRuntime(t, runtimeInput, actualRuntime, conf.DefaultScenarioEnabled, true)
->>>>>>> 9d53270a
+		assertions.AssertRuntime(t, runtimeInput, actualRuntime)
 
 		t.Log("Successfully set regular runtime label using certificate")
 		// GIVEN
