--- conflicted
+++ resolved
@@ -15,16 +15,6 @@
 )
 
 func TestIntegrationSystemAccess(t *testing.T) {
-<<<<<<< HEAD
-	t.Run("TestDirectorCertificateAccess Integration System consumer: manage account tenant entities", func(t *testing.T) {
-		ctx := context.Background()
-		defaultTenantId := tenant.TestTenants.GetDefaultTenantID()
-
-		// Build graphql director client configured with certificate
-		clientKey, rawCertChain := certs.ClientCertPair(t, conf.ExternalCA.Certificate, conf.ExternalCA.Key)
-		directorCertSecuredClient := gql.NewCertAuthorizedGraphQLClientWithCustomURL(conf.DirectorExternalCertSecuredURL, clientKey, rawCertChain, conf.SkipSSLValidation)
-		managedTenant := tenant.TestTenants.GetIDByName(t, tenant.TestIntegrationSystemManagedAccount)
-=======
 	testCases := []struct {
 		name           string
 		tenant         string
@@ -55,7 +45,6 @@
 			// Build graphql director client configured with certificate
 			clientKey, rawCertChain := certs.ClientCertPair(t, conf.ExternalCA.Certificate, conf.ExternalCA.Key)
 			directorCertSecuredClient := gql.NewCertAuthorizedGraphQLClientWithCustomURL(conf.DirectorExternalCertSecuredURL, clientKey, rawCertChain, conf.SkipSSLValidation)
->>>>>>> 0ca0b2e4
 
 			t.Log(fmt.Sprintf("Trying to create application in account tenant %s", test.tenant))
 			app, err := fixtures.RegisterApplication(t, ctx, directorCertSecuredClient, fmt.Sprintf("app-%s", test.resourceSuffix), test.tenant)
@@ -88,45 +77,6 @@
 				require.NotEmpty(t, rt.ID)
 			}
 
-<<<<<<< HEAD
-		t.Log(fmt.Sprintf("Trying to create application template in account tenant %s via client certificate", managedTenant))
-		at, err := fixtures.CreateApplicationTemplate(t, ctx, directorCertSecuredClient, defaultTenantId, "test-app-template")
-		defer fixtures.CleanupApplicationTemplate(t, ctx, dexGraphQLClient, managedTenant, &at)
-		require.NoError(t, err)
-		require.NotEmpty(t, at.ID)
-	})
-
-	t.Run("TestDirectorCertificateAccess Integration System consumer: cannot manage entities in non-managed tenant types", func(t *testing.T) {
-		ctx := context.Background()
-
-		// Build graphql director client configured with certificate
-		clientKey, rawCertChain := certs.ClientCertPair(t, conf.ExternalCA.Certificate, conf.ExternalCA.Key)
-		directorCertSecuredClient := gql.NewCertAuthorizedGraphQLClientWithCustomURL(conf.DirectorExternalCertSecuredURL, clientKey, rawCertChain, conf.SkipSSLValidation)
-
-		nonManagedTenant := tenant.TestTenants.GetIDByName(t, tenant.TestProviderSubaccount)
-
-		t.Log(fmt.Sprintf("Trying to create applications in subaccount tenant %s", nonManagedTenant))
-		app, err := fixtures.RegisterApplication(t, ctx, directorCertSecuredClient, "non-managed-app", nonManagedTenant)
-		defer fixtures.CleanupApplication(t, ctx, dexGraphQLClient, nonManagedTenant, &app)
-		require.Error(t, err)
-
-		t.Log(fmt.Sprintf("Trying to list applications in subaccount tenant %s", nonManagedTenant))
-		getAppReq := fixtures.FixGetApplicationsRequestWithPagination()
-		apps := graphql.ApplicationPage{}
-		err = testctx.Tc.RunOperationWithCustomTenant(ctx, directorCertSecuredClient, nonManagedTenant, getAppReq, &apps)
-		require.Error(t, err)
-
-		t.Log(fmt.Sprintf("Trying to register runtime in account tenant %s", nonManagedTenant))
-		rt, err := fixtures.RegisterRuntimeFromInputWithinTenant(t, ctx, directorCertSecuredClient, nonManagedTenant, &graphql.RuntimeInput{Name: "non-managed-runtime"})
-		defer fixtures.CleanupRuntime(t, ctx, dexGraphQLClient, nonManagedTenant, &rt)
-		require.Error(t, err)
-
-		t.Log(fmt.Sprintf("Trying to create application template in account tenant %s", nonManagedTenant))
-		at, err := fixtures.CreateApplicationTemplate(t, ctx, directorCertSecuredClient, nonManagedTenant, "non-managed-app-template")
-		defer fixtures.CleanupApplicationTemplate(t, ctx, dexGraphQLClient, nonManagedTenant, &at)
-		require.Error(t, err)
-	})
-=======
 			t.Log(fmt.Sprintf("Trying to create application template in account tenant %s via client certificate", test.tenant))
 			at, err := fixtures.CreateApplicationTemplate(t, ctx, directorCertSecuredClient, test.tenant, fmt.Sprintf("app-template-%s", test.resourceSuffix))
 			defer fixtures.CleanupApplicationTemplate(t, ctx, dexGraphQLClient, test.tenant, &at)
@@ -138,5 +88,4 @@
 			}
 		})
 	}
->>>>>>> 0ca0b2e4
 }