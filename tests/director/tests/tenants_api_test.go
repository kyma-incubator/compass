--- conflicted
+++ resolved
@@ -545,70 +545,6 @@
 	require.Equal(t, orgExternalTenant, actualOrgenant.ID)
 	require.Equal(t, orgName, *actualOrgenant.Name)
 	require.Equal(t, string(tenant.Organization), actualOrgenant.Type)
-<<<<<<< HEAD
-	require.Equal(t, actualCustomer1Tenant.InternalID, actualOrgenant.ParentID)
-}
-
-func TestSetTenantLabel(t *testing.T) {
-	testProvider := "e2e-test-provider"
-	testLicenseType := "LICENSETYPE"
-	region := "local"
-
-	accountExternalTenant := "account-external-tenant"
-	accountName := "account-name"
-	accountSubdomain := "account-subdomain"
-
-	labelKey := "label_key"
-	labelValue := "label_value"
-
-	account := graphql.BusinessTenantMappingInput{
-		Name:           accountName,
-		ExternalTenant: accountExternalTenant,
-		Parent:         nil,
-		Subdomain:      &accountSubdomain,
-		Region:         &region,
-		Type:           string(tenant.Account),
-		Provider:       testProvider,
-		LicenseType:    &testLicenseType,
-	}
-	err := fixtures.WriteTenant(t, ctx, directorInternalGQLClient, account)
-	assert.NoError(t, err)
-	defer func() {
-		err := fixtures.DeleteTenants(t, ctx, directorInternalGQLClient, []graphql.BusinessTenantMappingInput{account})
-		assert.NoError(t, err)
-		log.D().Info("Successfully cleanup tenants")
-	}()
-
-	var actualAccountTenant graphql.Tenant
-	getTenant := fixtures.FixTenantRequest(accountExternalTenant)
-	t.Logf("Query tenant for external tenant: %q", accountExternalTenant)
-
-	err = testctx.Tc.RunOperation(ctx, certSecuredGraphQLClient, getTenant, &actualAccountTenant)
-	require.NoError(t, err)
-
-	// Set tenant Label
-	var res map[string]interface{}
-	setLabel := fixtures.FixSetTenantLabelRequest(actualAccountTenant.InternalID, labelKey, labelValue)
-	example.SaveExample(t, setLabel.Query(), "set tenant label")
-	t.Logf("Set tenant label on tenant with external id: %q", accountExternalTenant)
-
-	err = testctx.Tc.RunOperation(ctx, certSecuredGraphQLClient, setLabel, &res)
-	require.NoError(t, err)
-
-	// Assert that the label is present
-	getTenant = fixtures.FixTenantRequest(accountExternalTenant)
-	t.Logf("Query tenant for external tenant: %q and validate that the label is present", accountExternalTenant)
-
-	err = testctx.Tc.RunOperation(ctx, certSecuredGraphQLClient, getTenant, &actualAccountTenant)
-	require.NoError(t, err)
-
-	val, ok := actualAccountTenant.Labels[labelKey]
-	require.True(t, ok)
-
-	value, ok := val.(string)
-	require.True(t, ok)
-	require.Equal(t, labelValue, value)
-=======
 	require.True(t, slices.Contains(actualOrgenant.Parents, actualCustomer1Tenant.InternalID))
 }
 
@@ -783,5 +719,65 @@
 	require.NotEmpty(t, app)
 	require.NotEmpty(t, app.ID)
 	assertions.AssertApplication(t, in, app)
->>>>>>> 8419393f
+}
+
+func TestSetTenantLabel(t *testing.T) {
+	testProvider := "e2e-test-provider"
+	testLicenseType := "LICENSETYPE"
+	region := "local"
+
+	accountExternalTenant := "account-external-tenant"
+	accountName := "account-name"
+	accountSubdomain := "account-subdomain"
+
+	labelKey := "label_key"
+	labelValue := "label_value"
+
+	account := graphql.BusinessTenantMappingInput{
+		Name:           accountName,
+		ExternalTenant: accountExternalTenant,
+		Parent:         nil,
+		Subdomain:      &accountSubdomain,
+		Region:         &region,
+		Type:           string(tenant.Account),
+		Provider:       testProvider,
+		LicenseType:    &testLicenseType,
+	}
+	err := fixtures.WriteTenant(t, ctx, directorInternalGQLClient, account)
+	assert.NoError(t, err)
+	defer func() {
+		err := fixtures.DeleteTenants(t, ctx, directorInternalGQLClient, []graphql.BusinessTenantMappingInput{account})
+		assert.NoError(t, err)
+		log.D().Info("Successfully cleanup tenants")
+	}()
+
+	var actualAccountTenant graphql.Tenant
+	getTenant := fixtures.FixTenantRequest(accountExternalTenant)
+	t.Logf("Query tenant for external tenant: %q", accountExternalTenant)
+
+	err = testctx.Tc.RunOperation(ctx, certSecuredGraphQLClient, getTenant, &actualAccountTenant)
+	require.NoError(t, err)
+
+	// Set tenant Label
+	var res map[string]interface{}
+	setLabel := fixtures.FixSetTenantLabelRequest(actualAccountTenant.InternalID, labelKey, labelValue)
+	example.SaveExample(t, setLabel.Query(), "set tenant label")
+	t.Logf("Set tenant label on tenant with external id: %q", accountExternalTenant)
+
+	err = testctx.Tc.RunOperation(ctx, certSecuredGraphQLClient, setLabel, &res)
+	require.NoError(t, err)
+
+	// Assert that the label is present
+	getTenant = fixtures.FixTenantRequest(accountExternalTenant)
+	t.Logf("Query tenant for external tenant: %q and validate that the label is present", accountExternalTenant)
+
+	err = testctx.Tc.RunOperation(ctx, certSecuredGraphQLClient, getTenant, &actualAccountTenant)
+	require.NoError(t, err)
+
+	val, ok := actualAccountTenant.Labels[labelKey]
+	require.True(t, ok)
+
+	value, ok := val.(string)
+	require.True(t, ok)
+	require.Equal(t, labelValue, value)
 }