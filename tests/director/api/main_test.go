package api

import (
	"context"
	"os"
	"testing"

	log "github.com/sirupsen/logrus"

	"github.com/vrischmann/envconfig"

	"github.com/kyma-incubator/compass/components/director/pkg/persistence"
)

func TestMain(m *testing.M) {
	dbCfg := persistence.DatabaseConfig{}
	err := envconfig.Init(&dbCfg)
	if err != nil {
		log.Fatal(err)
	}
<<<<<<< HEAD
	transact, closeFunc, err := persistence.Configure(context.Background(), dbCfg)
=======
	transact, closeFunc, err := persistence.Configure(context.TODO(), dbCfg)
>>>>>>> db75220d

	defer func() {
		err := closeFunc()
		if err != nil {
			log.Fatal(err)
		}
	}()

	testTenants.InitializeDB(transact)

	tc, err = newTestContext()
	if err != nil {
		log.Fatal(err)
	}

	exitVal := m.Run()

	testTenants.CleanupDB(transact)

	os.Exit(exitVal)
}<|MERGE_RESOLUTION|>--- conflicted
+++ resolved
@@ -18,11 +18,7 @@
 	if err != nil {
 		log.Fatal(err)
 	}
-<<<<<<< HEAD
-	transact, closeFunc, err := persistence.Configure(context.Background(), dbCfg)
-=======
 	transact, closeFunc, err := persistence.Configure(context.TODO(), dbCfg)
->>>>>>> db75220d
 
 	defer func() {
 		err := closeFunc()
