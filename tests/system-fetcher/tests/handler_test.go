--- conflicted
+++ resolved
@@ -319,7 +319,6 @@
 	require.ElementsMatch(t, expectedApps, actualApps)
 }
 
-<<<<<<< HEAD
 func TestSystemFetcherCreateAndDelete(t *testing.T) {
 	ctx := context.TODO()
 
@@ -371,12 +370,12 @@
 	require.NoError(t, err)
 	jobName := "system-fetcher-test"
 	namespace := "compass-system"
-	createJobByCronJob(ctx, t, k8sClient, "compass-system-fetcher", jobName, namespace)
+	createJobByCronJob(t, ctx, k8sClient, "compass-system-fetcher", jobName, namespace)
 	defer func(jobName string) {
-		deleteJob(t, k8sClient, jobName, namespace)
+		deleteJob(t, ctx, k8sClient, jobName, namespace)
 	}(jobName)
 
-	waitForJobToSucceed(t, k8sClient, jobName, namespace)
+	waitForJobToSucceed(t, ctx, k8sClient, jobName, namespace)
 
 	req := fixtures.FixGetApplicationsRequestWithPagination()
 	var resp directorSchema.ApplicationPageExt
@@ -468,12 +467,12 @@
 	fixtures.UnregisterAsyncApplicationInTenant(t, ctx, dexGraphQLClient, tenant.TestTenants.GetDefaultTenantID(), idToDelete)
 
 	jobName = "system-fetcher-test2"
-	createJobByCronJob(ctx, t, k8sClient, "compass-system-fetcher", jobName, namespace)
-	defer func() {
-		deleteJob(t, k8sClient, jobName, namespace)
-	}()
-
-	waitForJobToSucceed(t, k8sClient, jobName, namespace)
+	createJobByCronJob(t, ctx, k8sClient, "compass-system-fetcher", jobName, namespace)
+	defer func() {
+		deleteJob(t, ctx, k8sClient, jobName, namespace)
+	}()
+
+	waitForJobToSucceed(t, ctx, k8sClient, jobName, namespace)
 
 	testPkg.UnlockWebhook(t, testPkg.BuildOperationFullPath(cfg.ExternalSvcMockURL+"/"))
 
@@ -514,10 +513,7 @@
 	require.ElementsMatch(t, expectedApps, actualApps)
 }
 
-func waitForJobToSucceed(t *testing.T, k8sClient *kubernetes.Clientset, jobName, namespace string) {
-=======
 func waitForJobToSucceed(t *testing.T, ctx context.Context, k8sClient *kubernetes.Clientset, jobName, namespace string) {
->>>>>>> 00333f19
 	elapsed := time.After(time.Minute * 15)
 	for {
 		select {
