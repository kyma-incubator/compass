required = [
    "golang.org/x/tools/cmd/goimports",
    "github.com/kisielk/errcheck",
]

[[constraint]]
  name = "github.com/kyma-incubator/compass"
<<<<<<< HEAD
  revision = "86a963975089cc7d3cc4e74a0e35fc537f813be0"
  
=======
  revision = "1c25ea88da0e46671022fe1ea3ac738c37f79f21"

>>>>>>> b35e2e10
[[constraint]]
  name = "github.com/Masterminds/sprig"
  version = "2.20.0"

[[constraint]]
  name = "github.com/machinebox/graphql"
  version = "0.2.2"

[[constraint]]
  name = "github.com/pkg/errors"
  version = "0.8.1"

[[constraint]]
  name = "github.com/vrischmann/envconfig"
  version = "1.2.0"

[[constraint]]
  name = "k8s.io/apimachinery"
  version = "kubernetes-1.15.2"

[[constraint]]
  name = "k8s.io/api"
  version = "kubernetes-1.15.2"

[[constraint]]
  name = "k8s.io/client-go"
  version = "kubernetes-1.15.2"

[[override]]
  name = "k8s.io/kubernetes"
  version = "kubernetes-1.15.2"

[prune]
  go-tests = true
  unused-packages = true<|MERGE_RESOLUTION|>--- conflicted
+++ resolved
@@ -5,13 +5,8 @@
 
 [[constraint]]
   name = "github.com/kyma-incubator/compass"
-<<<<<<< HEAD
-  revision = "86a963975089cc7d3cc4e74a0e35fc537f813be0"
-  
-=======
   revision = "1c25ea88da0e46671022fe1ea3ac738c37f79f21"
 
->>>>>>> b35e2e10
 [[constraint]]
   name = "github.com/Masterminds/sprig"
   version = "2.20.0"
