required = [
    "golang.org/x/tools/cmd/goimports",
    "github.com/kisielk/errcheck",
]

[[constraint]]
  name = "github.com/kyma-incubator/compass"
<<<<<<< HEAD
  branch = "provisioner-azure-aks"
  source = "https://github.com/Maladie/compass"
  
=======
  revision = "1c25ea88da0e46671022fe1ea3ac738c37f79f21"

>>>>>>> 26feee06
[[constraint]]
  name = "github.com/Masterminds/sprig"
  version = "2.20.0"

[[constraint]]
  name = "github.com/machinebox/graphql"
  version = "0.2.2"

[[constraint]]
  name = "github.com/pkg/errors"
  version = "0.8.1"

[[constraint]]
  name = "github.com/vrischmann/envconfig"
  version = "1.2.0"

[[constraint]]
  name = "k8s.io/apimachinery"
  version = "kubernetes-1.15.2"

[[constraint]]
  name = "k8s.io/api"
  version = "kubernetes-1.15.2"

[[constraint]]
  name = "k8s.io/client-go"
  version = "kubernetes-1.15.2"

[[override]]
  name = "k8s.io/kubernetes"
  version = "kubernetes-1.15.2"

[prune]
  go-tests = true
  unused-packages = true<|MERGE_RESOLUTION|>--- conflicted
+++ resolved
@@ -5,14 +5,8 @@
 
 [[constraint]]
   name = "github.com/kyma-incubator/compass"
-<<<<<<< HEAD
-  branch = "provisioner-azure-aks"
-  source = "https://github.com/Maladie/compass"
-  
-=======
   revision = "1c25ea88da0e46671022fe1ea3ac738c37f79f21"
 
->>>>>>> 26feee06
 [[constraint]]
   name = "github.com/Masterminds/sprig"
   version = "2.20.0"
