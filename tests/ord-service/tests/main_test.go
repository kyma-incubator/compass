--- conflicted
+++ resolved
@@ -21,11 +21,8 @@
 	"os"
 	"testing"
 	"time"
-<<<<<<< HEAD
 
 	testconfig "github.com/kyma-incubator/compass/tests/pkg/config"
-=======
->>>>>>> 4fe41650
 
 	cfg "github.com/kyma-incubator/compass/components/director/pkg/config"
 	"github.com/kyma-incubator/compass/components/director/pkg/credloader"
@@ -78,19 +75,13 @@
 	SaaSAppNameLabelKey                 string `envconfig:"APP_SELF_REGISTER_SAAS_APP_LABEL_KEY,default=CMPSaaSAppName"`
 	DestinationAPIConfig                clients.DestinationServiceAPIConfig
 	DestinationsConfig                  cfg.DestinationsConfig
-<<<<<<< HEAD
 	DestinationConsumerSubdomainMtls    string `envconfig:"APP_DESTINATION_CONSUMER_SUBDOMAIN_MTLS"`
 	ExternalClientCertSecretName        string `envconfig:"APP_EXTERNAL_CLIENT_CERT_SECRET_NAME"`
 	ProviderDestinationConfig           testconfig.ProviderDestinationConfig
 	ExternalServicesMockMtlsSecuredURL  string        `envconfig:"APP_EXTERNAL_SERVICES_MOCK_MTLS_SECURED_URL"`
 	GlobalSubaccountIDLabelKey          string        `envconfig:"APP_GLOBAL_SUBACCOUNT_ID_LABEL_KEY"`
 	CertSubjectMappingResyncInterval    time.Duration `envconfig:"APP_CERT_SUBJECT_MAPPING_RESYNC_INTERVAL"`
-=======
-	DestinationConsumerSubdomainMtls    string        `envconfig:"APP_DESTINATION_CONSUMER_SUBDOMAIN_MTLS"`
-	ExternalClientCertSecretName        string        `envconfig:"APP_EXTERNAL_CLIENT_CERT_SECRET_NAME"`
-	CertSubjectMappingResyncInterval    time.Duration `envconfig:"APP_CERT_SUBJECT_MAPPING_RESYNC_INTERVAL"`
 	ApplicationTemplateProductLabel     string        `envconfig:"APP_APPLICATION_TEMPLATE_PRODUCT_LABEL"`
->>>>>>> 4fe41650
 }
 
 var conf config
