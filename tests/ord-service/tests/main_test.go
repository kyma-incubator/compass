--- conflicted
+++ resolved
@@ -59,7 +59,6 @@
 	TenantConfig
 	ExternalCA certs.CAConfig
 
-<<<<<<< HEAD
 	DirectorURL                           string
 	DirectorExternalCertSecuredURL        string
 	ORDServiceURL                         string
@@ -83,30 +82,11 @@
 	ExternalCertCronjobContainerName      string
 	BasicUsername                         string
 	BasicPassword                         string
-	TestProviderAccountID                 string
+	AccountTenantID                       string
+	SubaccountTenantID                    string
 	TestConsumerAccountID                 string
 	TestProviderSubaccountID              string
 	TestConsumerSubaccountID              string
-	TestReuseSvcSubaccountID              string // TODO:: Check if we need it
-=======
-	DirectorURL                      string
-	DirectorExternalCertSecuredURL   string
-	ORDServiceURL                    string
-	ORDExternalCertSecuredServiceURL string
-	ORDServiceStaticPrefix           string
-	ORDServiceDefaultResponseType    string
-	DefaultScenarioEnabled           bool `envconfig:"default=true"`
-	ExternalServicesMockURL          string
-	ClientID                         string
-	ClientSecret                     string
-	SubscriptionProviderLabelKey     string
-	ConsumerSubaccountIdsLabelKey    string
-	SelfRegisterDistinguishLabelKey  string `envconfig:"APP_SELF_REGISTER_DISTINGUISH_LABEL_KEY"`
-	SelfRegisterLabelKey             string `envconfig:"APP_SELF_REGISTER_LABEL_KEY"`
-	AccountTenantID                  string
-	SubaccountTenantID               string
-	SkipSSLValidation                bool `envconfig:"default=false"`
->>>>>>> 3753cb41
 }
 
 var testConfig config
