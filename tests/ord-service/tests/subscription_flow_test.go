/*
 * Copyright 2020 The Compass Authors
 *
 * Licensed under the Apache License, Version 2.0 (the "License");
 * you may not use this file except in compliance with the License.
 * You may obtain a copy of the License at
 *
 *     http://www.apache.org/licenses/LICENSE-2.0
 *
 * Unless required by applicable law or agreed to in writing, software
 * distributed under the License is distributed on an "AS IS" BASIS,
 * WITHOUT WARRANTIES OR CONDITIONS OF ANY KIND, either express or implied.
 * See the License for the specific language governing permissions and
 * limitations under the License.
 */

package tests

import (
	"bytes"
	"context"
	"crypto/tls"
	"fmt"
	"io/ioutil"
	"net/http"
	"strings"
	"testing"
	"time"

<<<<<<< HEAD
=======
	"github.com/kyma-incubator/compass/tests/pkg/clients"
	"github.com/kyma-incubator/compass/tests/pkg/tenantfetcher"
	"github.com/kyma-incubator/compass/tests/pkg/token"

	gcli "github.com/machinebox/graphql"

	"github.com/kyma-incubator/compass/tests/pkg/k8s"
	v1 "k8s.io/api/batch/v1"
	metav1 "k8s.io/apimachinery/pkg/apis/meta/v1"
	"k8s.io/client-go/kubernetes"

	"github.com/kyma-incubator/compass/tests/pkg/certs"
>>>>>>> 6ca7fcf0
	"github.com/kyma-incubator/compass/tests/pkg/gql"

	"github.com/kyma-incubator/compass/tests/pkg/testctx"

	"github.com/kyma-incubator/compass/components/director/pkg/graphql"
	"github.com/kyma-incubator/compass/tests/pkg/fixtures"
	"github.com/kyma-incubator/compass/tests/pkg/ptr"
	"github.com/stretchr/testify/require"
	"github.com/tidwall/gjson"
)

<<<<<<< HEAD
func TestSelfRegisterFlow(stdT *testing.T) {
	t := testingx.NewT(stdT)
	t.Run("TestSelfRegisterFlow flow: label definitions of the parent tenant are not overwritten", func(t *testing.T) {
		ctx := context.Background()
		distinguishLblValue := "test-distinguish-value"

		// defaultTenantId is the parent of the subaccountID
		defaultTenantId := tenant.TestTenants.GetDefaultTenantID()

		// Build graphql director client configured with certificate
		directorCertSecuredClient := gql.NewCertAuthorizedGraphQLClientWithCustomURL(testConfig.DirectorExternalCertSecuredURL, certCache.Get().PrivateKey, certCache.Get().Certificate, testConfig.SkipSSLValidation)

		// Register application
		app, err := fixtures.RegisterApplication(t, ctx, certSecuredGraphQLClient, "testingApp", defaultTenantId)
		defer fixtures.CleanupApplication(t, ctx, certSecuredGraphQLClient, defaultTenantId, &app)
		require.NoError(t, err)
		require.NotEmpty(t, app.ID)

		// Create label definition
		scenarios := []string{"DEFAULT", "sr-test-scenario"}
		fixtures.UpdateScenariosLabelDefinitionWithinTenant(t, ctx, certSecuredGraphQLClient, defaultTenantId, scenarios)
		defer fixtures.UpdateScenariosLabelDefinitionWithinTenant(t, ctx, certSecuredGraphQLClient, defaultTenantId, scenarios[:1])

		// Assign application to scenario
		appLabelRequest := fixtures.FixSetApplicationLabelRequest(app.ID, scenariosLabel, scenarios[1:])
		require.NoError(t, testctx.Tc.RunOperationWithCustomTenant(ctx, certSecuredGraphQLClient, defaultTenantId, appLabelRequest, nil))
		defer fixtures.UnassignApplicationFromScenarios(t, ctx, certSecuredGraphQLClient, defaultTenantId, app.ID, testConfig.DefaultScenarioEnabled)

		// Self register runtime
		runtimeInput := graphql.RuntimeInput{
			Name:        "selfRegisterRuntime",
			Description: ptr.String("selfRegisterRuntime-description"),
			Labels:      graphql.Labels{testConfig.SelfRegisterDistinguishLabelKey: distinguishLblValue},
		}
		runtime := fixtures.RegisterRuntimeFromInputWithoutTenant(t, ctx, directorCertSecuredClient, &runtimeInput)
		defer fixtures.CleanupRuntimeWithoutTenant(t, ctx, directorCertSecuredClient, &runtime)
		require.NotEmpty(t, runtime.ID)
		strLbl, ok := runtime.Labels[testConfig.SelfRegisterLabelKey].(string)
		require.True(t, ok)
		require.Contains(t, strLbl, runtime.ID)

		// Verify that the label returned cannot be modified
		setLabelRequest := fixtures.FixSetRuntimeLabelRequest(runtime.ID, testConfig.SelfRegisterLabelKey, "value")
		label := graphql.Label{}
		err = testctx.Tc.RunOperationWithoutTenant(ctx, directorCertSecuredClient, setLabelRequest, &label)
		require.Error(t, err)
		require.Contains(t, err.Error(), fmt.Sprintf("could not set unmodifiable label with key %s", testConfig.SelfRegisterLabelKey))

		labelDefinitions, err := fixtures.ListLabelDefinitionsWithinTenant(t, ctx, certSecuredGraphQLClient, defaultTenantId)
		require.NoError(t, err)
		numOfScenarioLabelDefinitions := 0
		for _, ld := range labelDefinitions {
			if ld.Key == scenariosLabel {
				numOfScenarioLabelDefinitions++
			}
=======
const (
	authorizationHeader = "Authorization"
	contentTypeHeader   = "Content-Type"
	locationHeader      = "Location"
	jobSucceededStatus  = "SUCCEEDED"
	eventuallyTimeout   = 15 * time.Second
	eventuallyTick      = 2 * time.Second

	contentTypeApplicationJson = "application/json"
)

func TestSelfRegisterFlow(t *testing.T) {
	ctx := context.Background()
	accountTenantID := testConfig.AccountTenantID // accountTenantID is parent of the tenant/subaccountID of the configured certificate client's tenant below

	// Build graphql director client configured with certificate
	clientKey, rawCertChain := certs.ClientCertPair(t, testConfig.ExternalCA.Certificate, testConfig.ExternalCA.Key)
	directorCertSecuredClient := gql.NewCertAuthorizedGraphQLClientWithCustomURL(testConfig.DirectorExternalCertSecuredURL, clientKey, rawCertChain, testConfig.SkipSSLValidation)

	// Register application
	app, err := fixtures.RegisterApplication(t, ctx, dexGraphQLClient, "testingApp", accountTenantID)
	defer fixtures.CleanupApplication(t, ctx, dexGraphQLClient, accountTenantID, &app)
	require.NoError(t, err)
	require.NotEmpty(t, app.ID)

	formationName := "sr-test-scenario"
	t.Logf("Creating formation with name %s...", formationName)
	createFormationReq := fixtures.FixCreateFormationRequest(formationName)
	executeGQLRequest(t, ctx, createFormationReq, formationName, accountTenantID)
	t.Logf("Successfully created formation: %s", formationName)

	defer func() {
		t.Logf("Deleting formation with name: %s...", formationName)
		deleteRequest := fixtures.FixDeleteFormationRequest(formationName)
		executeGQLRequest(t, ctx, deleteRequest, formationName, accountTenantID)
		t.Logf("Successfully deleted formation with name: %s...", formationName)
	}()

	t.Logf("Assign application to formation %s", formationName)
	assignToFormation(t, ctx, app.ID, "APPLICATION", formationName, accountTenantID)
	t.Logf("Successfully assigned application to formation %s", formationName)

	defer func() {
		t.Logf("Unassign application from formation %s", formationName)
		unassignFromFormation(t, ctx, app.ID, "APPLICATION", formationName, accountTenantID)
		t.Logf("Successfully unassigned application from formation %s", formationName)
	}()

	// Self register runtime
	runtimeInput := graphql.RuntimeInput{
		Name:        "selfRegisterRuntime",
		Description: ptr.String("selfRegisterRuntime-description"),
		Labels:      graphql.Labels{testConfig.ProviderLabelKey: testConfig.ProviderID},
	}
	runtime := fixtures.RegisterRuntimeFromInputWithoutTenant(t, ctx, directorCertSecuredClient, &runtimeInput)
	defer fixtures.CleanupRuntimeWithoutTenant(t, ctx, directorCertSecuredClient, &runtime)
	require.NotEmpty(t, runtime.ID)
	strLbl, ok := runtime.Labels[testConfig.SelfRegisterLabelKey].(string)
	require.True(t, ok)
	require.Contains(t, strLbl, runtime.ID)

	// Verify that the label returned cannot be modified
	setLabelRequest := fixtures.FixSetRuntimeLabelRequest(runtime.ID, testConfig.SelfRegisterLabelKey, "value")
	label := graphql.Label{}
	err = testctx.Tc.RunOperationWithoutTenant(ctx, directorCertSecuredClient, setLabelRequest, &label)
	require.Error(t, err)
	require.Contains(t, err.Error(), fmt.Sprintf("could not set unmodifiable label with key %s", testConfig.SelfRegisterLabelKey))

	labelDefinitions, err := fixtures.ListLabelDefinitionsWithinTenant(t, ctx, dexGraphQLClient, accountTenantID)
	require.NoError(t, err)
	numOfScenarioLabelDefinitions := 0
	for _, ld := range labelDefinitions {
		if ld.Key == scenariosLabel {
			numOfScenarioLabelDefinitions++
>>>>>>> 6ca7fcf0
		}
	}
	// the parent tenant should not see child label definitions
	require.Equal(t, 1, numOfScenarioLabelDefinitions)
}

<<<<<<< HEAD
func TestConsumerProviderFlow(stdT *testing.T) {
	t := testingx.NewT(stdT)
	t.Run("ConsumerProvider flow: calls with provider certificate and consumer token are successful when valid subscription exists", func(t *testing.T) {
		ctx := context.Background()
		secondaryTenant := tenant.TestTenants.GetIDByName(t, tenant.ApplicationsForRuntimeTenantName)
		subscriptionProviderID := "xs-app-name"
		subscriptionProviderSubaccountID := tenant.TestTenants.GetIDByName(t, tenant.TestProviderSubaccount)
		subscriptionConsumerSubaccountID := "1f538f34-30bf-4d3d-aeaa-02e69eef84ae"

		// Build graphql director client configured with certificate
		clientKey, rawCertChain := certCache.Get().PrivateKey, certCache.Get().Certificate
		directorCertSecuredClient := gql.NewCertAuthorizedGraphQLClientWithCustomURL(testConfig.DirectorExternalCertSecuredURL, clientKey, rawCertChain, testConfig.SkipSSLValidation)

		runtimeInput := graphql.RuntimeInput{
			Name:        "providerRuntime",
			Description: ptr.String("providerRuntime-description"),
			Labels:      graphql.Labels{testConfig.SubscriptionProviderLabelKey: subscriptionProviderID, tenantfetcher.RegionKey: tenantfetcher.RegionPathParamValue},
		}

		// Register provider runtime with the necessary label
		runtime := fixtures.RegisterRuntimeFromInputWithoutTenant(t, ctx, directorCertSecuredClient, &runtimeInput)
		defer fixtures.CleanupRuntimeWithoutTenant(t, ctx, directorCertSecuredClient, &runtime)
		require.NotEmpty(t, runtime.ID)

		// Register application
		app, err := fixtures.RegisterApplication(t, ctx, certSecuredGraphQLClient, "testingApp", secondaryTenant)
		defer fixtures.CleanupApplication(t, ctx, certSecuredGraphQLClient, secondaryTenant, &app)
		require.NoError(t, err)
		require.NotEmpty(t, app.ID)

		// Register consumer application
		consumerApp, err := fixtures.RegisterApplication(t, ctx, certSecuredGraphQLClient, "consumerApp", secondaryTenant)
		defer fixtures.CleanupApplication(t, ctx, certSecuredGraphQLClient, secondaryTenant, &consumerApp)
		require.NoError(t, err)
		require.NotEmpty(t, consumerApp.ID)
		require.NotEmpty(t, consumerApp.Name)

		// Create label definition
		scenarios := []string{"DEFAULT", "consumer-test-scenario"}
		fixtures.UpdateScenariosLabelDefinitionWithinTenant(t, ctx, certSecuredGraphQLClient, secondaryTenant, scenarios)
		defer fixtures.UpdateScenariosLabelDefinitionWithinTenant(t, ctx, certSecuredGraphQLClient, secondaryTenant, scenarios[:1])

		// Assign consumer application to scenario
		appLabelRequest := fixtures.FixSetApplicationLabelRequest(consumerApp.ID, scenariosLabel, scenarios[1:])
		require.NoError(t, testctx.Tc.RunOperationWithCustomTenant(ctx, certSecuredGraphQLClient, secondaryTenant, appLabelRequest, nil))
		defer fixtures.UnassignApplicationFromScenarios(t, ctx, certSecuredGraphQLClient, secondaryTenant, consumerApp.ID, testConfig.DefaultScenarioEnabled)

		providedTenantIDs := tenantfetcher.Tenant{
			TenantID:               secondaryTenant,
			SubaccountID:           subscriptionConsumerSubaccountID,
			Subdomain:              tenantfetcher.DefaultSubdomain,
			SubscriptionProviderID: subscriptionProviderID,
=======
func TestConsumerProviderFlow(t *testing.T) {

	ctx := context.Background()
	secondaryTenant := testConfig.TestConsumerAccountID
	subscriptionProviderSubaccountID := testConfig.TestProviderSubaccountID
	subscriptionConsumerSubaccountID := testConfig.TestConsumerSubaccountID
	subscriptionConsumerTenantID := testConfig.TestConsumerTenantID
	jobName := "external-certificate-rotation-test-job"

	// Prepare provider external client certificate and secret
	k8sClient, err := clients.NewK8SClientSet(ctx, time.Second, time.Minute, time.Minute)
	require.NoError(t, err)
	createExtCertJob(t, ctx, k8sClient, testConfig, jobName) // Create temporary external certificate job which will save the modified client certificate in temporary secret
	defer func() {
		k8s.DeleteJob(t, ctx, k8sClient, jobName, testConfig.ExternalClientCertTestSecretNamespace)
		k8s.DeleteSecret(t, ctx, k8sClient, testConfig.ExternalClientCertTestSecretName, testConfig.ExternalClientCertTestSecretNamespace)
	}()
	k8s.WaitForJobToSucceed(t, ctx, k8sClient, jobName, testConfig.ExternalClientCertTestSecretNamespace)

	providerExtCrtTestSecret, err := k8sClient.CoreV1().Secrets(testConfig.ExternalClientCertTestSecretNamespace).Get(ctx, testConfig.ExternalClientCertTestSecretName, metav1.GetOptions{})
	require.NoError(t, err)
	providerKeyBytes := providerExtCrtTestSecret.Data[testConfig.ExternalCA.SecretKeyKey]
	require.NotEmpty(t, providerKeyBytes)
	providerCertChainBytes := providerExtCrtTestSecret.Data[testConfig.ExternalCA.SecretCertificateKey]
	require.NotEmpty(t, providerCertChainBytes)

	// Build graphql director client configured with certificate
	providerClientKey, providerRawCertChain := certs.ClientCertPair(t, providerCertChainBytes, providerKeyBytes)
	directorCertSecuredClient := gql.NewCertAuthorizedGraphQLClientWithCustomURL(testConfig.DirectorExternalCertSecuredURL, providerClientKey, providerRawCertChain, testConfig.SkipSSLValidation)

	runtimeInput := graphql.RuntimeInput{
		Name:        "providerRuntime",
		Description: ptr.String("providerRuntime-description"),
		Labels:      graphql.Labels{testConfig.ProviderLabelKey: testConfig.ProviderID, tenantfetcher.RegionKey: testConfig.Region},
	}

	runtime := fixtures.RegisterRuntimeFromInputWithoutTenant(t, ctx, directorCertSecuredClient, &runtimeInput)
	defer fixtures.CleanupRuntimeWithoutTenant(t, ctx, directorCertSecuredClient, &runtime)
	require.NotEmpty(t, runtime.ID)

	// Register application
	app, err := fixtures.RegisterApplication(t, ctx, dexGraphQLClient, "testingApp", secondaryTenant)
	defer fixtures.CleanupApplication(t, ctx, dexGraphQLClient, secondaryTenant, &app)
	require.NoError(t, err)
	require.NotEmpty(t, app.ID)

	// Register consumer application
	consumerApp, err := fixtures.RegisterApplication(t, ctx, dexGraphQLClient, "consumerApp", secondaryTenant)
	defer fixtures.CleanupApplication(t, ctx, dexGraphQLClient, secondaryTenant, &consumerApp)
	require.NoError(t, err)
	require.NotEmpty(t, consumerApp.ID)
	require.NotEmpty(t, consumerApp.Name)

	consumerFormationName := "consumer-test-scenario"
	t.Logf("Creating formation with name %s...", consumerFormationName)
	createFormationReq := fixtures.FixCreateFormationRequest(consumerFormationName)
	executeGQLRequest(t, ctx, createFormationReq, consumerFormationName, secondaryTenant)
	t.Logf("Successfully created formation: %s", consumerFormationName)

	defer func() {
		t.Logf("Deleting formation with name: %s...", consumerFormationName)
		deleteRequest := fixtures.FixDeleteFormationRequest(consumerFormationName)
		executeGQLRequest(t, ctx, deleteRequest, consumerFormationName, secondaryTenant)
		t.Logf("Successfully deleted formation with name: %s...", consumerFormationName)
	}()

	t.Logf("Assign application to formation %s", consumerFormationName)
	assignToFormation(t, ctx, consumerApp.ID, "APPLICATION", consumerFormationName, secondaryTenant)
	t.Logf("Successfully assigned application to formation %s", consumerFormationName)

	defer func() {
		t.Logf("Unassign application from formation %s", consumerFormationName)
		unassignFromFormation(t, ctx, consumerApp.ID, "APPLICATION", consumerFormationName, secondaryTenant)
		t.Logf("Successfully unassigned application from formation %s", consumerFormationName)
	}()

	t.Logf("Assign tenant %s to formation %s...", subscriptionConsumerSubaccountID, consumerFormationName)
	assignToFormation(t, ctx, subscriptionConsumerSubaccountID, "TENANT", consumerFormationName, secondaryTenant)
	t.Logf("Successfully assigned tenant %s to formation %s", subscriptionConsumerSubaccountID, consumerFormationName)

	defer func() {
		t.Logf("Unassign tenant %s from formation %s", subscriptionConsumerSubaccountID, consumerFormationName)
		unassignFromFormation(t, ctx, subscriptionConsumerSubaccountID, "TENANT", consumerFormationName, secondaryTenant)
		t.Logf("Successfully unassigned tenant %s to formation %s", subscriptionConsumerSubaccountID, consumerFormationName)
	}()

	httpClient := &http.Client{
		Timeout: 10 * time.Second,
		Transport: &http.Transport{
			TLSClientConfig: &tls.Config{InsecureSkipVerify: testConfig.SkipSSLValidation},
		},
	}

	selfRegLabelValue, ok := runtime.Labels[testConfig.SelfRegisterLabelKey].(string)
	require.True(t, ok)
	require.Contains(t, selfRegLabelValue, testConfig.SelfRegisterLabelValuePrefix+runtime.ID)

	depConfigureReq, err := http.NewRequest(http.MethodPost, testConfig.ExternalServicesMockBaseURL+"/v1/dependencies/configure", bytes.NewBuffer([]byte(selfRegLabelValue)))
	require.NoError(t, err)
	response, err := httpClient.Do(depConfigureReq)
	require.NoError(t, err)
	defer func() {
		if err := response.Body.Close(); err != nil {
			t.Logf("Could not close response body %s", err)
		}
	}()
	require.Equal(t, http.StatusOK, response.StatusCode)

	apiPath := fmt.Sprintf("/saas-manager/v1/application/tenants/%s/subscriptions", subscriptionConsumerTenantID)
	subscribeReq, err := http.NewRequest(http.MethodPost, testConfig.SubscriptionConfig.URL+apiPath, bytes.NewBuffer([]byte("{\"subscriptionParams\": {}}")))
	require.NoError(t, err)
	subscriptionToken := token.GetClientCredentialsToken(t, ctx, testConfig.SubscriptionConfig.TokenURL+testConfig.TokenPath, testConfig.ClientID, testConfig.ClientSecret, "tenantFetcherClaims")
	subscribeReq.Header.Add(authorizationHeader, fmt.Sprintf("Bearer %s", subscriptionToken))
	subscribeReq.Header.Add(contentTypeHeader, contentTypeApplicationJson)

	// unsubscribe request execution to ensure no resources/subscriptions are left unintentionally due to old unsubscribe failures or broken tests in the middle.
	// In case there isn't subscription it will fail-safe without error
	buildAndExecuteUnsubscribeRequest(t, runtime, httpClient, apiPath, subscriptionToken, subscriptionConsumerSubaccountID, subscriptionConsumerTenantID, subscriptionProviderSubaccountID)

	t.Logf("Creating a subscription between consumer with subaccount id: %q and tenant id: %q, and provider with name: %q, id: %q and subaccount id: %q", subscriptionConsumerSubaccountID, subscriptionConsumerTenantID, runtime.Name, runtime.ID, subscriptionProviderSubaccountID)
	resp, err := httpClient.Do(subscribeReq)
	require.NoError(t, err)
	defer func() {
		if err := resp.Body.Close(); err != nil {
			t.Logf("Could not close response body %s", err)
>>>>>>> 6ca7fcf0
		}
	}()
	body, err := ioutil.ReadAll(resp.Body)
	require.NoError(t, err)
	require.Equal(t, http.StatusAccepted, resp.StatusCode, fmt.Sprintf("actual status code %d is different from the expected one: %d. Reason: %v", resp.StatusCode, http.StatusAccepted, string(body)))

	defer buildAndExecuteUnsubscribeRequest(t, runtime, httpClient, apiPath, subscriptionToken, subscriptionConsumerSubaccountID, subscriptionConsumerTenantID, subscriptionProviderSubaccountID)

	subJobStatusPath := resp.Header.Get(locationHeader)
	require.NotEmpty(t, subJobStatusPath)
	subJobStatusURL := testConfig.SubscriptionConfig.URL + subJobStatusPath
	require.Eventually(t, func() bool {
		return getSubscriptionJobStatus(t, httpClient, subJobStatusURL, subscriptionToken) == jobSucceededStatus
	}, eventuallyTimeout, eventuallyTick)
	t.Logf("Successfully created subscription between consumer with subaccount id: %q and tenant id: %q, and provider with name: %q, id: %q and subaccount id: %q", subscriptionConsumerSubaccountID, subscriptionConsumerTenantID, runtime.Name, runtime.ID, subscriptionProviderSubaccountID)

	// HTTP client configured with certificate with patched subject, issued from cert-rotation job
	certHttpClient := createHttpClientWithCert(providerClientKey, providerRawCertChain, testConfig.SkipSSLValidation)

	consumerToken := token.GetUserToken(t, ctx, testConfig.ConsumerTokenURL+testConfig.TokenPath, testConfig.ProviderClientID, testConfig.ProviderClientSecret, testConfig.BasicUsername, testConfig.BasicPassword, "subscriptionClaims")
	headers := map[string][]string{authorizationHeader: {fmt.Sprintf("Bearer %s", consumerToken)}}

	// Make a request to the ORD service with http client containing certificate with provider information and token with the consumer data.
	t.Log("Getting consumer application using both provider and consumer credentials...")
	respBody := makeRequestWithHeaders(t, certHttpClient, testConfig.ORDExternalCertSecuredServiceURL+"/systemInstances?$format=json", headers)
	require.Equal(t, 1, len(gjson.Get(respBody, "value").Array()))
	require.Equal(t, consumerApp.Name, gjson.Get(respBody, "value.0.title").String())
	t.Log("Successfully fetched consumer application using both provider and consumer credentials")

	buildAndExecuteUnsubscribeRequest(t, runtime, httpClient, apiPath, subscriptionToken, subscriptionConsumerSubaccountID, subscriptionConsumerTenantID, subscriptionProviderSubaccountID)

	t.Log("Validating no application is returned after successful unsubscription request...")
	respBody = makeRequestWithHeaders(t, certHttpClient, testConfig.ORDExternalCertSecuredServiceURL+"/systemInstances?$format=json", headers)
	require.Equal(t, 0, len(gjson.Get(respBody, "value").Array()))
	t.Log("Successfully validated no application is returned after successful unsubscription request")
}

// createExtCertJob will schedule a temporary kubernetes job from director-external-certificate-rotation-job cronjob
// with replaced certificate subject and secret name so the tests can be executed on real environment with the correct values.
func createExtCertJob(t *testing.T, ctx context.Context, k8sClient *kubernetes.Clientset, testConfig config, jobName string) {
	cronjobName := "director-external-certificate-rotation-job"

	cronjob := k8s.GetCronJob(t, ctx, k8sClient, cronjobName, testConfig.ExternalClientCertTestSecretNamespace)

	// change the secret name and certificate subject
	podContainers := &cronjob.Spec.JobTemplate.Spec.Template.Spec.Containers
	for cIndex := range *podContainers {
		container := &(*podContainers)[cIndex]
		if container.Name == testConfig.ExternalCertCronjobContainerName {
			for eIndex := range container.Env {
				env := &container.Env[eIndex]
				if env.Name == "CLIENT_CERT_SECRET_NAME" {
					env.Value = testConfig.ExternalClientCertTestSecretName
				}
				if env.Name == "CERT_SUBJECT_PATTERN" {
					env.Value = testConfig.TestExternalCertSubject
				}
				if env.Name == "CERT_SVC_CSR_ENDPOINT" || env.Name == "CERT_SVC_CLIENT_ID" || env.Name == "CERT_SVC_CLIENT_SECRET" || env.Name == "CERT_SVC_OAUTH_URL" {
					env.ValueFrom.SecretKeyRef.Name = testConfig.CertSvcInstanceTestSecretName // external certificate credentials used to execute consumer-provider test
				}
			}
			break
		}
	}

	jobDef := &v1.Job{
		Spec: v1.JobSpec{
			Parallelism:             cronjob.Spec.JobTemplate.Spec.Parallelism,
			Completions:             cronjob.Spec.JobTemplate.Spec.Completions,
			ActiveDeadlineSeconds:   cronjob.Spec.JobTemplate.Spec.ActiveDeadlineSeconds,
			BackoffLimit:            cronjob.Spec.JobTemplate.Spec.BackoffLimit,
			Selector:                cronjob.Spec.JobTemplate.Spec.Selector,
			ManualSelector:          cronjob.Spec.JobTemplate.Spec.ManualSelector,
			Template:                cronjob.Spec.JobTemplate.Spec.Template,
			TTLSecondsAfterFinished: cronjob.Spec.JobTemplate.Spec.TTLSecondsAfterFinished,
		},
		ObjectMeta: metav1.ObjectMeta{
			Name: jobName,
		},
	}

	k8s.CreateJobByGivenJobDefinition(t, ctx, k8sClient, jobName, testConfig.ExternalClientCertTestSecretNamespace, jobDef)
}

func buildAndExecuteUnsubscribeRequest(t *testing.T, runtime graphql.RuntimeExt, httpClient *http.Client, apiPath, subscriptionToken, subscriptionConsumerSubaccountID, subscriptionConsumerTenantID, subscriptionProviderSubaccountID string) {
	unsubscribeReq, err := http.NewRequest(http.MethodDelete, testConfig.SubscriptionConfig.URL+apiPath, bytes.NewBuffer([]byte{}))
	require.NoError(t, err)
	unsubscribeReq.Header.Add(authorizationHeader, fmt.Sprintf("Bearer %s", subscriptionToken))

	t.Logf("Removing subscription between consumer with subaccount id: %q and tenant id: %q, and provider with name: %q, id: %q and subaccount id: %q", subscriptionConsumerSubaccountID, subscriptionConsumerTenantID, runtime.Name, runtime.ID, subscriptionProviderSubaccountID)
	unsubscribeResp, err := httpClient.Do(unsubscribeReq)
	require.NoError(t, err)
	unsubscribeBody, err := ioutil.ReadAll(unsubscribeResp.Body)
	require.NoError(t, err)

	body := string(unsubscribeBody)
	if strings.Contains(body, "does not exist") { // Check in the body if subscription is already removed if yes, do not perform unsubscription again because it will fail
		t.Logf("Subscription between consumer with subaccount id: %q and tenant id: %q, and provider with name: %q, id: %q, and subaccount id: %q is alredy removed", subscriptionConsumerSubaccountID, subscriptionConsumerTenantID, runtime.Name, runtime.ID, subscriptionProviderSubaccountID)
		return
	}

	require.Equal(t, http.StatusAccepted, unsubscribeResp.StatusCode, fmt.Sprintf("actual status code %d is different from the expected one: %d. Reason: %v", unsubscribeResp.StatusCode, http.StatusAccepted, body))
	unsubJobStatusPath := unsubscribeResp.Header.Get(locationHeader)
	require.NotEmpty(t, unsubJobStatusPath)
	unsubJobStatusURL := testConfig.SubscriptionConfig.URL + unsubJobStatusPath
	require.Eventually(t, func() bool {
		return getSubscriptionJobStatus(t, httpClient, unsubJobStatusURL, subscriptionToken) == jobSucceededStatus
	}, eventuallyTimeout, eventuallyTick)
	t.Logf("Successfully removed subscription between consumer with subaccount id: %q and tenant id: %q, and provider with name: %q, id: %q, and subaccount id: %q", subscriptionConsumerSubaccountID, subscriptionConsumerTenantID, runtime.Name, runtime.ID, subscriptionProviderSubaccountID)
}

<<<<<<< HEAD
		// Build a request for consumer subscription
		subscribeReq := tenantfetcher.CreateTenantRequest(t, providedTenantIDs, tenantProperties, http.MethodPut, testConfig.TenantFetcherFullRegionalURL, testConfig.ExternalServicesMockURL, testConfig.ClientID, testConfig.ClientSecret)

		t.Log(fmt.Sprintf("Creating a subscription between consumer with subaccount id: %s and provider with name: %s and subaccount id: %s", tenantfetcher.ActualTenantID(providedTenantIDs), runtime.Name, subscriptionProviderSubaccountID))
		subscribeResp, err := httpClient.Do(subscribeReq)
		require.NoError(t, err)
		require.Equal(t, http.StatusOK, subscribeResp.StatusCode)

		defer func() {
			subscribeReq := tenantfetcher.CreateTenantRequest(t, providedTenantIDs, tenantProperties, http.MethodDelete, testConfig.TenantFetcherFullRegionalURL, testConfig.ExternalServicesMockURL, testConfig.ClientID, testConfig.ClientSecret)

			t.Log(fmt.Sprintf("Deleting a subscription between consumer with subaccount id: %s and provider with name: %s and subaccount id: %s", tenantfetcher.ActualTenantID(providedTenantIDs), runtime.Name, subscriptionProviderSubaccountID))
			subscribeResp, err := httpClient.Do(subscribeReq)
			require.NoError(t, err)
			require.Equal(t, http.StatusOK, subscribeResp.StatusCode)
		}()

		// Create automatic scenario assigment for consumer subaccount
		asaInput := fixtures.FixAutomaticScenarioAssigmentInput(scenarios[1], selectorKey, subscriptionConsumerSubaccountID)
		fixtures.CreateAutomaticScenarioAssignmentInTenant(t, ctx, certSecuredGraphQLClient, asaInput, secondaryTenant)
		defer fixtures.DeleteAutomaticScenarioAssignmentForScenarioWithinTenant(t, ctx, certSecuredGraphQLClient, secondaryTenant, scenarios[1])

		// HTTP client configured with manually signed client certificate
		extIssuerCertHttpClient := extIssuerCertClient(clientKey, rawCertChain, true)

		// Create a token with the necessary consumer claims and add it in authorization header
		claims := map[string]interface{}{
			"subsc-key-test": "subscription-flow",
			"scope":          []string{},
			"tenant":         subscriptionConsumerSubaccountID,
			"identity":       "subscription-flow-identity",
			"iss":            testConfig.ExternalServicesMockURL,
			"exp":            time.Now().Unix() + int64(time.Minute.Seconds()),
		}
		headers := map[string][]string{"Authorization": {fmt.Sprintf("Bearer %s", token.FromExternalServicesMock(t, testConfig.ExternalServicesMockURL, testConfig.ClientID, testConfig.ClientSecret, claims))}}
=======
func getSubscriptionJobStatus(t *testing.T, httpClient *http.Client, jobStatusURL, token string) string {
	getJobReq, err := http.NewRequest(http.MethodGet, jobStatusURL, bytes.NewBuffer([]byte{}))
	require.NoError(t, err)
	getJobReq.Header.Add(authorizationHeader, fmt.Sprintf("Bearer %s", token))
	getJobReq.Header.Add(contentTypeHeader, contentTypeApplicationJson)

	resp, err := httpClient.Do(getJobReq)
	require.NoError(t, err)
	require.Equal(t, http.StatusOK, resp.StatusCode)

	respBody, err := ioutil.ReadAll(resp.Body)
	require.NoError(t, err)
>>>>>>> 6ca7fcf0

	id := gjson.GetBytes(respBody, "id")
	state := gjson.GetBytes(respBody, "state")
	require.True(t, id.Exists())
	require.True(t, state.Exists())
	t.Logf("state of the asynchronous job with id: %s is: %s", id.String(), state.String())

	jobErr := gjson.GetBytes(respBody, "error")
	if jobErr.Exists() {
		t.Errorf("Error occurred while executing asynchronous subscription job: %s", jobErr.String())
	}

	return state.String()
}

func assignToFormation(t *testing.T, ctx context.Context, objectID, objectType, formationName, tenantID string) {
	assignReq := fixtures.FixAssignFormationRequest(objectID, objectType, formationName)
	executeGQLRequest(t, ctx, assignReq, formationName, tenantID)
}

func unassignFromFormation(t *testing.T, ctx context.Context, objectID, objectType, formationName, tenantID string) {
	unassignReq := fixtures.FixUnassignFormationRequest(objectID, objectType, formationName)
	executeGQLRequest(t, ctx, unassignReq, formationName, tenantID)
}

func executeGQLRequest(t *testing.T, ctx context.Context, gqlRequest *gcli.Request, formationName, tenantID string) {
	var formation graphql.Formation
	err := testctx.Tc.RunOperationWithCustomTenant(ctx, dexGraphQLClient, tenantID, gqlRequest, &formation)
	require.NoError(t, err)
	require.Equal(t, formationName, formation.Name)
}<|MERGE_RESOLUTION|>--- conflicted
+++ resolved
@@ -27,8 +27,6 @@
 	"testing"
 	"time"
 
-<<<<<<< HEAD
-=======
 	"github.com/kyma-incubator/compass/tests/pkg/clients"
 	"github.com/kyma-incubator/compass/tests/pkg/tenantfetcher"
 	"github.com/kyma-incubator/compass/tests/pkg/token"
@@ -40,8 +38,6 @@
 	metav1 "k8s.io/apimachinery/pkg/apis/meta/v1"
 	"k8s.io/client-go/kubernetes"
 
-	"github.com/kyma-incubator/compass/tests/pkg/certs"
->>>>>>> 6ca7fcf0
 	"github.com/kyma-incubator/compass/tests/pkg/gql"
 
 	"github.com/kyma-incubator/compass/tests/pkg/testctx"
@@ -53,63 +49,6 @@
 	"github.com/tidwall/gjson"
 )
 
-<<<<<<< HEAD
-func TestSelfRegisterFlow(stdT *testing.T) {
-	t := testingx.NewT(stdT)
-	t.Run("TestSelfRegisterFlow flow: label definitions of the parent tenant are not overwritten", func(t *testing.T) {
-		ctx := context.Background()
-		distinguishLblValue := "test-distinguish-value"
-
-		// defaultTenantId is the parent of the subaccountID
-		defaultTenantId := tenant.TestTenants.GetDefaultTenantID()
-
-		// Build graphql director client configured with certificate
-		directorCertSecuredClient := gql.NewCertAuthorizedGraphQLClientWithCustomURL(testConfig.DirectorExternalCertSecuredURL, certCache.Get().PrivateKey, certCache.Get().Certificate, testConfig.SkipSSLValidation)
-
-		// Register application
-		app, err := fixtures.RegisterApplication(t, ctx, certSecuredGraphQLClient, "testingApp", defaultTenantId)
-		defer fixtures.CleanupApplication(t, ctx, certSecuredGraphQLClient, defaultTenantId, &app)
-		require.NoError(t, err)
-		require.NotEmpty(t, app.ID)
-
-		// Create label definition
-		scenarios := []string{"DEFAULT", "sr-test-scenario"}
-		fixtures.UpdateScenariosLabelDefinitionWithinTenant(t, ctx, certSecuredGraphQLClient, defaultTenantId, scenarios)
-		defer fixtures.UpdateScenariosLabelDefinitionWithinTenant(t, ctx, certSecuredGraphQLClient, defaultTenantId, scenarios[:1])
-
-		// Assign application to scenario
-		appLabelRequest := fixtures.FixSetApplicationLabelRequest(app.ID, scenariosLabel, scenarios[1:])
-		require.NoError(t, testctx.Tc.RunOperationWithCustomTenant(ctx, certSecuredGraphQLClient, defaultTenantId, appLabelRequest, nil))
-		defer fixtures.UnassignApplicationFromScenarios(t, ctx, certSecuredGraphQLClient, defaultTenantId, app.ID, testConfig.DefaultScenarioEnabled)
-
-		// Self register runtime
-		runtimeInput := graphql.RuntimeInput{
-			Name:        "selfRegisterRuntime",
-			Description: ptr.String("selfRegisterRuntime-description"),
-			Labels:      graphql.Labels{testConfig.SelfRegisterDistinguishLabelKey: distinguishLblValue},
-		}
-		runtime := fixtures.RegisterRuntimeFromInputWithoutTenant(t, ctx, directorCertSecuredClient, &runtimeInput)
-		defer fixtures.CleanupRuntimeWithoutTenant(t, ctx, directorCertSecuredClient, &runtime)
-		require.NotEmpty(t, runtime.ID)
-		strLbl, ok := runtime.Labels[testConfig.SelfRegisterLabelKey].(string)
-		require.True(t, ok)
-		require.Contains(t, strLbl, runtime.ID)
-
-		// Verify that the label returned cannot be modified
-		setLabelRequest := fixtures.FixSetRuntimeLabelRequest(runtime.ID, testConfig.SelfRegisterLabelKey, "value")
-		label := graphql.Label{}
-		err = testctx.Tc.RunOperationWithoutTenant(ctx, directorCertSecuredClient, setLabelRequest, &label)
-		require.Error(t, err)
-		require.Contains(t, err.Error(), fmt.Sprintf("could not set unmodifiable label with key %s", testConfig.SelfRegisterLabelKey))
-
-		labelDefinitions, err := fixtures.ListLabelDefinitionsWithinTenant(t, ctx, certSecuredGraphQLClient, defaultTenantId)
-		require.NoError(t, err)
-		numOfScenarioLabelDefinitions := 0
-		for _, ld := range labelDefinitions {
-			if ld.Key == scenariosLabel {
-				numOfScenarioLabelDefinitions++
-			}
-=======
 const (
 	authorizationHeader = "Authorization"
 	contentTypeHeader   = "Content-Type"
@@ -126,12 +65,11 @@
 	accountTenantID := testConfig.AccountTenantID // accountTenantID is parent of the tenant/subaccountID of the configured certificate client's tenant below
 
 	// Build graphql director client configured with certificate
-	clientKey, rawCertChain := certs.ClientCertPair(t, testConfig.ExternalCA.Certificate, testConfig.ExternalCA.Key)
-	directorCertSecuredClient := gql.NewCertAuthorizedGraphQLClientWithCustomURL(testConfig.DirectorExternalCertSecuredURL, clientKey, rawCertChain, testConfig.SkipSSLValidation)
+	directorCertSecuredClient := gql.NewCertAuthorizedGraphQLClientWithCustomURL(testConfig.DirectorExternalCertSecuredURL, certCache.Get().PrivateKey, certCache.Get().Certificate, testConfig.SkipSSLValidation)
 
 	// Register application
-	app, err := fixtures.RegisterApplication(t, ctx, dexGraphQLClient, "testingApp", accountTenantID)
-	defer fixtures.CleanupApplication(t, ctx, dexGraphQLClient, accountTenantID, &app)
+	app, err := fixtures.RegisterApplication(t, ctx, certSecuredGraphQLClient, "testingApp", accountTenantID)
+	defer fixtures.CleanupApplication(t, ctx, certSecuredGraphQLClient, accountTenantID, &app)
 	require.NoError(t, err)
 	require.NotEmpty(t, app.ID)
 
@@ -178,73 +116,18 @@
 	require.Error(t, err)
 	require.Contains(t, err.Error(), fmt.Sprintf("could not set unmodifiable label with key %s", testConfig.SelfRegisterLabelKey))
 
-	labelDefinitions, err := fixtures.ListLabelDefinitionsWithinTenant(t, ctx, dexGraphQLClient, accountTenantID)
+	labelDefinitions, err := fixtures.ListLabelDefinitionsWithinTenant(t, ctx, certSecuredGraphQLClient, accountTenantID)
 	require.NoError(t, err)
 	numOfScenarioLabelDefinitions := 0
 	for _, ld := range labelDefinitions {
 		if ld.Key == scenariosLabel {
 			numOfScenarioLabelDefinitions++
->>>>>>> 6ca7fcf0
 		}
 	}
 	// the parent tenant should not see child label definitions
 	require.Equal(t, 1, numOfScenarioLabelDefinitions)
 }
 
-<<<<<<< HEAD
-func TestConsumerProviderFlow(stdT *testing.T) {
-	t := testingx.NewT(stdT)
-	t.Run("ConsumerProvider flow: calls with provider certificate and consumer token are successful when valid subscription exists", func(t *testing.T) {
-		ctx := context.Background()
-		secondaryTenant := tenant.TestTenants.GetIDByName(t, tenant.ApplicationsForRuntimeTenantName)
-		subscriptionProviderID := "xs-app-name"
-		subscriptionProviderSubaccountID := tenant.TestTenants.GetIDByName(t, tenant.TestProviderSubaccount)
-		subscriptionConsumerSubaccountID := "1f538f34-30bf-4d3d-aeaa-02e69eef84ae"
-
-		// Build graphql director client configured with certificate
-		clientKey, rawCertChain := certCache.Get().PrivateKey, certCache.Get().Certificate
-		directorCertSecuredClient := gql.NewCertAuthorizedGraphQLClientWithCustomURL(testConfig.DirectorExternalCertSecuredURL, clientKey, rawCertChain, testConfig.SkipSSLValidation)
-
-		runtimeInput := graphql.RuntimeInput{
-			Name:        "providerRuntime",
-			Description: ptr.String("providerRuntime-description"),
-			Labels:      graphql.Labels{testConfig.SubscriptionProviderLabelKey: subscriptionProviderID, tenantfetcher.RegionKey: tenantfetcher.RegionPathParamValue},
-		}
-
-		// Register provider runtime with the necessary label
-		runtime := fixtures.RegisterRuntimeFromInputWithoutTenant(t, ctx, directorCertSecuredClient, &runtimeInput)
-		defer fixtures.CleanupRuntimeWithoutTenant(t, ctx, directorCertSecuredClient, &runtime)
-		require.NotEmpty(t, runtime.ID)
-
-		// Register application
-		app, err := fixtures.RegisterApplication(t, ctx, certSecuredGraphQLClient, "testingApp", secondaryTenant)
-		defer fixtures.CleanupApplication(t, ctx, certSecuredGraphQLClient, secondaryTenant, &app)
-		require.NoError(t, err)
-		require.NotEmpty(t, app.ID)
-
-		// Register consumer application
-		consumerApp, err := fixtures.RegisterApplication(t, ctx, certSecuredGraphQLClient, "consumerApp", secondaryTenant)
-		defer fixtures.CleanupApplication(t, ctx, certSecuredGraphQLClient, secondaryTenant, &consumerApp)
-		require.NoError(t, err)
-		require.NotEmpty(t, consumerApp.ID)
-		require.NotEmpty(t, consumerApp.Name)
-
-		// Create label definition
-		scenarios := []string{"DEFAULT", "consumer-test-scenario"}
-		fixtures.UpdateScenariosLabelDefinitionWithinTenant(t, ctx, certSecuredGraphQLClient, secondaryTenant, scenarios)
-		defer fixtures.UpdateScenariosLabelDefinitionWithinTenant(t, ctx, certSecuredGraphQLClient, secondaryTenant, scenarios[:1])
-
-		// Assign consumer application to scenario
-		appLabelRequest := fixtures.FixSetApplicationLabelRequest(consumerApp.ID, scenariosLabel, scenarios[1:])
-		require.NoError(t, testctx.Tc.RunOperationWithCustomTenant(ctx, certSecuredGraphQLClient, secondaryTenant, appLabelRequest, nil))
-		defer fixtures.UnassignApplicationFromScenarios(t, ctx, certSecuredGraphQLClient, secondaryTenant, consumerApp.ID, testConfig.DefaultScenarioEnabled)
-
-		providedTenantIDs := tenantfetcher.Tenant{
-			TenantID:               secondaryTenant,
-			SubaccountID:           subscriptionConsumerSubaccountID,
-			Subdomain:              tenantfetcher.DefaultSubdomain,
-			SubscriptionProviderID: subscriptionProviderID,
-=======
 func TestConsumerProviderFlow(t *testing.T) {
 
 	ctx := context.Background()
@@ -264,36 +147,25 @@
 	}()
 	k8s.WaitForJobToSucceed(t, ctx, k8sClient, jobName, testConfig.ExternalClientCertTestSecretNamespace)
 
-	providerExtCrtTestSecret, err := k8sClient.CoreV1().Secrets(testConfig.ExternalClientCertTestSecretNamespace).Get(ctx, testConfig.ExternalClientCertTestSecretName, metav1.GetOptions{})
-	require.NoError(t, err)
-	providerKeyBytes := providerExtCrtTestSecret.Data[testConfig.ExternalCA.SecretKeyKey]
-	require.NotEmpty(t, providerKeyBytes)
-	providerCertChainBytes := providerExtCrtTestSecret.Data[testConfig.ExternalCA.SecretCertificateKey]
-	require.NotEmpty(t, providerCertChainBytes)
-
-	// Build graphql director client configured with certificate
-	providerClientKey, providerRawCertChain := certs.ClientCertPair(t, providerCertChainBytes, providerKeyBytes)
-	directorCertSecuredClient := gql.NewCertAuthorizedGraphQLClientWithCustomURL(testConfig.DirectorExternalCertSecuredURL, providerClientKey, providerRawCertChain, testConfig.SkipSSLValidation)
-
 	runtimeInput := graphql.RuntimeInput{
 		Name:        "providerRuntime",
 		Description: ptr.String("providerRuntime-description"),
 		Labels:      graphql.Labels{testConfig.ProviderLabelKey: testConfig.ProviderID, tenantfetcher.RegionKey: testConfig.Region},
 	}
 
-	runtime := fixtures.RegisterRuntimeFromInputWithoutTenant(t, ctx, directorCertSecuredClient, &runtimeInput)
-	defer fixtures.CleanupRuntimeWithoutTenant(t, ctx, directorCertSecuredClient, &runtime)
+	runtime := fixtures.RegisterRuntimeFromInputWithoutTenant(t, ctx, certSecuredGraphQLClient, &runtimeInput)
+	defer fixtures.CleanupRuntimeWithoutTenant(t, ctx, certSecuredGraphQLClient, &runtime)
 	require.NotEmpty(t, runtime.ID)
 
 	// Register application
-	app, err := fixtures.RegisterApplication(t, ctx, dexGraphQLClient, "testingApp", secondaryTenant)
-	defer fixtures.CleanupApplication(t, ctx, dexGraphQLClient, secondaryTenant, &app)
+	app, err := fixtures.RegisterApplication(t, ctx, certSecuredGraphQLClient, "testingApp", secondaryTenant)
+	defer fixtures.CleanupApplication(t, ctx, certSecuredGraphQLClient, secondaryTenant, &app)
 	require.NoError(t, err)
 	require.NotEmpty(t, app.ID)
 
 	// Register consumer application
-	consumerApp, err := fixtures.RegisterApplication(t, ctx, dexGraphQLClient, "consumerApp", secondaryTenant)
-	defer fixtures.CleanupApplication(t, ctx, dexGraphQLClient, secondaryTenant, &consumerApp)
+	consumerApp, err := fixtures.RegisterApplication(t, ctx, certSecuredGraphQLClient, "consumerApp", secondaryTenant)
+	defer fixtures.CleanupApplication(t, ctx, certSecuredGraphQLClient, secondaryTenant, &consumerApp)
 	require.NoError(t, err)
 	require.NotEmpty(t, consumerApp.ID)
 	require.NotEmpty(t, consumerApp.Name)
@@ -370,7 +242,6 @@
 	defer func() {
 		if err := resp.Body.Close(); err != nil {
 			t.Logf("Could not close response body %s", err)
->>>>>>> 6ca7fcf0
 		}
 	}()
 	body, err := ioutil.ReadAll(resp.Body)
@@ -388,7 +259,7 @@
 	t.Logf("Successfully created subscription between consumer with subaccount id: %q and tenant id: %q, and provider with name: %q, id: %q and subaccount id: %q", subscriptionConsumerSubaccountID, subscriptionConsumerTenantID, runtime.Name, runtime.ID, subscriptionProviderSubaccountID)
 
 	// HTTP client configured with certificate with patched subject, issued from cert-rotation job
-	certHttpClient := createHttpClientWithCert(providerClientKey, providerRawCertChain, testConfig.SkipSSLValidation)
+	certHttpClient := createHttpClientWithCert(certCache.Get().PrivateKey, certCache.Get().Certificate, testConfig.SkipSSLValidation)
 
 	consumerToken := token.GetUserToken(t, ctx, testConfig.ConsumerTokenURL+testConfig.TokenPath, testConfig.ProviderClientID, testConfig.ProviderClientSecret, testConfig.BasicUsername, testConfig.BasicPassword, "subscriptionClaims")
 	headers := map[string][]string{authorizationHeader: {fmt.Sprintf("Bearer %s", consumerToken)}}
@@ -482,43 +353,6 @@
 	t.Logf("Successfully removed subscription between consumer with subaccount id: %q and tenant id: %q, and provider with name: %q, id: %q, and subaccount id: %q", subscriptionConsumerSubaccountID, subscriptionConsumerTenantID, runtime.Name, runtime.ID, subscriptionProviderSubaccountID)
 }
 
-<<<<<<< HEAD
-		// Build a request for consumer subscription
-		subscribeReq := tenantfetcher.CreateTenantRequest(t, providedTenantIDs, tenantProperties, http.MethodPut, testConfig.TenantFetcherFullRegionalURL, testConfig.ExternalServicesMockURL, testConfig.ClientID, testConfig.ClientSecret)
-
-		t.Log(fmt.Sprintf("Creating a subscription between consumer with subaccount id: %s and provider with name: %s and subaccount id: %s", tenantfetcher.ActualTenantID(providedTenantIDs), runtime.Name, subscriptionProviderSubaccountID))
-		subscribeResp, err := httpClient.Do(subscribeReq)
-		require.NoError(t, err)
-		require.Equal(t, http.StatusOK, subscribeResp.StatusCode)
-
-		defer func() {
-			subscribeReq := tenantfetcher.CreateTenantRequest(t, providedTenantIDs, tenantProperties, http.MethodDelete, testConfig.TenantFetcherFullRegionalURL, testConfig.ExternalServicesMockURL, testConfig.ClientID, testConfig.ClientSecret)
-
-			t.Log(fmt.Sprintf("Deleting a subscription between consumer with subaccount id: %s and provider with name: %s and subaccount id: %s", tenantfetcher.ActualTenantID(providedTenantIDs), runtime.Name, subscriptionProviderSubaccountID))
-			subscribeResp, err := httpClient.Do(subscribeReq)
-			require.NoError(t, err)
-			require.Equal(t, http.StatusOK, subscribeResp.StatusCode)
-		}()
-
-		// Create automatic scenario assigment for consumer subaccount
-		asaInput := fixtures.FixAutomaticScenarioAssigmentInput(scenarios[1], selectorKey, subscriptionConsumerSubaccountID)
-		fixtures.CreateAutomaticScenarioAssignmentInTenant(t, ctx, certSecuredGraphQLClient, asaInput, secondaryTenant)
-		defer fixtures.DeleteAutomaticScenarioAssignmentForScenarioWithinTenant(t, ctx, certSecuredGraphQLClient, secondaryTenant, scenarios[1])
-
-		// HTTP client configured with manually signed client certificate
-		extIssuerCertHttpClient := extIssuerCertClient(clientKey, rawCertChain, true)
-
-		// Create a token with the necessary consumer claims and add it in authorization header
-		claims := map[string]interface{}{
-			"subsc-key-test": "subscription-flow",
-			"scope":          []string{},
-			"tenant":         subscriptionConsumerSubaccountID,
-			"identity":       "subscription-flow-identity",
-			"iss":            testConfig.ExternalServicesMockURL,
-			"exp":            time.Now().Unix() + int64(time.Minute.Seconds()),
-		}
-		headers := map[string][]string{"Authorization": {fmt.Sprintf("Bearer %s", token.FromExternalServicesMock(t, testConfig.ExternalServicesMockURL, testConfig.ClientID, testConfig.ClientSecret, claims))}}
-=======
 func getSubscriptionJobStatus(t *testing.T, httpClient *http.Client, jobStatusURL, token string) string {
 	getJobReq, err := http.NewRequest(http.MethodGet, jobStatusURL, bytes.NewBuffer([]byte{}))
 	require.NoError(t, err)
@@ -531,7 +365,6 @@
 
 	respBody, err := ioutil.ReadAll(resp.Body)
 	require.NoError(t, err)
->>>>>>> 6ca7fcf0
 
 	id := gjson.GetBytes(respBody, "id")
 	state := gjson.GetBytes(respBody, "state")
@@ -559,7 +392,7 @@
 
 func executeGQLRequest(t *testing.T, ctx context.Context, gqlRequest *gcli.Request, formationName, tenantID string) {
 	var formation graphql.Formation
-	err := testctx.Tc.RunOperationWithCustomTenant(ctx, dexGraphQLClient, tenantID, gqlRequest, &formation)
+	err := testctx.Tc.RunOperationWithCustomTenant(ctx, certSecuredGraphQLClient, tenantID, gqlRequest, &formation)
 	require.NoError(t, err)
 	require.Equal(t, formationName, formation.Name)
 }