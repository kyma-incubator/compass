/*
 * Copyright 2020 The Compass Authors
 *
 * Licensed under the Apache License, Version 2.0 (the "License");
 * you may not use this file except in compliance with the License.
 * You may obtain a copy of the License at
 *
 *     http://www.apache.org/licenses/LICENSE-2.0
 *
 * Unless required by applicable law or agreed to in writing, software
 * distributed under the License is distributed on an "AS IS" BASIS,
 * WITHOUT WARRANTIES OR CONDITIONS OF ANY KIND, either express or implied.
 * See the License for the specific language governing permissions and
 * limitations under the License.
 */

package tests

import (
	"context"
	"crypto/rsa"
	"crypto/tls"
	"errors"
	"fmt"
	"net/http"
	urlpkg "net/url"
	"testing"
	"time"

	directorSchema "github.com/kyma-incubator/compass/components/director/pkg/graphql"
	"github.com/kyma-incubator/compass/tests/pkg/certs"
	"github.com/kyma-incubator/compass/tests/pkg/clients"
	"github.com/kyma-incubator/compass/tests/pkg/fixtures"
	"github.com/kyma-incubator/compass/tests/pkg/ptr"
	"github.com/kyma-incubator/compass/tests/pkg/request"
	"github.com/kyma-incubator/compass/tests/pkg/tenant"
	"github.com/kyma-incubator/compass/tests/pkg/testctx"
	"github.com/stretchr/testify/require"
	"github.com/tidwall/gjson"
)

const (
	acceptHeader       = "Accept"
	tenantHeader       = "Tenant"
	scenarioName       = "formation-filtering"
	scenariosLabel     = "scenarios"
	selectorKey        = "global_subaccount_id"
	restAPIProtocol    = "rest"
	odataV2APIProtocol = "odata-v2"
)

func TestORDService(t *testing.T) {
	ctx := context.Background()

	defaultTestTenant := tenant.TestTenants.GetIDByName(t, tenant.TenantSeparationTenantName)
	secondaryTenant := tenant.TestTenants.GetIDByName(t, tenant.ApplicationsForRuntimeTenantName)

	tenantFilteringTenant := tenant.TestTenants.GetDefaultTenantID()
	subTenantID := tenant.TestTenants.GetIDByName(t, tenant.TestProviderSubaccount)

	tenantAPIProtocolFiltering := tenant.TestTenants.GetIDByName(t, tenant.ListLabelDefinitionsTenantName)

	// Cannot use tenant constants as the names become too long and cannot be inserted
	appInput := fixtures.CreateApp("tenant1")
	appInput2 := fixtures.CreateApp("tenant2")
	appInputInScenario := fixtures.CreateApp("tenant3-in-scenario")
	appInputNotInScenario := fixtures.CreateApp("tenant3-no-scenario")
	appInputAPIProtocolFiltering := fixtures.CreateApp("tenant4")
	appInputAPIProtocolFiltering.Bundles = append(appInputAPIProtocolFiltering.Bundles, fixtures.FixBundleWithOnlyOdataAPIs())

	apisMap := make(map[string]directorSchema.APIDefinitionInput, 0)
	for _, apiDefinition := range appInput.Bundles[0].APIDefinitions {
		apisMap[apiDefinition.Name] = *apiDefinition
	}

	eventsMap := make(map[string]directorSchema.EventDefinitionInput, 0)
	for _, eventDefinition := range appInput.Bundles[0].EventDefinitions {
		eventsMap[eventDefinition.Name] = *eventDefinition
	}

	apisMap2 := make(map[string]directorSchema.APIDefinitionInput, 0)
	for _, apiDefinition := range appInput2.Bundles[0].APIDefinitions {
		apisMap2[apiDefinition.Name] = *apiDefinition
	}

	eventsMap2 := make(map[string]directorSchema.EventDefinitionInput, 0)
	for _, eventDefinition := range appInput2.Bundles[0].EventDefinitions {
		eventsMap2[eventDefinition.Name] = *eventDefinition
	}

	apisMapInScenario := make(map[string]directorSchema.APIDefinitionInput, 0)
	for _, apiDefinition := range appInputInScenario.Bundles[0].APIDefinitions {
		apisMapInScenario[apiDefinition.Name] = *apiDefinition
	}

	eventsMapInScenario := make(map[string]directorSchema.EventDefinitionInput, 0)
	for _, eventDefinition := range appInputInScenario.Bundles[0].EventDefinitions {
		eventsMapInScenario[eventDefinition.Name] = *eventDefinition
	}

	app, err := fixtures.RegisterApplicationFromInput(t, ctx, dexGraphQLClient, defaultTestTenant, appInput)
	defer fixtures.CleanupApplication(t, ctx, dexGraphQLClient, defaultTestTenant, &app)
	require.NoError(t, err)

	app2, err := fixtures.RegisterApplicationFromInput(t, ctx, dexGraphQLClient, secondaryTenant, appInput2)
	defer fixtures.CleanupApplication(t, ctx, dexGraphQLClient, secondaryTenant, &app2)
	require.NoError(t, err)

	appInScenario, err := fixtures.RegisterApplicationFromInput(t, ctx, dexGraphQLClient, tenantFilteringTenant, appInputInScenario)
	defer fixtures.CleanupApplication(t, ctx, dexGraphQLClient, tenantFilteringTenant, &appInScenario)
	require.NoError(t, err)

	appNotInScenario, err := fixtures.RegisterApplicationFromInput(t, ctx, dexGraphQLClient, tenantFilteringTenant, appInputNotInScenario)
	defer fixtures.CleanupApplication(t, ctx, dexGraphQLClient, tenantFilteringTenant, &appNotInScenario)
	require.NoError(t, err)

	appAPIProtocolFiltering, err := fixtures.RegisterApplicationFromInput(t, ctx, dexGraphQLClient, tenantAPIProtocolFiltering, appInputAPIProtocolFiltering)
	defer fixtures.CleanupApplication(t, ctx, dexGraphQLClient, tenantAPIProtocolFiltering, &appAPIProtocolFiltering)
	require.NoError(t, err)

	t.Log("Create integration system")
	intSys, err := fixtures.RegisterIntegrationSystem(t, ctx, dexGraphQLClient, "", "test-int-system")
	defer fixtures.CleanupIntegrationSystem(t, ctx, dexGraphQLClient, "", intSys)
	require.NoError(t, err)
	require.NotEmpty(t, intSys.ID)

	intSystemCredentials := fixtures.RequestClientCredentialsForIntegrationSystem(t, ctx, dexGraphQLClient, "", intSys.ID)
	defer fixtures.DeleteSystemAuthForIntegrationSystem(t, ctx, dexGraphQLClient, intSystemCredentials.ID)

	unsecuredHttpClient := http.DefaultClient
	unsecuredHttpClient.Transport = &http.Transport{
		TLSClientConfig: &tls.Config{
			InsecureSkipVerify: true,
		},
	}

	intSystemHttpClient, err := clients.NewIntegrationSystemClient(ctx, intSystemCredentials)
	require.NoError(t, err)
<<<<<<< HEAD
=======

>>>>>>> 0ca0b2e4
	clientKey, rawCertChain := certs.ClientCertPair(t, testConfig.ExternalCA.Certificate, testConfig.ExternalCA.Key)
	extIssuerCertHttpClient := extIssuerCertClient(clientKey, rawCertChain, testConfig.SkipSSLValidation)

	t.Run("401 when requests to ORD Service are unsecured", func(t *testing.T) {
		makeRequestWithStatusExpect(t, unsecuredHttpClient, testConfig.ORDServiceURL+"/$metadata?$format=json", http.StatusUnauthorized)
	})

	t.Run("400 when requests to ORD Service do not have tenant header", func(t *testing.T) {
		makeRequestWithStatusExpect(t, intSystemHttpClient, testConfig.ORDServiceURL+"/consumptionBundles?$format=json", http.StatusBadRequest)
	})

	t.Run("400 when requests to ORD Service have wrong tenant header", func(t *testing.T) {
		request.MakeRequestWithHeadersAndStatusExpect(t, intSystemHttpClient, testConfig.ORDServiceURL+"/consumptionBundles?$format=json", map[string][]string{tenantHeader: {" "}}, http.StatusBadRequest, testConfig.ORDServiceDefaultResponseType)
	})

	t.Run("400 when requests to ORD Service api specification do not have tenant header", func(t *testing.T) {
		respBody := makeRequestWithHeaders(t, intSystemHttpClient, testConfig.ORDServiceURL+"/apis?$format=json", map[string][]string{tenantHeader: {defaultTestTenant}})
		require.Equal(t, len(appInput.Bundles[0].APIDefinitions), len(gjson.Get(respBody, "value").Array()))

		specs := gjson.Get(respBody, fmt.Sprintf("value.%d.resourceDefinitions", 0)).Array()
		require.Equal(t, 1, len(specs))

		specURL := specs[0].Get("url").String()
		makeRequestWithStatusExpect(t, intSystemHttpClient, specURL, http.StatusBadRequest)
	})

	t.Run("400 when requests to ORD Service event specification do not have tenant header", func(t *testing.T) {
		respBody := makeRequestWithHeaders(t, intSystemHttpClient, testConfig.ORDServiceURL+"/events?$format=json", map[string][]string{tenantHeader: {defaultTestTenant}})
		require.Equal(t, len(appInput.Bundles[0].EventDefinitions), len(gjson.Get(respBody, "value").Array()))

		specs := gjson.Get(respBody, fmt.Sprintf("value.%d.resourceDefinitions", 0)).Array()
		require.Equal(t, 1, len(specs))

		specURL := specs[0].Get("url").String()
		makeRequestWithStatusExpect(t, intSystemHttpClient, specURL, http.StatusBadRequest)
	})

	t.Run("400 when requests to ORD Service api specification have wrong tenant header", func(t *testing.T) {
		respBody := makeRequestWithHeaders(t, intSystemHttpClient, testConfig.ORDServiceURL+"/apis?$format=json", map[string][]string{tenantHeader: {defaultTestTenant}})
		require.Equal(t, len(appInput.Bundles[0].APIDefinitions), len(gjson.Get(respBody, "value").Array()))

		specs := gjson.Get(respBody, fmt.Sprintf("value.%d.resourceDefinitions", 0)).Array()
		require.Equal(t, 1, len(specs))

		specURL := specs[0].Get("url").String()
		request.MakeRequestWithHeadersAndStatusExpect(t, intSystemHttpClient, specURL, map[string][]string{tenantHeader: {" "}}, http.StatusBadRequest, testConfig.ORDServiceDefaultResponseType)
	})

	t.Run("400 when requests to ORD Service event specification have wrong tenant header", func(t *testing.T) {
		respBody := makeRequestWithHeaders(t, intSystemHttpClient, testConfig.ORDServiceURL+"/events?$format=json", map[string][]string{tenantHeader: {defaultTestTenant}})
		require.Equal(t, len(appInput.Bundles[0].EventDefinitions), len(gjson.Get(respBody, "value").Array()))

		specs := gjson.Get(respBody, fmt.Sprintf("value.%d.resourceDefinitions", 0)).Array()
		require.Equal(t, 1, len(specs))

		specURL := specs[0].Get("url").String()
		request.MakeRequestWithHeadersAndStatusExpect(t, intSystemHttpClient, specURL, map[string][]string{tenantHeader: {" "}}, http.StatusBadRequest, testConfig.ORDServiceDefaultResponseType)
	})

	t.Run("Requesting entities without specifying response format falls back to configured default response type when Accept header allows everything", func(t *testing.T) {
		makeRequestWithHeaders(t, intSystemHttpClient, testConfig.ORDServiceURL+"/consumptionBundles", map[string][]string{acceptHeader: {"*/*"}, tenantHeader: {defaultTestTenant}})
	})

	t.Run("Requesting entities without specifying response format falls back to response type specified by Accept header when it provides a specific type", func(t *testing.T) {
		makeRequestWithHeaders(t, intSystemHttpClient, testConfig.ORDServiceURL+"/consumptionBundles", map[string][]string{acceptHeader: {"application/json"}, tenantHeader: {defaultTestTenant}})
	})

	t.Run("Requesting Packages returns empty", func(t *testing.T) {
		respBody := makeRequestWithHeaders(t, intSystemHttpClient, fmt.Sprintf("%s/packages?$expand=apis,events&$format=json", testConfig.ORDServiceURL), map[string][]string{tenantHeader: {defaultTestTenant}})
		require.Equal(t, 0, len(gjson.Get(respBody, "value").Array()))
	})

	t.Run("Requesting filtering of Bundles that do not have only ODATA APIs", func(t *testing.T) {
		escapedFilterValue := urlpkg.PathEscape("apis/any(d:d/apiProtocol ne 'odata-v2')")

		respBody := makeRequestWithHeaders(t, intSystemHttpClient, fmt.Sprintf("%s/consumptionBundles?$filter=%s&$expand=apis&$format=json", testConfig.ORDServiceURL, escapedFilterValue), map[string][]string{tenantHeader: {tenantAPIProtocolFiltering}})

		require.Equal(t, len(appInputAPIProtocolFiltering.Bundles)-1, len(gjson.Get(respBody, "value").Array()))
		require.Equal(t, appInputAPIProtocolFiltering.Bundles[0].Name, gjson.Get(respBody, "value.0.title").String())
		require.Equal(t, *appInputAPIProtocolFiltering.Bundles[0].Description, gjson.Get(respBody, "value.0.description").String())

		// validate that among the returned APIs there is one with apiProtocol == rest
		require.Equal(t, len(appInputAPIProtocolFiltering.Bundles[0].APIDefinitions), len(gjson.Get(respBody, "value.0.apis").Array()))

		isRestAPIFound := false
		for i := range appInputAPIProtocolFiltering.Bundles[0].APIDefinitions {
			apiProtocol := gjson.Get(respBody, fmt.Sprintf("value.0.apis.%d.apiProtocol", i)).String()
			require.NotEmpty(t, apiProtocol)

			if apiProtocol == restAPIProtocol {
				isRestAPIFound = true
			}
		}
		require.Equal(t, true, isRestAPIFound)
	})

	t.Run("Requesting filtering of Bundles that have only ODATA APIs", func(t *testing.T) {
		escapedFilterValue := urlpkg.PathEscape("apis/all(d:d/apiProtocol eq 'odata-v2')")

		respBody := makeRequestWithHeaders(t, intSystemHttpClient, fmt.Sprintf("%s/consumptionBundles?$filter=%s&$expand=apis&$format=json", testConfig.ORDServiceURL, escapedFilterValue), map[string][]string{tenantHeader: {tenantAPIProtocolFiltering}})

		require.Equal(t, len(appInputAPIProtocolFiltering.Bundles)-1, len(gjson.Get(respBody, "value").Array()))
		require.Equal(t, appInputAPIProtocolFiltering.Bundles[1].Name, gjson.Get(respBody, "value.0.title").String())
		require.Equal(t, *appInputAPIProtocolFiltering.Bundles[1].Description, gjson.Get(respBody, "value.0.description").String())

		// validate that among the returned APIs all are with apiProtocol == odata-v2
		require.Equal(t, len(appInputAPIProtocolFiltering.Bundles[1].APIDefinitions), len(gjson.Get(respBody, "value.0.apis").Array()))

		areAllAPIsODATA := true
		for i := range appInputAPIProtocolFiltering.Bundles[1].APIDefinitions {
			apiProtocol := gjson.Get(respBody, fmt.Sprintf("value.0.apis.%d.apiProtocol", i)).String()
			require.NotEmpty(t, apiProtocol)

			if apiProtocol != odataV2APIProtocol {
				areAllAPIsODATA = false
			}
		}
		require.Equal(t, true, areAllAPIsODATA)
	})

	for _, resource := range []string{"vendors", "tombstones", "products"} { // This tests assert integrity between ORD Service JPA model and our Database model
		t.Run(fmt.Sprintf("Requesting %s returns empty", resource), func(t *testing.T) {
			respBody := makeRequestWithHeaders(t, intSystemHttpClient, fmt.Sprintf("%s/%s?$format=json", testConfig.ORDServiceURL, resource), map[string][]string{tenantHeader: {defaultTestTenant}})
			require.True(t, gjson.Get(respBody, "value").Exists())
			require.Equal(t, 0, len(gjson.Get(respBody, "value").Array()))
		})
	}

	// create label definition
	fixtures.UpdateScenariosLabelDefinitionWithinTenant(t, ctx, dexGraphQLClient, tenantFilteringTenant, []string{"DEFAULT", scenarioName})
	defer fixtures.UpdateScenariosLabelDefinitionWithinTenant(t, ctx, dexGraphQLClient, tenantFilteringTenant, []string{"DEFAULT"})

	// create automatic scenario assigment for subTenant
	asaInput := fixtures.FixAutomaticScenarioAssigmentInput(scenarioName, selectorKey, subTenantID)
	fixtures.CreateAutomaticScenarioAssignmentInTenant(t, ctx, dexGraphQLClient, asaInput, tenantFilteringTenant)
	defer fixtures.DeleteAutomaticScenarioAssignmentForScenarioWithinTenant(t, ctx, dexGraphQLClient, tenantFilteringTenant, scenarioName)

	// assert no system instances are visible without formation
	respBody := makeRequestWithHeaders(t, intSystemHttpClient, testConfig.ORDServiceURL+"/systemInstances?$format=json", map[string][]string{tenantHeader: {subTenantID}})
	require.Equal(t, 0, len(gjson.Get(respBody, "value").Array()))

	// assign application to scenario
	appLabelRequest := fixtures.FixSetApplicationLabelRequest(appInScenario.ID, scenariosLabel, []string{scenarioName})
	require.NoError(t, testctx.Tc.RunOperationWithCustomTenant(ctx, dexGraphQLClient, tenantFilteringTenant, appLabelRequest, nil))
	defer fixtures.UnassignApplicationFromScenarios(t, ctx, dexGraphQLClient, tenantFilteringTenant, appInScenario.ID, testConfig.DefaultScenarioEnabled)

	for _, testData := range []struct {
		msg       string
		headers   map[string][]string
		appInput  directorSchema.ApplicationRegisterInput
		apisMap   map[string]directorSchema.APIDefinitionInput
		eventsMap map[string]directorSchema.EventDefinitionInput
		client    *http.Client
		url       string
	}{
		{
			msg:       defaultTestTenant + " as integration system",
			headers:   map[string][]string{tenantHeader: {defaultTestTenant}},
			appInput:  appInput,
			apisMap:   apisMap,
			eventsMap: eventsMap,
			client:    intSystemHttpClient,
			url:       testConfig.ORDServiceURL,
		},
		{
			msg:       secondaryTenant + " as integration system",
			headers:   map[string][]string{tenantHeader: {secondaryTenant}},
			appInput:  appInput2,
			apisMap:   apisMap2,
			eventsMap: eventsMap2,
			client:    intSystemHttpClient,
			url:       testConfig.ORDServiceURL,
		},
		{
			msg:       subTenantID + " as integration system",
			headers:   map[string][]string{tenantHeader: {subTenantID}},
			appInput:  appInputInScenario,
			apisMap:   apisMapInScenario,
			eventsMap: eventsMapInScenario,
			client:    intSystemHttpClient,
			url:       testConfig.ORDServiceURL,
		},
		{
			msg:       subTenantID + " as Runtime using externally issued certificate",
			headers:   map[string][]string{}, // The tenant comes from the certificate
			appInput:  appInputInScenario,
			apisMap:   apisMapInScenario,
			eventsMap: eventsMapInScenario,
			client:    extIssuerCertHttpClient,
			url:       testConfig.ORDExternalCertSecuredServiceURL,
		},
	} {

		t.Run(fmt.Sprintf("Requesting System Instances for tenant %s returns them as expected", testData.msg), func(t *testing.T) {
			respBody := makeRequestWithHeaders(t, testData.client, testData.url+"/systemInstances?$format=json", testData.headers)

			require.Equal(t, 1, len(gjson.Get(respBody, "value").Array()))
			require.Equal(t, testData.appInput.Name, gjson.Get(respBody, "value.0.title").String())
			require.Equal(t, *testData.appInput.Description, gjson.Get(respBody, "value.0.description").String())
		})

		t.Run(fmt.Sprintf("Requesting Bundles for tenant %s returns them as expected", testData.msg), func(t *testing.T) {
			respBody := makeRequestWithHeaders(t, testData.client, testData.url+"/consumptionBundles?$format=json", testData.headers)

			require.Equal(t, len(testData.appInput.Bundles), len(gjson.Get(respBody, "value").Array()))
			require.Equal(t, testData.appInput.Bundles[0].Name, gjson.Get(respBody, "value.0.title").String())
			require.Equal(t, *testData.appInput.Bundles[0].Description, gjson.Get(respBody, "value.0.description").String())
		})

		t.Run(fmt.Sprintf("Requesting APIs and their specs for tenant %s returns them as expected", testData.msg), func(t *testing.T) {
			respBody := makeRequestWithHeaders(t, testData.client, testData.url+"/apis?$format=json", testData.headers)

			require.Equal(t, len(testData.appInput.Bundles[0].APIDefinitions), len(gjson.Get(respBody, "value").Array()))

			for i := range testData.appInput.Bundles[0].APIDefinitions {
				name := gjson.Get(respBody, fmt.Sprintf("value.%d.title", i)).String()
				require.NotEmpty(t, name)

				expectedAPI, exists := testData.apisMap[name]
				require.True(t, exists)

				require.Equal(t, *expectedAPI.Description, gjson.Get(respBody, fmt.Sprintf("value.%d.description", i)).String())
				require.Equal(t, expectedAPI.TargetURL, gjson.Get(respBody, fmt.Sprintf("value.%d.entryPoints.0.value", i)).String())
				require.NotEmpty(t, gjson.Get(respBody, fmt.Sprintf("value.%d.partOfConsumptionBundles", i)).String())

				releaseStatus := gjson.Get(respBody, fmt.Sprintf("value.%d.releaseStatus", i)).String()
				switch releaseStatus {
				case "decommissioned":
					require.True(t, *expectedAPI.Version.ForRemoval)
					require.True(t, *expectedAPI.Version.Deprecated)
				case "deprecated":
					require.False(t, *expectedAPI.Version.ForRemoval)
					require.True(t, *expectedAPI.Version.Deprecated)
				case "active":
					require.False(t, *expectedAPI.Version.ForRemoval)
					require.False(t, *expectedAPI.Version.Deprecated)
				default:
					panic(errors.New(fmt.Sprintf("Unknown release status: %s", releaseStatus)))
				}

				apiProtocol := gjson.Get(respBody, fmt.Sprintf("value.%d.apiProtocol", i)).String()
				switch apiProtocol {
				case "odata-v2":
					require.Equal(t, expectedAPI.Spec.Type, directorSchema.APISpecTypeOdata)
				case "rest":
					require.Equal(t, expectedAPI.Spec.Type, directorSchema.APISpecTypeOpenAPI)
				default:
					t.Log(fmt.Sprintf("API Protocol for API %s is %s. It does not match a predefined spec type.", name, apiProtocol))
				}

				specs := gjson.Get(respBody, fmt.Sprintf("value.%d.resourceDefinitions", i)).Array()
				require.Equal(t, 1, len(specs))

				specType := specs[0].Get("type").String()
				switch specType {
				case "edmx":
					require.Equal(t, expectedAPI.Spec.Type, directorSchema.APISpecTypeOdata)
				case "openapi-v3":
					require.Equal(t, expectedAPI.Spec.Type, directorSchema.APISpecTypeOpenAPI)
				default:
					panic(errors.New(fmt.Sprintf("Unknown spec type: %s", specType)))
				}

				specFormat := specs[0].Get("mediaType").String()
				switch specFormat {
				case "text/yaml":
					require.Equal(t, expectedAPI.Spec.Format, directorSchema.SpecFormatYaml)
				case "application/json":
					require.Equal(t, expectedAPI.Spec.Format, directorSchema.SpecFormatJSON)
				case "application/xml":
					require.Equal(t, expectedAPI.Spec.Format, directorSchema.SpecFormatXML)
				default:
					panic(errors.New(fmt.Sprintf("Unknown spec format: %s", specFormat)))
				}

				apiID := gjson.Get(respBody, fmt.Sprintf("value.%d.id", i)).String()
				require.NotEmpty(t, apiID)

				specURL := specs[0].Get("url").String()
				specPath := fmt.Sprintf("/api/%s/specification", apiID)
				require.Contains(t, specURL, testConfig.ORDServiceStaticPrefix+specPath)

				respBody := makeRequestWithHeaders(t, testData.client, specURL, testData.headers)

				require.Equal(t, string(*expectedAPI.Spec.Data), respBody)
			}
		})

		t.Run(fmt.Sprintf("Requesting Events and their specs for tenant %s returns them as expected", testData.msg), func(t *testing.T) {
			respBody := makeRequestWithHeaders(t, testData.client, testData.url+"/events?$format=json", testData.headers)

			require.Equal(t, len(testData.appInput.Bundles[0].EventDefinitions), len(gjson.Get(respBody, "value").Array()))

			for i := range testData.appInput.Bundles[0].EventDefinitions {
				name := gjson.Get(respBody, fmt.Sprintf("value.%d.title", i)).String()
				require.NotEmpty(t, name)

				expectedEvent, exists := testData.eventsMap[name]
				require.True(t, exists)

				require.Equal(t, *expectedEvent.Description, gjson.Get(respBody, fmt.Sprintf("value.%d.description", i)).String())
				require.NotEmpty(t, gjson.Get(respBody, fmt.Sprintf("value.%d.partOfConsumptionBundles", i)).String())

				releaseStatus := gjson.Get(respBody, fmt.Sprintf("value.%d.releaseStatus", i)).String()
				switch releaseStatus {
				case "decommissioned":
					require.True(t, *expectedEvent.Version.ForRemoval)
					require.True(t, *expectedEvent.Version.Deprecated)
				case "deprecated":
					require.False(t, *expectedEvent.Version.ForRemoval)
					require.True(t, *expectedEvent.Version.Deprecated)
				case "active":
					require.False(t, *expectedEvent.Version.ForRemoval)
					require.False(t, *expectedEvent.Version.Deprecated)
				default:
					panic(errors.New(fmt.Sprintf("Unknown release status: %s", releaseStatus)))
				}

				specs := gjson.Get(respBody, fmt.Sprintf("value.%d.resourceDefinitions", i)).Array()
				require.Equal(t, 1, len(specs))

				specType := specs[0].Get("type").String()
				switch specType {
				case "asyncapi-v2":
					require.Equal(t, expectedEvent.Spec.Type, directorSchema.EventSpecTypeAsyncAPI)
				default:
					panic(errors.New(fmt.Sprintf("Unknown spec type: %s", specType)))
				}

				specFormat := specs[0].Get("mediaType").String()
				switch specFormat {
				case "text/yaml":
					require.Equal(t, expectedEvent.Spec.Format, directorSchema.SpecFormatYaml)
				case "application/json":
					require.Equal(t, expectedEvent.Spec.Format, directorSchema.SpecFormatJSON)
				case "application/xml":
					require.Equal(t, expectedEvent.Spec.Format, directorSchema.SpecFormatXML)
				default:
					panic(errors.New(fmt.Sprintf("Unknown spec format: %s", specFormat)))
				}

				eventID := gjson.Get(respBody, fmt.Sprintf("value.%d.id", i)).String()
				require.NotEmpty(t, eventID)

				specURL := specs[0].Get("url").String()
				specPath := fmt.Sprintf("/event/%s/specification", eventID)
				require.Contains(t, specURL, testConfig.ORDServiceStaticPrefix+specPath)

				respBody := makeRequestWithHeaders(t, testData.client, specURL, testData.headers)

				require.Equal(t, string(*expectedEvent.Spec.Data), respBody)
			}
		})

		// Paging:
		t.Run(fmt.Sprintf("Requesting paging of Bundles for tenant %s returns them as expected", testData.msg), func(t *testing.T) {
			totalCount := len(testData.appInput.Bundles)

			respBody := makeRequestWithHeaders(t, testData.client, testData.url+"/consumptionBundles?$top=10&$skip=0&$format=json", testData.headers)
			require.Equal(t, totalCount, len(gjson.Get(respBody, "value").Array()))

			respBody = makeRequestWithHeaders(t, testData.client, fmt.Sprintf("%s/consumptionBundles?$top=10&$skip=%d&$format=json", testData.url, totalCount), testData.headers)
			require.Equal(t, 0, len(gjson.Get(respBody, "value").Array()))
		})

		t.Run(fmt.Sprintf("Requesting paging of Bundle APIs for tenant %s returns them as expected", testData.msg), func(t *testing.T) {
			totalCount := len(testData.appInput.Bundles[0].APIDefinitions)

			respBody := makeRequestWithHeaders(t, testData.client, testData.url+"/consumptionBundles?$expand=apis($top=10;$skip=0)&$format=json", testData.headers)
			require.Equal(t, totalCount, len(gjson.Get(respBody, "value.0.apis").Array()))

			expectedItemCount := 1
			respBody = makeRequestWithHeaders(t, testData.client, fmt.Sprintf("%s/consumptionBundles?$expand=apis($top=10;$skip=%d)&$format=json", testData.url, totalCount-expectedItemCount), testData.headers)
			require.Equal(t, expectedItemCount, len(gjson.Get(respBody, "value").Array()))
		})

		t.Run(fmt.Sprintf("Requesting paging of Bundle Events for tenant %s returns them as expected", testData.msg), func(t *testing.T) {
			totalCount := len(testData.appInput.Bundles[0].EventDefinitions)

			respBody := makeRequestWithHeaders(t, testData.client, testData.url+"/consumptionBundles?$expand=events($top=10;$skip=0)&$format=json", testData.headers)
			require.Equal(t, totalCount, len(gjson.Get(respBody, "value.0.events").Array()))

			expectedItemCount := 1
			respBody = makeRequestWithHeaders(t, testData.client, fmt.Sprintf("%s/consumptionBundles?$expand=events($top=10;$skip=%d)&$format=json", testData.url, totalCount-expectedItemCount), testData.headers)
			require.Equal(t, expectedItemCount, len(gjson.Get(respBody, "value").Array()))
		})

		// Filtering:
		t.Run(fmt.Sprintf("Requesting filtering of Bundles for tenant %s returns them as expected", testData.msg), func(t *testing.T) {
			bndlName := testData.appInput.Bundles[0].Name

			escapedFilterValue := urlpkg.PathEscape(fmt.Sprintf("title eq '%s'", bndlName))
			respBody := makeRequestWithHeaders(t, testData.client, fmt.Sprintf("%s/consumptionBundles?$filter=(%s)&$format=json", testData.url, escapedFilterValue), testData.headers)
			require.Equal(t, 1, len(gjson.Get(respBody, "value").Array()))

			escapedFilterValue = urlpkg.PathEscape(fmt.Sprintf("title ne '%s'", bndlName))
			respBody = makeRequestWithHeaders(t, testData.client, fmt.Sprintf("%s/consumptionBundles?$filter=(%s)&$format=json", testData.url, escapedFilterValue), testData.headers)
			require.Equal(t, 0, len(gjson.Get(respBody, "value").Array()))
		})

		t.Run(fmt.Sprintf("Requesting filtering of Bundle APIs for tenant %s returns them as expected", testData.msg), func(t *testing.T) {
			totalCount := len(testData.appInput.Bundles[0].APIDefinitions)
			apiName := testData.appInput.Bundles[0].APIDefinitions[0].Name

			escapedFilterValue := urlpkg.PathEscape(fmt.Sprintf("title eq '%s'", apiName))
			respBody := makeRequestWithHeaders(t, testData.client, fmt.Sprintf("%s/consumptionBundles?$expand=apis($filter=(%s))&$format=json", testData.url, escapedFilterValue), testData.headers)
			require.Equal(t, 1, len(gjson.Get(respBody, "value").Array()))

			escapedFilterValue = urlpkg.PathEscape(fmt.Sprintf("title ne '%s'", apiName))
			respBody = makeRequestWithHeaders(t, testData.client, fmt.Sprintf("%s/consumptionBundles?$expand=apis($filter=(%s))&$format=json", testData.url, escapedFilterValue), testData.headers)
			require.Equal(t, totalCount-1, len(gjson.Get(respBody, "value.0.apis").Array()))
		})

		t.Run(fmt.Sprintf("Requesting filtering of Bundle Events for tenant %s returns them as expected", testData.msg), func(t *testing.T) {
			totalCount := len(testData.appInput.Bundles[0].EventDefinitions)
			eventName := testData.appInput.Bundles[0].EventDefinitions[0].Name

			escapedFilterValue := urlpkg.PathEscape(fmt.Sprintf("title eq '%s'", eventName))
			respBody := makeRequestWithHeaders(t, testData.client, fmt.Sprintf("%s/consumptionBundles?$expand=events($filter=(%s))&$format=json", testData.url, escapedFilterValue), testData.headers)
			require.Equal(t, 1, len(gjson.Get(respBody, "value").Array()))

			escapedFilterValue = urlpkg.PathEscape(fmt.Sprintf("title ne '%s'", eventName))
			respBody = makeRequestWithHeaders(t, testData.client, fmt.Sprintf("%s/consumptionBundles?$expand=events($filter=(%s))&$format=json", testData.url, escapedFilterValue), testData.headers)
			require.Equal(t, totalCount-1, len(gjson.Get(respBody, "value.0.events").Array()))
		})

		// Projection:
		t.Run(fmt.Sprintf("Requesting projection of Bundles for tenant %s returns them as expected", testData.msg), func(t *testing.T) {
			respBody := makeRequestWithHeaders(t, testData.client, testData.url+"/consumptionBundles?$select=title&$format=json", testData.headers)
			require.Equal(t, 1, len(gjson.Get(respBody, "value").Array()))
			require.Equal(t, testData.appInput.Bundles[0].Name, gjson.Get(respBody, "value.0.title").String())
			require.Equal(t, false, gjson.Get(respBody, "value.0.description").Exists())
		})

		t.Run(fmt.Sprintf("Requesting projection of Bundle APIs for tenant %s returns them as expected", testData.msg), func(t *testing.T) {
			respBody := makeRequestWithHeaders(t, testData.client, testData.url+"/consumptionBundles?$expand=apis($select=title)&$format=json", testData.headers)

			apis := gjson.Get(respBody, "value.0.apis").Array()
			require.Len(t, apis, len(testData.appInput.Bundles[0].APIDefinitions))

			for i := range testData.appInput.Bundles[0].APIDefinitions {
				name := apis[i].Get("title").String()
				require.NotEmpty(t, name)

				_, exists := testData.apisMap[name]
				require.True(t, exists)
				require.False(t, apis[i].Get("description").Exists())
			}
		})

		t.Run(fmt.Sprintf("Requesting projection of Bundle Events for tenant %s returns them as expected", testData.msg), func(t *testing.T) {
			respBody := makeRequestWithHeaders(t, testData.client, testData.url+"/consumptionBundles?$expand=events($select=title)&$format=json", testData.headers)

			events := gjson.Get(respBody, "value.0.events").Array()
			require.Len(t, events, len(testData.appInput.Bundles[0].EventDefinitions))

			for i := range testData.appInput.Bundles[0].EventDefinitions {
				name := events[i].Get("title").String()
				require.NotEmpty(t, name)

				_, exists := testData.eventsMap[name]
				require.True(t, exists)
				require.False(t, events[i].Get("description").Exists())
			}
		})

		//Ordering:
		t.Run(fmt.Sprintf("Requesting ordering of Bundles for tenant %s returns them as expected", testData.msg), func(t *testing.T) {
			escapedOrderByValue := urlpkg.PathEscape("title asc,description desc")
			respBody := makeRequestWithHeaders(t, testData.client, fmt.Sprintf("%s/consumptionBundles?$orderby=%s&$format=json", testData.url, escapedOrderByValue), testData.headers)
			require.Equal(t, 1, len(gjson.Get(respBody, "value").Array()))
			require.Equal(t, testData.appInput.Bundles[0].Name, gjson.Get(respBody, "value.0.title").String())
			require.Equal(t, *testData.appInput.Bundles[0].Description, gjson.Get(respBody, "value.0.description").String())
		})

		t.Run(fmt.Sprintf("Requesting ordering of Bundle APIs for tenant %s returns them as expected", testData.msg), func(t *testing.T) {
			escapedOrderByValue := urlpkg.PathEscape("title asc,description desc")
			respBody := makeRequestWithHeaders(t, testData.client, fmt.Sprintf("%s/consumptionBundles?$expand=apis($orderby=%s)&$format=json", testData.url, escapedOrderByValue), testData.headers)

			apis := gjson.Get(respBody, "value.0.apis").Array()
			require.Len(t, apis, len(testData.appInput.Bundles[0].APIDefinitions))

			for i := range testData.appInput.Bundles[0].APIDefinitions {
				name := apis[i].Get("title").String()
				require.NotEmpty(t, name)

				expectedAPI, exists := testData.apisMap[name]
				require.True(t, exists)

				require.Equal(t, *expectedAPI.Description, apis[i].Get("description").String())
			}
		})

		t.Run(fmt.Sprintf("Requesting ordering of Bundle Events for tenant %s returns them as expected", testData.msg), func(t *testing.T) {
			escapedOrderByValue := urlpkg.PathEscape("title asc,description desc")
			respBody := makeRequestWithHeaders(t, testData.client, fmt.Sprintf("%s/consumptionBundles?$expand=events($orderby=%s)&$format=json", testData.url, escapedOrderByValue), testData.headers)

			events := gjson.Get(respBody, "value.0.events").Array()
			require.Len(t, events, len(testData.appInput.Bundles[0].EventDefinitions))

			for i := range testData.appInput.Bundles[0].EventDefinitions {
				name := events[i].Get("title").String()
				require.NotEmpty(t, name)

				expectedEvent, exists := testData.eventsMap[name]
				require.True(t, exists)

				require.Equal(t, *expectedEvent.Description, events[i].Get("description").String())
			}
		})
	}

	t.Run("404 when request to ORD Service for api spec have another tenant header value", func(t *testing.T) {
		respBody := makeRequestWithHeaders(t, intSystemHttpClient, testConfig.ORDServiceURL+"/apis?$format=json", map[string][]string{tenantHeader: {defaultTestTenant}})
		require.Equal(t, len(appInput.Bundles[0].APIDefinitions), len(gjson.Get(respBody, "value").Array()))

		specs := gjson.Get(respBody, fmt.Sprintf("value.%d.resourceDefinitions", 0)).Array()
		require.Equal(t, 1, len(specs))

		specURL := specs[0].Get("url").String()

		request.MakeRequestWithHeadersAndStatusExpect(t, intSystemHttpClient, specURL, map[string][]string{tenantHeader: {secondaryTenant}}, http.StatusNotFound, testConfig.ORDServiceDefaultResponseType)
		request.MakeRequestWithHeadersAndStatusExpect(t, intSystemHttpClient, specURL, map[string][]string{tenantHeader: {defaultTestTenant}}, http.StatusOK, testConfig.ORDServiceDefaultResponseType)
	})

	t.Run("404 when request to ORD Service for event spec have another tenant header value", func(t *testing.T) {
		respBody := makeRequestWithHeaders(t, intSystemHttpClient, testConfig.ORDServiceURL+"/events?$format=json", map[string][]string{tenantHeader: {defaultTestTenant}})
		require.Equal(t, len(appInput.Bundles[0].EventDefinitions), len(gjson.Get(respBody, "value").Array()))

		specs := gjson.Get(respBody, fmt.Sprintf("value.%d.resourceDefinitions", 0)).Array()
		require.Equal(t, 1, len(specs))

		specURL := specs[0].Get("url").String()

		request.MakeRequestWithHeadersAndStatusExpect(t, intSystemHttpClient, specURL, map[string][]string{tenantHeader: {secondaryTenant}}, http.StatusNotFound, testConfig.ORDServiceDefaultResponseType)
		request.MakeRequestWithHeadersAndStatusExpect(t, intSystemHttpClient, specURL, map[string][]string{tenantHeader: {defaultTestTenant}}, http.StatusOK, testConfig.ORDServiceDefaultResponseType)
	})

	t.Run("Errors generate user-friendly message", func(t *testing.T) {
		respBody := request.MakeRequestWithHeadersAndStatusExpect(t, intSystemHttpClient, testConfig.ORDServiceURL+"/test?$format=json", map[string][]string{tenantHeader: {defaultTestTenant}}, http.StatusNotFound, testConfig.ORDServiceDefaultResponseType)

		require.Contains(t, gjson.Get(respBody, "error.message").String(), "Use odata-debug query parameter with value one of the following formats: json,html,download for more information")
	})

	t.Run("Additional non-ORD details about system instances are exposed", func(t *testing.T) {
		expectedProductType := "productType"
		appTmplInput := fixtures.FixApplicationTemplate(expectedProductType)
		placeholderKey := "new-placeholder"
		appTmplInput.ApplicationInput.Description = ptr.String("test {{new-placeholder}}")
		appTmplInput.Placeholders = []*directorSchema.PlaceholderDefinitionInput{
			{
				Name:        placeholderKey,
				Description: ptr.String("description"),
			},
		}

		appTmpl, err := fixtures.CreateApplicationTemplateFromInput(t, ctx, dexGraphQLClient, defaultTestTenant, appTmplInput)
		defer fixtures.CleanupApplicationTemplate(t, ctx, dexGraphQLClient, defaultTestTenant, &appTmpl)
		require.NoError(t, err)

		appFromTmpl := directorSchema.ApplicationFromTemplateInput{
			TemplateName: expectedProductType, Values: []*directorSchema.TemplateValueInput{
				{
					Placeholder: placeholderKey,
					Value:       "new-value",
				},
			},
		}

		appFromTmplGQL, err := testctx.Tc.Graphqlizer.ApplicationFromTemplateInputToGQL(appFromTmpl)
		require.NoError(t, err)

		createAppFromTmplRequest := fixtures.FixRegisterApplicationFromTemplate(appFromTmplGQL)
		outputApp := directorSchema.ApplicationExt{}
		//WHEN
		err = testctx.Tc.RunOperationWithCustomTenant(ctx, dexGraphQLClient, defaultTestTenant, createAppFromTmplRequest, &outputApp)
		defer fixtures.CleanupApplication(t, ctx, dexGraphQLClient, defaultTestTenant, &outputApp)
		require.NoError(t, err)

		getSystemInstanceURL := fmt.Sprintf("%s/systemInstances(%s)?$format=json", testConfig.ORDServiceURL, outputApp.ID)

		respBody := makeRequestWithHeaders(t, intSystemHttpClient, getSystemInstanceURL, map[string][]string{tenantHeader: {defaultTestTenant}})

		require.Equal(t, outputApp.Name, gjson.Get(respBody, "title").String())

		t.Run("systemNumber is exposed", func(t *testing.T) {
			require.True(t, gjson.Get(respBody, "systemNumber").Exists())
		})

		t.Run("productType is exposed", func(t *testing.T) {
			require.True(t, gjson.Get(respBody, "productType").Exists())
			require.Equal(t, expectedProductType, gjson.Get(respBody, "productType").String())
		})
	})
}

func makeRequestWithHeaders(t require.TestingT, httpClient *http.Client, url string, headers map[string][]string) string {
	return request.MakeRequestWithHeadersAndStatusExpect(t, httpClient, url, headers, http.StatusOK, testConfig.ORDServiceDefaultResponseType)
}

func makeRequestWithStatusExpect(t require.TestingT, httpClient *http.Client, url string, expectedHTTPStatus int) string {
	return request.MakeRequestWithHeadersAndStatusExpect(t, httpClient, url, map[string][]string{}, expectedHTTPStatus, testConfig.ORDServiceDefaultResponseType)
}

<<<<<<< HEAD
// extIssuerCertClient returns http client configured with client certificate manually signed by connector's CA
// and a subject matching external issuer's subject contract in local setup. And
=======
// extIssuerCertClient returns http client configured with provided client certificate and key
// and a subject matching external issuer's subject contract.
>>>>>>> 0ca0b2e4
func extIssuerCertClient(clientKey *rsa.PrivateKey, rawCertChain [][]byte, skipSSLValidation bool) *http.Client {
	return &http.Client{
		Timeout: 20 * time.Second,
		Transport: &http.Transport{
			TLSClientConfig: &tls.Config{
				Certificates: []tls.Certificate{
					{
						Certificate: rawCertChain,
						PrivateKey:  clientKey,
					},
				},
				ClientAuth:         tls.RequireAndVerifyClientCert,
				InsecureSkipVerify: skipSSLValidation,
			},
		},
	}
}<|MERGE_RESOLUTION|>--- conflicted
+++ resolved
@@ -136,10 +136,7 @@
 
 	intSystemHttpClient, err := clients.NewIntegrationSystemClient(ctx, intSystemCredentials)
 	require.NoError(t, err)
-<<<<<<< HEAD
-=======
-
->>>>>>> 0ca0b2e4
+
 	clientKey, rawCertChain := certs.ClientCertPair(t, testConfig.ExternalCA.Certificate, testConfig.ExternalCA.Key)
 	extIssuerCertHttpClient := extIssuerCertClient(clientKey, rawCertChain, testConfig.SkipSSLValidation)
 
@@ -744,13 +741,8 @@
 	return request.MakeRequestWithHeadersAndStatusExpect(t, httpClient, url, map[string][]string{}, expectedHTTPStatus, testConfig.ORDServiceDefaultResponseType)
 }
 
-<<<<<<< HEAD
-// extIssuerCertClient returns http client configured with client certificate manually signed by connector's CA
-// and a subject matching external issuer's subject contract in local setup. And
-=======
 // extIssuerCertClient returns http client configured with provided client certificate and key
 // and a subject matching external issuer's subject contract.
->>>>>>> 0ca0b2e4
 func extIssuerCertClient(clientKey *rsa.PrivateKey, rawCertChain [][]byte, skipSSLValidation bool) *http.Client {
 	return &http.Client{
 		Timeout: 20 * time.Second,
