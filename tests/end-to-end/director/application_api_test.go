--- conflicted
+++ resolved
@@ -674,20 +674,12 @@
 		// add
 		inStr, err := tc.graphqlizer.APIDefinitionInputToGQL(graphql.APIDefinitionInput{
 			Name:      "new-api-name",
-<<<<<<< HEAD
-			TargetURL: "new-api-url",
-=======
 			TargetURL: "https://target.url",
->>>>>>> 26feee06
 			Spec: &graphql.APISpecInput{
 				Format: graphql.SpecFormatJSON,
 				Type:   graphql.APISpecTypeOpenAPI,
 				FetchRequest: &graphql.FetchRequestInput{
-<<<<<<< HEAD
-					URL: "foo.bar",
-=======
 					URL: "https://foo.bar",
->>>>>>> 26feee06
 				},
 			},
 		})
