package gql

import (
	"bytes"
	"text/template"

	"github.com/Masterminds/sprig"
	"github.com/kyma-incubator/compass/components/director/pkg/graphql"
	"github.com/pkg/errors"
)

// Graphqlizer is responsible for converting Go objects to input arguments in graphql format
type Graphqlizer struct{}

func (g *Graphqlizer) ApplicationCreateInputToGQL(in graphql.ApplicationCreateInput) (string, error) {
	return g.genericToGQL(in, `{
		name: "{{.Name}}",
		{{- if .Description }}
		description: "{{.Description}}",
		{{- end }}
        {{- if .Labels }}
		labels: {{ LabelsToGQL .Labels}},
		{{- end }}
		{{- if .Webhooks }}
		webhooks: [
			{{- range $i, $e := .Webhooks }} 
				{{- if $i}}, {{- end}} {{ WebhookInputToGQL $e }}
			{{- end }} ],
		{{- end}}
		{{- if .HealthCheckURL }}
		healthCheckURL: "{{ .HealthCheckURL }}",
		{{- end }}
		{{- if .Apis }}
		apis: [
			{{- range $i, $e := .Apis }}
			{{- if $i}}, {{- end}} {{ APIDefinitionInputToGQL $e }}
			{{- end }}],
		{{- end }}
		{{- if .EventAPIs }}
		eventAPIs: [
			{{- range $i, $e := .EventAPIs }}
			{{- if $i}}, {{- end}} {{ EventAPIDefinitionInputToGQL $e }}
			{{- end }}],
		{{- end }}
		{{- if .Documents }} 
		documents: [
			{{- range $i, $e := .Documents }} 
				{{- if $i}}, {{- end}} {{- DocumentInputToGQL $e }}
			{{- end }} ],
		{{- end }}
		{{- if .IntegrationSystemID }}
		integrationSystemID: "{{ .IntegrationSystemID }}",
		{{- end }}
	}`)
}

func (g *Graphqlizer) ApplicationUpdateInputToGQL(in graphql.ApplicationUpdateInput) (string, error) {
	return g.genericToGQL(in, `{
		name: "{{.Name}}",
		{{- if .Description }}
		description: "{{.Description}}",
		{{- end }}
		{{- if .HealthCheckURL }}
		healthCheckURL: "{{ .HealthCheckURL }}",
		{{- end }}
		{{- if .IntegrationSystemID }}
		integrationSystemID: "{{ .IntegrationSystemID }}",
		{{- end }}
		{{- if .IntegrationSystemID }}
		integrationSystemID: "{{ .IntegrationSystemID }}",
		{{- end }}
	}`)
}

<<<<<<< HEAD
func (g *Graphqlizer) ApplicationUpdateInputToGQL(in graphql.ApplicationUpdateInput) (string, error) {
=======
func (g *Graphqlizer) ApplicationTemplateInputToGQL(in graphql.ApplicationTemplateInput) (string, error) {
>>>>>>> 26feee06
	return g.genericToGQL(in, `{
		name: "{{.Name}}",
		{{- if .Description }}
		description: "{{.Description}}",
		{{- end }}
<<<<<<< HEAD
		{{- if .HealthCheckURL }}
		healthCheckURL: "{{ .HealthCheckURL }}"
		{{- end }}
		{{- if .IntegrationSystemID }}
			integrationSystemID: "{{ .IntegrationSystemID }}",
		{{- end }}
	}`)
}
=======
		applicationInput: {{ ApplicationCreateInputToGQL .ApplicationInput}},
		{{- if .Placeholders }}
		placeholders: [
			{{- range $i, $e := .Placeholders }} 
				{{- if $i}}, {{- end}} {{ PlaceholderDefinitionInputToGQL $e }}
			{{- end }} ],
		{{- end }}
		accessLevel: {{.AccessLevel}},
	}`)
}

>>>>>>> 26feee06
func (g *Graphqlizer) DocumentInputToGQL(in *graphql.DocumentInput) (string, error) {
	return g.genericToGQL(in, `{
		title: "{{.Title}}",
		displayName: "{{.DisplayName}}",
		description: "{{.Description}}",
		format: {{.Format}},
		{{- if .Kind }}
		kind: "{{.Kind}}",
		{{- end}}
		{{- if .Data }}
		data: "{{.Data}}",
		{{- end}}
		{{- if .FetchRequest }}
		fetchRequest: {{- FetchRequesstInputToGQL .FetchRequest }},
		{{- end}}
}`)
}

func (g *Graphqlizer) FetchRequestInputToGQL(in *graphql.FetchRequestInput) (string, error) {
	return g.genericToGQL(in, `{
		url: "{{.URL}}",
		{{- if .Auth }}
		auth: {{- AuthInputToGQL .Auth }},
		{{- end }}
		{{- if .Mode }}
		mode: {{.Mode}},
		{{- end}}
		{{- if .Filter}}
		filter: "{{.Filter}}",
		{{- end}}
	}`)
}

func (g *Graphqlizer) CredentialRequestAuthInputToGQL(in *graphql.CredentialRequestAuthInput) (string, error) {
	return g.genericToGQL(in, `{
		{{- if .Csrf }}
		csrf: {{ CSRFTokenCredentialRequestAuthInputToGQL .Csrf }},
		{{- end }}
	}`)
}

func (g *Graphqlizer) CredentialDataInputToGQL(in *graphql.CredentialDataInput) (string, error) {
	return g.genericToGQL(in, ` {
			{{- if .Basic }}
			basic: {
				username: "{{ .Basic.Username }}",
				password: "{{ .Basic.Password }}",
			},
			{{- end }}
			{{- if .Oauth }}
			oauth: {
				clientId: "{{ .Oauth.ClientID }}",
				clientSecret: "{{ .Oauth.ClientSecret }}",
				url: "{{ .Oauth.URL }}",
			},
			{{- end }}
	}`)
}

func (g *Graphqlizer) CSRFTokenCredentialRequestAuthInputToGQL(in *graphql.CSRFTokenCredentialRequestAuthInput) (string, error) {
	return g.genericToGQL(in, `{
			tokenEndpointURL: "{{ .TokenEndpointURL }}",
			credential: {{ CredentialDataInputToGQL .Credential }},
			{{- if .AdditionalHeaders }}
			additionalHeaders : {{ HTTPHeadersToGQL .AdditionalHeaders }},
			{{- end }}
			{{- if .AdditionalQueryParams }}
			additionalQueryParams : {{ QueryParamsToGQL .AdditionalQueryParams }},
			{{- end }}
	}`)
}

func (g *Graphqlizer) AuthInputToGQL(in *graphql.AuthInput) (string, error) {
	return g.genericToGQL(in, `{
		credential: {{ CredentialDataInputToGQL .Credential }},
		{{- if .AdditionalHeaders }}
		additionalHeaders: {{ HTTPHeadersToGQL .AdditionalHeaders }},
		{{- end }}
		{{- if .AdditionalQueryParams }}
		additionalQueryParams: {{ QueryParamsToGQL .AdditionalQueryParams}},
		{{- end }}
		{{- if .RequestAuth }}
		requestAuth: {{ CredentialRequestAuthInputToGQL .RequestAuth }},
		{{- end }}
	}`)
}

func (g *Graphqlizer) LabelsToGQL(in graphql.Labels) (string, error) {
	return g.genericToGQL(in, `{
		{{- range $k,$v := . }}
			{{$k}}: [
				{{- range $i,$j := $v }}
					{{- if $i}},{{- end}}"{{$j}}"
				{{- end }} ],
		{{- end}}
	}`)
}

func (g *Graphqlizer) HTTPHeadersToGQL(in graphql.HttpHeaders) (string, error) {
	return g.genericToGQL(in, `{
		{{- range $k,$v := . }}
			{{$k}}: [
				{{- range $i,$j := $v }}
					{{- if $i}},{{- end}}"{{$j}}"
				{{- end }} ],
		{{- end}}
	}`)
}

func (g *Graphqlizer) QueryParamsToGQL(in graphql.QueryParams) (string, error) {
	return g.genericToGQL(in, `{
		{{- range $k,$v := . }}
			{{$k}}: [
				{{- range $i,$j := $v }}
					{{- if $i}},{{- end}}"{{$j}}"
				{{- end }} ],
		{{- end}}
	}`)
}

func (g *Graphqlizer) WebhookInputToGQL(in *graphql.WebhookInput) (string, error) {
	return g.genericToGQL(in, `{
		type: {{.Type}},
		url: "{{.URL }}",
		{{- if .Auth }} 
		auth: {{- AuthInputToGQL .Auth }},
		{{- end }}

	}`)
}

func (g *Graphqlizer) APIDefinitionInputToGQL(in graphql.APIDefinitionInput) (string, error) {
	return g.genericToGQL(in, `{
		name: "{{ .Name}}",
		{{- if .Description }}
		description: "{{.Description}}",
		{{- end}}
		targetURL: "{{.TargetURL}}",
		{{- if .Group }}
		group: "{{.Group}}",
		{{- end }}
		{{- if .Spec }}
		spec: {{- ApiSpecInputToGQL .Spec }},
		{{- end }}
		{{- if .Version }}
		version: {{- VersionInputToGQL .Version }},
		{{- end}}
		{{- if .DefaultAuth }}
		defaultAuth: {{- AuthInputToGQL .DefaultAuth}},
		{{- end}}
	}`)
}

func (g *Graphqlizer) EventAPIDefinitionInputToGQL(in graphql.EventAPIDefinitionInput) (string, error) {
	return g.genericToGQL(in, `{
		name: "{{.Name}}",
		{{- if .Description }}
		description: "{{.Description}}",
		{{- end }}
		spec: {{ EventAPISpecInputToGQL .Spec }},
		{{- if .Group }}
		group: "{{.Group}}", 
		{{- end }}
		{{- if .Version }}
		version: {{- VersionInputToGQL .Version }},
		{{- end}}
	}`)
}

func (g *Graphqlizer) EventAPISpecInputToGQL(in graphql.EventAPISpecInput) (string, error) {
	return g.genericToGQL(in, `{
		{{- if .Data }}
		data: "{{.Data}}",
		{{- end }}
		eventSpecType: {{.EventSpecType}},
		{{- if .FetchRequest }}
		fetchRequest: {{- FetchRequesstInputToGQL .FetchRequest }},
		{{- end }}
		format: {{.Format}},
	}`)
}

func (g *Graphqlizer) ApiSpecInputToGQL(in graphql.APISpecInput) (string, error) {
	return g.genericToGQL(in, `{
		{{- if .Data}}
		data: "{{.Data}}",
		{{- end}}	
		type: {{.Type}},
		format: {{.Format}},
		{{- if .FetchRequest }}
		fetchRequest: {{- FetchRequesstInputToGQL .FetchRequest }},
		{{- end }}
	}`)
}

func (g *Graphqlizer) VersionInputToGQL(in graphql.VersionInput) (string, error) {
	return g.genericToGQL(in, `{
		value: "{{.Value}}",
		{{- if .Deprecated }}
		deprecated: {{.Deprecated}},
		{{- end}}
		{{- if .DeprecatedSince }}
		deprecatedSince: "{{.DeprecatedSince}}",
		{{- end}}
		{{- if .ForRemoval }}
		forRemoval: {{.ForRemoval }},
		{{- end }}
	}`)
}

func (g *Graphqlizer) RuntimeInputToGQL(in graphql.RuntimeInput) (string, error) {
	return g.genericToGQL(in, `{
		name: "{{.Name}}",
		{{- if .Description }}
		description: "{{.Description}}",
		{{- end }}
		{{- if .Labels }}
		labels: {{ LabelsToGQL .Labels}},
		{{- end }}
	}`)
}

func (g *Graphqlizer) LabelDefinitionInputToGQL(in graphql.LabelDefinitionInput) (string, error) {
	return g.genericToGQL(in, `{
		key: "{{.Key}}",
		{{- if .Schema }}
		schema: {{.Schema}},
		{{- end }}
	}`)
}

func (g *Graphqlizer) LabelFilterToGQL(in graphql.LabelFilter) (string, error) {
	return g.genericToGQL(in, `{
		key: "{{.Key}}",
		{{- if .Query }}
		query: "{{.Query}}",
		{{- end }}
	}`)
}

func (g *Graphqlizer) IntegrationSystemInputToGQL(in graphql.IntegrationSystemInput) (string, error) {
	return g.genericToGQL(in, `{
		name: "{{.Name}}",
		{{- if .Description }}
		description: "{{.Description}}",
		{{- end }}
	}`)
}

func (g *Graphqlizer) PlaceholderDefinitionInputToGQL(in graphql.PlaceholderDefinitionInput) (string, error) {
	return g.genericToGQL(in, `{
		name: "{{.Name}}",
		{{- if .Description }}
		description: "{{.Description}}",
		{{- end }}
	}`)
}

func (g *Graphqlizer) TemplateValueInputToGQL(in graphql.TemplateValueInput) (string, error) {
	return g.genericToGQL(in, `{
		placeholder: "{{.Placeholder}}"
		value: "{{.Value}}"
	}`)
}

func (g *Graphqlizer) ApplicationFromTemplateInputToGQL(in graphql.ApplicationFromTemplateInput) (string, error) {
	return g.genericToGQL(in, `{
		templateName: "{{.TemplateName}}"
		{{- if .Values }}
		values: [
			{{- range $i, $e := .Values }} 
				{{- if $i}}, {{- end}} {{ TemplateValueInput $e }}
			{{- end }} ],
		{{- end }},
	}`)
}

func (g *Graphqlizer) genericToGQL(obj interface{}, tmpl string) (string, error) {
	fm := sprig.TxtFuncMap()
	fm["ApplicationCreateInputToGQL"] = g.ApplicationCreateInputToGQL
	fm["DocumentInputToGQL"] = g.DocumentInputToGQL
	fm["FetchRequesstInputToGQL"] = g.FetchRequestInputToGQL
	fm["AuthInputToGQL"] = g.AuthInputToGQL
	fm["LabelsToGQL"] = g.LabelsToGQL
	fm["WebhookInputToGQL"] = g.WebhookInputToGQL
	fm["APIDefinitionInputToGQL"] = g.APIDefinitionInputToGQL
	fm["EventAPIDefinitionInputToGQL"] = g.EventAPIDefinitionInputToGQL
	fm["ApiSpecInputToGQL"] = g.ApiSpecInputToGQL
	fm["VersionInputToGQL"] = g.VersionInputToGQL
	fm["HTTPHeadersToGQL"] = g.HTTPHeadersToGQL
	fm["QueryParamsToGQL"] = g.QueryParamsToGQL
	fm["EventAPISpecInputToGQL"] = g.EventAPISpecInputToGQL
	fm["CredentialDataInputToGQL"] = g.CredentialDataInputToGQL
	fm["CSRFTokenCredentialRequestAuthInputToGQL"] = g.CSRFTokenCredentialRequestAuthInputToGQL
	fm["CredentialRequestAuthInputToGQL"] = g.CredentialRequestAuthInputToGQL
	fm["PlaceholderDefinitionInputToGQL"] = g.PlaceholderDefinitionInputToGQL
	fm["TemplateValueInput"] = g.TemplateValueInputToGQL

	t, err := template.New("tmpl").Funcs(fm).Parse(tmpl)
	if err != nil {
		return "", errors.Wrapf(err, "while parsing template")
	}

	var b bytes.Buffer

	if err := t.Execute(&b, obj); err != nil {
		return "", errors.Wrap(err, "while executing template")
	}
	return b.String(), nil
}<|MERGE_RESOLUTION|>--- conflicted
+++ resolved
@@ -66,32 +66,15 @@
 		{{- if .IntegrationSystemID }}
 		integrationSystemID: "{{ .IntegrationSystemID }}",
 		{{- end }}
-		{{- if .IntegrationSystemID }}
-		integrationSystemID: "{{ .IntegrationSystemID }}",
-		{{- end }}
-	}`)
-}
-
-<<<<<<< HEAD
-func (g *Graphqlizer) ApplicationUpdateInputToGQL(in graphql.ApplicationUpdateInput) (string, error) {
-=======
+	}`)
+}
+
 func (g *Graphqlizer) ApplicationTemplateInputToGQL(in graphql.ApplicationTemplateInput) (string, error) {
->>>>>>> 26feee06
-	return g.genericToGQL(in, `{
-		name: "{{.Name}}",
-		{{- if .Description }}
-		description: "{{.Description}}",
-		{{- end }}
-<<<<<<< HEAD
-		{{- if .HealthCheckURL }}
-		healthCheckURL: "{{ .HealthCheckURL }}"
-		{{- end }}
-		{{- if .IntegrationSystemID }}
-			integrationSystemID: "{{ .IntegrationSystemID }}",
-		{{- end }}
-	}`)
-}
-=======
+	return g.genericToGQL(in, `{
+		name: "{{.Name}}",
+		{{- if .Description }}
+		description: "{{.Description}}",
+		{{- end }}
 		applicationInput: {{ ApplicationCreateInputToGQL .ApplicationInput}},
 		{{- if .Placeholders }}
 		placeholders: [
@@ -103,7 +86,6 @@
 	}`)
 }
 
->>>>>>> 26feee06
 func (g *Graphqlizer) DocumentInputToGQL(in *graphql.DocumentInput) (string, error) {
 	return g.genericToGQL(in, `{
 		title: "{{.Title}}",
