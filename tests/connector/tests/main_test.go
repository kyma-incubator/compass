--- conflicted
+++ resolved
@@ -24,16 +24,9 @@
 
 var (
 	cfg                          config.ConnectorTestConfig
-<<<<<<< HEAD
-	directorClient               *clients.StaticUserClient
-	directorAppsForRuntimeClient *clients.StaticUserClient
-	hydratorClient               *clients.HydratorClient
-=======
 	directorClient               *clients.CertSecuredGraphQLClient
 	directorAppsForRuntimeClient *clients.CertSecuredGraphQLClient
-	connectorHydratorClient      *clients.HydratorClient
-	directorHydratorClient       *clients.HydratorClient
->>>>>>> 7fca6fc6
+	hydratorClient               *clients.HydratorClient
 	connectorClient              *clients.TokenSecuredClient
 	configmapCleaner             *k8s.ConfigmapCleaner
 	ctx                          context.Context
